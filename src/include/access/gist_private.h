/*-------------------------------------------------------------------------
 *
 * gist_private.h
 *	  private declarations for GiST -- declarations related to the
 *	  internal implementation of GiST, not the public API
 *
 * Portions Copyright (c) 1996-2021, PostgreSQL Global Development Group
 * Portions Copyright (c) 1994, Regents of the University of California
 *
 * src/include/access/gist_private.h
 *
 *-------------------------------------------------------------------------
 */
#ifndef GIST_PRIVATE_H
#define GIST_PRIVATE_H

#include "access/amapi.h"
#include "access/genam.h"
#include "access/gist.h"
#include "access/itup.h"
#include "lib/pairingheap.h"
#include "storage/bufmgr.h"
#include "storage/buffile.h"
#include "utils/hsearch.h"

/*
 * Maximum number of "halves" a page can be split into in one operation.
 * Typically a split produces 2 halves, but can be more if keys have very
 * different lengths, or when inserting multiple keys in one operation (as
 * when inserting downlinks to an internal node).  There is no theoretical
 * limit on this, but in practice if you get more than a handful page halves
 * in one split, there's something wrong with the opclass implementation.
 * GIST_MAX_SPLIT_PAGES is an arbitrary limit on that, used to size some
 * local arrays used during split.  Note that there is also a limit on the
 * number of buffers that can be held locked at a time, MAX_SIMUL_LWLOCKS,
 * so if you raise this higher than that limit, you'll just get a different
 * error.
 */
#define GIST_MAX_SPLIT_PAGES		75

/* Buffer lock modes */
#define GIST_SHARE	BUFFER_LOCK_SHARE
#define GIST_EXCLUSIVE	BUFFER_LOCK_EXCLUSIVE
#define GIST_UNLOCK BUFFER_LOCK_UNLOCK

typedef struct
{
	BlockNumber prev;
	uint32		freespace;
	char		tupledata[FLEXIBLE_ARRAY_MEMBER];
} GISTNodeBufferPage;

#define BUFFER_PAGE_DATA_OFFSET MAXALIGN(offsetof(GISTNodeBufferPage, tupledata))
/* Returns free space in node buffer page */
#define PAGE_FREE_SPACE(nbp) (nbp->freespace)
/* Checks if node buffer page is empty */
#define PAGE_IS_EMPTY(nbp) (nbp->freespace == BLCKSZ - BUFFER_PAGE_DATA_OFFSET)
/* Checks if node buffers page don't contain sufficient space for index tuple */
#define PAGE_NO_SPACE(nbp, itup) (PAGE_FREE_SPACE(nbp) < \
										MAXALIGN(IndexTupleSize(itup)))

/*
 * GISTSTATE: information needed for any GiST index operation
 *
 * This struct retains call info for the index's opclass-specific support
 * functions (per index column), plus the index's tuple descriptor.
 *
 * scanCxt holds the GISTSTATE itself as well as any data that lives for the
 * lifetime of the index operation.  We pass this to the support functions
 * via fn_mcxt, so that they can store scan-lifespan data in it.  The
 * functions are invoked in tempCxt, which is typically short-lifespan
 * (that is, it's reset after each tuple).  However, tempCxt can be the same
 * as scanCxt if we're not bothering with per-tuple context resets.
 */
typedef struct GISTSTATE
{
	MemoryContext scanCxt;		/* context for scan-lifespan data */
	MemoryContext tempCxt;		/* short-term context for calling functions */

	TupleDesc	leafTupdesc;	/* index's tuple descriptor */
	TupleDesc	nonLeafTupdesc; /* truncated tuple descriptor for non-leaf
								 * pages */
	TupleDesc	fetchTupdesc;	/* tuple descriptor for tuples returned in an
								 * index-only scan */

	FmgrInfo	consistentFn[INDEX_MAX_KEYS];
	FmgrInfo	unionFn[INDEX_MAX_KEYS];
	FmgrInfo	compressFn[INDEX_MAX_KEYS];
	FmgrInfo	decompressFn[INDEX_MAX_KEYS];
	FmgrInfo	penaltyFn[INDEX_MAX_KEYS];
	FmgrInfo	picksplitFn[INDEX_MAX_KEYS];
	FmgrInfo	equalFn[INDEX_MAX_KEYS];
	FmgrInfo	distanceFn[INDEX_MAX_KEYS];
	FmgrInfo	fetchFn[INDEX_MAX_KEYS];

	/* Collations to pass to the support functions */
	Oid			supportCollation[INDEX_MAX_KEYS];
} GISTSTATE;


/*
 * During a GiST index search, we must maintain a queue of unvisited items,
 * which can be either individual heap tuples or whole index pages.  If it
 * is an ordered search, the unvisited items should be visited in distance
 * order.  Unvisited items at the same distance should be visited in
 * depth-first order, that is heap items first, then lower index pages, then
 * upper index pages; this rule avoids doing extra work during a search that
 * ends early due to LIMIT.
 *
 * To perform an ordered search, we use a pairing heap to manage the
 * distance-order queue.  In a non-ordered search (no order-by operators),
 * we use it to return heap tuples before unvisited index pages, to
 * ensure depth-first order, but all entries are otherwise considered
 * equal.
 */

/* Individual heap tuple to be visited */
typedef struct GISTSearchHeapItem
{
	ItemPointerData heapPtr;
	bool		recheck;		/* T if quals must be rechecked */
	bool		recheckDistances;	/* T if distances must be rechecked */
	HeapTuple	recontup;		/* data reconstructed from the index, used in
								 * index-only scans */
	OffsetNumber offnum;		/* track offset in page to mark tuple as
								 * LP_DEAD */
} GISTSearchHeapItem;

/* Unvisited item, either index page or heap tuple */
typedef struct GISTSearchItem
{
	pairingheap_node phNode;
	BlockNumber blkno;			/* index page number, or InvalidBlockNumber */
	union
	{
		GistNSN		parentlsn;	/* parent page's LSN, if index page */
		/* we must store parentlsn to detect whether a split occurred */
		GISTSearchHeapItem heap;	/* heap info, if heap tuple */
	}			data;

<<<<<<< HEAD
	/*
	 * This data structure is followed by arrays of distance values and
	 * distance null flags.  Size of both arrays is
	 * IndexScanDesc->numberOfOrderBys. See macros below for accessing those
	 * arrays.
	 */
=======
	/* numberOfOrderBys entries */
	IndexOrderByDistance distances[FLEXIBLE_ARRAY_MEMBER];
>>>>>>> d457cb4e
} GISTSearchItem;

#define GISTSearchItemIsHeap(item)	((item).blkno == InvalidBlockNumber)

<<<<<<< HEAD
#define SizeOfGISTSearchItem(n_distances) (DOUBLEALIGN(sizeof(GISTSearchItem)) + \
	(sizeof(double) + sizeof(bool)) * (n_distances))

/*
 * We actually don't need n_distances compute pointer to distance values.
 * Nevertheless take n_distances as argument to have same arguments list for
 * GISTSearchItemDistanceValues() and GISTSearchItemDistanceNulls().
 */
#define GISTSearchItemDistanceValues(item, n_distances) \
	((double *) ((Pointer) (item) + DOUBLEALIGN(sizeof(GISTSearchItem))))

#define GISTSearchItemDistanceNulls(item, n_distances) \
	((bool *) ((Pointer) (item) + DOUBLEALIGN(sizeof(GISTSearchItem)) + sizeof(double) * (n_distances)))
=======
#define SizeOfGISTSearchItem(n_distances) \
	(offsetof(GISTSearchItem, distances) + \
	 sizeof(IndexOrderByDistance) * (n_distances))
>>>>>>> d457cb4e

/*
 * GISTScanOpaqueData: private state for a scan of a GiST index
 */
typedef struct GISTScanOpaqueData
{
	GISTSTATE  *giststate;		/* index information, see above */
	Oid		   *orderByTypes;	/* datatypes of ORDER BY expressions */

	pairingheap *queue;			/* queue of unvisited items */
	MemoryContext queueCxt;		/* context holding the queue */
	bool		qual_ok;		/* false if qual can never be satisfied */
	bool		firstCall;		/* true until first gistgettuple call */

	/* pre-allocated workspace arrays */
<<<<<<< HEAD
	double	   *distanceValues; /* output area for gistindex_keytest */
	bool	   *distanceNulls;
=======
	IndexOrderByDistance *distances;	/* output area for gistindex_keytest */
>>>>>>> d457cb4e

	/* info about killed items if any (killedItems is NULL if never used) */
	OffsetNumber *killedItems;	/* offset numbers of killed items */
	int			numKilled;		/* number of currently stored items */
	BlockNumber curBlkno;		/* current number of block */
	GistNSN		curPageLSN;		/* pos in the WAL stream when page was read */

	/* In a non-ordered search, returnable heap items are stored here: */
	GISTSearchHeapItem pageData[BLCKSZ / sizeof(IndexTupleData)];
	OffsetNumber nPageData;		/* number of valid items in array */
	OffsetNumber curPageData;	/* next item to return */
	MemoryContext pageDataCxt;	/* context holding the fetched tuples, for
								 * index-only scans */
} GISTScanOpaqueData;

typedef GISTScanOpaqueData *GISTScanOpaque;

/* despite the name, gistxlogPage is not part of any xlog record */
typedef struct gistxlogPage
{
	BlockNumber blkno;
	int			num;			/* number of index tuples following */
} gistxlogPage;

/* SplitedPageLayout - gistSplit function result */
typedef struct SplitedPageLayout
{
	gistxlogPage block;
	IndexTupleData *list;
	int			lenlist;
	IndexTuple	itup;			/* union key for page */
	Page		page;			/* to operate */
	Buffer		buffer;			/* to write after all proceed */

	struct SplitedPageLayout *next;
} SplitedPageLayout;

/*
 * GISTInsertStack used for locking buffers and transfer arguments during
 * insertion
 */
typedef struct GISTInsertStack
{
	/* current page */
	BlockNumber blkno;
	Buffer		buffer;
	Page		page;

	/*
	 * log sequence number from page->lsn to recognize page update and compare
	 * it with page's nsn to recognize page split
	 */
	GistNSN		lsn;

	/*
	 * If set, we split the page while descending the tree to find an
	 * insertion target. It means that we need to retry from the parent,
	 * because the downlink of this page might no longer cover the new key.
	 */
	bool		retry_from_parent;

	/* offset of the downlink in the parent page, that points to this page */
	OffsetNumber downlinkoffnum;

	/* pointer to parent */
	struct GISTInsertStack *parent;
} GISTInsertStack;

/* Working state and results for multi-column split logic in gistsplit.c */
typedef struct GistSplitVector
{
	GIST_SPLITVEC splitVector;	/* passed to/from user PickSplit method */

	Datum		spl_lattr[INDEX_MAX_KEYS];	/* Union of subkeys in
											 * splitVector.spl_left */
	bool		spl_lisnull[INDEX_MAX_KEYS];

	Datum		spl_rattr[INDEX_MAX_KEYS];	/* Union of subkeys in
											 * splitVector.spl_right */
	bool		spl_risnull[INDEX_MAX_KEYS];

	bool	   *spl_dontcare;	/* flags tuples which could go to either side
								 * of the split for zero penalty */
} GistSplitVector;

typedef struct
{
	Relation	r;
	Relation	heapRel;
	Size		freespace;		/* free space to be left */
	bool		is_build;

	GISTInsertStack *stack;
} GISTInsertState;

/* root page of a gist index */
#define GIST_ROOT_BLKNO				0

/*
 * Before PostgreSQL 9.1, we used to rely on so-called "invalid tuples" on
 * inner pages to finish crash recovery of incomplete page splits. If a crash
 * happened in the middle of a page split, so that the downlink pointers were
 * not yet inserted, crash recovery inserted a special downlink pointer. The
 * semantics of an invalid tuple was that it if you encounter one in a scan,
 * it must always be followed, because we don't know if the tuples on the
 * child page match or not.
 *
 * We no longer create such invalid tuples, we now mark the left-half of such
 * an incomplete split with the F_FOLLOW_RIGHT flag instead, and finish the
 * split properly the next time we need to insert on that page. To retain
 * on-disk compatibility for the sake of pg_upgrade, we still store 0xffff as
 * the offset number of all inner tuples. If we encounter any invalid tuples
 * with 0xfffe during insertion, we throw an error, though scans still handle
 * them. You should only encounter invalid tuples if you pg_upgrade a pre-9.1
 * gist index which already has invalid tuples in it because of a crash. That
 * should be rare, and you are recommended to REINDEX anyway if you have any
 * invalid tuples in an index, so throwing an error is as far as we go with
 * supporting that.
 */
#define TUPLE_IS_VALID		0xffff
#define TUPLE_IS_INVALID	0xfffe

#define  GistTupleIsInvalid(itup)	( ItemPointerGetOffsetNumber( &((itup)->t_tid) ) == TUPLE_IS_INVALID )
#define  GistTupleSetValid(itup)	ItemPointerSetOffsetNumber( &((itup)->t_tid), TUPLE_IS_VALID )




/*
 * A buffer attached to an internal node, used when building an index in
 * buffering mode.
 */
typedef struct
{
	BlockNumber nodeBlocknum;	/* index block # this buffer is for */
	int32		blocksCount;	/* current # of blocks occupied by buffer */

	BlockNumber pageBlocknum;	/* temporary file block # */
	GISTNodeBufferPage *pageBuffer; /* in-memory buffer page */

	/* is this buffer queued for emptying? */
	bool		queuedForEmptying;

	/* is this a temporary copy, not in the hash table? */
	bool		isTemp;

	int			level;			/* 0 == leaf */
} GISTNodeBuffer;

/*
 * Does specified level have buffers? (Beware of multiple evaluation of
 * arguments.)
 */
#define LEVEL_HAS_BUFFERS(nlevel, gfbb) \
	((nlevel) != 0 && (nlevel) % (gfbb)->levelStep == 0 && \
	 (nlevel) != (gfbb)->rootlevel)

/* Is specified buffer at least half-filled (should be queued for emptying)? */
#define BUFFER_HALF_FILLED(nodeBuffer, gfbb) \
	((nodeBuffer)->blocksCount > (gfbb)->pagesPerBuffer / 2)

/*
 * Is specified buffer full? Our buffers can actually grow indefinitely,
 * beyond the "maximum" size, so this just means whether the buffer has grown
 * beyond the nominal maximum size.
 */
#define BUFFER_OVERFLOWED(nodeBuffer, gfbb) \
	((nodeBuffer)->blocksCount > (gfbb)->pagesPerBuffer)

/*
 * Data structure with general information about build buffers.
 */
typedef struct GISTBuildBuffers
{
	/* Persistent memory context for the buffers and metadata. */
	MemoryContext context;

	BufFile    *pfile;			/* Temporary file to store buffers in */
	long		nFileBlocks;	/* Current size of the temporary file */

	/*
	 * resizable array of free blocks.
	 */
	long	   *freeBlocks;
	int			nFreeBlocks;	/* # of currently free blocks in the array */
	int			freeBlocksLen;	/* current allocated length of the array */

	/* Hash for buffers by block number */
	HTAB	   *nodeBuffersTab;

	/* List of buffers scheduled for emptying */
	List	   *bufferEmptyingQueue;

	/*
	 * Parameters to the buffering build algorithm. levelStep determines which
	 * levels in the tree have buffers, and pagesPerBuffer determines how
	 * large each buffer is.
	 */
	int			levelStep;
	int			pagesPerBuffer;

	/* Array of lists of buffers on each level, for final emptying */
	List	  **buffersOnLevels;
	int			buffersOnLevelsLen;

	/*
	 * Dynamically-sized array of buffers that currently have their last page
	 * loaded in main memory.
	 */
	GISTNodeBuffer **loadedBuffers;
	int			loadedBuffersCount; /* # of entries in loadedBuffers */
	int			loadedBuffersLen;	/* allocated size of loadedBuffers */

	/* Level of the current root node (= height of the index tree - 1) */
	int			rootlevel;
} GISTBuildBuffers;

/* GiSTOptions->buffering_mode values */
typedef enum GistOptBufferingMode
{
	GIST_OPTION_BUFFERING_AUTO,
	GIST_OPTION_BUFFERING_ON,
	GIST_OPTION_BUFFERING_OFF
} GistOptBufferingMode;

/*
 * Storage type for GiST's reloptions
 */
typedef struct GiSTOptions
{
	int32		vl_len_;		/* varlena header (do not touch directly!) */
	int			fillfactor;		/* page fill factor in percent (0..100) */
	GistOptBufferingMode buffering_mode;	/* buffering build mode */
} GiSTOptions;

/* gist.c */
extern void gistbuildempty(Relation index);
extern bool gistinsert(Relation r, Datum *values, bool *isnull,
					   ItemPointer ht_ctid, Relation heapRel,
					   IndexUniqueCheck checkUnique,
					   bool indexUnchanged,
					   struct IndexInfo *indexInfo);
extern MemoryContext createTempGistContext(void);
extern GISTSTATE *initGISTstate(Relation index);
extern void freeGISTstate(GISTSTATE *giststate);
extern void gistdoinsert(Relation r,
						 IndexTuple itup,
						 Size freespace,
						 GISTSTATE *giststate,
						 Relation heapRel,
						 bool is_build);

/* A List of these is returned from gistplacetopage() in *splitinfo */
typedef struct
{
	Buffer		buf;			/* the split page "half" */
	IndexTuple	downlink;		/* downlink for this half. */
} GISTPageSplitInfo;

extern bool gistplacetopage(Relation rel, Size freespace, GISTSTATE *giststate,
							Buffer buffer,
							IndexTuple *itup, int ntup,
							OffsetNumber oldoffnum, BlockNumber *newblkno,
							Buffer leftchildbuf,
							List **splitinfo,
							bool markfollowright,
							Relation heapRel,
							bool is_build);

extern SplitedPageLayout *gistSplit(Relation r, Page page, IndexTuple *itup,
									int len, GISTSTATE *giststate);

/* gistxlog.c */
extern XLogRecPtr gistXLogPageDelete(Buffer buffer,
									 FullTransactionId xid, Buffer parentBuffer,
									 OffsetNumber downlinkOffset);

extern void gistXLogPageReuse(Relation rel, BlockNumber blkno,
							  FullTransactionId latestRemovedXid);

extern XLogRecPtr gistXLogUpdate(Buffer buffer,
								 OffsetNumber *todelete, int ntodelete,
								 IndexTuple *itup, int ntup,
								 Buffer leftchild);

extern XLogRecPtr gistXLogDelete(Buffer buffer, OffsetNumber *todelete,
								 int ntodelete, TransactionId latestRemovedXid);

extern XLogRecPtr gistXLogSplit(bool page_is_leaf,
								SplitedPageLayout *dist,
								BlockNumber origrlink, GistNSN oldnsn,
								Buffer leftchild, bool markfollowright);

extern XLogRecPtr gistXLogAssignLSN(void);

/* gistget.c */
extern bool gistgettuple(IndexScanDesc scan, ScanDirection dir);
extern int64 gistgetbitmap(IndexScanDesc scan, Node **bmNodeP);
extern bool gistcanreturn(Relation index, int attno);

/* gistvalidate.c */
extern bool gistvalidate(Oid opclassoid);
extern void gistadjustmembers(Oid opfamilyoid,
							  Oid opclassoid,
							  List *operators,
							  List *functions);

/* gistutil.c */

#define GiSTPageSize   \
	( BLCKSZ - SizeOfPageHeaderData - MAXALIGN(sizeof(GISTPageOpaqueData)) )

#define GIST_MIN_FILLFACTOR			10
#define GIST_DEFAULT_FILLFACTOR		90

extern bytea *gistoptions(Datum reloptions, bool validate);
extern bool gistproperty(Oid index_oid, int attno,
						 IndexAMProperty prop, const char *propname,
						 bool *res, bool *isnull);
extern bool gistfitpage(IndexTuple *itvec, int len);
extern bool gistnospace(Page page, IndexTuple *itvec, int len, OffsetNumber todelete, Size freespace);
extern void gistcheckpage(Relation rel, Buffer buf);
extern Buffer gistNewBuffer(Relation r);
extern bool gistPageRecyclable(Page page);
extern void gistfillbuffer(Page page, IndexTuple *itup, int len,
						   OffsetNumber off);
extern IndexTuple *gistextractpage(Page page, int *len /* out */ );
extern IndexTuple *gistjoinvector(IndexTuple *itvec, int *len,
								  IndexTuple *additvec, int addlen);
extern IndexTupleData *gistfillitupvec(IndexTuple *vec, int veclen, int *memlen);

extern IndexTuple gistunion(Relation r, IndexTuple *itvec,
							int len, GISTSTATE *giststate);
extern IndexTuple gistgetadjusted(Relation r,
								  IndexTuple oldtup,
								  IndexTuple addtup,
								  GISTSTATE *giststate);
extern IndexTuple gistFormTuple(GISTSTATE *giststate,
								Relation r, Datum *attdata, bool *isnull, bool isleaf);
extern void gistCompressValues(GISTSTATE *giststate, Relation r,
							   Datum *attdata, bool *isnull, bool isleaf, Datum *compatt);

extern OffsetNumber gistchoose(Relation r, Page p,
							   IndexTuple it,
							   GISTSTATE *giststate);

extern void GISTInitBuffer(Buffer b, uint32 f);
extern void gistinitpage(Page page, uint32 f);
extern void gistdentryinit(GISTSTATE *giststate, int nkey, GISTENTRY *e,
						   Datum k, Relation r, Page pg, OffsetNumber o,
						   bool l, bool isNull);

extern float gistpenalty(GISTSTATE *giststate, int attno,
						 GISTENTRY *key1, bool isNull1,
						 GISTENTRY *key2, bool isNull2);
extern void gistMakeUnionItVec(GISTSTATE *giststate, IndexTuple *itvec, int len,
							   Datum *attr, bool *isnull);
extern bool gistKeyIsEQ(GISTSTATE *giststate, int attno, Datum a, Datum b);
extern void gistDeCompressAtt(GISTSTATE *giststate, Relation r, IndexTuple tuple, Page p,
							  OffsetNumber o, GISTENTRY *attdata, bool *isnull);
extern HeapTuple gistFetchTuple(GISTSTATE *giststate, Relation r,
								IndexTuple tuple);
extern void gistMakeUnionKey(GISTSTATE *giststate, int attno,
							 GISTENTRY *entry1, bool isnull1,
							 GISTENTRY *entry2, bool isnull2,
							 Datum *dst, bool *dstisnull);

extern XLogRecPtr gistGetFakeLSN(Relation rel);

/* gistvacuum.c */
extern IndexBulkDeleteResult *gistbulkdelete(IndexVacuumInfo *info,
											 IndexBulkDeleteResult *stats,
											 IndexBulkDeleteCallback callback,
											 void *callback_state);
extern IndexBulkDeleteResult *gistvacuumcleanup(IndexVacuumInfo *info,
												IndexBulkDeleteResult *stats);

/* gistsplit.c */
extern void gistSplitByKey(Relation r, Page page, IndexTuple *itup,
						   int len, GISTSTATE *giststate,
						   GistSplitVector *v,
						   int attno);

/* gistbuild.c */
extern IndexBuildResult *gistbuild(Relation heap, Relation index,
								   struct IndexInfo *indexInfo);
extern void gistValidateBufferingOption(const char *value);

/* gistbuildbuffers.c */
extern GISTBuildBuffers *gistInitBuildBuffers(int pagesPerBuffer, int levelStep,
											  int maxLevel);
extern GISTNodeBuffer *gistGetNodeBuffer(GISTBuildBuffers *gfbb,
										 GISTSTATE *giststate,
										 BlockNumber blkno, int level);
extern void gistPushItupToNodeBuffer(GISTBuildBuffers *gfbb,
									 GISTNodeBuffer *nodeBuffer, IndexTuple item);
extern bool gistPopItupFromNodeBuffer(GISTBuildBuffers *gfbb,
									  GISTNodeBuffer *nodeBuffer, IndexTuple *item);
extern void gistFreeBuildBuffers(GISTBuildBuffers *gfbb);
extern void gistRelocateBuildBuffersOnSplit(GISTBuildBuffers *gfbb,
											GISTSTATE *giststate, Relation r,
											int level, Buffer buffer,
											List *splitinfo);
extern void gistUnloadNodeBuffers(GISTBuildBuffers *gfbb);

#endif							/* GIST_PRIVATE_H */<|MERGE_RESOLUTION|>--- conflicted
+++ resolved
@@ -138,40 +138,21 @@
 		GISTSearchHeapItem heap;	/* heap info, if heap tuple */
 	}			data;
 
-<<<<<<< HEAD
 	/*
 	 * This data structure is followed by arrays of distance values and
 	 * distance null flags.  Size of both arrays is
 	 * IndexScanDesc->numberOfOrderBys. See macros below for accessing those
 	 * arrays.
 	 */
-=======
 	/* numberOfOrderBys entries */
 	IndexOrderByDistance distances[FLEXIBLE_ARRAY_MEMBER];
->>>>>>> d457cb4e
 } GISTSearchItem;
 
 #define GISTSearchItemIsHeap(item)	((item).blkno == InvalidBlockNumber)
 
-<<<<<<< HEAD
-#define SizeOfGISTSearchItem(n_distances) (DOUBLEALIGN(sizeof(GISTSearchItem)) + \
-	(sizeof(double) + sizeof(bool)) * (n_distances))
-
-/*
- * We actually don't need n_distances compute pointer to distance values.
- * Nevertheless take n_distances as argument to have same arguments list for
- * GISTSearchItemDistanceValues() and GISTSearchItemDistanceNulls().
- */
-#define GISTSearchItemDistanceValues(item, n_distances) \
-	((double *) ((Pointer) (item) + DOUBLEALIGN(sizeof(GISTSearchItem))))
-
-#define GISTSearchItemDistanceNulls(item, n_distances) \
-	((bool *) ((Pointer) (item) + DOUBLEALIGN(sizeof(GISTSearchItem)) + sizeof(double) * (n_distances)))
-=======
 #define SizeOfGISTSearchItem(n_distances) \
 	(offsetof(GISTSearchItem, distances) + \
 	 sizeof(IndexOrderByDistance) * (n_distances))
->>>>>>> d457cb4e
 
 /*
  * GISTScanOpaqueData: private state for a scan of a GiST index
@@ -187,12 +168,7 @@
 	bool		firstCall;		/* true until first gistgettuple call */
 
 	/* pre-allocated workspace arrays */
-<<<<<<< HEAD
-	double	   *distanceValues; /* output area for gistindex_keytest */
-	bool	   *distanceNulls;
-=======
 	IndexOrderByDistance *distances;	/* output area for gistindex_keytest */
->>>>>>> d457cb4e
 
 	/* info about killed items if any (killedItems is NULL if never used) */
 	OffsetNumber *killedItems;	/* offset numbers of killed items */
