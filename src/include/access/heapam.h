/*-------------------------------------------------------------------------
 *
 * heapam.h
 *	  POSTGRES heap access method definitions.
 *
 *
 * Portions Copyright (c) 1996-2009, PostgreSQL Global Development Group
 * Portions Copyright (c) 1994, Regents of the University of California
 *
 * $PostgreSQL: pgsql/src/include/access/heapam.h,v 1.137 2008/06/19 00:46:06 alvherre Exp $
 *
 *-------------------------------------------------------------------------
 */
#ifndef HEAPAM_H
#define HEAPAM_H

#include "access/htup.h"
#include "access/sdir.h"
#include "access/skey.h"
<<<<<<< HEAD
#include "access/tupmacs.h"
#include "access/xlogutils.h"
#include "nodes/primnodes.h"
#include "storage/block.h"
#include "storage/lmgr.h"
#include "utils/rel.h"
#include "utils/relcache.h"
#include "utils/relationnode.h"
=======
#include "access/xlog.h"
#include "nodes/primnodes.h"
#include "storage/bufpage.h"
#include "storage/lock.h"
#include "utils/relcache.h"
>>>>>>> 49f001d8
#include "utils/snapshot.h"
#include "utils/tqual.h"

/* in common/heaptuple.c */
extern Datum nocachegetattr(HeapTuple tup, int attnum, TupleDesc att);
extern Datum heap_getsysattr(HeapTuple tup, int attnum, bool *isnull);


<<<<<<< HEAD
/* ----------------
 *		fastgetattr
 *
 *		Fetch a user attribute's value as a Datum (might be either a
 *		value, or a pointer into the data area of the tuple).
 *
 *		This must not be used when a system attribute might be requested.
 *		Furthermore, the passed attnum MUST be valid.  Use heap_getattr()
 *		instead, if in doubt.
 *
 *		This gets called many times, so we macro the cacheable and NULL
 *		lookups, and call nocachegetattr() for the rest.
 *
 *      CDB:  Implemented as inline function instead of macro.
 * ----------------
 */
static inline Datum
fastgetattr(HeapTuple tup, int attnum, TupleDesc tupleDesc, bool *isnull)
{
    Datum               result;
    Form_pg_attribute   att = tupleDesc->attrs[attnum-1];

    Assert(attnum > 0);

    if (isnull)
        *isnull = false;

    if (HeapTupleNoNulls(tup))
    {
        if (att->attcacheoff >= 0)
			result = fetchatt(att,
				              (char *)tup->t_data + tup->t_data->t_hoff +
					            att->attcacheoff);
        else
            result = nocachegetattr(tup, attnum, tupleDesc);
    }
    else if (att_isnull(attnum-1, tup->t_data->t_bits))
    {
        result = Int32GetDatum(0);
        if (isnull)
            *isnull = true;
    }
    else
        result = nocachegetattr(tup, attnum, tupleDesc);

    return result;
}                               /* fastgetattr */


/* ----------------
 *		heap_getattr
 *
 *		Extract an attribute of a heap tuple and return it as a Datum.
 *		This works for either system or user attributes.  The given attnum
 *		is properly range-checked.
 *
 *		If the field in question has a NULL value, we return a zero Datum
 *		and set *isnull == true.  Otherwise, we set *isnull == false.
 *
 *		<tup> is the pointer to the heap tuple.  <attnum> is the attribute
 *		number of the column (field) caller wants.	<tupleDesc> is a
 *		pointer to the structure describing the row and all its fields.
 *
 *      CDB:  Implemented as inline function instead of macro.
 * ----------------
 */
static inline Datum
heap_getattr(HeapTuple tup, int attnum, TupleDesc tupleDesc, bool *isnull)
{
    Datum       result;

    Assert(tup != NULL);

    if (attnum > (int)HeapTupleHeaderGetNatts(tup->t_data))
    {
        result = DatumGetInt32(0);
        if (isnull)
            *isnull = true;
    }
    else if (attnum > 0)
        result = fastgetattr(tup, attnum, tupleDesc, isnull);
    else
        result = heap_getsysattr(tup, attnum, isnull);

    return result;
}                               /* heap_getattr */

// UNDONE: Temporarily.
extern void RelationFetchGpRelationNodeForXLog_Index(Relation relation);

/*
 * Check if we have the persistent TID and serial number for a relation.
 */
static inline bool
RelationNeedToFetchGpRelationNodeForXLog(Relation relation)
{
	if (!InRecovery && !GpPersistent_SkipXLogInfo(relation->rd_id))
	{
		return true;
	}
	else
		return false;
}

/*
 * Fetch the persistent TID and serial number for a relation from the gp_relation_node
 * if needed to put in the XLOG record header.
 */
static inline void
RelationFetchGpRelationNodeForXLog(Relation relation)
{
	if (RelationNeedToFetchGpRelationNodeForXLog(relation))
	{
		if (relation->rd_rel->relkind == RELKIND_INDEX )
		{
			// UNDONE: Temporarily.
			RelationFetchGpRelationNodeForXLog_Index(relation);
			return;
		}
		RelationFetchSegFile0GpRelationNode(relation);
	}
}

extern bool
RelationAllowedToGenerateXLogRecord(Relation relation);
=======
>>>>>>> 49f001d8

typedef enum
{
	LockTupleShared,
	LockTupleExclusive
} LockTupleMode;


/* ----------------
 *		function prototypes for heap access method
 *
 * heap_create, heap_create_with_catalog, and heap_drop_with_catalog
 * are declared in catalog/heap.h
 * ----------------
 */


typedef enum
{
	LockTupleWait,		/* wait for lock until it's acquired */
	LockTupleNoWait,	/* if can't get lock right away, report error */
	LockTupleIfNotLocked/* if can't get lock right away, give up. no error */
} LockTupleWaitType;

inline static void xl_heaptid_set(
	struct xl_heaptid	*heaptid,
	Relation rel,
	ItemPointer tid)
{
	heaptid->node = rel->rd_node;
	RelationGetPTInfo(rel, &heaptid->persistentTid, &heaptid->persistentSerialNum);
	heaptid->tid = *tid;
}

inline static void xl_heapnode_set(
	struct xl_heapnode	*heapnode,

	Relation rel)
{
	heapnode->node = rel->rd_node;
	RelationGetPTInfo(rel, &heapnode->persistentTid, &heapnode->persistentSerialNum);
}

/* in heap/heapam.c */
extern Relation relation_open(Oid relationId, LOCKMODE lockmode);
extern Relation try_relation_open(Oid relationId, LOCKMODE lockmode, 
								  bool noWait);
extern Relation relation_open_nowait(Oid relationId, LOCKMODE lockmode);
extern Relation relation_openrv(const RangeVar *relation, LOCKMODE lockmode);
extern Relation try_relation_openrv(const RangeVar *relation, LOCKMODE lockmode,
									bool noWait);

extern void relation_close(Relation relation, LOCKMODE lockmode);

extern Relation heap_open(Oid relationId, LOCKMODE lockmode);
extern Relation heap_openrv(const RangeVar *relation, LOCKMODE lockmode);
extern Relation try_heap_open(Oid relationId, LOCKMODE lockmode, bool noWait);

#define heap_close(r,l)  relation_close(r,l)

<<<<<<< HEAD
/* CDB */
extern Relation CdbOpenRelation(Oid relid, LOCKMODE reqmode, bool noWait, 
								bool *lockUpgraded);
extern Relation CdbTryOpenRelation(Oid relid, LOCKMODE reqmode, bool noWait, 
								   bool *lockUpgraded);
extern Relation CdbOpenRelationRv(const RangeVar *relation, LOCKMODE reqmode, 
								  bool noWait, bool *lockUpgraded);

=======
/* struct definition appears in relscan.h */
typedef struct HeapScanDescData *HeapScanDesc;

/*
 * HeapScanIsValid
 *		True iff the heap scan is valid.
 */
#define HeapScanIsValid(scan) PointerIsValid(scan)
>>>>>>> 49f001d8

extern HeapScanDesc heap_beginscan(Relation relation, Snapshot snapshot,
			   int nkeys, ScanKey key);
extern HeapScanDesc heap_beginscan_strat(Relation relation, Snapshot snapshot,
					 int nkeys, ScanKey key,
					 bool allow_strat, bool allow_sync);
extern HeapScanDesc heap_beginscan_bm(Relation relation, Snapshot snapshot,
				  int nkeys, ScanKey key);
extern void heap_rescan(HeapScanDesc scan, ScanKey key);
extern void heap_endscan(HeapScanDesc scan);
extern HeapTuple heap_getnext(HeapScanDesc scan, ScanDirection direction);
extern void heap_getnextx(HeapScanDesc scan, ScanDirection direction,
			  HeapTupleData tdata[], int *tdatacnt,
			  int *seen_EOS);

extern bool heap_fetch(Relation relation, Snapshot snapshot,
		   HeapTuple tuple, Buffer *userbuf, bool keep_buf,
		   Relation stats_relation);
extern bool heap_hot_search_buffer(Relation rel, ItemPointer tid, Buffer buffer,
					   Snapshot snapshot, bool *all_dead);
extern bool heap_hot_search(ItemPointer tid, Relation relation,
				Snapshot snapshot, bool *all_dead);

extern void heap_get_latest_tid(Relation relation, Snapshot snapshot,
					ItemPointer tid);
extern void setLastTid(const ItemPointer tid);

extern Oid heap_insert(Relation relation, HeapTuple tup, CommandId cid,
			bool use_wal, bool use_fsm, TransactionId xid);
extern HTSU_Result heap_delete(Relation relation, ItemPointer tid,
			ItemPointer ctid, TransactionId *update_xmax,
			CommandId cid, Snapshot crosscheck, bool wait);
extern HTSU_Result heap_update(Relation relation, ItemPointer otid,
			HeapTuple newtup,
			ItemPointer ctid, TransactionId *update_xmax,
			CommandId cid, Snapshot crosscheck, bool wait);
extern HTSU_Result heap_lock_tuple(Relation relation, HeapTuple tuple,
				Buffer *buffer, ItemPointer ctid,
				TransactionId *update_xmax, CommandId cid,
				LockTupleMode mode, LockTupleWaitType waittype);
extern void heap_inplace_update(Relation relation, HeapTuple tuple);
extern void frozen_heap_inplace_update(Relation relation, HeapTuple tuple);
extern bool heap_freeze_tuple(HeapTupleHeader tuple, TransactionId *cutoff_xid,
							  Buffer buf, bool xlog_replay);

extern Oid	simple_heap_insert(Relation relation, HeapTuple tup);
extern Oid frozen_heap_insert(Relation relation, HeapTuple tup);
extern Oid frozen_heap_insert_directed(Relation relation, HeapTuple tup, BlockNumber blockNum);
extern void simple_heap_delete(Relation relation, ItemPointer tid);
extern void simple_heap_delete_xid(Relation relation, ItemPointer tid, TransactionId xid);
extern void simple_heap_update(Relation relation, ItemPointer otid,
				   HeapTuple tup);

extern void heap_markpos(HeapScanDesc scan);
extern void heap_markposx(HeapScanDesc scan, HeapTuple tuple);
extern void heap_restrpos(HeapScanDesc scan);

extern void heap_sync(Relation relation);

extern void heap_redo(XLogRecPtr beginLoc, XLogRecPtr lsn, XLogRecord *rptr);
extern void heap_desc(StringInfo buf, XLogRecPtr beginLoc, XLogRecord *record);
extern bool heap_getrelfilenode(
	XLogRecord 		*record,
	RelFileNode		*relFileNode);
extern void heap2_redo(XLogRecPtr beginLoc, XLogRecPtr lsn, XLogRecord *rptr);
extern void heap2_desc(StringInfo buf, XLogRecPtr beginLoc, XLogRecord *record);
extern void heap_mask(char *pagedata, BlockNumber blkno);

extern void log_heap_newpage(Relation rel, 
							 Page page,
							 BlockNumber bno);
extern XLogRecPtr log_heap_move(Relation reln, Buffer oldbuf,
			  ItemPointerData from,
			  Buffer newbuf, HeapTuple newtup);
extern XLogRecPtr log_heap_clean(Relation reln, Buffer buffer,
			   OffsetNumber *redirected, int nredirected,
			   OffsetNumber *nowdead, int ndead,
			   OffsetNumber *nowunused, int nunused,
			   bool redirect_move);
extern XLogRecPtr log_heap_freeze(Relation reln, Buffer buffer,
				TransactionId cutoff_xid,
				OffsetNumber *offsets, int offcnt);

extern XLogRecPtr log_newpage_rel(Relation rel, BlockNumber blkno,
								  Page page);

extern XLogRecPtr log_newpage_relFileNode(RelFileNode *relFileNode,
										  BlockNumber blkno, Page page,
										  ItemPointer persistentTid,
										  int64 persistentSerialNum);

<<<<<<< HEAD
/* in common/heaptuple.c */
extern Size heap_compute_data_size(TupleDesc tupleDesc,
					   Datum *values, bool *isnull);
extern Size heap_fill_tuple(TupleDesc tupleDesc,
				Datum *values, bool *isnull,
				char *data, Size data_size,
				uint16 *infomask, bits8 *bit);
extern bool heap_attisnull(HeapTuple tup, int attnum);
extern bool heap_attisnull_normalattr(HeapTuple tup, int attnum);

extern HeapTuple heaptuple_copy_to(HeapTuple tup, HeapTuple result, uint32 *len);

static inline HeapTuple heap_copytuple(HeapTuple tuple)
{
	return heaptuple_copy_to(tuple, NULL, NULL);
}

extern void heap_copytuple_with_tuple(HeapTuple src, HeapTuple dest);

extern HeapTuple heaptuple_form_to(TupleDesc tupdesc, Datum* values, bool *isnull, HeapTuple tup, uint32 *len);
static inline HeapTuple heap_form_tuple(TupleDesc tupleDescriptor, Datum *values, bool *isnull)
{
	return heaptuple_form_to(tupleDescriptor, values, isnull, NULL, NULL);
}
extern HeapTuple heap_formtuple(TupleDesc tupleDescriptor, Datum *values, char *nulls) __attribute__ ((deprecated));

extern HeapTuple heap_modify_tuple(HeapTuple tuple,
				  TupleDesc tupleDesc,
				  Datum *replValues,
				  bool *replIsnull,
				  bool *doReplace);
extern HeapTuple heap_modifytuple(HeapTuple tuple,
				 TupleDesc tupleDesc,
				 Datum *replValues,
				 char *replNulls,
				 char *replActions) __attribute__ ((deprecated));
extern void heap_deform_tuple(HeapTuple tuple, TupleDesc tupleDesc,
				  Datum *values, bool *isnull);
extern void heap_deformtuple(HeapTuple tuple, TupleDesc tupleDesc,
				 Datum *values, char *nulls) __attribute__ ((deprecated));
extern void heap_freetuple(HeapTuple htup);
extern MinimalTuple heap_form_minimal_tuple(TupleDesc tupleDescriptor,
						Datum *values, bool *isnull);
extern void heap_free_minimal_tuple(MinimalTuple mtup);
extern MinimalTuple heap_copy_minimal_tuple(MinimalTuple mtup);
extern HeapTuple heap_tuple_from_minimal_tuple(MinimalTuple mtup);
extern MinimalTuple minimal_tuple_from_heap_tuple(HeapTuple htup);
extern HeapTuple heap_addheader(int natts, bool withoid,
			   Size structlen, void *structure);

=======
>>>>>>> 49f001d8
/* in heap/pruneheap.c */
extern void heap_page_prune_opt(Relation relation, Buffer buffer,
					TransactionId OldestXmin);
extern int heap_page_prune(Relation relation, Buffer buffer,
				TransactionId OldestXmin,
				bool redirect_move, bool report_stats);
extern void heap_page_prune_execute(Buffer buffer,
						OffsetNumber *redirected, int nredirected,
						OffsetNumber *nowdead, int ndead,
						OffsetNumber *nowunused, int nunused,
						bool redirect_move);
extern void heap_get_root_tuples(Page page, OffsetNumber *root_offsets);

/* in heap/syncscan.c */
extern void ss_report_location(Relation rel, BlockNumber location);
extern BlockNumber ss_get_location(Relation rel, BlockNumber relnblocks);
extern void SyncScanShmemInit(void);
extern Size SyncScanShmemSize(void);

#endif   /* HEAPAM_H */<|MERGE_RESOLUTION|>--- conflicted
+++ resolved
@@ -17,117 +17,15 @@
 #include "access/htup.h"
 #include "access/sdir.h"
 #include "access/skey.h"
-<<<<<<< HEAD
-#include "access/tupmacs.h"
-#include "access/xlogutils.h"
-#include "nodes/primnodes.h"
-#include "storage/block.h"
-#include "storage/lmgr.h"
-#include "utils/rel.h"
-#include "utils/relcache.h"
-#include "utils/relationnode.h"
-=======
 #include "access/xlog.h"
 #include "nodes/primnodes.h"
 #include "storage/bufpage.h"
 #include "storage/lock.h"
 #include "utils/relcache.h"
->>>>>>> 49f001d8
+#include "utils/relationnode.h"
 #include "utils/snapshot.h"
 #include "utils/tqual.h"
 
-/* in common/heaptuple.c */
-extern Datum nocachegetattr(HeapTuple tup, int attnum, TupleDesc att);
-extern Datum heap_getsysattr(HeapTuple tup, int attnum, bool *isnull);
-
-
-<<<<<<< HEAD
-/* ----------------
- *		fastgetattr
- *
- *		Fetch a user attribute's value as a Datum (might be either a
- *		value, or a pointer into the data area of the tuple).
- *
- *		This must not be used when a system attribute might be requested.
- *		Furthermore, the passed attnum MUST be valid.  Use heap_getattr()
- *		instead, if in doubt.
- *
- *		This gets called many times, so we macro the cacheable and NULL
- *		lookups, and call nocachegetattr() for the rest.
- *
- *      CDB:  Implemented as inline function instead of macro.
- * ----------------
- */
-static inline Datum
-fastgetattr(HeapTuple tup, int attnum, TupleDesc tupleDesc, bool *isnull)
-{
-    Datum               result;
-    Form_pg_attribute   att = tupleDesc->attrs[attnum-1];
-
-    Assert(attnum > 0);
-
-    if (isnull)
-        *isnull = false;
-
-    if (HeapTupleNoNulls(tup))
-    {
-        if (att->attcacheoff >= 0)
-			result = fetchatt(att,
-				              (char *)tup->t_data + tup->t_data->t_hoff +
-					            att->attcacheoff);
-        else
-            result = nocachegetattr(tup, attnum, tupleDesc);
-    }
-    else if (att_isnull(attnum-1, tup->t_data->t_bits))
-    {
-        result = Int32GetDatum(0);
-        if (isnull)
-            *isnull = true;
-    }
-    else
-        result = nocachegetattr(tup, attnum, tupleDesc);
-
-    return result;
-}                               /* fastgetattr */
-
-
-/* ----------------
- *		heap_getattr
- *
- *		Extract an attribute of a heap tuple and return it as a Datum.
- *		This works for either system or user attributes.  The given attnum
- *		is properly range-checked.
- *
- *		If the field in question has a NULL value, we return a zero Datum
- *		and set *isnull == true.  Otherwise, we set *isnull == false.
- *
- *		<tup> is the pointer to the heap tuple.  <attnum> is the attribute
- *		number of the column (field) caller wants.	<tupleDesc> is a
- *		pointer to the structure describing the row and all its fields.
- *
- *      CDB:  Implemented as inline function instead of macro.
- * ----------------
- */
-static inline Datum
-heap_getattr(HeapTuple tup, int attnum, TupleDesc tupleDesc, bool *isnull)
-{
-    Datum       result;
-
-    Assert(tup != NULL);
-
-    if (attnum > (int)HeapTupleHeaderGetNatts(tup->t_data))
-    {
-        result = DatumGetInt32(0);
-        if (isnull)
-            *isnull = true;
-    }
-    else if (attnum > 0)
-        result = fastgetattr(tup, attnum, tupleDesc, isnull);
-    else
-        result = heap_getsysattr(tup, attnum, isnull);
-
-    return result;
-}                               /* heap_getattr */
 
 // UNDONE: Temporarily.
 extern void RelationFetchGpRelationNodeForXLog_Index(Relation relation);
@@ -167,8 +65,6 @@
 
 extern bool
 RelationAllowedToGenerateXLogRecord(Relation relation);
-=======
->>>>>>> 49f001d8
 
 typedef enum
 {
@@ -229,7 +125,6 @@
 
 #define heap_close(r,l)  relation_close(r,l)
 
-<<<<<<< HEAD
 /* CDB */
 extern Relation CdbOpenRelation(Oid relid, LOCKMODE reqmode, bool noWait, 
 								bool *lockUpgraded);
@@ -238,7 +133,6 @@
 extern Relation CdbOpenRelationRv(const RangeVar *relation, LOCKMODE reqmode, 
 								  bool noWait, bool *lockUpgraded);
 
-=======
 /* struct definition appears in relscan.h */
 typedef struct HeapScanDescData *HeapScanDesc;
 
@@ -247,7 +141,6 @@
  *		True iff the heap scan is valid.
  */
 #define HeapScanIsValid(scan) PointerIsValid(scan)
->>>>>>> 49f001d8
 
 extern HeapScanDesc heap_beginscan(Relation relation, Snapshot snapshot,
 			   int nkeys, ScanKey key);
@@ -339,59 +232,6 @@
 										  ItemPointer persistentTid,
 										  int64 persistentSerialNum);
 
-<<<<<<< HEAD
-/* in common/heaptuple.c */
-extern Size heap_compute_data_size(TupleDesc tupleDesc,
-					   Datum *values, bool *isnull);
-extern Size heap_fill_tuple(TupleDesc tupleDesc,
-				Datum *values, bool *isnull,
-				char *data, Size data_size,
-				uint16 *infomask, bits8 *bit);
-extern bool heap_attisnull(HeapTuple tup, int attnum);
-extern bool heap_attisnull_normalattr(HeapTuple tup, int attnum);
-
-extern HeapTuple heaptuple_copy_to(HeapTuple tup, HeapTuple result, uint32 *len);
-
-static inline HeapTuple heap_copytuple(HeapTuple tuple)
-{
-	return heaptuple_copy_to(tuple, NULL, NULL);
-}
-
-extern void heap_copytuple_with_tuple(HeapTuple src, HeapTuple dest);
-
-extern HeapTuple heaptuple_form_to(TupleDesc tupdesc, Datum* values, bool *isnull, HeapTuple tup, uint32 *len);
-static inline HeapTuple heap_form_tuple(TupleDesc tupleDescriptor, Datum *values, bool *isnull)
-{
-	return heaptuple_form_to(tupleDescriptor, values, isnull, NULL, NULL);
-}
-extern HeapTuple heap_formtuple(TupleDesc tupleDescriptor, Datum *values, char *nulls) __attribute__ ((deprecated));
-
-extern HeapTuple heap_modify_tuple(HeapTuple tuple,
-				  TupleDesc tupleDesc,
-				  Datum *replValues,
-				  bool *replIsnull,
-				  bool *doReplace);
-extern HeapTuple heap_modifytuple(HeapTuple tuple,
-				 TupleDesc tupleDesc,
-				 Datum *replValues,
-				 char *replNulls,
-				 char *replActions) __attribute__ ((deprecated));
-extern void heap_deform_tuple(HeapTuple tuple, TupleDesc tupleDesc,
-				  Datum *values, bool *isnull);
-extern void heap_deformtuple(HeapTuple tuple, TupleDesc tupleDesc,
-				 Datum *values, char *nulls) __attribute__ ((deprecated));
-extern void heap_freetuple(HeapTuple htup);
-extern MinimalTuple heap_form_minimal_tuple(TupleDesc tupleDescriptor,
-						Datum *values, bool *isnull);
-extern void heap_free_minimal_tuple(MinimalTuple mtup);
-extern MinimalTuple heap_copy_minimal_tuple(MinimalTuple mtup);
-extern HeapTuple heap_tuple_from_minimal_tuple(MinimalTuple mtup);
-extern MinimalTuple minimal_tuple_from_heap_tuple(HeapTuple htup);
-extern HeapTuple heap_addheader(int natts, bool withoid,
-			   Size structlen, void *structure);
-
-=======
->>>>>>> 49f001d8
 /* in heap/pruneheap.c */
 extern void heap_page_prune_opt(Relation relation, Buffer buffer,
 					TransactionId OldestXmin);
