--- conflicted
+++ resolved
@@ -407,10 +407,6 @@
  */
 #define MaxAttrSize		(10 * 1024 * 1024)
 
-<<<<<<< HEAD
-=======
-
->>>>>>> 49f001d8
 /*
  * MinimalTuple is an alternative representation that is used for transient
  * tuples inside the executor, in places where transaction status information
@@ -774,6 +770,9 @@
 						  CommandId *cmax,
 						  bool *iscombo);
 
+extern Datum nocachegetattr(HeapTuple tup, int attnum, TupleDesc att);
+extern Datum heap_getsysattr(HeapTuple tup, int attnum, bool *isnull);
+
 /* ----------------
  *		fastgetattr
  *
@@ -786,44 +785,41 @@
  *
  *		This gets called many times, so we macro the cacheable and NULL
  *		lookups, and call nocachegetattr() for the rest.
+ *
+ *      CDB:  Implemented as inline function instead of macro.
  * ----------------
  */
-
-#if !defined(DISABLE_COMPLEX_MACRO)
-
-#define fastgetattr(tup, attnum, tupleDesc, isnull)					\
-(																	\
-	AssertMacro((attnum) > 0),										\
-	(((isnull) != NULL) ? (*(isnull) = false) : (dummyret)NULL),	\
-	HeapTupleNoNulls(tup) ?											\
-	(																\
-		(tupleDesc)->attrs[(attnum)-1]->attcacheoff >= 0 ?			\
-		(															\
-			fetchatt((tupleDesc)->attrs[(attnum)-1],				\
-				(char *) (tup)->t_data + (tup)->t_data->t_hoff +	\
-					(tupleDesc)->attrs[(attnum)-1]->attcacheoff)	\
-		)															\
-		:															\
-			nocachegetattr((tup), (attnum), (tupleDesc), (isnull))	\
-	)																\
-	:																\
-	(																\
-		att_isnull((attnum)-1, (tup)->t_data->t_bits) ?				\
-		(															\
-			(((isnull) != NULL) ? (*(isnull) = true) : (dummyret)NULL),		\
-			(Datum)NULL												\
-		)															\
-		:															\
-		(															\
-			nocachegetattr((tup), (attnum), (tupleDesc), (isnull))	\
-		)															\
-	)																\
-)
-#else							/* defined(DISABLE_COMPLEX_MACRO) */
-
-extern Datum fastgetattr(HeapTuple tup, int attnum, TupleDesc tupleDesc,
-			bool *isnull);
-#endif   /* defined(DISABLE_COMPLEX_MACRO) */
+static inline Datum
+fastgetattr(HeapTuple tup, int attnum, TupleDesc tupleDesc, bool *isnull)
+{
+    Datum               result;
+    Form_pg_attribute   att = tupleDesc->attrs[attnum-1];
+
+    Assert(attnum > 0);
+
+    if (isnull)
+        *isnull = false;
+
+    if (HeapTupleNoNulls(tup))
+    {
+        if (att->attcacheoff >= 0)
+			result = fetchatt(att,
+				              (char *)tup->t_data + tup->t_data->t_hoff +
+					            att->attcacheoff);
+        else
+            result = nocachegetattr(tup, attnum, tupleDesc);
+    }
+    else if (att_isnull(attnum-1, tup->t_data->t_bits))
+    {
+        result = Int32GetDatum(0);
+        if (isnull)
+            *isnull = true;
+    }
+    else
+        result = nocachegetattr(tup, attnum, tupleDesc);
+
+    return result;
+}                               /* fastgetattr */
 
 
 /* ----------------
@@ -839,45 +835,59 @@
  *		<tup> is the pointer to the heap tuple.  <attnum> is the attribute
  *		number of the column (field) caller wants.	<tupleDesc> is a
  *		pointer to the structure describing the row and all its fields.
+ *
+ *      CDB:  Implemented as inline function instead of macro.
  * ----------------
  */
-#define heap_getattr(tup, attnum, tupleDesc, isnull) \
-( \
-	AssertMacro((tup) != NULL), \
-	( \
-		((attnum) > 0) ? \
-		( \
-			((attnum) > (int) HeapTupleHeaderGetNatts((tup)->t_data)) ? \
-			( \
-				(((isnull) != NULL) ? (*(isnull) = true) : (dummyret)NULL), \
-				(Datum)NULL \
-			) \
-			: \
-				fastgetattr((tup), (attnum), (tupleDesc), (isnull)) \
-		) \
-		: \
-			heap_getsysattr((tup), (attnum), (tupleDesc), (isnull)) \
-	) \
-)
+static inline Datum
+heap_getattr(HeapTuple tup, int attnum, TupleDesc tupleDesc, bool *isnull)
+{
+    Datum       result;
+
+    Assert(tup != NULL);
+
+    if (attnum > (int)HeapTupleHeaderGetNatts(tup->t_data))
+    {
+        result = DatumGetInt32(0);
+        if (isnull)
+            *isnull = true;
+    }
+    else if (attnum > 0)
+        result = fastgetattr(tup, attnum, tupleDesc, isnull);
+    else
+        result = heap_getsysattr(tup, attnum, isnull);
+
+    return result;
+}                               /* heap_getattr */
 
 /* prototypes for functions in common/heaptuple.c */
 extern Size heap_compute_data_size(TupleDesc tupleDesc,
 					   Datum *values, bool *isnull);
-extern void heap_fill_tuple(TupleDesc tupleDesc,
+extern Size heap_fill_tuple(TupleDesc tupleDesc,
 				Datum *values, bool *isnull,
 				char *data, Size data_size,
 				uint16 *infomask, bits8 *bit);
+extern Datum nocachegetattr(HeapTuple tup, int attnum, TupleDesc att);
+extern Datum heap_getsysattr(HeapTuple tup, int attnum, bool *isnull);
 extern bool heap_attisnull(HeapTuple tup, int attnum);
-extern Datum nocachegetattr(HeapTuple tup, int attnum,
-			   TupleDesc att, bool *isnull);
-extern Datum heap_getsysattr(HeapTuple tup, int attnum, TupleDesc tupleDesc,
-				bool *isnull);
-extern HeapTuple heap_copytuple(HeapTuple tuple);
+extern bool heap_attisnull_normalattr(HeapTuple tup, int attnum);
+
+extern HeapTuple heaptuple_copy_to(HeapTuple tup, HeapTuple result, uint32 *len);
+
+static inline HeapTuple heap_copytuple(HeapTuple tuple)
+{
+	return heaptuple_copy_to(tuple, NULL, NULL);
+}
+
 extern void heap_copytuple_with_tuple(HeapTuple src, HeapTuple dest);
-extern HeapTuple heap_form_tuple(TupleDesc tupleDescriptor,
-				Datum *values, bool *isnull);
-extern HeapTuple heap_formtuple(TupleDesc tupleDescriptor,
-			   Datum *values, char *nulls);
+
+extern HeapTuple heaptuple_form_to(TupleDesc tupdesc, Datum* values, bool *isnull, HeapTuple tup, uint32 *len);
+static inline HeapTuple heap_form_tuple(TupleDesc tupleDescriptor, Datum *values, bool *isnull)
+{
+	return heaptuple_form_to(tupleDescriptor, values, isnull, NULL, NULL);
+}
+extern HeapTuple heap_formtuple(TupleDesc tupleDescriptor, Datum *values, char *nulls) __attribute__ ((deprecated));
+
 extern HeapTuple heap_modify_tuple(HeapTuple tuple,
 				  TupleDesc tupleDesc,
 				  Datum *replValues,
@@ -887,11 +897,11 @@
 				 TupleDesc tupleDesc,
 				 Datum *replValues,
 				 char *replNulls,
-				 char *replActions);
+				 char *replActions) __attribute__ ((deprecated));
 extern void heap_deform_tuple(HeapTuple tuple, TupleDesc tupleDesc,
 				  Datum *values, bool *isnull);
 extern void heap_deformtuple(HeapTuple tuple, TupleDesc tupleDesc,
-				 Datum *values, char *nulls);
+				 Datum *values, char *nulls) __attribute__ ((deprecated));
 extern void heap_freetuple(HeapTuple htup);
 extern MinimalTuple heap_form_minimal_tuple(TupleDesc tupleDescriptor,
 						Datum *values, bool *isnull);
