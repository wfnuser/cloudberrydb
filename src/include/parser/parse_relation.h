--- conflicted
+++ resolved
@@ -7,11 +7,7 @@
  * Portions Copyright (c) 1996-2009, PostgreSQL Global Development Group
  * Portions Copyright (c) 1994, Regents of the University of California
  *
-<<<<<<< HEAD
- * $PostgreSQL: pgsql/src/include/parser/parse_relation.h,v 1.59 2008/10/04 21:56:55 tgl Exp $
-=======
  * $PostgreSQL: pgsql/src/include/parser/parse_relation.h,v 1.61 2008/10/06 15:15:22 tgl Exp $
->>>>>>> 38e93482
  *
  *-------------------------------------------------------------------------
  */
@@ -43,11 +39,7 @@
 					   int varno,
 					   int sublevels_up);
 extern CommonTableExpr *GetCTEForRTE(ParseState *pstate, RangeTblEntry *rte,
-<<<<<<< HEAD
-			 int rtelevelsup);
-=======
 									 int rtelevelsup);
->>>>>>> 38e93482
 extern Node *scanRTEForColumn(ParseState *pstate, RangeTblEntry *rte,
 				 char *colname, int location);
 extern Node *colNameToVar(ParseState *pstate, char *colname, bool localonly,
@@ -59,7 +51,7 @@
 				   bool implicitRTEOK,
 				   int location);
 extern Relation parserOpenTable(ParseState *pstate, const RangeVar *relation,
-								int lockmode);
+								int lockmode, bool nowait, bool *lockUpgraded);
 extern RangeTblEntry *addRangeTableEntry(ParseState *pstate,
 				   RangeVar *relation,
 				   Alias *alias,
@@ -94,11 +86,6 @@
 						 Index levelsup,
 						 Alias *alias,
 						 bool inFromCl);
-<<<<<<< HEAD
-extern bool isSimplyUpdatableRelation(Oid relid, bool noerror);
-extern Index extractSimplyUpdatableRTEIndex(List *rtable);
-=======
->>>>>>> 38e93482
 extern void addRTEtoQuery(ParseState *pstate, RangeTblEntry *rte,
 			  bool addToJoinList,
 			  bool addToRelNameSpace, bool addToVarNameSpace);
@@ -112,4 +99,7 @@
 extern Name attnumAttName(Relation rd, int attid);
 extern Oid	attnumTypeId(Relation rd, int attid);
 
+extern bool isSimplyUpdatableRelation(Oid relid, bool noerror);
+extern Index extractSimplyUpdatableRTEIndex(List *rtable);
+
 #endif   /* PARSE_RELATION_H */