/*-------------------------------------------------------------------------
 *
 * elog.h
 *	  POSTGRES error reporting/logging definitions.
 *
 *
 * Portions Copyright (c) 2006-2009, Greenplum inc
 * Portions Copyright (c) 2012-Present Pivotal Software, Inc.
 * Portions Copyright (c) 1996-2009, PostgreSQL Global Development Group
 * Portions Copyright (c) 1994, Regents of the University of California
 *
 * $PostgreSQL: pgsql/src/include/utils/elog.h,v 1.97 2008/10/27 19:37:22 tgl Exp $
 *
 *-------------------------------------------------------------------------
 */
#ifndef ELOG_H
#define ELOG_H

#include "c.h"
#include <sys/time.h>
#include <setjmp.h>

/* Error level codes */
#define DEBUG5		10			/* Debugging messages, in categories of
								 * decreasing detail. */
#define DEBUG4		11
#define DEBUG3		12
#define DEBUG2		13
#define DEBUG1		14			/* used by GUC debug_* variables */
#define LOG			15			/* Server operational messages; sent only to
								 * server log by default. */
#define COMMERROR	16			/* Client communication problems; same as LOG
								 * for server reporting, but never sent to
								 * client. */
#define INFO		17			/* Messages specifically requested by user
								 * (eg VACUUM VERBOSE output); always sent to
								 * client regardless of client_min_messages,
								 * but by default not sent to server log. */
#define NOTICE		18			/* Helpful messages to users about query
								 * operation;  sent to client and server log
								 * by default. */
#define WARNING		19			/* Warnings.  NOTICE is for expected messages
								 * like implicit sequence creation by SERIAL.
								 * WARNING is for unexpected messages. */
#define ERROR		20			/* user error - abort transaction; return to
								 * known state */
/* Save ERROR value in PGERROR so it can be restored when Win32 includes
 * modify it.  We have to use a constant rather than ERROR because macros
 * are expanded only when referenced outside macros.
 */
#ifdef WIN32
#define PGERROR		20
#endif
#define FATAL		21			/* fatal error - abort process */
#define PANIC		22			/* take down the other backends with me */

 /* #define DEBUG DEBUG1 */	/* Backward compatibility with pre-7.3 */


/* macros for representing SQLSTATE strings compactly */
#define PGSIXBIT(ch)	(((ch) - '0') & 0x3F)
#define PGUNSIXBIT(val) (((val) & 0x3F) + '0')

#define MAKE_SQLSTATE(ch1,ch2,ch3,ch4,ch5)	\
	(PGSIXBIT(ch1) + (PGSIXBIT(ch2) << 6) + (PGSIXBIT(ch3) << 12) + \
	 (PGSIXBIT(ch4) << 18) + (PGSIXBIT(ch5) << 24))

/* These macros depend on the fact that '0' becomes a zero in SIXBIT */
#define ERRCODE_TO_CATEGORY(ec)  ((ec) & ((1 << 12) - 1))
#define ERRCODE_IS_CATEGORY(ec)  (((ec) & ~((1 << 12) - 1)) == 0)

/* SQLSTATE codes for errors are defined in a separate file */
#include "utils/errcodes.h"

/* Common error messages */
#define ERRMSG_GP_INSUFFICIENT_STATEMENT_MEMORY "insufficient memory reserved for statement"


/* Which __func__ symbol do we have, if any? */
#ifdef HAVE_FUNCNAME__FUNC
#define PG_FUNCNAME_MACRO	__func__
#else
#ifdef HAVE_FUNCNAME__FUNCTION
#define PG_FUNCNAME_MACRO	__FUNCTION__
#else
#define PG_FUNCNAME_MACRO	NULL
#endif
#endif

/* threaded thing. 
 * Caller beware: ereport and elog can only be called from main thread.
 */
#include <pthread.h>
extern pthread_t main_tid;
#ifndef _WIN32
#define mythread() ((unsigned long) pthread_self())
#define mainthread() ((unsigned long) main_tid)
#else
#define mythread() ((unsigned long) pthread_self().p)
#define mainthread() ((unsigned long) main_tid.p)
#endif 

/*
 * Insist(assertion)
 *
 * Returns true if assertion is true; else issues a generic internal
 * error message and exits to the closest enclosing PG_TRY block via
 * plain old ereport(ERROR, (errcode(ERRCODE_INTERNAL_ERROR), ...)).
 *
 ** Use instead of Assert() for internal errors that should always be checked
 *  even in release builds; and to suppress warnings (such as uninitialized
 *  variables) along paths that should never be executed (eg. switch defaults).
 ** Use instead of ExceptionalCondition() for internal errors that are not
 *  so severe as to necessitate aborting the process, where ordinary error
 *  handling should suffice.
 ** Use when elog()/ereport() is just not worth it because no user would
 *  ever see the nice customized message that you would otherwise code up
 *  for that weird case that should never happen.
 */
/*
 * TODO  Why aren't we passing the text of the assertion to elog_internalerror?
 * How is anybody supposed to know what was wrong?
 */
#define Insist(assertion) \
	do {				  \
		if (!(assertion))										   \
			elog_internalerror(__FILE__, __LINE__, PG_FUNCNAME_MACRO);	\
	} while(0)

/*
 * Insist(bool assertion, const char * fmt, ... )
 * Similar to Insist() except it outputs a custom message using elog(LOG, ...)
 * before exiting.
 */
#define insist_log(assertion, ... ) 	\
	do {								\
		if (!(assertion))				\
		{								\
			elog(LOG, __VA_ARGS__);		\
			elog_internalerror(__FILE__, __LINE__, PG_FUNCNAME_MACRO); \
		}								\
	} while(0)

#ifdef _MSC_VER
__declspec(noreturn)
#endif
void elog_internalerror(const char *filename, int lineno, const char *funcname)
                       __attribute__((__noreturn__));


/*----------
 * New-style error reporting API: to be used in this way:
 *		ereport(ERROR,
 *				(errcode(ERRCODE_UNDEFINED_CURSOR),
 *				 errmsg("portal \"%s\" not found", stmt->portalname),
 *				 ... other errxxx() fields as needed ...));
 *
 * The error level is required, and so is a primary error message (errmsg
 * or errmsg_internal).  All else is optional.	errcode() defaults to
 * ERRCODE_INTERNAL_ERROR if elevel is ERROR or more, ERRCODE_WARNING
 * if elevel is WARNING, or ERRCODE_SUCCESSFUL_COMPLETION if elevel is
 * NOTICE or below.
 *
 * ereport_domain() allows a message domain to be specified, for modules that
 * wish to use a different message catalog from the backend's.	To avoid having
 * one copy of the default text domain per .o file, we define it as NULL here
 * and have errstart insert the default text domain.  Modules can either use
 * ereport_domain() directly, or preferably they can override the TEXTDOMAIN
 * macro.
<<<<<<< HEAD
 *
 * If elevel >= ERROR, the call will not return; we try to inform the compiler
 * of that via pg_unreachable().  However, no useful optimization effect is
 * obtained unless the compiler sees elevel as a compile-time constant, else
 * we're just adding code bloat.  So, if __builtin_constant_p is available,
 * use that to cause the second if() to vanish completely for non-constant
 * cases.  We avoid using a local variable because it's not necessary and
 * prevents gcc from making the unreachability deduction at optlevel -O0.
 *----------
 */
#ifdef HAVE__BUILTIN_CONSTANT_P
#define ereport_domain(elevel, domain, rest)	\
	do { \
		if (errstart(elevel, __FILE__, __LINE__, PG_FUNCNAME_MACRO, domain)) \
			errfinish rest; \
		if (__builtin_constant_p(elevel) && (elevel) >= ERROR) \
			pg_unreachable(); \
	} while(0)
#else /* !HAVE__BUILTIN_CONSTANT_P */
#define ereport_domain(elevel, domain, rest)	\
	do { \
		const int elevel_ = (elevel); \
		if (errstart(elevel_, __FILE__, __LINE__, PG_FUNCNAME_MACRO, domain)) \
			errfinish rest; \
		if (elevel_ >= ERROR) \
			pg_unreachable(); \
	} while(0)
#endif /* HAVE__BUILTIN_CONSTANT_P */

#define ereport(elevel, rest)	\
	ereport_domain(elevel, TEXTDOMAIN, rest)

#define TEXTDOMAIN NULL

/*
 * the error or log report is only issued if the predicate is true.
 */
#define ereportif(p, elevel, ...) \
	do { \
		if(p) ereport_domain(elevel, TEXTDOMAIN, __VA_ARGS__); \
	} while (0)

=======
 *----------
 */
#define ereport_domain(elevel, domain, rest)	\
	(errstart(elevel, __FILE__, __LINE__, PG_FUNCNAME_MACRO, domain) ? \
	 (errfinish rest) : (void) 0)
>>>>>>> 38e93482

#define ereport(level, rest)	\
	ereport_domain(level, TEXTDOMAIN, rest)

#define TEXTDOMAIN NULL

extern bool errstart(int elevel, const char *filename, int lineno,
		 const char *funcname, const char *domain);
extern void errfinish(int dummy,...);

extern int	errcode(int sqlerrcode);

extern int	errcode_for_file_access(void);
extern int	errcode_for_socket_access(void);

extern int sqlstate_to_errcode(const char *sqlstate);
extern char *errcode_to_sqlstate(int errcode, char outbuf[6]);

extern int
errmsg(const char *fmt,...)
/* This extension allows gcc to check the format string for consistency with
   the supplied arguments. */
__attribute__((format(printf, 1, 2)));

extern int
errmsg_internal(const char *fmt,...)
/* This extension allows gcc to check the format string for consistency with
   the supplied arguments. */
__attribute__((format(printf, 1, 2)));

extern int
errmsg_plural(const char *fmt_singular, const char *fmt_plural,
			  unsigned long n, ...)
/* This extension allows gcc to check the format string for consistency with
   the supplied arguments. */
__attribute__((format(printf, 1, 4)))
__attribute__((format(printf, 2, 4)));

extern int
errdetail(const char *fmt,...)
/* This extension allows gcc to check the format string for consistency with
   the supplied arguments. */
__attribute__((format(printf, 1, 2)));

extern int
errdetail_log(const char *fmt,...)
/* This extension allows gcc to check the format string for consistency with
   the supplied arguments. */
__attribute__((format(printf, 1, 2)));

extern int
errdetail_plural(const char *fmt_singular, const char *fmt_plural,
				 unsigned long n, ...)
/* This extension allows gcc to check the format string for consistency with
   the supplied arguments. */
__attribute__((format(printf, 1, 4)))
__attribute__((format(printf, 2, 4)));

extern int
errhint(const char *fmt,...)
/* This extension allows gcc to check the format string for consistency with
   the supplied arguments. */
__attribute__((format(printf, 1, 2)));

extern int
errcontext(const char *fmt,...)
/* This extension allows gcc to check the format string for consistency with
   the supplied arguments. */
__attribute__((format(printf, 1, 2)));

extern int	errhidestmt(bool hide_stmt);

extern int	errfunction(const char *funcname);
extern int	errposition(int cursorpos);

extern int	errprintstack(bool printstack);

extern int	internalerrposition(int cursorpos);
extern int	internalerrquery(const char *query);

extern int	geterrcode(void);
extern int	geterrposition(void);
extern int	getinternalerrposition(void);

extern int errFatalReturn(bool fatalReturn); /* GPDB: true => return on FATAL error */

extern int errSendAlert(bool sendAlert);		/* GPDB: Send alert via e-mail or SNMP */

/*----------
 * Old-style error reporting API: to be used in this way:
 *		elog(ERROR, "portal \"%s\" not found", stmt->portalname);
 *----------
 */
#ifdef HAVE__VA_ARGS
/*
 * If we have variadic macros, we can give the compiler a hint about the
 * call not returning when elevel >= ERROR.  See comments for ereport().
 * Note that historically elog() has called elog_start (which saves errno)
 * before evaluating "elevel", so we preserve that behavior here.
 */
#ifdef HAVE__BUILTIN_CONSTANT_P
#define elog(elevel, ...)  \
	do { \
		elog_start(__FILE__, __LINE__, PG_FUNCNAME_MACRO); \
		elog_finish(elevel, __VA_ARGS__); \
		if (__builtin_constant_p(elevel) && (elevel) >= ERROR) \
			pg_unreachable(); \
	} while(0)
#else /* !HAVE__BUILTIN_CONSTANT_P */
#define elog(elevel, ...)  \
	do { \
		int		elevel_; \
		elog_start(__FILE__, __LINE__, PG_FUNCNAME_MACRO); \
		elevel_ = (elevel); \
		elog_finish(elevel_, __VA_ARGS__); \
		if (elevel_ >= ERROR) \
			pg_unreachable(); \
	} while(0)
#endif /* HAVE__BUILTIN_CONSTANT_P */
#else /* !HAVE__VA_ARGS */
#define elog  \
	elog_start(__FILE__, __LINE__, PG_FUNCNAME_MACRO), \
	elog_finish
#endif /* HAVE__VA_ARGS */

extern void elog_start(const char *filename, int lineno, const char *funcname);
extern void
elog_finish(int elevel, const char *fmt,...)
/* This extension allows gcc to check the format string for consistency with
   the supplied arguments. */
__attribute__((format(printf, 2, 3)));

/*
 * The message is only logged if a predicate is true.
 * This is a replacement for the common pattern of
 *
 * if (guc)
 *     elog(LOG, ...)
 */
#define elogif(p, ...) do { \
	if (p) elog(__VA_ARGS__); \
    } while(false);

/* Support for attaching context information to error reports */

typedef struct ErrorContextCallback
{
	struct ErrorContextCallback *previous;
	void		(*callback) (void *arg);
	void	   *arg;
} ErrorContextCallback;

extern PGDLLIMPORT ErrorContextCallback *error_context_stack;


/*----------
 * API for catching ereport(ERROR) exits.  Use these macros like so:
 *
 *		PG_TRY();
 *		{
 *			... code that might throw ereport(ERROR) ...
 *		}
 *		PG_CATCH();
 *		{
 *			... error recovery code ...
 *		}
 *		PG_END_TRY();
 *
 * (The braces are not actually necessary, but are recommended so that
 * pg_indent will indent the construct nicely.)  The error recovery code
 * can optionally do PG_RE_THROW() to propagate the same error outwards.
 *
 * Note: while the system will correctly propagate any new ereport(ERROR)
 * occurring in the recovery section, there is a small limit on the number
 * of levels this will work for.  It's best to keep the error recovery
 * section simple enough that it can't generate any new errors, at least
 * not before popping the error stack.
 *
 * Note: an ereport(FATAL) will not be caught by this construct; control will
 * exit straight through proc_exit().  Therefore, do NOT put any cleanup
 * of non-process-local resources into the error recovery section, at least
 * not without taking thought for what will happen during ereport(FATAL).
 * The PG_ENSURE_ERROR_CLEANUP macros provided by storage/ipc.h may be
 * helpful in such cases.
 *----------
 */
#define PG_TRY()  \
	do { \
		sigjmp_buf *save_exception_stack = PG_exception_stack; \
		ErrorContextCallback *save_context_stack = error_context_stack; \
		sigjmp_buf local_sigjmp_buf; \
		if (sigsetjmp(local_sigjmp_buf, 0) == 0) \
		{ \
			PG_exception_stack = &local_sigjmp_buf

#define PG_CATCH()	\
		} \
		else \
		{ \
			PG_exception_stack = save_exception_stack; \
			error_context_stack = save_context_stack

#define PG_END_TRY()  \
		} \
		PG_exception_stack = save_exception_stack; \
		error_context_stack = save_context_stack; \
	} while (0)

/*
 * gcc understands __attribute__((noreturn)); for other compilers, insert
 * pg_unreachable() so that the compiler gets the point.
 */
#ifdef __GNUC__
#define PG_RE_THROW()  \
	pg_re_throw()
#else
#define PG_RE_THROW()  \
	(pg_re_throw(), pg_unreachable())
#endif

extern PGDLLIMPORT sigjmp_buf *PG_exception_stack;


/* Stuff that error handlers might want to use */

/*
 * ErrorData holds the data accumulated during any one ereport() cycle.
 * Any non-NULL pointers must point to palloc'd data.
 * (The const pointers are an exception; we assume they point at non-freeable
 * constant strings.)
 */
typedef struct ErrorData
{
	int			elevel;			/* error level */
	bool		output_to_server;		/* will report to server log? */
	bool		output_to_client;		/* will report to client? */
	bool		show_funcname;	/* true to force funcname inclusion */
    bool        omit_location;  /* GPDB: don't add filename:line# and stack trace */
    bool        fatal_return;   /* GPDB: true => return instead of proc_exit() */
	bool		send_alert;		/* GPDB: send e-mail alert and/or SNMP trap/inform */
	bool		hide_stmt;		/* true to prevent STATEMENT: inclusion */
	const char *filename;		/* __FILE__ of ereport() call */
	int			lineno;			/* __LINE__ of ereport() call */
	const char *funcname;		/* __func__ of ereport() call */
	const char *domain;			/* message domain */
	int			sqlerrcode;		/* encoded ERRSTATE */
	char	   *message;		/* primary error message */
	char	   *detail;			/* detail error message */
	char	   *detail_log;		/* detail error message for server log only */
	char	   *hint;			/* hint message */
	char	   *context;		/* context message */
	int			cursorpos;		/* cursor index into query string */
	int			internalpos;	/* cursor index into internalquery */
	char	   *internalquery;	/* text of internally-generated query */
	int			saved_errno;	/* errno at entry */
	void	   *stacktracearray[30];
	size_t		stacktracesize;
	bool		printstack;		/* force output stack trace */
} ErrorData;

extern void EmitErrorReport(void);
extern ErrorData *CopyErrorData(void);
extern void FreeErrorData(ErrorData *edata);
extern void FlushErrorState(void);
extern void ReThrowError(ErrorData *edata)  __attribute__((__noreturn__));
extern void pg_re_throw(void) __attribute__((noreturn));

/*
 * CDB: elog_demote
 *
 * A PG_CATCH() handler can call this to downgrade the error that it is
 * currently handling to a level lower than ERROR.  The caller should
 * then do PG_RE_THROW() to proceed to the next error handler.  
 *
 * Clients using libpq cannot receive normal output together with an error.
 * The libpq frontend discards any results already buffered when a command
 * completes with an error notification of level ERROR or higher.  
 *
 * elog_demote() can be used to reduce the error level reported to the client
 * so that libpq won't suppress normal output, while the backend still frees
 * resources, aborts the transaction, etc, as usual.
 *
 * Returns true if successful, false if the request is disallowed.
 */
bool        elog_demote(int downgrade_to_elevel);

/*
 * CDB: elog_dismiss 
 *
 * A PG_CATCH() handler can call this to downgrade the error that it is
 * currently handling to a level lower than ERROR, report it to the log
 * and/or client as appropriate, and purge it from the error system.
 *
 * This shouldn't be attempted unless the caller is certain that the
 * error does not need the services of upper level error handlers to
 * release resources, abort the transaction, etc.
 *
 * Returns true if successful, in which case the error has been expunged
 * and the caller should not do PG_RE_THROW(), but should instead fall or
 * jump out of the PG_CATCH() handler and resume normal execution.
 *
 * Returns false if unsuccessful; then the caller should carry on as 
 * PG_CATCH() handlers ordinarily do, and exit via PG_RE_THROW().  
 */
bool        elog_dismiss(int downgrade_to_elevel);   

/*
 * CDB: elog_geterrcode
 * Return the SQLSTATE code for the error currently being handled, or 0.
 *
 * This is only intended for use in error handlers.
 */
int         elog_geterrcode(void);      
int         elog_getelevel(void);      
char        *elog_message(void);


/* GUC-configurable parameters */

typedef enum
{
	PGERROR_TERSE,				/* single-line error messages */
	PGERROR_DEFAULT,			/* recommended style */
	PGERROR_VERBOSE				/* all the facts, ma'am */
} PGErrorVerbosity;

extern int	Log_error_verbosity;
extern char *Log_line_prefix;
extern int	Log_destination;

/* Log destination bitmap */
#define LOG_DESTINATION_STDERR	 1
#define LOG_DESTINATION_SYSLOG	 2
#define LOG_DESTINATION_EVENTLOG 4
#define LOG_DESTINATION_CSVLOG	 8

/* Other exported functions */
extern void DebugFileOpen(void);
extern char *unpack_sql_state(int sql_state);
extern bool in_error_recursion_trouble(void);

#ifdef HAVE_SYSLOG
extern void set_syslog_parameters(const char *ident, int facility);
#endif

/*
 * Write errors to stderr (or by equal means when stderr is
 * not available). Used before ereport/elog can be used
 * safely (memory context, GUC load etc)
 */
extern void
write_stderr(const char *fmt,...)
/* This extension allows gcc to check the format string for consistency with
   the supplied arguments. */
__attribute__((format(printf, 1, 2)));

extern void write_message_to_server_log(int elevel,
										int sqlerrcode,
										const char *message,
										const char *detail,
										const char *hint,
										const char *query_text,
										int cursorpos,
										int internalpos,
										const char *internalquery,
										const char *context,
										const char *funcname,
										bool show_funcname,
										const char *filename,
										int lineno,
										int stacktracesize,
										bool omit_location,
										bool send_alert,
										void* const *stacktracearray,
										bool printstack);

extern void debug_backtrace(void);
extern uint32 gp_backtrace(void **stackAddresses, uint32 maxStackDepth);
extern char *gp_stacktrace(void **stackAddresses, uint32 stackDepth);

/* stack base pointer, defined in postgres.c */
extern char *stack_base_ptr;

/* GUCs */
extern bool gp_log_stack_trace_lines;   /* session GUC, controls line info in stack traces */

extern const char *SegvBusIllName(int signal);
extern void StandardHandlerForSigillSigsegvSigbus_OnMainThread(char * processName, SIGNAL_ARGS);

#endif   /* ELOG_H */<|MERGE_RESOLUTION|>--- conflicted
+++ resolved
@@ -167,7 +167,6 @@
  * and have errstart insert the default text domain.  Modules can either use
  * ereport_domain() directly, or preferably they can override the TEXTDOMAIN
  * macro.
-<<<<<<< HEAD
  *
  * If elevel >= ERROR, the call will not return; we try to inform the compiler
  * of that via pg_unreachable().  However, no useful optimization effect is
@@ -209,19 +208,6 @@
 	do { \
 		if(p) ereport_domain(elevel, TEXTDOMAIN, __VA_ARGS__); \
 	} while (0)
-
-=======
- *----------
- */
-#define ereport_domain(elevel, domain, rest)	\
-	(errstart(elevel, __FILE__, __LINE__, PG_FUNCNAME_MACRO, domain) ? \
-	 (errfinish rest) : (void) 0)
->>>>>>> 38e93482
-
-#define ereport(level, rest)	\
-	ereport_domain(level, TEXTDOMAIN, rest)
-
-#define TEXTDOMAIN NULL
 
 extern bool errstart(int elevel, const char *filename, int lineno,
 		 const char *funcname, const char *domain);
