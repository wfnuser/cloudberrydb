/*-------------------------------------------------------------------------
 *
 * plancache.h
 *	  Plan cache definitions.
 *
 * See plancache.c for comments.
 *
 * Portions Copyright (c) 1996-2021, PostgreSQL Global Development Group
 * Portions Copyright (c) 1994, Regents of the University of California
 *
 * src/include/utils/plancache.h
 *
 *-------------------------------------------------------------------------
 */
#ifndef PLANCACHE_H
#define PLANCACHE_H

#include "access/tupdesc.h"
#include "lib/ilist.h"
#include "nodes/params.h"
<<<<<<< HEAD
#include "nodes/primnodes.h"
=======
#include "tcop/cmdtag.h"
>>>>>>> d457cb4e
#include "utils/queryenvironment.h"
#include "utils/resowner.h"


/* Forward declaration, to avoid including parsenodes.h here */
struct RawStmt;

/* possible values for plan_cache_mode */
typedef enum
{
	PLAN_CACHE_MODE_AUTO,
	PLAN_CACHE_MODE_FORCE_GENERIC_PLAN,
	PLAN_CACHE_MODE_FORCE_CUSTOM_PLAN
}			PlanCacheMode;

/* GUC parameter */
extern int	plan_cache_mode;

#define CACHEDPLANSOURCE_MAGIC		195726186
#define CACHEDPLAN_MAGIC			953717834
#define CACHEDEXPR_MAGIC			838275847

/*
 * CachedPlanSource (which might better have been called CachedQuery)
 * represents a SQL query that we expect to use multiple times.  It stores
 * the query source text, the raw parse tree, and the analyzed-and-rewritten
 * query tree, as well as adjunct data.  Cache invalidation can happen as a
 * result of DDL affecting objects used by the query.  In that case we discard
 * the analyzed-and-rewritten query tree, and rebuild it when next needed.
 *
 * An actual execution plan, represented by CachedPlan, is derived from the
 * CachedPlanSource when we need to execute the query.  The plan could be
 * either generic (usable with any set of plan parameters) or custom (for a
 * specific set of parameters).  plancache.c contains the logic that decides
 * which way to do it for any particular execution.  If we are using a generic
 * cached plan then it is meant to be re-used across multiple executions, so
 * callers must always treat CachedPlans as read-only.
 *
 * Once successfully built and "saved", CachedPlanSources typically live
 * for the life of the backend, although they can be dropped explicitly.
 * CachedPlans are reference-counted and go away automatically when the last
 * reference is dropped.  A CachedPlan can outlive the CachedPlanSource it
 * was created from.
 *
 * An "unsaved" CachedPlanSource can be used for generating plans, but it
 * lives in transient storage and will not be updated in response to sinval
 * events.
 *
 * CachedPlans made from saved CachedPlanSources are likewise in permanent
 * storage, so to avoid memory leaks, the reference-counted references to them
 * must be held in permanent data structures or ResourceOwners.  CachedPlans
 * made from unsaved CachedPlanSources are in children of the caller's
 * memory context, so references to them should not be longer-lived than
 * that context.  (Reference counting is somewhat pro forma in that case,
 * though it may be useful if the CachedPlan can be discarded early.)
 *
 * A CachedPlanSource has two associated memory contexts: one that holds the
 * struct itself, the query source text and the raw parse tree, and another
 * context that holds the rewritten query tree and associated data.  This
 * allows the query tree to be discarded easily when it is invalidated.
 *
 * Some callers wish to use the CachedPlan API even with one-shot queries
 * that have no reason to be saved at all.  We therefore support a "oneshot"
 * variant that does no data copying or invalidation checking.  In this case
 * there are no separate memory contexts: the CachedPlanSource struct and
 * all subsidiary data live in the caller's CurrentMemoryContext, and there
 * is no way to free memory short of clearing that entire context.  A oneshot
 * plan is always treated as unsaved.
 *
 * Note: the string referenced by commandTag is not subsidiary storage;
 * it is assumed to be a compile-time-constant string.  As with portals,
 * commandTag shall be NULL if and only if the original query string (before
 * rewriting) was an empty string.
 */
typedef struct CachedPlanSource
{
	int			magic;			/* should equal CACHEDPLANSOURCE_MAGIC */
	struct RawStmt *raw_parse_tree; /* output of raw_parser(), or NULL */
	const char *query_string;	/* source text of query */
<<<<<<< HEAD
	const char *commandTag;		/* command tag (a constant!), or NULL */
	NodeTag		sourceTag;		/* GPDB: Original statement NodeTag */
=======
	CommandTag	commandTag;		/* 'nuff said */
>>>>>>> d457cb4e
	Oid		   *param_types;	/* array of parameter type OIDs, or NULL */
	int			num_params;		/* length of param_types array */
	ParserSetupHook parserSetup;	/* alternative parameter spec method */
	void	   *parserSetupArg;
	int			cursor_options; /* cursor options used for planning */
	bool		fixed_result;	/* disallow change in result tupdesc? */
	TupleDesc	resultDesc;		/* result type; NULL = doesn't return tuples */
	MemoryContext context;		/* memory context holding all above */
	/* These fields describe the current analyzed-and-rewritten query tree: */
	List	   *query_list;		/* list of Query nodes, or NIL if not valid */
	List	   *relationOids;	/* OIDs of relations the queries depend on */
	List	   *invalItems;		/* other dependencies, as PlanInvalItems */
	struct OverrideSearchPath *search_path; /* search_path used for parsing
											 * and planning */
	MemoryContext query_context;	/* context holding the above, or NULL */
	Oid			rewriteRoleId;	/* Role ID we did rewriting for */
	bool		rewriteRowSecurity; /* row_security used during rewrite */
	bool		dependsOnRLS;	/* is rewritten query specific to the above? */
	/* If we have a generic plan, this is a reference-counted link to it: */
	struct CachedPlan *gplan;	/* generic plan, or NULL if not valid */
	/* Some state flags: */
	bool		is_oneshot;		/* is it a "oneshot" plan? */
	bool		is_complete;	/* has CompleteCachedPlan been done? */
	bool		is_saved;		/* has CachedPlanSource been "saved"? */
	bool		is_valid;		/* is the query_list currently valid? */
	int			generation;		/* increments each time we create a plan */
	/* If CachedPlanSource has been saved, it is a member of a global list */
	dlist_node	node;			/* list link, if is_saved */
	/* State kept to help decide whether to use custom or generic plans: */
	double		generic_cost;	/* cost of generic plan, or -1 if not known */
	double		total_custom_cost;	/* total cost of custom plans so far */
	int64		num_custom_plans;	/* # of custom plans included in total */
	int64		num_generic_plans;	/* # of generic plans */
} CachedPlanSource;

/*
 * CachedPlan represents an execution plan derived from a CachedPlanSource.
 * The reference count includes both the link from the parent CachedPlanSource
 * (if any), and any active plan executions, so the plan can be discarded
 * exactly when refcount goes to zero.  Both the struct itself and the
 * subsidiary data live in the context denoted by the context field.
 * This makes it easy to free a no-longer-needed cached plan.  (However,
 * if is_oneshot is true, the context does not belong solely to the CachedPlan
 * so no freeing is possible.)
 */
typedef struct CachedPlan
{
	int			magic;			/* should equal CACHEDPLAN_MAGIC */
	List	   *stmt_list;		/* list of PlannedStmts */
	bool		is_oneshot;		/* is it a "oneshot" plan? */
	bool		is_saved;		/* is CachedPlan in a long-lived context? */
	bool		is_valid;		/* is the stmt_list currently valid? */
	Oid			planRoleId;		/* Role ID the plan was created for */
	bool		dependsOnRole;	/* is plan specific to that role? */
	TransactionId saved_xmin;	/* if valid, replan when TransactionXmin
								 * changes from this value */
	int			generation;		/* parent's generation number for this plan */
	int			refcount;		/* count of live references to this struct */
	MemoryContext context;		/* context containing this CachedPlan */
} CachedPlan;

/*
 * CachedExpression is a low-overhead mechanism for caching the planned form
 * of standalone scalar expressions.  While such expressions are not usually
 * subject to cache invalidation events, that can happen, for example because
 * of replacement of a SQL function that was inlined into the expression.
 * The plancache takes care of storing the expression tree and marking it
 * invalid if a cache invalidation occurs, but the caller must notice the
 * !is_valid status and discard the obsolete expression without reusing it.
 * We do not store the original parse tree, only the planned expression;
 * this is an optimization based on the assumption that we usually will not
 * need to replan for the life of the session.
 */
typedef struct CachedExpression
{
	int			magic;			/* should equal CACHEDEXPR_MAGIC */
	Node	   *expr;			/* planned form of expression */
	bool		is_valid;		/* is the expression still valid? */
	/* remaining fields should be treated as private to plancache.c: */
	List	   *relationOids;	/* OIDs of relations the expr depends on */
	List	   *invalItems;		/* other dependencies, as PlanInvalItems */
	MemoryContext context;		/* context containing this CachedExpression */
	dlist_node	node;			/* link in global list of CachedExpressions */
} CachedExpression;


extern void InitPlanCache(void);
extern void ResetPlanCache(void);

extern CachedPlanSource *CreateCachedPlan(struct RawStmt *raw_parse_tree,
										  const char *query_string,
										  CommandTag commandTag);
extern CachedPlanSource *CreateOneShotCachedPlan(struct RawStmt *raw_parse_tree,
												 const char *query_string,
												 CommandTag commandTag);
extern void CompleteCachedPlan(CachedPlanSource *plansource,
							   List *querytree_list,
							   MemoryContext querytree_context,
							   NodeTag sourceTag,
							   Oid *param_types,
							   int num_params,
							   ParserSetupHook parserSetup,
							   void *parserSetupArg,
							   int cursor_options,
							   bool fixed_result);

extern void SaveCachedPlan(CachedPlanSource *plansource);
extern void DropCachedPlan(CachedPlanSource *plansource);

extern void CachedPlanSetParentContext(CachedPlanSource *plansource,
									   MemoryContext newcontext);

extern CachedPlanSource *CopyCachedPlan(CachedPlanSource *plansource);

extern bool CachedPlanIsValid(CachedPlanSource *plansource);

extern List *CachedPlanGetTargetList(CachedPlanSource *plansource,
									 QueryEnvironment *queryEnv);

extern CachedPlan *GetCachedPlan(CachedPlanSource *plansource,
								 ParamListInfo boundParams,
<<<<<<< HEAD
								 bool useResOwner,
								 QueryEnvironment *queryEnv,
								 IntoClause *intoClause);
extern void ReleaseCachedPlan(CachedPlan *plan, bool useResOwner);
=======
								 ResourceOwner owner,
								 QueryEnvironment *queryEnv);
extern void ReleaseCachedPlan(CachedPlan *plan, ResourceOwner owner);

extern bool CachedPlanAllowsSimpleValidityCheck(CachedPlanSource *plansource,
												CachedPlan *plan,
												ResourceOwner owner);
extern bool CachedPlanIsSimplyValid(CachedPlanSource *plansource,
									CachedPlan *plan,
									ResourceOwner owner);
>>>>>>> d457cb4e

extern CachedExpression *GetCachedExpression(Node *expr);
extern void FreeCachedExpression(CachedExpression *cexpr);

#endif							/* PLANCACHE_H */<|MERGE_RESOLUTION|>--- conflicted
+++ resolved
@@ -18,14 +18,13 @@
 #include "access/tupdesc.h"
 #include "lib/ilist.h"
 #include "nodes/params.h"
-<<<<<<< HEAD
 #include "nodes/primnodes.h"
-=======
 #include "tcop/cmdtag.h"
->>>>>>> d457cb4e
 #include "utils/queryenvironment.h"
 #include "utils/resowner.h"
 
+/* Forward declaration, to avoid including recursively */
+typedef struct ResourceOwnerData *ResourceOwner;
 
 /* Forward declaration, to avoid including parsenodes.h here */
 struct RawStmt;
@@ -102,12 +101,8 @@
 	int			magic;			/* should equal CACHEDPLANSOURCE_MAGIC */
 	struct RawStmt *raw_parse_tree; /* output of raw_parser(), or NULL */
 	const char *query_string;	/* source text of query */
-<<<<<<< HEAD
-	const char *commandTag;		/* command tag (a constant!), or NULL */
+	CommandTag	commandTag;		/* command tag (a constant!), or NULL */
 	NodeTag		sourceTag;		/* GPDB: Original statement NodeTag */
-=======
-	CommandTag	commandTag;		/* 'nuff said */
->>>>>>> d457cb4e
 	Oid		   *param_types;	/* array of parameter type OIDs, or NULL */
 	int			num_params;		/* length of param_types array */
 	ParserSetupHook parserSetup;	/* alternative parameter spec method */
@@ -229,15 +224,11 @@
 
 extern CachedPlan *GetCachedPlan(CachedPlanSource *plansource,
 								 ParamListInfo boundParams,
-<<<<<<< HEAD
-								 bool useResOwner,
+								 ResourceOwner owner,
 								 QueryEnvironment *queryEnv,
 								 IntoClause *intoClause);
-extern void ReleaseCachedPlan(CachedPlan *plan, bool useResOwner);
-=======
-								 ResourceOwner owner,
-								 QueryEnvironment *queryEnv);
 extern void ReleaseCachedPlan(CachedPlan *plan, ResourceOwner owner);
+
 
 extern bool CachedPlanAllowsSimpleValidityCheck(CachedPlanSource *plansource,
 												CachedPlan *plan,
@@ -245,7 +236,6 @@
 extern bool CachedPlanIsSimplyValid(CachedPlanSource *plansource,
 									CachedPlan *plan,
 									ResourceOwner owner);
->>>>>>> d457cb4e
 
 extern CachedExpression *GetCachedExpression(Node *expr);
 extern void FreeCachedExpression(CachedExpression *cexpr);
