/*-------------------------------------------------------------------------
 *
 * memutils.h
 *	  This file contains declarations for memory allocation utility
 *	  functions.  These are functions that are not quite widely used
 *	  enough to justify going in utils/palloc.h, but are still part
 *	  of the API of the memory management subsystem.
 *
 *
<<<<<<< HEAD
 * Portions Copyright (c) 2007-2008, Greenplum inc
 * Portions Copyright (c) 2012-Present VMware, Inc. or its affiliates.
 * Portions Copyright (c) 1996-2019, PostgreSQL Global Development Group
=======
 * Portions Copyright (c) 1996-2021, PostgreSQL Global Development Group
>>>>>>> d457cb4e
 * Portions Copyright (c) 1994, Regents of the University of California
 *
 * src/include/utils/memutils.h
 *
 *-------------------------------------------------------------------------
 */
#ifndef MEMUTILS_H
#define MEMUTILS_H

#include "nodes/memnodes.h"


/*
 * MaxAllocSize, MaxAllocHugeSize
 *		Quasi-arbitrary limits on size of allocations.
 *
 * Note:
 *		There is no guarantee that smaller allocations will succeed, but
 *		larger requests will be summarily denied.
 *
 * palloc() enforces MaxAllocSize, chosen to correspond to the limiting size
 * of varlena objects under TOAST.  See VARSIZE_4B() and related macros in
 * postgres.h.  Many datatypes assume that any allocatable size can be
 * represented in a varlena header.  This limit also permits a caller to use
 * an "int" variable for an index into or length of an allocation.  Callers
 * careful to avoid these hazards can access the higher limit with
 * MemoryContextAllocHuge().  Both limits permit code to assume that it may
 * compute twice an allocation's size without overflow.
 */
#define MaxAllocSize	((Size) 0x3fffffff) /* 1 gigabyte - 1 */

#define AllocSizeIsValid(size)	((Size) (size) <= MaxAllocSize)

#define MaxAllocHugeSize	(SIZE_MAX / 2)

#define AllocHugeSizeIsValid(size)	((Size) (size) <= MaxAllocHugeSize)

/*
 * All chunks allocated by any memory context manager are required to be
 * preceded by a StandardChunkHeader at a spacing of STANDARDCHUNKHEADERSIZE.
 * A currently-allocated chunk must contain a backpointer to its owning
 * context as well as the allocated size of the chunk.  The backpointer is
 * used by pfree() and repalloc() to find the context to call.  The allocated
 * size is not absolutely essential, but it's expected to be needed by any
 * reasonable implementation.
 */
typedef struct StandardChunkHeader
{
	MemoryContext context;		/* owning context */
	Size		size;			/* size of data space allocated in chunk */
#ifdef MEMORY_CONTEXT_CHECKING
	/* when debugging memory usage, also store actual requested size */
	Size		requested_size;
#endif

#ifdef CDB_PALLOC_TAGS
	const char  *alloc_tag;
	int 		alloc_n;
	void *prev_chunk;
	void *next_chunk;
#endif
} StandardChunkHeader;

#define STANDARDCHUNKHEADERSIZE  MAXALIGN(sizeof(StandardChunkHeader))


/*
 * Standard top-level memory contexts.
 *
 * Only TopMemoryContext and ErrorContext are initialized by
 * MemoryContextInit() itself.
 */
extern PGDLLIMPORT MemoryContext TopMemoryContext;
extern PGDLLIMPORT MemoryContext ErrorContext;
extern PGDLLIMPORT MemoryContext PostmasterContext;
extern PGDLLIMPORT MemoryContext CacheMemoryContext;
extern PGDLLIMPORT MemoryContext MessageContext;
extern PGDLLIMPORT MemoryContext TopTransactionContext;
extern PGDLLIMPORT MemoryContext CurTransactionContext;
extern PGDLLIMPORT MemoryContext DispatcherContext;
extern PGDLLIMPORT MemoryContext InterconnectContext;
extern PGDLLIMPORT MemoryContext OptimizerMemoryContext;

/* This is a transient link to the active portal's memory context: */
extern PGDLLIMPORT MemoryContext PortalContext;

/* Backwards compatibility macro */
#define MemoryContextResetAndDeleteChildren(ctx) MemoryContextReset(ctx)


/*
 * Memory-context-type-independent functions in mcxt.c
 */
extern void MemoryContextInit(void);
extern void MemoryContextReset(MemoryContext context);
extern void MemoryContextResetOnly(MemoryContext context);
extern void MemoryContextResetChildren(MemoryContext context);
extern void MemoryContextDeleteChildren(MemoryContext context);
extern void MemoryContextSetIdentifier(MemoryContext context, const char *id);
extern void MemoryContextSetParent(MemoryContext context,
								   MemoryContext new_parent);
extern Size GetMemoryChunkSpace(void *pointer);
extern MemoryContext MemoryContextGetParent(MemoryContext context);
extern bool MemoryContextIsEmpty(MemoryContext context);
<<<<<<< HEAD

/* Statistics */
extern void MemoryContextDeclareAccountingRoot(MemoryContext context);
extern Size MemoryContextGetCurrentSpace(MemoryContext context);
extern Size MemoryContextGetPeakSpace(MemoryContext context);
extern Size MemoryContextSetPeakSpace(MemoryContext context, Size nbytes);

#define MemoryContextDelete(context)    (MemoryContextDeleteImpl(context, __FILE__, PG_FUNCNAME_MACRO, __LINE__))
extern void MemoryContextDeleteImpl(MemoryContext context, const char* sfile, const char *func, int sline);

extern int64 MemoryContextMemAllocated(MemoryContext context, bool recurse);
=======
extern Size MemoryContextMemAllocated(MemoryContext context, bool recurse);
>>>>>>> d457cb4e
extern void MemoryContextStats(MemoryContext context);
extern void MemoryContextStatsDetail(MemoryContext context, int max_children,
									 bool print_to_stderr);
extern void MemoryContextAllowInCriticalSection(MemoryContext context,
												bool allow);

#ifdef MEMORY_CONTEXT_CHECKING
extern void MemoryContextCheck(MemoryContext context);
#endif
extern bool MemoryContextContains(MemoryContext context, void *pointer);
extern bool MemoryContextContainsGenericAllocation(MemoryContext context, void *pointer);

extern void MemoryContextError(int errorcode, MemoryContext context,
                               const char *sfile, int sline,
                               const char *fmt, ...)
                              pg_attribute_noreturn()
                              pg_attribute_printf(5, 6);

/* Handy macro for copying and assigning context ID ... but note double eval */
#define MemoryContextCopyAndSetIdentifier(cxt, id) \
	MemoryContextSetIdentifier(cxt, MemoryContextStrdup(cxt, id))

/*
 * GetMemoryChunkContext
 *		Given a currently-allocated chunk, determine the context
 *		it belongs to.
 *
 * All chunks allocated by any memory context manager are required to be
 * preceded by the corresponding MemoryContext stored, without padding, in the
 * preceding sizeof(void*) bytes.  A currently-allocated chunk must contain a
 * backpointer to its owning context.  The backpointer is used by pfree() and
 * repalloc() to find the context to call.
 */
#ifndef FRONTEND
static inline MemoryContext
GetMemoryChunkContext(void *pointer)
{
	MemoryContext context;

	/*
	 * Try to detect bogus pointers handed to us, poorly though we can.
	 * Presumably, a pointer that isn't MAXALIGNED isn't pointing at an
	 * allocated chunk.
	 */
	Assert(pointer != NULL);
	Assert(pointer == (void *) MAXALIGN(pointer));

	/*
	 * OK, it's probably safe to look at the context.
	 */
	context = *(MemoryContext *) (((char *) pointer) - sizeof(void *));

	AssertArg(MemoryContextIsValid(context));

	return context;
}
#endif

/*
 * This routine handles the context-type-independent part of memory
 * context creation.  It's intended to be called from context-type-
 * specific creation routines, and noplace else.
 */
extern void MemoryContextCreate(MemoryContext node,
								NodeTag tag,
								const MemoryContextMethods *methods,
								MemoryContext parent,
								const char *name);

extern void HandleLogMemoryContextInterrupt(void);
extern void ProcessLogMemoryContextInterrupt(void);

/*
 * Memory-context-type-specific functions
 */

/* aset.c */
extern MemoryContext AllocSetContextCreateInternal(MemoryContext parent,
												   const char *name,
												   Size minContextSize,
												   Size initBlockSize,
												   Size maxBlockSize);

/*
 * This wrapper macro exists to check for non-constant strings used as context
 * names; that's no longer supported.  (Use MemoryContextSetIdentifier if you
 * want to provide a variable identifier.)
 */
#ifdef HAVE__BUILTIN_CONSTANT_P
#define AllocSetContextCreate(parent, name, ...) \
	(StaticAssertExpr(__builtin_constant_p(name), \
					  "memory context names must be constant strings"), \
	 AllocSetContextCreateInternal(parent, name, __VA_ARGS__))
#else
#define AllocSetContextCreate \
	AllocSetContextCreateInternal
#endif

extern bool AllocSetContains(MemoryContext context, void *pointer);

/* slab.c */
extern MemoryContext SlabContextCreate(MemoryContext parent,
									   const char *name,
									   Size blockSize,
									   Size chunkSize);

/* generation.c */
extern MemoryContext GenerationContextCreate(MemoryContext parent,
											 const char *name,
											 Size blockSize);

/* this function should be only called by MemoryContextSetParent() */
extern void AllocSetTransferAccounting(MemoryContext context,
									   MemoryContext new_parent);

/* mpool.c */
typedef struct MPool MPool;
extern MPool *mpool_create_with_context(MemoryContext parent, MemoryContext context);

#define mpool_create(parent, name) \
	(mpool_create_with_context((parent), AllocSetContextCreate((parent), (name), ALLOCSET_DEFAULT_SIZES)))

extern void *mpool_alloc(MPool *mpool, Size size);
extern void mpool_reset(MPool *mpool);
extern void mpool_delete(MPool *mpool);
extern uint64 mpool_total_bytes_allocated(MPool *mpool);
extern uint64 mpool_bytes_used(MPool *mpool);

/*
 * Recommended default alloc parameters, suitable for "ordinary" contexts
 * that might hold quite a lot of data.
 */
#define ALLOCSET_DEFAULT_MINSIZE   0
#define ALLOCSET_DEFAULT_INITSIZE  (8 * 1024)
#define ALLOCSET_DEFAULT_MAXSIZE   (8 * 1024 * 1024)
#define ALLOCSET_DEFAULT_SIZES \
	ALLOCSET_DEFAULT_MINSIZE, ALLOCSET_DEFAULT_INITSIZE, ALLOCSET_DEFAULT_MAXSIZE

/*
 * Recommended alloc parameters for "small" contexts that are never expected
 * to contain much data (for example, a context to contain a query plan).
 */
#define ALLOCSET_SMALL_MINSIZE	 0
#define ALLOCSET_SMALL_INITSIZE  (1 * 1024)
#define ALLOCSET_SMALL_MAXSIZE	 (8 * 1024)
#define ALLOCSET_SMALL_SIZES \
	ALLOCSET_SMALL_MINSIZE, ALLOCSET_SMALL_INITSIZE, ALLOCSET_SMALL_MAXSIZE

/*
 * Recommended alloc parameters for contexts that should start out small,
 * but might sometimes grow big.
 */
#define ALLOCSET_START_SMALL_SIZES \
	ALLOCSET_SMALL_MINSIZE, ALLOCSET_SMALL_INITSIZE, ALLOCSET_DEFAULT_MAXSIZE


/*
 * Threshold above which a request in an AllocSet context is certain to be
 * allocated separately (and thereby have constant allocation overhead).
 * Few callers should be interested in this, but tuplesort/tuplestore need
 * to know it.
 */
#define ALLOCSET_SEPARATE_THRESHOLD  8192

#define SLAB_DEFAULT_BLOCK_SIZE		(8 * 1024)
#define SLAB_LARGE_BLOCK_SIZE		(8 * 1024 * 1024)

#endif							/* MEMUTILS_H */<|MERGE_RESOLUTION|>--- conflicted
+++ resolved
@@ -7,13 +7,9 @@
  *	  of the API of the memory management subsystem.
  *
  *
-<<<<<<< HEAD
- * Portions Copyright (c) 2007-2008, Greenplum inc
+ * Portions Copyright (c) 2007-2008, Cloudberry inc
  * Portions Copyright (c) 2012-Present VMware, Inc. or its affiliates.
- * Portions Copyright (c) 1996-2019, PostgreSQL Global Development Group
-=======
  * Portions Copyright (c) 1996-2021, PostgreSQL Global Development Group
->>>>>>> d457cb4e
  * Portions Copyright (c) 1994, Regents of the University of California
  *
  * src/include/utils/memutils.h
@@ -118,7 +114,6 @@
 extern Size GetMemoryChunkSpace(void *pointer);
 extern MemoryContext MemoryContextGetParent(MemoryContext context);
 extern bool MemoryContextIsEmpty(MemoryContext context);
-<<<<<<< HEAD
 
 /* Statistics */
 extern void MemoryContextDeclareAccountingRoot(MemoryContext context);
@@ -129,10 +124,7 @@
 #define MemoryContextDelete(context)    (MemoryContextDeleteImpl(context, __FILE__, PG_FUNCNAME_MACRO, __LINE__))
 extern void MemoryContextDeleteImpl(MemoryContext context, const char* sfile, const char *func, int sline);
 
-extern int64 MemoryContextMemAllocated(MemoryContext context, bool recurse);
-=======
 extern Size MemoryContextMemAllocated(MemoryContext context, bool recurse);
->>>>>>> d457cb4e
 extern void MemoryContextStats(MemoryContext context);
 extern void MemoryContextStatsDetail(MemoryContext context, int max_children,
 									 bool print_to_stderr);
