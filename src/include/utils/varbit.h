--- conflicted
+++ resolved
@@ -5,11 +5,7 @@
  *
  * Code originally contributed by Adriaan Joubert.
  *
-<<<<<<< HEAD
  * Portions Copyright (c) 1996-2009, PostgreSQL Global Development Group
-=======
- * Portions Copyright (c) 1996-2008, PostgreSQL Global Development Group
->>>>>>> d13f41d2
  * Portions Copyright (c) 1994, Regents of the University of California
  *
  * $PostgreSQL: pgsql/src/include/utils/varbit.h,v 1.27 2008/01/01 19:45:59 momjian Exp $
