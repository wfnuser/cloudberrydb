/*-------------------------------------------------------------------------
 *
 * builtins.h
 *	  Declarations for operations on built-in types.
 *
 *
<<<<<<< HEAD
 * Portions Copyright (c) 2005-2010, Greenplum inc
 * Portions Copyright (c) 2012-Present Pivotal Software, Inc.
 * Portions Copyright (c) 1996-2010, PostgreSQL Global Development Group
=======
 * Portions Copyright (c) 1996-2011, PostgreSQL Global Development Group
>>>>>>> a4bebdd9
 * Portions Copyright (c) 1994, Regents of the University of California
 *
 * src/include/utils/builtins.h
 *
 *-------------------------------------------------------------------------
 */
#ifndef BUILTINS_H
#define BUILTINS_H

#include "fmgr.h"
#include "nodes/parsenodes.h"
#include "executor/executor.h" /* for AttrMap */

/*
 *		Defined in adt/
 */

/* acl.c */
extern Datum has_any_column_privilege_name_name(PG_FUNCTION_ARGS);
extern Datum has_any_column_privilege_name_id(PG_FUNCTION_ARGS);
extern Datum has_any_column_privilege_id_name(PG_FUNCTION_ARGS);
extern Datum has_any_column_privilege_id_id(PG_FUNCTION_ARGS);
extern Datum has_any_column_privilege_name(PG_FUNCTION_ARGS);
extern Datum has_any_column_privilege_id(PG_FUNCTION_ARGS);
extern Datum has_column_privilege_name_name_name(PG_FUNCTION_ARGS);
extern Datum has_column_privilege_name_name_attnum(PG_FUNCTION_ARGS);
extern Datum has_column_privilege_name_id_name(PG_FUNCTION_ARGS);
extern Datum has_column_privilege_name_id_attnum(PG_FUNCTION_ARGS);
extern Datum has_column_privilege_id_name_name(PG_FUNCTION_ARGS);
extern Datum has_column_privilege_id_name_attnum(PG_FUNCTION_ARGS);
extern Datum has_column_privilege_id_id_name(PG_FUNCTION_ARGS);
extern Datum has_column_privilege_id_id_attnum(PG_FUNCTION_ARGS);
extern Datum has_column_privilege_name_name(PG_FUNCTION_ARGS);
extern Datum has_column_privilege_name_attnum(PG_FUNCTION_ARGS);
extern Datum has_column_privilege_id_name(PG_FUNCTION_ARGS);
extern Datum has_column_privilege_id_attnum(PG_FUNCTION_ARGS);
extern Datum has_table_privilege_name_name(PG_FUNCTION_ARGS);
extern Datum has_table_privilege_name_id(PG_FUNCTION_ARGS);
extern Datum has_table_privilege_id_name(PG_FUNCTION_ARGS);
extern Datum has_table_privilege_id_id(PG_FUNCTION_ARGS);
extern Datum has_table_privilege_name(PG_FUNCTION_ARGS);
extern Datum has_table_privilege_id(PG_FUNCTION_ARGS);
extern Datum has_sequence_privilege_name_name(PG_FUNCTION_ARGS);
extern Datum has_sequence_privilege_name_id(PG_FUNCTION_ARGS);
extern Datum has_sequence_privilege_id_name(PG_FUNCTION_ARGS);
extern Datum has_sequence_privilege_id_id(PG_FUNCTION_ARGS);
extern Datum has_sequence_privilege_name(PG_FUNCTION_ARGS);
extern Datum has_sequence_privilege_id(PG_FUNCTION_ARGS);
extern Datum has_database_privilege_name_name(PG_FUNCTION_ARGS);
extern Datum has_database_privilege_name_id(PG_FUNCTION_ARGS);
extern Datum has_database_privilege_id_name(PG_FUNCTION_ARGS);
extern Datum has_database_privilege_id_id(PG_FUNCTION_ARGS);
extern Datum has_database_privilege_name(PG_FUNCTION_ARGS);
extern Datum has_database_privilege_id(PG_FUNCTION_ARGS);
extern Datum has_foreign_data_wrapper_privilege_name_name(PG_FUNCTION_ARGS);
extern Datum has_foreign_data_wrapper_privilege_name_id(PG_FUNCTION_ARGS);
extern Datum has_foreign_data_wrapper_privilege_id_name(PG_FUNCTION_ARGS);
extern Datum has_foreign_data_wrapper_privilege_id_id(PG_FUNCTION_ARGS);
extern Datum has_foreign_data_wrapper_privilege_name(PG_FUNCTION_ARGS);
extern Datum has_foreign_data_wrapper_privilege_id(PG_FUNCTION_ARGS);
extern Datum has_function_privilege_name_name(PG_FUNCTION_ARGS);
extern Datum has_function_privilege_name_id(PG_FUNCTION_ARGS);
extern Datum has_function_privilege_id_name(PG_FUNCTION_ARGS);
extern Datum has_function_privilege_id_id(PG_FUNCTION_ARGS);
extern Datum has_function_privilege_name(PG_FUNCTION_ARGS);
extern Datum has_function_privilege_id(PG_FUNCTION_ARGS);
extern Datum has_language_privilege_name_name(PG_FUNCTION_ARGS);
extern Datum has_language_privilege_name_id(PG_FUNCTION_ARGS);
extern Datum has_language_privilege_id_name(PG_FUNCTION_ARGS);
extern Datum has_language_privilege_id_id(PG_FUNCTION_ARGS);
extern Datum has_language_privilege_name(PG_FUNCTION_ARGS);
extern Datum has_language_privilege_id(PG_FUNCTION_ARGS);
extern Datum has_schema_privilege_name_name(PG_FUNCTION_ARGS);
extern Datum has_schema_privilege_name_id(PG_FUNCTION_ARGS);
extern Datum has_schema_privilege_id_name(PG_FUNCTION_ARGS);
extern Datum has_schema_privilege_id_id(PG_FUNCTION_ARGS);
extern Datum has_schema_privilege_name(PG_FUNCTION_ARGS);
extern Datum has_schema_privilege_id(PG_FUNCTION_ARGS);
extern Datum has_server_privilege_name_name(PG_FUNCTION_ARGS);
extern Datum has_server_privilege_name_id(PG_FUNCTION_ARGS);
extern Datum has_server_privilege_id_name(PG_FUNCTION_ARGS);
extern Datum has_server_privilege_id_id(PG_FUNCTION_ARGS);
extern Datum has_server_privilege_name(PG_FUNCTION_ARGS);
extern Datum has_server_privilege_id(PG_FUNCTION_ARGS);
extern Datum has_tablespace_privilege_name_name(PG_FUNCTION_ARGS);
extern Datum has_tablespace_privilege_name_id(PG_FUNCTION_ARGS);
extern Datum has_tablespace_privilege_id_name(PG_FUNCTION_ARGS);
extern Datum has_tablespace_privilege_id_id(PG_FUNCTION_ARGS);
extern Datum has_tablespace_privilege_name(PG_FUNCTION_ARGS);
extern Datum has_tablespace_privilege_id(PG_FUNCTION_ARGS);
extern Datum pg_has_role_name_name(PG_FUNCTION_ARGS);
extern Datum pg_has_role_name_id(PG_FUNCTION_ARGS);
extern Datum pg_has_role_id_name(PG_FUNCTION_ARGS);
extern Datum pg_has_role_id_id(PG_FUNCTION_ARGS);
extern Datum pg_has_role_name(PG_FUNCTION_ARGS);
extern Datum pg_has_role_id(PG_FUNCTION_ARGS);

/* bool.c */
extern Datum boolin(PG_FUNCTION_ARGS);
extern Datum boolout(PG_FUNCTION_ARGS);
extern Datum boolrecv(PG_FUNCTION_ARGS);
extern Datum boolsend(PG_FUNCTION_ARGS);
extern Datum booltext(PG_FUNCTION_ARGS);
extern Datum booleq(PG_FUNCTION_ARGS);
extern Datum boolne(PG_FUNCTION_ARGS);
extern Datum boollt(PG_FUNCTION_ARGS);
extern Datum boolgt(PG_FUNCTION_ARGS);
extern Datum boolle(PG_FUNCTION_ARGS);
extern Datum boolge(PG_FUNCTION_ARGS);
extern Datum booland_statefunc(PG_FUNCTION_ARGS);
extern Datum boolor_statefunc(PG_FUNCTION_ARGS);
extern bool parse_bool(const char *value, bool *result);
extern bool parse_bool_with_len(const char *value, size_t len, bool *result);

/* char.c */
extern Datum charin(PG_FUNCTION_ARGS);
extern Datum charout(PG_FUNCTION_ARGS);
extern Datum charrecv(PG_FUNCTION_ARGS);
extern Datum charsend(PG_FUNCTION_ARGS);
extern Datum chareq(PG_FUNCTION_ARGS);
extern Datum charne(PG_FUNCTION_ARGS);
extern Datum charlt(PG_FUNCTION_ARGS);
extern Datum charle(PG_FUNCTION_ARGS);
extern Datum chargt(PG_FUNCTION_ARGS);
extern Datum charge(PG_FUNCTION_ARGS);
extern Datum chartoi4(PG_FUNCTION_ARGS);
extern Datum i4tochar(PG_FUNCTION_ARGS);
extern Datum text_char(PG_FUNCTION_ARGS);
extern Datum char_text(PG_FUNCTION_ARGS);

/* domains.c */
extern Datum domain_in(PG_FUNCTION_ARGS);
extern Datum domain_recv(PG_FUNCTION_ARGS);
extern void domain_check(Datum value, bool isnull, Oid domainType, void **extra, MemoryContext mcxt);

/* encode.c */
extern Datum binary_encode(PG_FUNCTION_ARGS);
extern Datum binary_decode(PG_FUNCTION_ARGS);
extern unsigned hex_encode(const char *src, unsigned len, char *dst);
extern unsigned hex_decode(const char *src, unsigned len, char *dst);

/* encode.c */
extern Datum binary_encode(PG_FUNCTION_ARGS);
extern Datum binary_decode(PG_FUNCTION_ARGS);
extern unsigned hex_encode(const char *src, unsigned len, char *dst);
extern unsigned hex_decode(const char *src, unsigned len, char *dst);

/* enum.c */
extern Datum enum_in(PG_FUNCTION_ARGS);
extern Datum enum_out(PG_FUNCTION_ARGS);
extern Datum enum_recv(PG_FUNCTION_ARGS);
extern Datum enum_send(PG_FUNCTION_ARGS);
extern Datum enum_lt(PG_FUNCTION_ARGS);
extern Datum enum_le(PG_FUNCTION_ARGS);
extern Datum enum_eq(PG_FUNCTION_ARGS);
extern Datum enum_ne(PG_FUNCTION_ARGS);
extern Datum enum_ge(PG_FUNCTION_ARGS);
extern Datum enum_gt(PG_FUNCTION_ARGS);
extern Datum enum_cmp(PG_FUNCTION_ARGS);
extern Datum enum_smaller(PG_FUNCTION_ARGS);
extern Datum enum_larger(PG_FUNCTION_ARGS);
extern Datum enum_first(PG_FUNCTION_ARGS);
extern Datum enum_last(PG_FUNCTION_ARGS);
extern Datum enum_range_bounds(PG_FUNCTION_ARGS);
extern Datum enum_range_all(PG_FUNCTION_ARGS);

/* int.c */
extern Datum int2in(PG_FUNCTION_ARGS);
extern Datum int2out(PG_FUNCTION_ARGS);
extern Datum int2recv(PG_FUNCTION_ARGS);
extern Datum int2send(PG_FUNCTION_ARGS);
extern Datum int2vectorin(PG_FUNCTION_ARGS);
extern Datum int2vectorout(PG_FUNCTION_ARGS);
extern Datum int2vectorrecv(PG_FUNCTION_ARGS);
extern Datum int2vectorsend(PG_FUNCTION_ARGS);
extern Datum int2vectoreq(PG_FUNCTION_ARGS);
extern Datum int4in(PG_FUNCTION_ARGS);
extern Datum int4out(PG_FUNCTION_ARGS);
extern Datum int4recv(PG_FUNCTION_ARGS);
extern Datum int4send(PG_FUNCTION_ARGS);
extern Datum i2toi4(PG_FUNCTION_ARGS);
extern Datum i4toi2(PG_FUNCTION_ARGS);
extern Datum int4_bool(PG_FUNCTION_ARGS);
extern Datum bool_int4(PG_FUNCTION_ARGS);
extern Datum int4eq(PG_FUNCTION_ARGS);
extern Datum int4ne(PG_FUNCTION_ARGS);
extern Datum int4lt(PG_FUNCTION_ARGS);
extern Datum int4le(PG_FUNCTION_ARGS);
extern Datum int4gt(PG_FUNCTION_ARGS);
extern Datum int4ge(PG_FUNCTION_ARGS);
extern Datum int2eq(PG_FUNCTION_ARGS);
extern Datum int2ne(PG_FUNCTION_ARGS);
extern Datum int2lt(PG_FUNCTION_ARGS);
extern Datum int2le(PG_FUNCTION_ARGS);
extern Datum int2gt(PG_FUNCTION_ARGS);
extern Datum int2ge(PG_FUNCTION_ARGS);
extern Datum int24eq(PG_FUNCTION_ARGS);
extern Datum int24ne(PG_FUNCTION_ARGS);
extern Datum int24lt(PG_FUNCTION_ARGS);
extern Datum int24le(PG_FUNCTION_ARGS);
extern Datum int24gt(PG_FUNCTION_ARGS);
extern Datum int24ge(PG_FUNCTION_ARGS);
extern Datum int42eq(PG_FUNCTION_ARGS);
extern Datum int42ne(PG_FUNCTION_ARGS);
extern Datum int42lt(PG_FUNCTION_ARGS);
extern Datum int42le(PG_FUNCTION_ARGS);
extern Datum int42gt(PG_FUNCTION_ARGS);
extern Datum int42ge(PG_FUNCTION_ARGS);
extern Datum int4um(PG_FUNCTION_ARGS);
extern Datum int4up(PG_FUNCTION_ARGS);
extern Datum int4pl(PG_FUNCTION_ARGS);
extern Datum int4mi(PG_FUNCTION_ARGS);
extern Datum int4mul(PG_FUNCTION_ARGS);
extern Datum int4div(PG_FUNCTION_ARGS);
extern Datum int4abs(PG_FUNCTION_ARGS);
extern Datum int4inc(PG_FUNCTION_ARGS);
extern Datum int2um(PG_FUNCTION_ARGS);
extern Datum int2up(PG_FUNCTION_ARGS);
extern Datum int2pl(PG_FUNCTION_ARGS);
extern Datum int2mi(PG_FUNCTION_ARGS);
extern Datum int2mul(PG_FUNCTION_ARGS);
extern Datum int2div(PG_FUNCTION_ARGS);
extern Datum int2abs(PG_FUNCTION_ARGS);
extern Datum int24pl(PG_FUNCTION_ARGS);
extern Datum int24mi(PG_FUNCTION_ARGS);
extern Datum int24mul(PG_FUNCTION_ARGS);
extern Datum int24div(PG_FUNCTION_ARGS);
extern Datum int42pl(PG_FUNCTION_ARGS);
extern Datum int42mi(PG_FUNCTION_ARGS);
extern Datum int42mul(PG_FUNCTION_ARGS);
extern Datum int42div(PG_FUNCTION_ARGS);
extern Datum int4mod(PG_FUNCTION_ARGS);
extern Datum int2mod(PG_FUNCTION_ARGS);
extern Datum int2larger(PG_FUNCTION_ARGS);
extern Datum int2smaller(PG_FUNCTION_ARGS);
extern Datum int4larger(PG_FUNCTION_ARGS);
extern Datum int4smaller(PG_FUNCTION_ARGS);

extern Datum int4and(PG_FUNCTION_ARGS);
extern Datum int4or(PG_FUNCTION_ARGS);
extern Datum int4xor(PG_FUNCTION_ARGS);
extern Datum int4not(PG_FUNCTION_ARGS);
extern Datum int4shl(PG_FUNCTION_ARGS);
extern Datum int4shr(PG_FUNCTION_ARGS);
extern Datum int2and(PG_FUNCTION_ARGS);
extern Datum int2or(PG_FUNCTION_ARGS);
extern Datum int2xor(PG_FUNCTION_ARGS);
extern Datum int2not(PG_FUNCTION_ARGS);
extern Datum int2shl(PG_FUNCTION_ARGS);
extern Datum int2shr(PG_FUNCTION_ARGS);
extern Datum generate_series_int4(PG_FUNCTION_ARGS);
extern Datum generate_series_step_int4(PG_FUNCTION_ARGS);
extern int2vector *buildint2vector(const int2 *int2s, int n);

/* name.c */
extern Datum namein(PG_FUNCTION_ARGS);
extern Datum nameout(PG_FUNCTION_ARGS);
extern Datum namerecv(PG_FUNCTION_ARGS);
extern Datum namesend(PG_FUNCTION_ARGS);
extern Datum nameeq(PG_FUNCTION_ARGS);
extern Datum namene(PG_FUNCTION_ARGS);
extern Datum namelt(PG_FUNCTION_ARGS);
extern Datum namele(PG_FUNCTION_ARGS);
extern Datum namegt(PG_FUNCTION_ARGS);
extern Datum namege(PG_FUNCTION_ARGS);
extern int	namecpy(Name n1, Name n2);
extern int	namestrcpy(Name name, const char *str);
extern int	namestrcmp(Name name, const char *str);
extern Datum current_user(PG_FUNCTION_ARGS);
extern Datum session_user(PG_FUNCTION_ARGS);
extern Datum current_schema(PG_FUNCTION_ARGS);
extern Datum current_schemas(PG_FUNCTION_ARGS);

/* numutils.c */
extern int32 pg_atoi(char *s, int size, int c);
extern void pg_itoa(int16 i, char *a);
extern void pg_ltoa(int32 l, char *a);
extern void pg_lltoa(int64 ll, char *a);

/*
 *		Per-opclass comparison functions for new btrees.  These are
 *		stored in pg_amproc and defined in access/nbtree/nbtcompare.c
 */
extern Datum btboolcmp(PG_FUNCTION_ARGS);
extern Datum btint2cmp(PG_FUNCTION_ARGS);
extern Datum btint4cmp(PG_FUNCTION_ARGS);
extern Datum btint8cmp(PG_FUNCTION_ARGS);
extern Datum btfloat4cmp(PG_FUNCTION_ARGS);
extern Datum btfloat8cmp(PG_FUNCTION_ARGS);
extern Datum btint48cmp(PG_FUNCTION_ARGS);
extern Datum btint84cmp(PG_FUNCTION_ARGS);
extern Datum btint24cmp(PG_FUNCTION_ARGS);
extern Datum btint42cmp(PG_FUNCTION_ARGS);
extern Datum btint28cmp(PG_FUNCTION_ARGS);
extern Datum btint82cmp(PG_FUNCTION_ARGS);
extern Datum btfloat48cmp(PG_FUNCTION_ARGS);
extern Datum btfloat84cmp(PG_FUNCTION_ARGS);
extern Datum btoidcmp(PG_FUNCTION_ARGS);
extern Datum btoidvectorcmp(PG_FUNCTION_ARGS);
extern Datum btabstimecmp(PG_FUNCTION_ARGS);
extern Datum btreltimecmp(PG_FUNCTION_ARGS);
extern Datum bttintervalcmp(PG_FUNCTION_ARGS);
extern Datum btcharcmp(PG_FUNCTION_ARGS);
extern Datum btnamecmp(PG_FUNCTION_ARGS);
extern Datum bttextcmp(PG_FUNCTION_ARGS);

/* float.c */
extern PGDLLIMPORT int extra_float_digits;

extern double get_float8_infinity(void);
extern float get_float4_infinity(void);
extern double get_float8_nan(void);
extern float get_float4_nan(void);
extern int	is_infinite(double val);

extern Datum float4in(PG_FUNCTION_ARGS);
extern Datum float4out(PG_FUNCTION_ARGS);
extern Datum float4recv(PG_FUNCTION_ARGS);
extern Datum float4send(PG_FUNCTION_ARGS);
extern Datum float8in(PG_FUNCTION_ARGS);
extern Datum float8out(PG_FUNCTION_ARGS);
extern Datum float8recv(PG_FUNCTION_ARGS);
extern Datum float8send(PG_FUNCTION_ARGS);
extern Datum float4abs(PG_FUNCTION_ARGS);
extern Datum float4um(PG_FUNCTION_ARGS);
extern Datum float4up(PG_FUNCTION_ARGS);
extern Datum float4larger(PG_FUNCTION_ARGS);
extern Datum float4smaller(PG_FUNCTION_ARGS);
extern Datum float8abs(PG_FUNCTION_ARGS);
extern Datum float8um(PG_FUNCTION_ARGS);
extern Datum float8up(PG_FUNCTION_ARGS);
extern Datum float8larger(PG_FUNCTION_ARGS);
extern Datum float8smaller(PG_FUNCTION_ARGS);
extern Datum float4pl(PG_FUNCTION_ARGS);
extern Datum float4mi(PG_FUNCTION_ARGS);
extern Datum float4mul(PG_FUNCTION_ARGS);
extern Datum float4div(PG_FUNCTION_ARGS);
extern Datum float8pl(PG_FUNCTION_ARGS);
extern Datum float8mi(PG_FUNCTION_ARGS);
extern Datum float8mul(PG_FUNCTION_ARGS);
extern Datum float8div(PG_FUNCTION_ARGS);
extern Datum float4eq(PG_FUNCTION_ARGS);
extern Datum float4ne(PG_FUNCTION_ARGS);
extern Datum float4lt(PG_FUNCTION_ARGS);
extern Datum float4le(PG_FUNCTION_ARGS);
extern Datum float4gt(PG_FUNCTION_ARGS);
extern Datum float4ge(PG_FUNCTION_ARGS);
extern Datum float8eq(PG_FUNCTION_ARGS);
extern Datum float8ne(PG_FUNCTION_ARGS);
extern Datum float8lt(PG_FUNCTION_ARGS);
extern Datum float8le(PG_FUNCTION_ARGS);
extern Datum float8gt(PG_FUNCTION_ARGS);
extern Datum float8ge(PG_FUNCTION_ARGS);
extern Datum ftod(PG_FUNCTION_ARGS);
extern Datum i4tod(PG_FUNCTION_ARGS);
extern Datum i2tod(PG_FUNCTION_ARGS);
extern Datum dtof(PG_FUNCTION_ARGS);
extern Datum dtoi4(PG_FUNCTION_ARGS);
extern Datum dtoi2(PG_FUNCTION_ARGS);
extern Datum i4tof(PG_FUNCTION_ARGS);
extern Datum i2tof(PG_FUNCTION_ARGS);
extern Datum ftoi4(PG_FUNCTION_ARGS);
extern Datum ftoi2(PG_FUNCTION_ARGS);
extern Datum dround(PG_FUNCTION_ARGS);
extern Datum dceil(PG_FUNCTION_ARGS);
extern Datum dfloor(PG_FUNCTION_ARGS);
extern Datum dsign(PG_FUNCTION_ARGS);
extern Datum dtrunc(PG_FUNCTION_ARGS);
extern Datum dsqrt(PG_FUNCTION_ARGS);
extern Datum dcbrt(PG_FUNCTION_ARGS);
extern Datum dpow(PG_FUNCTION_ARGS);
extern Datum dexp(PG_FUNCTION_ARGS);
extern Datum dlog1(PG_FUNCTION_ARGS);
extern Datum dlog10(PG_FUNCTION_ARGS);
extern Datum dacos(PG_FUNCTION_ARGS);
extern Datum dasin(PG_FUNCTION_ARGS);
extern Datum datan(PG_FUNCTION_ARGS);
extern Datum datan2(PG_FUNCTION_ARGS);
extern Datum dcos(PG_FUNCTION_ARGS);
extern Datum dcosh(PG_FUNCTION_ARGS);
extern Datum dcot(PG_FUNCTION_ARGS);
extern Datum dsin(PG_FUNCTION_ARGS);
extern Datum dsinh(PG_FUNCTION_ARGS);
extern Datum dtan(PG_FUNCTION_ARGS);
extern Datum dtanh(PG_FUNCTION_ARGS);
extern Datum degrees(PG_FUNCTION_ARGS);
extern Datum dpi(PG_FUNCTION_ARGS);
extern Datum radians(PG_FUNCTION_ARGS);
extern Datum drandom(PG_FUNCTION_ARGS);
extern Datum setseed(PG_FUNCTION_ARGS);
extern Datum float8_accum(PG_FUNCTION_ARGS);
extern Datum float4_accum(PG_FUNCTION_ARGS);
extern Datum float8_decum(PG_FUNCTION_ARGS);
extern Datum float4_decum(PG_FUNCTION_ARGS);
extern Datum float8_avg(PG_FUNCTION_ARGS);
extern Datum float8_var_pop(PG_FUNCTION_ARGS);
extern Datum float8_var_samp(PG_FUNCTION_ARGS);
extern Datum float8_stddev_pop(PG_FUNCTION_ARGS);
extern Datum float8_stddev_samp(PG_FUNCTION_ARGS);
extern Datum float8_regr_accum(PG_FUNCTION_ARGS);
extern Datum float8_regr_sxx(PG_FUNCTION_ARGS);
extern Datum float8_regr_syy(PG_FUNCTION_ARGS);
extern Datum float8_regr_sxy(PG_FUNCTION_ARGS);
extern Datum float8_regr_avgx(PG_FUNCTION_ARGS);
extern Datum float8_regr_avgy(PG_FUNCTION_ARGS);
extern Datum float8_covar_pop(PG_FUNCTION_ARGS);
extern Datum float8_covar_samp(PG_FUNCTION_ARGS);
extern Datum float8_corr(PG_FUNCTION_ARGS);
extern Datum float8_regr_r2(PG_FUNCTION_ARGS);
extern Datum float8_regr_slope(PG_FUNCTION_ARGS);
extern Datum float8_regr_intercept(PG_FUNCTION_ARGS);
extern Datum float48pl(PG_FUNCTION_ARGS);
extern Datum float48mi(PG_FUNCTION_ARGS);
extern Datum float48mul(PG_FUNCTION_ARGS);
extern Datum float48div(PG_FUNCTION_ARGS);
extern Datum float84pl(PG_FUNCTION_ARGS);
extern Datum float84mi(PG_FUNCTION_ARGS);
extern Datum float84mul(PG_FUNCTION_ARGS);
extern Datum float84div(PG_FUNCTION_ARGS);
extern Datum float48eq(PG_FUNCTION_ARGS);
extern Datum float48ne(PG_FUNCTION_ARGS);
extern Datum float48lt(PG_FUNCTION_ARGS);
extern Datum float48le(PG_FUNCTION_ARGS);
extern Datum float48gt(PG_FUNCTION_ARGS);
extern Datum float48ge(PG_FUNCTION_ARGS);
extern Datum float84eq(PG_FUNCTION_ARGS);
extern Datum float84ne(PG_FUNCTION_ARGS);
extern Datum float84lt(PG_FUNCTION_ARGS);
extern Datum float84le(PG_FUNCTION_ARGS);
extern Datum float84gt(PG_FUNCTION_ARGS);
extern Datum float84ge(PG_FUNCTION_ARGS);
extern Datum width_bucket_float8(PG_FUNCTION_ARGS);
extern Datum float8_amalg(PG_FUNCTION_ARGS); /* MPP */
extern Datum float8_demalg(PG_FUNCTION_ARGS); /* MPP */
extern Datum float8_regr_amalg(PG_FUNCTION_ARGS); /* MPP */
extern Datum pg_highest_oid(PG_FUNCTION_ARGS); /* MPP */
extern Datum gp_max_distributed_xid(PG_FUNCTION_ARGS); /* MPP */
extern Datum gp_distributed_xid(PG_FUNCTION_ARGS); /* MPP */

/* dbsize.c */
extern Datum pg_tablespace_size_oid(PG_FUNCTION_ARGS);
extern Datum pg_tablespace_size_name(PG_FUNCTION_ARGS);
extern Datum pg_database_size_oid(PG_FUNCTION_ARGS);
extern Datum pg_database_size_name(PG_FUNCTION_ARGS);
extern Datum pg_relation_size(PG_FUNCTION_ARGS);
extern Datum pg_total_relation_size(PG_FUNCTION_ARGS);
extern Datum pg_size_pretty(PG_FUNCTION_ARGS);
extern Datum pg_table_size(PG_FUNCTION_ARGS);
extern Datum pg_indexes_size(PG_FUNCTION_ARGS);
extern Datum pg_relation_filenode(PG_FUNCTION_ARGS);
extern Datum pg_relation_filepath(PG_FUNCTION_ARGS);
extern Datum gp_statistics_estimate_reltuples_relpages_oid(PG_FUNCTION_ARGS);

/* genfile.c */
extern bytea *read_binary_file(const char *filename,
<<<<<<< HEAD
						 int64 seek_offset, int64 bytes_to_read);
=======
				 int64 seek_offset, int64 bytes_to_read);
>>>>>>> a4bebdd9
extern Datum pg_stat_file(PG_FUNCTION_ARGS);
extern Datum pg_read_file(PG_FUNCTION_ARGS);
extern Datum pg_read_file_all(PG_FUNCTION_ARGS);
extern Datum pg_read_binary_file(PG_FUNCTION_ARGS);
extern Datum pg_read_binary_file_all(PG_FUNCTION_ARGS);
extern Datum pg_ls_dir(PG_FUNCTION_ARGS);
extern Datum pg_file_write(PG_FUNCTION_ARGS);
extern Datum pg_file_rename(PG_FUNCTION_ARGS);
extern Datum pg_file_unlink(PG_FUNCTION_ARGS);
extern Datum pg_logdir_ls(PG_FUNCTION_ARGS);
extern Datum pg_file_length(PG_FUNCTION_ARGS);

/* misc.c */
extern Datum current_database(PG_FUNCTION_ARGS);
extern Datum current_query(PG_FUNCTION_ARGS);
extern Datum pg_cancel_backend(PG_FUNCTION_ARGS);
extern Datum pg_terminate_backend(PG_FUNCTION_ARGS);
extern Datum pg_cancel_backend_msg(PG_FUNCTION_ARGS);
extern Datum pg_terminate_backend_msg(PG_FUNCTION_ARGS);
extern Datum gp_cancel_query(PG_FUNCTION_ARGS);
extern Datum pg_reload_conf(PG_FUNCTION_ARGS);
extern Datum pg_tablespace_databases(PG_FUNCTION_ARGS);
extern Datum pg_tablespace_location(PG_FUNCTION_ARGS);
extern Datum pg_rotate_logfile(PG_FUNCTION_ARGS);
extern Datum pg_sleep(PG_FUNCTION_ARGS);
extern Datum pg_get_keywords(PG_FUNCTION_ARGS);
extern Datum pg_typeof(PG_FUNCTION_ARGS);

/* oid.c */
extern Datum oidin(PG_FUNCTION_ARGS);
extern Datum oidout(PG_FUNCTION_ARGS);
extern Datum oidrecv(PG_FUNCTION_ARGS);
extern Datum oidsend(PG_FUNCTION_ARGS);
extern Datum oideq(PG_FUNCTION_ARGS);
extern Datum oidne(PG_FUNCTION_ARGS);
extern Datum oidlt(PG_FUNCTION_ARGS);
extern Datum oidle(PG_FUNCTION_ARGS);
extern Datum oidge(PG_FUNCTION_ARGS);
extern Datum oidgt(PG_FUNCTION_ARGS);
extern Datum oidlarger(PG_FUNCTION_ARGS);
extern Datum oidsmaller(PG_FUNCTION_ARGS);
extern Datum oidvectorin(PG_FUNCTION_ARGS);
extern Datum oidvectorout(PG_FUNCTION_ARGS);
extern Datum oidvectorrecv(PG_FUNCTION_ARGS);
extern Datum oidvectorsend(PG_FUNCTION_ARGS);
extern Datum oidvectoreq(PG_FUNCTION_ARGS);
extern Datum oidvectorne(PG_FUNCTION_ARGS);
extern Datum oidvectorlt(PG_FUNCTION_ARGS);
extern Datum oidvectorle(PG_FUNCTION_ARGS);
extern Datum oidvectorge(PG_FUNCTION_ARGS);
extern Datum oidvectorgt(PG_FUNCTION_ARGS);
extern oidvector *buildoidvector(const Oid *oids, int n);
extern Oid	oidparse(Node *node);

/* orderedsetaggs.c */
extern Datum ordered_set_transition(PG_FUNCTION_ARGS);
extern Datum ordered_set_transition_multi(PG_FUNCTION_ARGS);
extern Datum percentile_disc_final(PG_FUNCTION_ARGS);
extern Datum percentile_cont_float8_final(PG_FUNCTION_ARGS);
extern Datum percentile_cont_interval_final(PG_FUNCTION_ARGS);
extern Datum percentile_cont_timestamp_final(PG_FUNCTION_ARGS);
extern Datum percentile_cont_timestamptz_final(PG_FUNCTION_ARGS);
extern Datum percentile_disc_multi_final(PG_FUNCTION_ARGS);
extern Datum percentile_cont_float8_multi_final(PG_FUNCTION_ARGS);
extern Datum percentile_cont_interval_multi_final(PG_FUNCTION_ARGS);
extern Datum percentile_cont_timestamp_multi_final(PG_FUNCTION_ARGS);
extern Datum percentile_cont_timestamptz_multi_final(PG_FUNCTION_ARGS);
extern Datum mode_final(PG_FUNCTION_ARGS);
extern Datum hypothetical_rank_final(PG_FUNCTION_ARGS);
extern Datum hypothetical_percent_rank_final(PG_FUNCTION_ARGS);
extern Datum hypothetical_cume_dist_final(PG_FUNCTION_ARGS);
extern Datum hypothetical_dense_rank_final(PG_FUNCTION_ARGS);

/* pseudotypes.c */
extern Datum cstring_in(PG_FUNCTION_ARGS);
extern Datum cstring_out(PG_FUNCTION_ARGS);
extern Datum cstring_recv(PG_FUNCTION_ARGS);
extern Datum cstring_send(PG_FUNCTION_ARGS);
extern Datum any_in(PG_FUNCTION_ARGS);
extern Datum any_out(PG_FUNCTION_ARGS);
extern Datum anyarray_in(PG_FUNCTION_ARGS);
extern Datum anyarray_out(PG_FUNCTION_ARGS);
extern Datum anyarray_recv(PG_FUNCTION_ARGS);
extern Datum anyarray_send(PG_FUNCTION_ARGS);
extern Datum anynonarray_in(PG_FUNCTION_ARGS);
extern Datum anynonarray_out(PG_FUNCTION_ARGS);
extern Datum anyenum_in(PG_FUNCTION_ARGS);
extern Datum anyenum_out(PG_FUNCTION_ARGS);
extern Datum void_in(PG_FUNCTION_ARGS);
extern Datum void_out(PG_FUNCTION_ARGS);
extern Datum void_recv(PG_FUNCTION_ARGS);
extern Datum void_send(PG_FUNCTION_ARGS);
extern Datum trigger_in(PG_FUNCTION_ARGS);
extern Datum trigger_out(PG_FUNCTION_ARGS);
extern Datum language_handler_in(PG_FUNCTION_ARGS);
extern Datum language_handler_out(PG_FUNCTION_ARGS);
extern Datum fdw_handler_in(PG_FUNCTION_ARGS);
extern Datum fdw_handler_out(PG_FUNCTION_ARGS);
extern Datum internal_in(PG_FUNCTION_ARGS);
extern Datum internal_out(PG_FUNCTION_ARGS);
extern Datum opaque_in(PG_FUNCTION_ARGS);
extern Datum opaque_out(PG_FUNCTION_ARGS);
extern Datum anyelement_in(PG_FUNCTION_ARGS);
extern Datum anyelement_out(PG_FUNCTION_ARGS);
extern Datum shell_in(PG_FUNCTION_ARGS);
extern Datum shell_out(PG_FUNCTION_ARGS);
<<<<<<< HEAD
extern Datum anytable_in(PG_FUNCTION_ARGS);
extern Datum anytable_out(PG_FUNCTION_ARGS);
=======
extern Datum pg_node_tree_in(PG_FUNCTION_ARGS);
extern Datum pg_node_tree_out(PG_FUNCTION_ARGS);
extern Datum pg_node_tree_recv(PG_FUNCTION_ARGS);
extern Datum pg_node_tree_send(PG_FUNCTION_ARGS);
>>>>>>> a4bebdd9

/* regexp.c */
extern Datum nameregexeq(PG_FUNCTION_ARGS);
extern Datum nameregexne(PG_FUNCTION_ARGS);
extern Datum textregexeq(PG_FUNCTION_ARGS);
extern Datum textregexne(PG_FUNCTION_ARGS);
extern Datum nameicregexeq(PG_FUNCTION_ARGS);
extern Datum nameicregexne(PG_FUNCTION_ARGS);
extern Datum texticregexeq(PG_FUNCTION_ARGS);
extern Datum texticregexne(PG_FUNCTION_ARGS);
extern Datum textregexsubstr(PG_FUNCTION_ARGS);
extern Datum textregexreplace_noopt(PG_FUNCTION_ARGS);
extern Datum textregexreplace(PG_FUNCTION_ARGS);
extern Datum similar_escape(PG_FUNCTION_ARGS);
extern Datum regexp_matches(PG_FUNCTION_ARGS);
extern Datum regexp_matches_no_flags(PG_FUNCTION_ARGS);
extern Datum regexp_split_to_table(PG_FUNCTION_ARGS);
extern Datum regexp_split_to_table_no_flags(PG_FUNCTION_ARGS);
extern Datum regexp_split_to_array(PG_FUNCTION_ARGS);
extern Datum regexp_split_to_array_no_flags(PG_FUNCTION_ARGS);
extern char *regexp_fixed_prefix(text *text_re, bool case_insensitive,
								 bool *exact);

/* regproc.c */
extern Datum regprocin(PG_FUNCTION_ARGS);
extern Datum regprocout(PG_FUNCTION_ARGS);
extern Datum regprocrecv(PG_FUNCTION_ARGS);
extern Datum regprocsend(PG_FUNCTION_ARGS);
extern Datum regprocedurein(PG_FUNCTION_ARGS);
extern Datum regprocedureout(PG_FUNCTION_ARGS);
extern Datum regprocedurerecv(PG_FUNCTION_ARGS);
extern Datum regproceduresend(PG_FUNCTION_ARGS);
extern Datum regoperin(PG_FUNCTION_ARGS);
extern Datum regoperout(PG_FUNCTION_ARGS);
extern Datum regoperrecv(PG_FUNCTION_ARGS);
extern Datum regopersend(PG_FUNCTION_ARGS);
extern Datum regoperatorin(PG_FUNCTION_ARGS);
extern Datum regoperatorout(PG_FUNCTION_ARGS);
extern Datum regoperatorrecv(PG_FUNCTION_ARGS);
extern Datum regoperatorsend(PG_FUNCTION_ARGS);
extern Datum regclassin(PG_FUNCTION_ARGS);
extern Datum regclassout(PG_FUNCTION_ARGS);
extern Datum regclassrecv(PG_FUNCTION_ARGS);
extern Datum regclasssend(PG_FUNCTION_ARGS);
extern Datum regtypein(PG_FUNCTION_ARGS);
extern Datum regtypeout(PG_FUNCTION_ARGS);
extern Datum regtyperecv(PG_FUNCTION_ARGS);
extern Datum regtypesend(PG_FUNCTION_ARGS);
extern Datum regconfigin(PG_FUNCTION_ARGS);
extern Datum regconfigout(PG_FUNCTION_ARGS);
extern Datum regconfigrecv(PG_FUNCTION_ARGS);
extern Datum regconfigsend(PG_FUNCTION_ARGS);
extern Datum regdictionaryin(PG_FUNCTION_ARGS);
extern Datum regdictionaryout(PG_FUNCTION_ARGS);
extern Datum regdictionaryrecv(PG_FUNCTION_ARGS);
extern Datum regdictionarysend(PG_FUNCTION_ARGS);
extern Datum text_regclass(PG_FUNCTION_ARGS);
extern List *stringToQualifiedNameList(const char *string);
extern char *format_procedure(Oid procedure_oid);
extern char *format_operator(Oid operator_oid);

/* rowtypes.c */
extern Datum record_in(PG_FUNCTION_ARGS);
extern Datum record_out(PG_FUNCTION_ARGS);
extern Datum record_recv(PG_FUNCTION_ARGS);
extern Datum record_send(PG_FUNCTION_ARGS);
extern Datum record_eq(PG_FUNCTION_ARGS);
extern Datum record_ne(PG_FUNCTION_ARGS);
extern Datum record_lt(PG_FUNCTION_ARGS);
extern Datum record_gt(PG_FUNCTION_ARGS);
extern Datum record_le(PG_FUNCTION_ARGS);
extern Datum record_ge(PG_FUNCTION_ARGS);
extern Datum btrecordcmp(PG_FUNCTION_ARGS);

/* ruleutils.c */
extern bool quote_all_identifiers;
extern Datum pg_get_ruledef(PG_FUNCTION_ARGS);
extern Datum pg_get_ruledef_ext(PG_FUNCTION_ARGS);
extern Datum pg_get_viewdef(PG_FUNCTION_ARGS);
extern Datum pg_get_viewdef_ext(PG_FUNCTION_ARGS);
extern Datum pg_get_viewdef_name(PG_FUNCTION_ARGS);
extern Datum pg_get_viewdef_name_ext(PG_FUNCTION_ARGS);
extern Datum pg_get_indexdef(PG_FUNCTION_ARGS);
extern Datum pg_get_indexdef_ext(PG_FUNCTION_ARGS);
extern char *pg_get_indexdef_string(Oid indexrelid);
extern char *pg_get_indexdef_columns(Oid indexrelid, bool pretty);
extern Datum pg_get_triggerdef(PG_FUNCTION_ARGS);
extern Datum pg_get_triggerdef_ext(PG_FUNCTION_ARGS);
extern Datum pg_get_constraintdef(PG_FUNCTION_ARGS);
extern Datum pg_get_constraintdef_ext(PG_FUNCTION_ARGS);
extern char *pg_get_constraintdef_string(Oid constraintId);
extern char *pg_get_constraintexpr_string(Oid constraintId);
extern Datum pg_get_expr(PG_FUNCTION_ARGS);
extern Datum pg_get_expr_ext(PG_FUNCTION_ARGS);
extern Datum pg_get_userbyid(PG_FUNCTION_ARGS);
extern Datum pg_get_serial_sequence(PG_FUNCTION_ARGS);
extern Datum pg_get_functiondef(PG_FUNCTION_ARGS);
extern Datum pg_get_function_arguments(PG_FUNCTION_ARGS);
extern Datum pg_get_function_identity_arguments(PG_FUNCTION_ARGS);
extern Datum pg_get_function_result(PG_FUNCTION_ARGS);
extern char *deparse_expression(Node *expr, List *dpcontext,
				   bool forceprefix, bool showimplicit);
extern char *deparse_expr_sweet(Node *expr, List *dpcontext,
				   bool forceprefix, bool showimplicit);                /*CDB*/
extern List *deparse_context_for(const char *aliasname, Oid relid);
<<<<<<< HEAD
extern const char *quote_literal_internal(const char *literal);
extern List *deparse_context_for_plan(Node *plan, Node *outer_plan,
						 List *rtable, List *subplans);
extern const char *quote_identifier(const char *ident);
extern char *quote_qualified_identifier(const char *qualifier,
						   const char *ident);
extern Datum pg_get_partition_def(PG_FUNCTION_ARGS);
extern Datum pg_get_partition_def_ext(PG_FUNCTION_ARGS);
extern Datum pg_get_partition_def_ext2(PG_FUNCTION_ARGS);
extern Datum pg_get_partition_rule_def(PG_FUNCTION_ARGS);
extern Datum pg_get_partition_rule_def_ext(PG_FUNCTION_ARGS);
extern Datum pg_get_partition_template_def(PG_FUNCTION_ARGS);
=======
extern List *deparse_context_for_planstate(Node *planstate, List *ancestors,
							  List *rtable);
extern const char *quote_identifier(const char *ident);
extern char *quote_qualified_identifier(const char *qualifier,
						   const char *ident);
extern char *generate_collation_name(Oid collid);

>>>>>>> a4bebdd9

/* tid.c */
extern Datum tidin(PG_FUNCTION_ARGS);
extern Datum tidout(PG_FUNCTION_ARGS);
extern Datum tidrecv(PG_FUNCTION_ARGS);
extern Datum tidsend(PG_FUNCTION_ARGS);
extern Datum tidtoi8(PG_FUNCTION_ARGS);     /*CDB*/
extern Datum tideq(PG_FUNCTION_ARGS);
extern Datum tidne(PG_FUNCTION_ARGS);
extern Datum tidlt(PG_FUNCTION_ARGS);
extern Datum tidle(PG_FUNCTION_ARGS);
extern Datum tidgt(PG_FUNCTION_ARGS);
extern Datum tidge(PG_FUNCTION_ARGS);
extern Datum bttidcmp(PG_FUNCTION_ARGS);
extern Datum tidlarger(PG_FUNCTION_ARGS);
extern Datum tidsmaller(PG_FUNCTION_ARGS);
extern Datum currtid_byreloid(PG_FUNCTION_ARGS);
extern Datum currtid_byrelname(PG_FUNCTION_ARGS);

/* appendonlytid.c */
extern Datum gpaotidin(PG_FUNCTION_ARGS);
extern Datum gpaotidout(PG_FUNCTION_ARGS);
extern Datum gpaotidrecv(PG_FUNCTION_ARGS);
extern Datum gpaotidsend(PG_FUNCTION_ARGS);

/* xlog.c */
extern Datum gpxloglocin(PG_FUNCTION_ARGS);
extern Datum gpxloglocout(PG_FUNCTION_ARGS);
extern Datum gpxloglocrecv(PG_FUNCTION_ARGS);
extern Datum gpxloglocsend(PG_FUNCTION_ARGS);
extern Datum gpxlogloclarger(PG_FUNCTION_ARGS);
extern Datum gpxloglocsmaller(PG_FUNCTION_ARGS);
extern Datum gpxlogloceq(PG_FUNCTION_ARGS);
extern Datum gpxloglocne(PG_FUNCTION_ARGS);
extern Datum gpxlogloclt(PG_FUNCTION_ARGS);
extern Datum gpxloglocle(PG_FUNCTION_ARGS);
extern Datum gpxloglocgt(PG_FUNCTION_ARGS);
extern Datum gpxloglocge(PG_FUNCTION_ARGS);
extern Datum btgpxlogloccmp(PG_FUNCTION_ARGS);

/* varchar.c */
extern Datum bpcharin(PG_FUNCTION_ARGS);
extern Datum bpcharout(PG_FUNCTION_ARGS);
extern Datum bpcharrecv(PG_FUNCTION_ARGS);
extern Datum bpcharsend(PG_FUNCTION_ARGS);
extern Datum bpchartypmodin(PG_FUNCTION_ARGS);
extern Datum bpchartypmodout(PG_FUNCTION_ARGS);
extern Datum bpchar(PG_FUNCTION_ARGS);
extern Datum char_bpchar(PG_FUNCTION_ARGS);
extern Datum name_bpchar(PG_FUNCTION_ARGS);
extern Datum bpchar_name(PG_FUNCTION_ARGS);
extern Datum bpchareq(PG_FUNCTION_ARGS);
extern Datum bpcharne(PG_FUNCTION_ARGS);
extern Datum bpcharlt(PG_FUNCTION_ARGS);
extern Datum bpcharle(PG_FUNCTION_ARGS);
extern Datum bpchargt(PG_FUNCTION_ARGS);
extern Datum bpcharge(PG_FUNCTION_ARGS);
extern Datum bpcharcmp(PG_FUNCTION_ARGS);
extern Datum bpchar_larger(PG_FUNCTION_ARGS);
extern Datum bpchar_smaller(PG_FUNCTION_ARGS);
extern Datum bpcharlen(PG_FUNCTION_ARGS);
extern Datum bpcharoctetlen(PG_FUNCTION_ARGS);
extern Datum hashbpchar(PG_FUNCTION_ARGS);
extern Datum bpchar_pattern_lt(PG_FUNCTION_ARGS);
extern Datum bpchar_pattern_le(PG_FUNCTION_ARGS);
extern Datum bpchar_pattern_gt(PG_FUNCTION_ARGS);
extern Datum bpchar_pattern_ge(PG_FUNCTION_ARGS);
extern Datum btbpchar_pattern_cmp(PG_FUNCTION_ARGS);

extern Datum varcharin(PG_FUNCTION_ARGS);
extern Datum varcharout(PG_FUNCTION_ARGS);
extern Datum varcharrecv(PG_FUNCTION_ARGS);
extern Datum varcharsend(PG_FUNCTION_ARGS);
extern Datum varchartypmodin(PG_FUNCTION_ARGS);
extern Datum varchartypmodout(PG_FUNCTION_ARGS);
extern Datum varchar(PG_FUNCTION_ARGS);

/* varlena.c */
extern text *cstring_to_text(const char *s);
extern text *cstring_to_text_with_len(const char *s, int len);
extern char *text_to_cstring(const text *t);
extern void text_to_cstring_buffer(const text *src, char *dst, size_t dst_len);

#define CStringGetTextDatum(s) PointerGetDatum(cstring_to_text(s))
#define TextDatumGetCString(d) text_to_cstring((text *) DatumGetPointer(d))

extern Datum textin(PG_FUNCTION_ARGS);
extern Datum textout(PG_FUNCTION_ARGS);
extern Datum textrecv(PG_FUNCTION_ARGS);
extern Datum textsend(PG_FUNCTION_ARGS);
extern Datum textcat(PG_FUNCTION_ARGS);
extern Datum texteq(PG_FUNCTION_ARGS);
extern Datum textne(PG_FUNCTION_ARGS);
extern Datum text_lt(PG_FUNCTION_ARGS);
extern Datum text_le(PG_FUNCTION_ARGS);
extern Datum text_gt(PG_FUNCTION_ARGS);
extern Datum text_ge(PG_FUNCTION_ARGS);
extern Datum text_larger(PG_FUNCTION_ARGS);
extern Datum text_smaller(PG_FUNCTION_ARGS);
extern Datum text_pattern_lt(PG_FUNCTION_ARGS);
extern Datum text_pattern_le(PG_FUNCTION_ARGS);
extern Datum text_pattern_gt(PG_FUNCTION_ARGS);
extern Datum text_pattern_ge(PG_FUNCTION_ARGS);
extern Datum bttext_pattern_cmp(PG_FUNCTION_ARGS);
extern Datum textlen(PG_FUNCTION_ARGS);
extern Datum textoctetlen(PG_FUNCTION_ARGS);
extern Datum textpos(PG_FUNCTION_ARGS);
extern Datum text_substr(PG_FUNCTION_ARGS);
extern Datum text_substr_no_len(PG_FUNCTION_ARGS);
extern Datum textoverlay(PG_FUNCTION_ARGS);
extern Datum textoverlay_no_len(PG_FUNCTION_ARGS);
extern Datum name_text(PG_FUNCTION_ARGS);
extern Datum text_name(PG_FUNCTION_ARGS);
extern int	varstr_cmp(char *arg1, int len1, char *arg2, int len2, Oid collid);
extern List *textToQualifiedNameList(text *textval);
extern bool SplitIdentifierString(char *rawstring, char separator,
					  List **namelist);
extern Datum replace_text(PG_FUNCTION_ARGS);
extern text *replace_text_regexp(text *src_text, void *regexp,
					text *replace_text, bool glob);
extern Datum split_text(PG_FUNCTION_ARGS);
extern Datum text_to_array(PG_FUNCTION_ARGS);
extern Datum array_to_text(PG_FUNCTION_ARGS);
extern Datum text_to_array_null(PG_FUNCTION_ARGS);
extern Datum array_to_text_null(PG_FUNCTION_ARGS);
extern Datum to_hex32(PG_FUNCTION_ARGS);
extern Datum to_hex64(PG_FUNCTION_ARGS);
extern Datum md5_text(PG_FUNCTION_ARGS);
extern Datum md5_bytea(PG_FUNCTION_ARGS);

extern Datum unknownin(PG_FUNCTION_ARGS);
extern Datum unknownout(PG_FUNCTION_ARGS);
extern Datum unknownrecv(PG_FUNCTION_ARGS);
extern Datum unknownsend(PG_FUNCTION_ARGS);

extern Datum pg_column_size(PG_FUNCTION_ARGS);

extern Datum string_agg_transfn(PG_FUNCTION_ARGS);
extern Datum string_agg_finalfn(PG_FUNCTION_ARGS);

extern Datum text_concat(PG_FUNCTION_ARGS);
extern Datum text_concat_ws(PG_FUNCTION_ARGS);
extern Datum text_left(PG_FUNCTION_ARGS);
extern Datum text_right(PG_FUNCTION_ARGS);
extern Datum text_reverse(PG_FUNCTION_ARGS);
extern Datum text_format(PG_FUNCTION_ARGS);
extern Datum text_format_nv(PG_FUNCTION_ARGS);

/* version.c */
extern Datum pgsql_version(PG_FUNCTION_ARGS);

/* xid.c */
extern Datum xidin(PG_FUNCTION_ARGS);
extern Datum xidout(PG_FUNCTION_ARGS);
extern Datum xidrecv(PG_FUNCTION_ARGS);
extern Datum xidsend(PG_FUNCTION_ARGS);
extern Datum xideq(PG_FUNCTION_ARGS);
extern Datum xidne(PG_FUNCTION_ARGS);
extern Datum xidlt(PG_FUNCTION_ARGS);
extern Datum xidgt(PG_FUNCTION_ARGS);
extern Datum xidle(PG_FUNCTION_ARGS);
extern Datum xidge(PG_FUNCTION_ARGS);
extern Datum btxidcmp(PG_FUNCTION_ARGS);
extern Datum xid_age(PG_FUNCTION_ARGS);
extern int	xidComparator(const void *arg1, const void *arg2);
extern Datum cidin(PG_FUNCTION_ARGS);
extern Datum cidout(PG_FUNCTION_ARGS);
extern Datum cidrecv(PG_FUNCTION_ARGS);
extern Datum cidsend(PG_FUNCTION_ARGS);
extern Datum cideq(PG_FUNCTION_ARGS);

/* like.c */
extern Datum namelike(PG_FUNCTION_ARGS);
extern Datum namenlike(PG_FUNCTION_ARGS);
extern Datum nameiclike(PG_FUNCTION_ARGS);
extern Datum nameicnlike(PG_FUNCTION_ARGS);
extern Datum textlike(PG_FUNCTION_ARGS);
extern Datum textnlike(PG_FUNCTION_ARGS);
extern Datum texticlike(PG_FUNCTION_ARGS);
extern Datum texticnlike(PG_FUNCTION_ARGS);
extern Datum bytealike(PG_FUNCTION_ARGS);
extern Datum byteanlike(PG_FUNCTION_ARGS);
extern Datum like_escape(PG_FUNCTION_ARGS);
extern Datum like_escape_bytea(PG_FUNCTION_ARGS);

/* oracle_compat.c */
extern Datum lower(PG_FUNCTION_ARGS);
extern Datum upper(PG_FUNCTION_ARGS);
extern Datum initcap(PG_FUNCTION_ARGS);
extern Datum lpad(PG_FUNCTION_ARGS);
extern Datum rpad(PG_FUNCTION_ARGS);
extern Datum btrim(PG_FUNCTION_ARGS);
extern Datum btrim1(PG_FUNCTION_ARGS);
extern Datum byteatrim(PG_FUNCTION_ARGS);
extern Datum ltrim(PG_FUNCTION_ARGS);
extern Datum ltrim1(PG_FUNCTION_ARGS);
extern Datum rtrim(PG_FUNCTION_ARGS);
extern Datum rtrim1(PG_FUNCTION_ARGS);
extern Datum translate(PG_FUNCTION_ARGS);
extern Datum chr (PG_FUNCTION_ARGS);
extern Datum repeat(PG_FUNCTION_ARGS);
extern Datum ascii(PG_FUNCTION_ARGS);

/* inet_cidr_ntop.c */
extern char *inet_cidr_ntop(int af, const void *src, int bits,
			   char *dst, size_t size);

/* inet_net_pton.c */
extern int inet_net_pton(int af, const char *src,
			  void *dst, size_t size);

/* network.c */
extern Datum inet_in(PG_FUNCTION_ARGS);
extern Datum inet_out(PG_FUNCTION_ARGS);
extern Datum inet_recv(PG_FUNCTION_ARGS);
extern Datum inet_send(PG_FUNCTION_ARGS);
extern Datum cidr_in(PG_FUNCTION_ARGS);
extern Datum cidr_out(PG_FUNCTION_ARGS);
extern Datum cidr_recv(PG_FUNCTION_ARGS);
extern Datum cidr_send(PG_FUNCTION_ARGS);
extern Datum network_cmp(PG_FUNCTION_ARGS);
extern Datum network_lt(PG_FUNCTION_ARGS);
extern Datum network_le(PG_FUNCTION_ARGS);
extern Datum network_eq(PG_FUNCTION_ARGS);
extern Datum network_ge(PG_FUNCTION_ARGS);
extern Datum network_gt(PG_FUNCTION_ARGS);
extern Datum network_ne(PG_FUNCTION_ARGS);
extern Datum hashinet(PG_FUNCTION_ARGS);
extern Datum network_sub(PG_FUNCTION_ARGS);
extern Datum network_subeq(PG_FUNCTION_ARGS);
extern Datum network_sup(PG_FUNCTION_ARGS);
extern Datum network_supeq(PG_FUNCTION_ARGS);
extern Datum network_network(PG_FUNCTION_ARGS);
extern Datum network_netmask(PG_FUNCTION_ARGS);
extern Datum network_hostmask(PG_FUNCTION_ARGS);
extern Datum network_masklen(PG_FUNCTION_ARGS);
extern Datum network_family(PG_FUNCTION_ARGS);
extern Datum network_broadcast(PG_FUNCTION_ARGS);
extern Datum network_host(PG_FUNCTION_ARGS);
extern Datum network_show(PG_FUNCTION_ARGS);
extern Datum inet_abbrev(PG_FUNCTION_ARGS);
extern Datum cidr_abbrev(PG_FUNCTION_ARGS);
extern double convert_network_to_scalar(Datum value, Oid typid);
extern Datum inet_to_cidr(PG_FUNCTION_ARGS);
extern Datum inet_set_masklen(PG_FUNCTION_ARGS);
extern Datum cidr_set_masklen(PG_FUNCTION_ARGS);
extern Datum network_scan_first(Datum in);
extern Datum network_scan_last(Datum in);
extern Datum inet_client_addr(PG_FUNCTION_ARGS);
extern Datum inet_client_port(PG_FUNCTION_ARGS);
extern Datum inet_server_addr(PG_FUNCTION_ARGS);
extern Datum inet_server_port(PG_FUNCTION_ARGS);
extern Datum inetnot(PG_FUNCTION_ARGS);
extern Datum inetand(PG_FUNCTION_ARGS);
extern Datum inetor(PG_FUNCTION_ARGS);
extern Datum inetpl(PG_FUNCTION_ARGS);
extern Datum inetmi_int8(PG_FUNCTION_ARGS);
extern Datum inetmi(PG_FUNCTION_ARGS);
extern void clean_ipv6_addr(int addr_family, char *addr);

/* mac.c */
extern Datum macaddr_in(PG_FUNCTION_ARGS);
extern Datum macaddr_out(PG_FUNCTION_ARGS);
extern Datum macaddr_recv(PG_FUNCTION_ARGS);
extern Datum macaddr_send(PG_FUNCTION_ARGS);
extern Datum macaddr_cmp(PG_FUNCTION_ARGS);
extern Datum macaddr_lt(PG_FUNCTION_ARGS);
extern Datum macaddr_le(PG_FUNCTION_ARGS);
extern Datum macaddr_eq(PG_FUNCTION_ARGS);
extern Datum macaddr_ge(PG_FUNCTION_ARGS);
extern Datum macaddr_gt(PG_FUNCTION_ARGS);
extern Datum macaddr_ne(PG_FUNCTION_ARGS);
extern Datum macaddr_trunc(PG_FUNCTION_ARGS);
extern Datum hashmacaddr(PG_FUNCTION_ARGS);

/* numeric.c */
extern Datum numeric_in(PG_FUNCTION_ARGS);
extern Datum numeric_out(PG_FUNCTION_ARGS);
extern Datum numeric_recv(PG_FUNCTION_ARGS);
extern Datum numeric_send(PG_FUNCTION_ARGS);
extern Datum numerictypmodin(PG_FUNCTION_ARGS);
extern Datum numerictypmodout(PG_FUNCTION_ARGS);
extern Datum numeric (PG_FUNCTION_ARGS);
extern Datum numeric_abs(PG_FUNCTION_ARGS);
extern Datum numeric_uminus(PG_FUNCTION_ARGS);
extern Datum numeric_uplus(PG_FUNCTION_ARGS);
extern Datum numeric_sign(PG_FUNCTION_ARGS);
extern Datum numeric_round(PG_FUNCTION_ARGS);
extern Datum numeric_trunc(PG_FUNCTION_ARGS);
extern Datum numeric_ceil(PG_FUNCTION_ARGS);
extern Datum numeric_floor(PG_FUNCTION_ARGS);
extern Datum numeric_cmp(PG_FUNCTION_ARGS);
extern Datum numeric_eq(PG_FUNCTION_ARGS);
extern Datum numeric_ne(PG_FUNCTION_ARGS);
extern Datum numeric_gt(PG_FUNCTION_ARGS);
extern Datum numeric_ge(PG_FUNCTION_ARGS);
extern Datum numeric_lt(PG_FUNCTION_ARGS);
extern Datum numeric_le(PG_FUNCTION_ARGS);
extern Datum numeric_add(PG_FUNCTION_ARGS);
extern Datum numeric_sub(PG_FUNCTION_ARGS);
extern Datum numeric_mul(PG_FUNCTION_ARGS);
extern Datum numeric_div(PG_FUNCTION_ARGS);
extern Datum numeric_div_trunc(PG_FUNCTION_ARGS);
extern Datum numeric_mod(PG_FUNCTION_ARGS);
extern Datum numeric_inc(PG_FUNCTION_ARGS);
extern Datum numeric_dec(PG_FUNCTION_ARGS);
extern Datum numeric_smaller(PG_FUNCTION_ARGS);
extern Datum numeric_larger(PG_FUNCTION_ARGS);
extern Datum numeric_fac(PG_FUNCTION_ARGS);
extern Datum numeric_sqrt(PG_FUNCTION_ARGS);
extern Datum numeric_exp(PG_FUNCTION_ARGS);
extern Datum numeric_ln(PG_FUNCTION_ARGS);
extern Datum numeric_log(PG_FUNCTION_ARGS);
extern Datum numeric_power(PG_FUNCTION_ARGS);
extern Datum numeric_interval_bound(PG_FUNCTION_ARGS);
extern Datum numeric_interval_bound_shift(PG_FUNCTION_ARGS);
extern Datum numeric_interval_bound_shift_rbound(PG_FUNCTION_ARGS);
extern Datum int4_numeric(PG_FUNCTION_ARGS);
extern Datum numeric_int4(PG_FUNCTION_ARGS);
extern Datum int8_numeric(PG_FUNCTION_ARGS);
extern Datum numeric_int8(PG_FUNCTION_ARGS);
extern Datum int2_numeric(PG_FUNCTION_ARGS);
extern Datum numeric_int2(PG_FUNCTION_ARGS);
extern Datum float8_numeric(PG_FUNCTION_ARGS);
extern Datum numeric_float8(PG_FUNCTION_ARGS);
extern Datum numeric_float8_no_overflow(PG_FUNCTION_ARGS);
extern Datum float4_numeric(PG_FUNCTION_ARGS);
extern Datum numeric_float4(PG_FUNCTION_ARGS);
extern Datum numeric_accum(PG_FUNCTION_ARGS);
extern Datum numeric_decum(PG_FUNCTION_ARGS);
extern Datum int2_accum(PG_FUNCTION_ARGS);
extern Datum int4_accum(PG_FUNCTION_ARGS);
extern Datum int8_accum(PG_FUNCTION_ARGS);
extern Datum int2_decum(PG_FUNCTION_ARGS);
extern Datum int4_decum(PG_FUNCTION_ARGS);
extern Datum int8_decum(PG_FUNCTION_ARGS);
extern Datum numeric_avg(PG_FUNCTION_ARGS);
extern Datum numeric_var_pop(PG_FUNCTION_ARGS);
extern Datum numeric_var_samp(PG_FUNCTION_ARGS);
extern Datum numeric_stddev_pop(PG_FUNCTION_ARGS);
extern Datum numeric_stddev_samp(PG_FUNCTION_ARGS);
extern Datum int2_sum(PG_FUNCTION_ARGS);
extern Datum int4_sum(PG_FUNCTION_ARGS);
extern Datum int8_sum(PG_FUNCTION_ARGS);
extern Datum int2_invsum(PG_FUNCTION_ARGS);
extern Datum int4_invsum(PG_FUNCTION_ARGS);
extern Datum int8_invsum(PG_FUNCTION_ARGS);
extern Datum int2_avg_accum(PG_FUNCTION_ARGS);
extern Datum int4_avg_accum(PG_FUNCTION_ARGS);
extern Datum int8_avg_accum(PG_FUNCTION_ARGS);
extern Datum float4_avg_accum(PG_FUNCTION_ARGS);
extern Datum float8_avg_accum(PG_FUNCTION_ARGS);
extern Datum numeric_avg_accum(PG_FUNCTION_ARGS);
extern Datum int2_avg_decum(PG_FUNCTION_ARGS);
extern Datum int4_avg_decum(PG_FUNCTION_ARGS);
extern Datum int8_avg_decum(PG_FUNCTION_ARGS);
extern Datum float4_avg_decum(PG_FUNCTION_ARGS);
extern Datum float8_avg_decum(PG_FUNCTION_ARGS);
extern Datum numeric_avg_decum(PG_FUNCTION_ARGS);
extern Datum int8_avg(PG_FUNCTION_ARGS);
extern Datum float8_avg(PG_FUNCTION_ARGS);
extern Datum width_bucket_numeric(PG_FUNCTION_ARGS);
extern Datum hash_numeric(PG_FUNCTION_ARGS);

extern Datum numeric_amalg(PG_FUNCTION_ARGS); /* MPP */
extern Datum int8_avg_amalg(PG_FUNCTION_ARGS); /* MPP */
extern Datum float8_avg_amalg(PG_FUNCTION_ARGS); /* MPP */
extern Datum numeric_avg_amalg(PG_FUNCTION_ARGS); /* MPP */
extern Datum numeric_demalg(PG_FUNCTION_ARGS); /* MPP */ 
extern Datum int8_avg_demalg(PG_FUNCTION_ARGS); /* MPP */
extern Datum float8_avg_demalg(PG_FUNCTION_ARGS); /* MPP */
extern Datum numeric_avg_demalg(PG_FUNCTION_ARGS); /* MPP */

/* complex_type.c */
extern Datum complex_cmp(PG_FUNCTION_ARGS);
extern Datum complex_lt(PG_FUNCTION_ARGS);
extern Datum complex_gt(PG_FUNCTION_ARGS);
extern Datum complex_gte(PG_FUNCTION_ARGS);
extern Datum complex_lte(PG_FUNCTION_ARGS);

/* ri_triggers.c */
extern Datum RI_FKey_check_ins(PG_FUNCTION_ARGS);
extern Datum RI_FKey_check_upd(PG_FUNCTION_ARGS);
extern Datum RI_FKey_noaction_del(PG_FUNCTION_ARGS);
extern Datum RI_FKey_noaction_upd(PG_FUNCTION_ARGS);
extern Datum RI_FKey_cascade_del(PG_FUNCTION_ARGS);
extern Datum RI_FKey_cascade_upd(PG_FUNCTION_ARGS);
extern Datum RI_FKey_restrict_del(PG_FUNCTION_ARGS);
extern Datum RI_FKey_restrict_upd(PG_FUNCTION_ARGS);
extern Datum RI_FKey_setnull_del(PG_FUNCTION_ARGS);
extern Datum RI_FKey_setnull_upd(PG_FUNCTION_ARGS);
extern Datum RI_FKey_setdefault_del(PG_FUNCTION_ARGS);
extern Datum RI_FKey_setdefault_upd(PG_FUNCTION_ARGS);

/* trigfuncs.c */
extern Datum suppress_redundant_updates_trigger(PG_FUNCTION_ARGS);

/* encoding support functions */
extern Datum getdatabaseencoding(PG_FUNCTION_ARGS);
extern Datum database_character_set(PG_FUNCTION_ARGS);
extern Datum pg_client_encoding(PG_FUNCTION_ARGS);
extern Datum PG_encoding_to_char(PG_FUNCTION_ARGS);
extern Datum PG_char_to_encoding(PG_FUNCTION_ARGS);
extern Datum PG_character_set_name(PG_FUNCTION_ARGS);
extern Datum PG_character_set_id(PG_FUNCTION_ARGS);
extern Datum pg_convert(PG_FUNCTION_ARGS);
extern Datum pg_convert_to(PG_FUNCTION_ARGS);
extern Datum pg_convert_from(PG_FUNCTION_ARGS);
extern Datum length_in_encoding(PG_FUNCTION_ARGS);
extern Datum pg_encoding_max_length_sql(PG_FUNCTION_ARGS);

/* format_type.c */
extern Datum format_type(PG_FUNCTION_ARGS);
extern char *format_type_be(Oid type_oid);
extern char *format_type_with_typemod(Oid type_oid, int32 typemod);
extern Datum oidvectortypes(PG_FUNCTION_ARGS);
extern int32 type_maximum_size(Oid type_oid, int32 typemod);

/* quote.c */
extern Datum quote_ident(PG_FUNCTION_ARGS);
extern Datum quote_literal(PG_FUNCTION_ARGS);
extern char *quote_literal_cstr(const char *rawstr);
extern Datum quote_nullable(PG_FUNCTION_ARGS);

/* guc.c */
extern Datum show_config_by_name(PG_FUNCTION_ARGS);
extern Datum set_config_by_name(PG_FUNCTION_ARGS);
extern Datum show_all_settings(PG_FUNCTION_ARGS);

/* lockfuncs.c */
extern Datum pg_lock_status(PG_FUNCTION_ARGS);
extern Datum pg_advisory_lock_int8(PG_FUNCTION_ARGS);
extern Datum pg_advisory_xact_lock_int8(PG_FUNCTION_ARGS);
extern Datum pg_advisory_lock_shared_int8(PG_FUNCTION_ARGS);
extern Datum pg_advisory_xact_lock_shared_int8(PG_FUNCTION_ARGS);
extern Datum pg_try_advisory_lock_int8(PG_FUNCTION_ARGS);
extern Datum pg_try_advisory_xact_lock_int8(PG_FUNCTION_ARGS);
extern Datum pg_try_advisory_lock_shared_int8(PG_FUNCTION_ARGS);
extern Datum pg_try_advisory_xact_lock_shared_int8(PG_FUNCTION_ARGS);
extern Datum pg_advisory_unlock_int8(PG_FUNCTION_ARGS);
extern Datum pg_advisory_unlock_shared_int8(PG_FUNCTION_ARGS);
extern Datum pg_advisory_lock_int4(PG_FUNCTION_ARGS);
extern Datum pg_advisory_xact_lock_int4(PG_FUNCTION_ARGS);
extern Datum pg_advisory_lock_shared_int4(PG_FUNCTION_ARGS);
extern Datum pg_advisory_xact_lock_shared_int4(PG_FUNCTION_ARGS);
extern Datum pg_try_advisory_lock_int4(PG_FUNCTION_ARGS);
extern Datum pg_try_advisory_xact_lock_int4(PG_FUNCTION_ARGS);
extern Datum pg_try_advisory_lock_shared_int4(PG_FUNCTION_ARGS);
extern Datum pg_try_advisory_xact_lock_shared_int4(PG_FUNCTION_ARGS);
extern Datum pg_advisory_unlock_int4(PG_FUNCTION_ARGS);
extern Datum pg_advisory_unlock_shared_int4(PG_FUNCTION_ARGS);
extern Datum pg_advisory_unlock_all(PG_FUNCTION_ARGS);

/* txid.c */
extern Datum txid_snapshot_in(PG_FUNCTION_ARGS);
extern Datum txid_snapshot_out(PG_FUNCTION_ARGS);
extern Datum txid_snapshot_recv(PG_FUNCTION_ARGS);
extern Datum txid_snapshot_send(PG_FUNCTION_ARGS);
extern Datum txid_current(PG_FUNCTION_ARGS);
extern Datum txid_current_snapshot(PG_FUNCTION_ARGS);
extern Datum txid_snapshot_xmin(PG_FUNCTION_ARGS);
extern Datum txid_snapshot_xmax(PG_FUNCTION_ARGS);
extern Datum txid_snapshot_xip(PG_FUNCTION_ARGS);
extern Datum txid_visible_in_snapshot(PG_FUNCTION_ARGS);

/* uuid.c */
extern Datum uuid_in(PG_FUNCTION_ARGS);
extern Datum uuid_out(PG_FUNCTION_ARGS);
extern Datum uuid_send(PG_FUNCTION_ARGS);
extern Datum uuid_recv(PG_FUNCTION_ARGS);
extern Datum uuid_lt(PG_FUNCTION_ARGS);
extern Datum uuid_le(PG_FUNCTION_ARGS);
extern Datum uuid_eq(PG_FUNCTION_ARGS);
extern Datum uuid_ge(PG_FUNCTION_ARGS);
extern Datum uuid_gt(PG_FUNCTION_ARGS);
extern Datum uuid_ne(PG_FUNCTION_ARGS);
extern Datum uuid_cmp(PG_FUNCTION_ARGS);
extern Datum uuid_hash(PG_FUNCTION_ARGS);

/* windowfuncs.c */
extern Datum window_row_number(PG_FUNCTION_ARGS);
extern Datum window_rank(PG_FUNCTION_ARGS);
extern Datum window_dense_rank(PG_FUNCTION_ARGS);
extern Datum window_percent_rank(PG_FUNCTION_ARGS);
extern Datum window_cume_dist(PG_FUNCTION_ARGS);
extern Datum window_ntile(PG_FUNCTION_ARGS);
extern Datum window_lag(PG_FUNCTION_ARGS);
extern Datum window_lag_with_offset(PG_FUNCTION_ARGS);
extern Datum window_lag_with_offset_and_default(PG_FUNCTION_ARGS);
extern Datum window_lead(PG_FUNCTION_ARGS);
extern Datum window_lead_with_offset(PG_FUNCTION_ARGS);
extern Datum window_lead_with_offset_and_default(PG_FUNCTION_ARGS);
extern Datum window_first_value(PG_FUNCTION_ARGS);
extern Datum window_last_value(PG_FUNCTION_ARGS);
extern Datum window_nth_value(PG_FUNCTION_ARGS);

/* access/gin/ginarrayproc.c */
extern Datum ginarrayextract(PG_FUNCTION_ARGS);
extern Datum ginarrayextract_2args(PG_FUNCTION_ARGS);
extern Datum ginqueryarrayextract(PG_FUNCTION_ARGS);
extern Datum ginarrayconsistent(PG_FUNCTION_ARGS);

/* access/transam/twophase.c */
extern Datum pg_prepared_xact(PG_FUNCTION_ARGS);

/* catalogs/dependency.c */
extern Datum pg_describe_object(PG_FUNCTION_ARGS);

/* commands/constraint.c */
extern Datum unique_key_recheck(PG_FUNCTION_ARGS);

/* commands/extension.c */
extern Datum pg_available_extensions(PG_FUNCTION_ARGS);
extern Datum pg_available_extension_versions(PG_FUNCTION_ARGS);
extern Datum pg_extension_update_paths(PG_FUNCTION_ARGS);
extern Datum pg_extension_config_dump(PG_FUNCTION_ARGS);

/* commands/prepare.c */
extern Datum pg_prepared_statement(PG_FUNCTION_ARGS);

/* utils/mmgr/portalmem.c */
extern Datum pg_cursor(PG_FUNCTION_ARGS);

/* utils/resscheduler/resqueue.c */
extern Datum pg_resqueue_status(PG_FUNCTION_ARGS);
extern Datum pg_resqueue_status_kv(PG_FUNCTION_ARGS);

/* utils/resgroup/resgroup.c */
extern Datum pg_resgroup_get_status(PG_FUNCTION_ARGS);
extern Datum pg_resgroup_get_status_kv(PG_FUNCTION_ARGS);

/* utils/gdd/gddfuncs.c */
extern Datum pg_dist_wait_status(PG_FUNCTION_ARGS);

/* utils/adt/matrix.c */
extern Datum matrix_add(PG_FUNCTION_ARGS);

/* utils/adt/pivot.c */
Datum int4_pivot_accum(PG_FUNCTION_ARGS);
Datum int8_pivot_accum(PG_FUNCTION_ARGS);
Datum float8_pivot_accum(PG_FUNCTION_ARGS);

/* utils/error/elog.c */
extern Datum gp_elog(PG_FUNCTION_ARGS);

/* utils/fmgr/deprecated.c */
extern Datum gp_deprecated(PG_FUNCTION_ARGS);

/* utils/gp/segadmin.c */
extern Datum gp_add_master_standby_port(PG_FUNCTION_ARGS);
extern Datum gp_add_master_standby(PG_FUNCTION_ARGS);
extern Datum gp_remove_master_standby(PG_FUNCTION_ARGS);
extern bool gp_activate_standby(void);

extern Datum gp_add_segment_primary(PG_FUNCTION_ARGS);
extern Datum gp_add_segment_mirror(PG_FUNCTION_ARGS);
extern Datum gp_remove_segment_mirror(PG_FUNCTION_ARGS);
extern Datum gp_add_segment(PG_FUNCTION_ARGS);
extern Datum gp_remove_segment(PG_FUNCTION_ARGS);

extern Datum gp_prep_new_segment(PG_FUNCTION_ARGS);

extern Datum gp_request_fts_probe_scan(PG_FUNCTION_ARGS);

/* storage/compress.c */
extern Datum quicklz_constructor(PG_FUNCTION_ARGS);
extern Datum quicklz_destructor(PG_FUNCTION_ARGS);
extern Datum quicklz_compress(PG_FUNCTION_ARGS);
extern Datum quicklz_decompress(PG_FUNCTION_ARGS);
extern Datum quicklz_validator(PG_FUNCTION_ARGS);

extern Datum zlib_constructor(PG_FUNCTION_ARGS);
extern Datum zlib_destructor(PG_FUNCTION_ARGS);
extern Datum zlib_compress(PG_FUNCTION_ARGS);
extern Datum zlib_decompress(PG_FUNCTION_ARGS);
extern Datum zlib_validator(PG_FUNCTION_ARGS);

extern Datum rle_type_constructor(PG_FUNCTION_ARGS);
extern Datum rle_type_destructor(PG_FUNCTION_ARGS);
extern Datum rle_type_compress(PG_FUNCTION_ARGS);
extern Datum rle_type_decompress(PG_FUNCTION_ARGS);
extern Datum rle_type_validator(PG_FUNCTION_ARGS);

extern Datum zstd_constructor(PG_FUNCTION_ARGS);
extern Datum zstd_destructor(PG_FUNCTION_ARGS);
extern Datum zstd_compress(PG_FUNCTION_ARGS);
extern Datum zstd_decompress(PG_FUNCTION_ARGS);
extern Datum zstd_validator(PG_FUNCTION_ARGS);

extern Datum delta_constructor(PG_FUNCTION_ARGS);
extern Datum delta_destructor(PG_FUNCTION_ARGS);
extern Datum delta_compress(PG_FUNCTION_ARGS);
extern Datum delta_decompress(PG_FUNCTION_ARGS);
extern Datum delta_validator(PG_FUNCTION_ARGS);

extern Datum dummy_compression_constructor(PG_FUNCTION_ARGS);
extern Datum dummy_compression_destructor(PG_FUNCTION_ARGS);
extern Datum dummy_compression_compress(PG_FUNCTION_ARGS);
extern Datum dummy_compression_decompress(PG_FUNCTION_ARGS);
extern Datum dummy_compression_validator(PG_FUNCTION_ARGS);

extern Datum gp_compressor(PG_FUNCTION_ARGS);
extern Datum gp_decompressor(PG_FUNCTION_ARGS);
extern Datum test_quicklz_compression(PG_FUNCTION_ARGS);

/* percentile.c */
extern Datum percentile_cont_trans(PG_FUNCTION_ARGS);
extern Datum percentile_disc_trans(PG_FUNCTION_ARGS);

/* gp_partition_functions.c */
extern void dumpDynamicTableScanPidIndex(EState *estate, int index);

/* XForms */
extern Datum disable_xform(PG_FUNCTION_ARGS);
extern Datum enable_xform(PG_FUNCTION_ARGS);

/* Optimizer's version */
extern Datum gp_opt_version(PG_FUNCTION_ARGS);

/* query_metrics.c */
extern Datum gp_instrument_shmem_summary(PG_FUNCTION_ARGS);

#endif   /* BUILTINS_H */<|MERGE_RESOLUTION|>--- conflicted
+++ resolved
@@ -4,13 +4,9 @@
  *	  Declarations for operations on built-in types.
  *
  *
-<<<<<<< HEAD
  * Portions Copyright (c) 2005-2010, Greenplum inc
  * Portions Copyright (c) 2012-Present Pivotal Software, Inc.
- * Portions Copyright (c) 1996-2010, PostgreSQL Global Development Group
-=======
  * Portions Copyright (c) 1996-2011, PostgreSQL Global Development Group
->>>>>>> a4bebdd9
  * Portions Copyright (c) 1994, Regents of the University of California
  *
  * src/include/utils/builtins.h
@@ -466,11 +462,7 @@
 
 /* genfile.c */
 extern bytea *read_binary_file(const char *filename,
-<<<<<<< HEAD
-						 int64 seek_offset, int64 bytes_to_read);
-=======
 				 int64 seek_offset, int64 bytes_to_read);
->>>>>>> a4bebdd9
 extern Datum pg_stat_file(PG_FUNCTION_ARGS);
 extern Datum pg_read_file(PG_FUNCTION_ARGS);
 extern Datum pg_read_file_all(PG_FUNCTION_ARGS);
@@ -577,15 +569,12 @@
 extern Datum anyelement_out(PG_FUNCTION_ARGS);
 extern Datum shell_in(PG_FUNCTION_ARGS);
 extern Datum shell_out(PG_FUNCTION_ARGS);
-<<<<<<< HEAD
-extern Datum anytable_in(PG_FUNCTION_ARGS);
-extern Datum anytable_out(PG_FUNCTION_ARGS);
-=======
 extern Datum pg_node_tree_in(PG_FUNCTION_ARGS);
 extern Datum pg_node_tree_out(PG_FUNCTION_ARGS);
 extern Datum pg_node_tree_recv(PG_FUNCTION_ARGS);
 extern Datum pg_node_tree_send(PG_FUNCTION_ARGS);
->>>>>>> a4bebdd9
+extern Datum anytable_in(PG_FUNCTION_ARGS);
+extern Datum anytable_out(PG_FUNCTION_ARGS);
 
 /* regexp.c */
 extern Datum nameregexeq(PG_FUNCTION_ARGS);
@@ -607,7 +596,7 @@
 extern Datum regexp_split_to_array(PG_FUNCTION_ARGS);
 extern Datum regexp_split_to_array_no_flags(PG_FUNCTION_ARGS);
 extern char *regexp_fixed_prefix(text *text_re, bool case_insensitive,
-								 bool *exact);
+								 Oid collation, bool *exact);
 
 /* regproc.c */
 extern Datum regprocin(PG_FUNCTION_ARGS);
@@ -691,28 +680,20 @@
 extern char *deparse_expr_sweet(Node *expr, List *dpcontext,
 				   bool forceprefix, bool showimplicit);                /*CDB*/
 extern List *deparse_context_for(const char *aliasname, Oid relid);
-<<<<<<< HEAD
-extern const char *quote_literal_internal(const char *literal);
-extern List *deparse_context_for_plan(Node *plan, Node *outer_plan,
-						 List *rtable, List *subplans);
+extern List *deparse_context_for_planstate(Node *planstate, List *ancestors,
+							  List *rtable);
 extern const char *quote_identifier(const char *ident);
 extern char *quote_qualified_identifier(const char *qualifier,
 						   const char *ident);
+extern char *generate_collation_name(Oid collid);
+
 extern Datum pg_get_partition_def(PG_FUNCTION_ARGS);
 extern Datum pg_get_partition_def_ext(PG_FUNCTION_ARGS);
 extern Datum pg_get_partition_def_ext2(PG_FUNCTION_ARGS);
 extern Datum pg_get_partition_rule_def(PG_FUNCTION_ARGS);
 extern Datum pg_get_partition_rule_def_ext(PG_FUNCTION_ARGS);
 extern Datum pg_get_partition_template_def(PG_FUNCTION_ARGS);
-=======
-extern List *deparse_context_for_planstate(Node *planstate, List *ancestors,
-							  List *rtable);
-extern const char *quote_identifier(const char *ident);
-extern char *quote_qualified_identifier(const char *qualifier,
-						   const char *ident);
-extern char *generate_collation_name(Oid collid);
-
->>>>>>> a4bebdd9
+
 
 /* tid.c */
 extern Datum tidin(PG_FUNCTION_ARGS);
