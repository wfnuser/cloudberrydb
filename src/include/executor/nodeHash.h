--- conflicted
+++ resolved
@@ -4,13 +4,9 @@
  *	  prototypes for nodeHash.c
  *
  *
-<<<<<<< HEAD
- * Portions Copyright (c) 2007-2008, Greenplum inc
+ * Portions Copyright (c) 2007-2008, Cloudberry inc
  * Portions Copyright (c) 2012-Present VMware, Inc. or its affiliates.
- * Portions Copyright (c) 1996-2019, PostgreSQL Global Development Group
-=======
  * Portions Copyright (c) 1996-2021, PostgreSQL Global Development Group
->>>>>>> d457cb4e
  * Portions Copyright (c) 1994, Regents of the University of California
  *
  * src/include/executor/nodeHash.h
@@ -73,7 +69,6 @@
 extern void ExecHashTableReset(HashState *hashState, HashJoinTable hashtable);
 extern void ExecHashTableResetMatchFlags(HashJoinTable hashtable);
 extern void ExecChooseHashTableSize(double ntuples, int tupwidth, bool useskew,
-<<<<<<< HEAD
                                     uint64 operatorMemKB,
                                     bool try_combined_work_mem,
                                     int parallel_workers,
@@ -81,14 +76,7 @@
                                     int *numbuckets,
                                     int *numbatches,
                                     int *num_skew_mcvs);
-=======
-									bool try_combined_hash_mem,
-									int parallel_workers,
-									size_t *space_allowed,
-									int *numbuckets,
-									int *numbatches,
-									int *num_skew_mcvs);
->>>>>>> d457cb4e
+
 extern int	ExecHashGetSkewBucket(HashJoinTable hashtable, uint32 hashvalue);
 extern void ExecHashEstimate(HashState *node, ParallelContext *pcxt);
 extern void ExecHashInitializeDSM(HashState *node, ParallelContext *pcxt);
