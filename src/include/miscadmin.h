/*-------------------------------------------------------------------------
 *
 * miscadmin.h
 *	  This file contains general postgres administration and initialization
 *	  stuff that used to be spread out between the following files:
 *		globals.h						global variables
 *		pdir.h							directory path crud
 *		pinit.h							postgres initialization
 *		pmod.h							processing modes
 *	  Over time, this has also become the preferred place for widely known
 *	  resource-limitation stuff, such as work_mem and check_stack_depth().
 *
<<<<<<< HEAD
 * Portions Copyright (c) 1996-2009, PostgreSQL Global Development Group
 * Portions Copyright (c) 1994, Regents of the University of California
 *
 * $PostgreSQL: pgsql/src/include/miscadmin.h,v 1.194 2007/04/16 18:29:56 alvherre Exp $
=======
 * Portions Copyright (c) 1996-2008, PostgreSQL Global Development Group
 * Portions Copyright (c) 1994, Regents of the University of California
 *
 * $PostgreSQL: pgsql/src/include/miscadmin.h,v 1.199.2.1 2009/12/09 21:58:17 tgl Exp $
>>>>>>> d13f41d2
 *
 * NOTES
 *	  some of the information in this file should be moved to other files.
 *
 *-------------------------------------------------------------------------
 */
#ifndef MISCADMIN_H
#define MISCADMIN_H

<<<<<<< HEAD
#include "pgtime.h"				/* for pg_time_t */
=======
#include <time.h>				/* for time_t */

>>>>>>> d13f41d2

#define PG_VERSIONSTR "postgres (Greenplum Database) " PG_VERSION "\n"
#define PG_BACKEND_VERSIONSTR "postgres (Greenplum Database) " PG_VERSION "\n"


/*****************************************************************************
 *	  System interrupt and critical section handling
 *
 * There are two types of interrupts that a running backend needs to accept
 * without messing up its state: QueryCancel (SIGINT) and ProcDie (SIGTERM).
 * In both cases, we need to be able to clean up the current transaction
 * gracefully, so we can't respond to the interrupt instantaneously ---
 * there's no guarantee that internal data structures would be self-consistent
 * if the code is interrupted at an arbitrary instant.	Instead, the signal
 * handlers set flags that are checked periodically during execution.
 *
 * The CHECK_FOR_INTERRUPTS() macro is called at strategically located spots
 * where it is normally safe to accept a cancel or die interrupt.  In some
 * cases, we invoke CHECK_FOR_INTERRUPTS() inside low-level subroutines that
 * might sometimes be called in contexts that do *not* want to allow a cancel
 * or die interrupt.  The HOLD_INTERRUPTS() and RESUME_INTERRUPTS() macros
 * allow code to ensure that no cancel or die interrupt will be accepted,
 * even if CHECK_FOR_INTERRUPTS() gets called in a subroutine.	The interrupt
 * will be held off until CHECK_FOR_INTERRUPTS() is done outside any
 * HOLD_INTERRUPTS() ... RESUME_INTERRUPTS() section.
 *
 * Special mechanisms are used to let an interrupt be accepted when we are
 * waiting for a lock or when we are waiting for command input (but, of
 * course, only if the interrupt holdoff counter is zero).	See the
 * related code for details.
 *
 * A lost connection is handled similarly, although the loss of connection
 * does not raise a signal, but is detected when we fail to write to the
 * socket. If there was a signal for a broken connection, we could make use of
 * it by setting ClientConnectionLost in the signal handler.
 *
 * A related, but conceptually distinct, mechanism is the "critical section"
 * mechanism.  A critical section not only holds off cancel/die interrupts,
 * but causes any ereport(ERROR) or ereport(FATAL) to become ereport(PANIC)
 * --- that is, a system-wide reset is forced.	Needless to say, only really
 * *critical* code should be marked as a critical section!	Currently, this
 * mechanism is only used for XLOG-related code.
 *
 *****************************************************************************/

/* in globals.c */
/* these are marked volatile because they are set by signal handlers: */
extern PGDLLIMPORT volatile bool InterruptPending;
extern volatile bool QueryCancelPending;
extern volatile bool QueryCancelCleanup; /* GPDB only */
extern volatile bool QueryFinishPending;
extern volatile bool ProcDiePending;

extern volatile bool ClientConnectionLost;

/* these are marked volatile because they are examined by signal handlers: */
extern volatile bool ImmediateInterruptOK;
<<<<<<< HEAD
extern volatile bool ImmediateDieOK;
extern volatile bool TermSignalReceived;
extern PGDLLIMPORT volatile int32 InterruptHoldoffCount;
extern PGDLLIMPORT volatile int32 CritSectionCount;
=======
extern PGDLLIMPORT volatile uint32 InterruptHoldoffCount;
extern PGDLLIMPORT volatile uint32 CritSectionCount;
>>>>>>> d13f41d2

/* in tcop/postgres.c */
extern void ProcessInterrupts(void);
extern void BackoffBackendTick(void);
extern bool gp_enable_resqueue_priority;

/*
 * We don't want to include the entire vmem_tracker.h, and so,
 * declare the only function we use from vmem_tracker.h.
 */
extern void RedZoneHandler_DetectRunawaySession(void);

#ifndef WIN32

#ifdef USE_TEST_UTILS
#define CHECK_FOR_INTERRUPTS() \
do { \
	if (gp_test_time_slice) \
	{ \
		CHECK_TIME_SLICE(); \
	} \
\
	if (gp_simex_init && gp_simex_run && gp_simex_class == SimExESClass_Cancel && !InterruptPending) \
	{\
		SimExESSubClass subclass = SimEx_CheckInject(); \
		if (subclass == SimExESSubClass_Cancel_QueryCancel) \
		{\
			InterruptPending = true; \
			QueryCancelPending = true; \
		}\
		else if (subclass == SimExESSubClass_Cancel_ProcDie) \
		{\
			InterruptPending = true; \
			ProcDiePending = true; \
		}\
	}\
	if (InterruptPending) \
		ProcessInterrupts(); \
	if (gp_enable_resqueue_priority)	\
		BackoffBackendTick(); \
	ReportOOMConsumption(); \
	RedZoneHandler_DetectRunawaySession();\
} while(0)
#else
#define CHECK_FOR_INTERRUPTS() \
do { \
	if (InterruptPending) \
		ProcessInterrupts(); \
	if (gp_enable_resqueue_priority)	\
		BackoffBackendTick(); \
	ReportOOMConsumption(); \
	RedZoneHandler_DetectRunawaySession();\
} while(0)
#endif   /* USE_TEST_UTILS */

#else							/* WIN32 */

#define CHECK_FOR_INTERRUPTS() \
do { \
	if (UNBLOCKED_SIGNAL_QUEUE()) \
		pgwin32_dispatch_queued_signals(); \
	if (InterruptPending) \
		ProcessInterrupts(); \
} while(0)
#endif   /* WIN32 */


#define HOLD_INTERRUPTS() \
do { \
	if (InterruptHoldoffCount < 0) \
		elog(PANIC, "Hold interrupt holdoff count is bad (%d)", InterruptHoldoffCount); \
	InterruptHoldoffCount++; \
} while(0)

#define RESUME_INTERRUPTS() \
do { \
	if (InterruptHoldoffCount <= 0) \
		elog(PANIC, "Resume interrupt holdoff count is bad (%d)", InterruptHoldoffCount); \
	InterruptHoldoffCount--; \
} while(0)

#define START_CRIT_SECTION() \
do { \
	if (CritSectionCount < 0) \
		elog(PANIC, "Start critical section count is bad (%d)", CritSectionCount); \
	CritSectionCount++; \
} while(0)

#define END_CRIT_SECTION() \
do { \
	if (CritSectionCount <= 0) \
		elog(PANIC, "End critical section count is bad (%d)", CritSectionCount); \
	CritSectionCount--; \
} while(0)

/* check CritSectionCount without modification */
#define ASSERT_IN_CRIT_SECTION() \
do { \
	Assert(CritSectionCount > 0); \
} while(0)

/*****************************************************************************
 *	  globals.h --															 *
 *****************************************************************************/

/*
 * from utils/init/globals.c
 */
extern pid_t PostmasterPid;
extern bool IsPostmasterEnvironment;
extern PGDLLIMPORT bool IsUnderPostmaster;

extern bool ExitOnAnyError;

extern PGDLLIMPORT char *DataDir;

extern PGDLLIMPORT int NBuffers;
extern int	MaxBackends;
extern int	MaxConnections;
<<<<<<< HEAD
extern int gp_workfile_max_entries;

extern PGDLLIMPORT int MyProcPid;
extern PGDLLIMPORT pg_time_t MyStartTime;
=======

extern PGDLLIMPORT int MyProcPid;
extern PGDLLIMPORT time_t MyStartTime;
>>>>>>> d13f41d2
extern PGDLLIMPORT struct Port *MyProcPort;
extern long MyCancelKey;
extern int	MyPMChildSlot;

extern char OutputFileName[];
extern PGDLLIMPORT char my_exec_path[];
extern char pkglib_path[];

#ifdef EXEC_BACKEND
extern char postgres_exec_path[];
#endif

extern PGDLLIMPORT int gpperfmon_port; 

/* for pljava */
extern PGDLLIMPORT char* pljava_vmoptions;
extern PGDLLIMPORT char* pljava_classpath;
extern PGDLLIMPORT int   pljava_statement_cache_size;
extern PGDLLIMPORT bool  pljava_debug;
extern PGDLLIMPORT bool  pljava_release_lingering_savepoints;

/*
 * done in storage/backendid.h for now.
 *
 * extern BackendId    MyBackendId;
 */
extern PGDLLIMPORT Oid MyDatabaseId;
<<<<<<< HEAD

extern PGDLLIMPORT Oid MyDatabaseTableSpace;

=======

extern PGDLLIMPORT Oid MyDatabaseTableSpace;
>>>>>>> d13f41d2

/*
 * Date/Time Configuration
 *
 * DateStyle defines the output formatting choice for date/time types:
 *	USE_POSTGRES_DATES specifies traditional Postgres format
 *	USE_ISO_DATES specifies ISO-compliant format
 *	USE_SQL_DATES specifies Oracle/Ingres-compliant format
 *	USE_GERMAN_DATES specifies German-style dd.mm/yyyy
 *
 * DateOrder defines the field order to be assumed when reading an
 * ambiguous date (anything not in YYYY-MM-DD format, with a four-digit
 * year field first, is taken to be ambiguous):
 *	DATEORDER_YMD specifies field order yy-mm-dd
 *	DATEORDER_DMY specifies field order dd-mm-yy ("European" convention)
 *	DATEORDER_MDY specifies field order mm-dd-yy ("US" convention)
 *
 * In the Postgres and SQL DateStyles, DateOrder also selects output field
 * order: day comes before month in DMY style, else month comes before day.
 *
 * The user-visible "DateStyle" run-time parameter subsumes both of these.
 */

/* valid DateStyle values */
#define USE_POSTGRES_DATES		0
#define USE_ISO_DATES			1
#define USE_SQL_DATES			2
#define USE_GERMAN_DATES		3
#define USE_XSD_DATES			4

/* valid DateOrder values */
#define DATEORDER_YMD			0
#define DATEORDER_DMY			1
#define DATEORDER_MDY			2

extern int	DateStyle;
extern int	DateOrder;

/*
 * IntervalStyles
 *	 INTSTYLE_POSTGRES			   Like Postgres < 8.4 when DateStyle = 'iso'
 *	 INTSTYLE_POSTGRES_VERBOSE	   Like Postgres < 8.4 when DateStyle != 'iso'
 *	 INTSTYLE_SQL_STANDARD		   SQL standard interval literals
 *	 INTSTYLE_ISO_8601			   ISO-8601-basic formatted intervals
 */
#define INTSTYLE_POSTGRES			0
#define INTSTYLE_POSTGRES_VERBOSE	1
#define INTSTYLE_SQL_STANDARD		2
#define INTSTYLE_ISO_8601			3

extern int	IntervalStyle;

/*
 * HasCTZSet is true if user has set timezone as a numeric offset from UTC.
 * If so, CTimeZone is the timezone offset in seconds (using the Unix-ish
 * sign convention, ie, positive offset is west of UTC, rather than the
 * SQL-ish convention that positive is east of UTC).
 */
extern bool HasCTZSet;
extern int	CTimeZone;

#define MAXTZLEN		10		/* max TZ name len, not counting tr. null */

extern bool enableFsync;
<<<<<<< HEAD
extern bool allowSystemTableModsDDL;
extern bool allowSystemTableModsDML;
extern PGDLLIMPORT int planner_work_mem;
extern PGDLLIMPORT int work_mem;
extern PGDLLIMPORT int max_work_mem;
extern PGDLLIMPORT int maintenance_work_mem;
extern PGDLLIMPORT int statement_mem;
extern PGDLLIMPORT int max_statement_mem;
extern PGDLLIMPORT int gp_vmem_limit_per_query;
=======
extern bool allowSystemTableMods;
extern PGDLLIMPORT int work_mem;
extern PGDLLIMPORT int maintenance_work_mem;
>>>>>>> d13f41d2

extern int	VacuumCostPageHit;
extern int	VacuumCostPageMiss;
extern int	VacuumCostPageDirty;
extern int	VacuumCostLimit;
extern int	VacuumCostDelay;

extern int	VacuumCostBalance;
extern bool VacuumCostActive;

extern int gp_vmem_protect_limit;
extern int gp_vmem_protect_gang_cache_limit;

/* in tcop/postgres.c */

#if defined(__ia64__) || defined(__ia64)
typedef struct
{
	char	   *stack_base_ptr;
	char	   *register_stack_base_ptr;
} pg_stack_base_t;
#else
typedef char *pg_stack_base_t;
#endif

extern pg_stack_base_t set_stack_base(void);
extern void restore_stack_base(pg_stack_base_t base);
extern void check_stack_depth(void);


/*****************************************************************************
 *	  pdir.h --																 *
 *			POSTGRES directory path definitions.							 *
 *****************************************************************************/

/* flags to be OR'd to form sec_context */
#define SECURITY_LOCAL_USERID_CHANGE	0x0001
#define SECURITY_RESTRICTED_OPERATION	0x0002

extern char *DatabasePath;

/* now in utils/init/miscinit.c */
extern void SetDatabasePath(const char *path);

extern char *GetUserNameFromId(Oid roleid);
extern Oid	GetUserId(void);
extern Oid	GetOuterUserId(void);
extern Oid	GetSessionUserId(void);
<<<<<<< HEAD
extern void 	SetSessionUserId(Oid, bool);
extern Oid	GetAuthenticatedUserId(void);
extern bool IsAuthenticatedUserSuperUser(void);
=======
>>>>>>> d13f41d2
extern void GetUserIdAndSecContext(Oid *userid, int *sec_context);
extern void SetUserIdAndSecContext(Oid userid, int sec_context);
extern bool InLocalUserIdChange(void);
extern bool InSecurityRestrictedOperation(void);
extern void GetUserIdAndContext(Oid *userid, bool *sec_def_context);
extern void SetUserIdAndContext(Oid userid, bool sec_def_context);
extern void InitializeSessionUserId(const char *rolename);
extern void InitializeSessionUserIdStandalone(void);
extern void SetSessionAuthorization(Oid userid, bool is_superuser);
extern Oid	GetCurrentRoleId(void);
extern void SetCurrentRoleId(Oid roleid, bool is_superuser);

extern void SetDataDir(const char *dir);
extern void ChangeToDataDir(void);
extern char *make_absolute_path(const char *path);

/* in utils/misc/superuser.c */
extern bool superuser(void);	/* current user is superuser */
extern bool procRoleIsSuperuser(void); /* proc role id is superuser */
extern bool superuser_arg(Oid roleid);	/* given user is superuser */


/*****************************************************************************
 *	  pmod.h --																 *
 *			POSTGRES processing mode definitions.							 *
 *****************************************************************************/

/*
 * Description:
 *		There are three processing modes in POSTGRES.  They are
 * BootstrapProcessing or "bootstrap," InitProcessing or
 * "initialization," and NormalProcessing or "normal."
 *
 * The first two processing modes are used during special times. When the
 * system state indicates bootstrap processing, transactions are all given
 * transaction id "one" and are consequently guaranteed to commit. This mode
 * is used during the initial generation of template databases.
 *
 * Initialization mode: used while starting a backend, until all normal
 * initialization is complete.	Some code behaves differently when executed
 * in this mode to enable system bootstrapping.
 *
 * If a POSTGRES binary is in normal mode, then all code may be executed
 * normally.
 */

typedef enum ProcessingMode
{
	BootstrapProcessing,		/* bootstrap creation of template database */
	InitProcessing,				/* initializing system */
	NormalProcessing			/* normal processing */
} ProcessingMode;

extern ProcessingMode Mode;

#define IsBootstrapProcessingMode() ((bool)(Mode == BootstrapProcessing))
#define IsInitProcessingMode() ((bool)(Mode == InitProcessing))
#define IsNormalProcessingMode() ((bool)(Mode == NormalProcessing))

#define SetProcessingMode(mode) \
	do { \
		AssertArg((mode) == BootstrapProcessing || \
				  (mode) == InitProcessing || \
				  (mode) == NormalProcessing); \
		Mode = (mode); \
	} while(0)

#define GetProcessingMode() Mode


/*****************************************************************************
 *	  pinit.h --															 *
 *			POSTGRES initialization and cleanup definitions.				 *
 *****************************************************************************/

/* in utils/init/postinit.c */
extern bool FindMyDatabase(const char *dbname, Oid *db_id, Oid *db_tablespace);
extern void pg_split_opts(char **argv, int *argcp, char *optstr);
extern void InitPostgres(const char *in_dbname, Oid dboid, const char *username,
			 char *out_dbname);
extern void BaseInit(void);

/* in utils/init/miscinit.c */
extern bool IgnoreSystemIndexes;
extern PGDLLIMPORT bool process_shared_preload_libraries_in_progress;
extern char *shared_preload_libraries_string;
extern char *local_preload_libraries_string;

extern void SetReindexProcessing(Oid heapOid, Oid indexOid);
extern void ResetReindexProcessing(void);
extern bool ReindexIsProcessingHeap(Oid heapOid);
extern bool ReindexIsProcessingIndex(Oid indexOid);
extern void CreateDataDirLockFile(bool amPostmaster);
extern void CreateSocketLockFile(const char *socketfile, bool amPostmaster);
extern void TouchSocketLockFile(void);
extern void RecordSharedMemoryInLockFile(unsigned long id1,
							 unsigned long id2);
extern void ValidatePgVersion(const char *path);
extern void process_shared_preload_libraries(void);
extern void process_local_preload_libraries(void);
extern void pg_bindtextdomain(const char *domain);

extern int64 db_dir_size(const char *path); /* implemented in dbsize.c */

/*
 * Auxiliary-process type identifiers.  These used to be in bootstrap.h
 * but it seems saner to have them here, with the ProcessingMode stuff.
 * The MyAuxProcType global is defined and set in bootstrap.c.
 */
typedef enum
{
	NotAnAuxProcess = -1,
	CheckerProcess = 0,
	BootstrapProcess,
	StartupProcess,
	StartupPass2Process,
	StartupPass3Process,
	StartupPass4Process,
	BgWriterProcess,
	CheckpointProcess,
	WalWriterProcess,
	WalReceiverProcess,
	FilerepProcess,
	FilerepResetPeerProcess
} AuxProcType;

extern AuxProcType MyAuxProcType; /* bootstrap.c */

#endif   /* MISCADMIN_H */<|MERGE_RESOLUTION|>--- conflicted
+++ resolved
@@ -10,17 +10,10 @@
  *	  Over time, this has also become the preferred place for widely known
  *	  resource-limitation stuff, such as work_mem and check_stack_depth().
  *
-<<<<<<< HEAD
  * Portions Copyright (c) 1996-2009, PostgreSQL Global Development Group
  * Portions Copyright (c) 1994, Regents of the University of California
  *
- * $PostgreSQL: pgsql/src/include/miscadmin.h,v 1.194 2007/04/16 18:29:56 alvherre Exp $
-=======
- * Portions Copyright (c) 1996-2008, PostgreSQL Global Development Group
- * Portions Copyright (c) 1994, Regents of the University of California
- *
  * $PostgreSQL: pgsql/src/include/miscadmin.h,v 1.199.2.1 2009/12/09 21:58:17 tgl Exp $
->>>>>>> d13f41d2
  *
  * NOTES
  *	  some of the information in this file should be moved to other files.
@@ -30,12 +23,8 @@
 #ifndef MISCADMIN_H
 #define MISCADMIN_H
 
-<<<<<<< HEAD
 #include "pgtime.h"				/* for pg_time_t */
-=======
-#include <time.h>				/* for time_t */
-
->>>>>>> d13f41d2
+
 
 #define PG_VERSIONSTR "postgres (Greenplum Database) " PG_VERSION "\n"
 #define PG_BACKEND_VERSIONSTR "postgres (Greenplum Database) " PG_VERSION "\n"
@@ -93,15 +82,10 @@
 
 /* these are marked volatile because they are examined by signal handlers: */
 extern volatile bool ImmediateInterruptOK;
-<<<<<<< HEAD
 extern volatile bool ImmediateDieOK;
 extern volatile bool TermSignalReceived;
 extern PGDLLIMPORT volatile int32 InterruptHoldoffCount;
 extern PGDLLIMPORT volatile int32 CritSectionCount;
-=======
-extern PGDLLIMPORT volatile uint32 InterruptHoldoffCount;
-extern PGDLLIMPORT volatile uint32 CritSectionCount;
->>>>>>> d13f41d2
 
 /* in tcop/postgres.c */
 extern void ProcessInterrupts(void);
@@ -221,16 +205,10 @@
 extern PGDLLIMPORT int NBuffers;
 extern int	MaxBackends;
 extern int	MaxConnections;
-<<<<<<< HEAD
 extern int gp_workfile_max_entries;
 
 extern PGDLLIMPORT int MyProcPid;
 extern PGDLLIMPORT pg_time_t MyStartTime;
-=======
-
-extern PGDLLIMPORT int MyProcPid;
-extern PGDLLIMPORT time_t MyStartTime;
->>>>>>> d13f41d2
 extern PGDLLIMPORT struct Port *MyProcPort;
 extern long MyCancelKey;
 extern int	MyPMChildSlot;
@@ -258,14 +236,8 @@
  * extern BackendId    MyBackendId;
  */
 extern PGDLLIMPORT Oid MyDatabaseId;
-<<<<<<< HEAD
 
 extern PGDLLIMPORT Oid MyDatabaseTableSpace;
-
-=======
-
-extern PGDLLIMPORT Oid MyDatabaseTableSpace;
->>>>>>> d13f41d2
 
 /*
  * Date/Time Configuration
@@ -330,7 +302,6 @@
 #define MAXTZLEN		10		/* max TZ name len, not counting tr. null */
 
 extern bool enableFsync;
-<<<<<<< HEAD
 extern bool allowSystemTableModsDDL;
 extern bool allowSystemTableModsDML;
 extern PGDLLIMPORT int planner_work_mem;
@@ -340,11 +311,6 @@
 extern PGDLLIMPORT int statement_mem;
 extern PGDLLIMPORT int max_statement_mem;
 extern PGDLLIMPORT int gp_vmem_limit_per_query;
-=======
-extern bool allowSystemTableMods;
-extern PGDLLIMPORT int work_mem;
-extern PGDLLIMPORT int maintenance_work_mem;
->>>>>>> d13f41d2
 
 extern int	VacuumCostPageHit;
 extern int	VacuumCostPageMiss;
@@ -393,12 +359,9 @@
 extern Oid	GetUserId(void);
 extern Oid	GetOuterUserId(void);
 extern Oid	GetSessionUserId(void);
-<<<<<<< HEAD
 extern void 	SetSessionUserId(Oid, bool);
 extern Oid	GetAuthenticatedUserId(void);
 extern bool IsAuthenticatedUserSuperUser(void);
-=======
->>>>>>> d13f41d2
 extern void GetUserIdAndSecContext(Oid *userid, int *sec_context);
 extern void SetUserIdAndSecContext(Oid userid, int sec_context);
 extern bool InLocalUserIdChange(void);
