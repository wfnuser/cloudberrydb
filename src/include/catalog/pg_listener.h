/*-------------------------------------------------------------------------
 *
 * pg_listener.h
 *	  Asynchronous notification
 *
 *
 * Portions Copyright (c) 1996-2008, PostgreSQL Global Development Group
 * Portions Copyright (c) 1994, Regents of the University of California
 *
 * $PostgreSQL: pgsql/src/include/catalog/pg_listener.h,v 1.24 2008/03/27 03:57:34 tgl Exp $
 *
 * NOTES
 *	  the genbki.sh script reads this file and generates .bki
 *	  information from the DATA() statements.
 *
 *-------------------------------------------------------------------------
 */
#ifndef PG_LISTENER_H
#define PG_LISTENER_H

#include "catalog/genbki.h"

<<<<<<< HEAD
/* ----------------
 *		pg_listener definition.  cpp turns this into
 *		typedef struct FormData_pg_listener
 * ----------------
=======
/* ----------------------------------------------------------------
 *		pg_listener definition.
 *
 *		cpp turns this into typedef struct FormData_pg_listener
 * ----------------------------------------------------------------
>>>>>>> f260edb1
 */
#define ListenerRelationId	2614

CATALOG(pg_listener,2614) BKI_WITHOUT_OIDS
{
	NameData	relname;
	int4		listenerpid;
	int4		notification;
} FormData_pg_listener;

/* GPDB added foreign key definitions for gpcheckcat. */
/* none */

/* ----------------
 *		Form_pg_listener corresponds to a pointer to a tuple with
 *		the format of pg_listener relation.
 * ----------------
 */
typedef FormData_pg_listener *Form_pg_listener;

/* ----------------
 *		compiler constants for pg_listener
 * ----------------
 */
#define Natts_pg_listener						3
#define Anum_pg_listener_relname				1
#define Anum_pg_listener_listenerpid			2
#define Anum_pg_listener_notification			3

/* ----------------
 *		initial contents of pg_listener are NOTHING.
 * ----------------
 */

#endif   /* PG_LISTENER_H */<|MERGE_RESOLUTION|>--- conflicted
+++ resolved
@@ -20,18 +20,11 @@
 
 #include "catalog/genbki.h"
 
-<<<<<<< HEAD
-/* ----------------
- *		pg_listener definition.  cpp turns this into
- *		typedef struct FormData_pg_listener
- * ----------------
-=======
 /* ----------------------------------------------------------------
  *		pg_listener definition.
  *
  *		cpp turns this into typedef struct FormData_pg_listener
  * ----------------------------------------------------------------
->>>>>>> f260edb1
  */
 #define ListenerRelationId	2614
 
