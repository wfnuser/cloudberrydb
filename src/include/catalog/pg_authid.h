--- conflicted
+++ resolved
@@ -7,13 +7,9 @@
  *	  pg_shadow and pg_group are now publicly accessible views on pg_authid.
  *
  *
-<<<<<<< HEAD
  * Portions Copyright (c) 2006-2010, Greenplum inc.
  * Portions Copyright (c) 2012-Present Pivotal Software, Inc.
- * Portions Copyright (c) 1996-2014, PostgreSQL Global Development Group
-=======
  * Portions Copyright (c) 1996-2015, PostgreSQL Global Development Group
->>>>>>> ab93f90c
  * Portions Copyright (c) 1994, Regents of the University of California
  *
  * src/include/catalog/pg_authid.h
@@ -64,16 +60,14 @@
 #ifdef CATALOG_VARLEN			/* variable-length fields start here */
 	text		rolpassword;	/* password, if any */
 	timestamptz rolvaliduntil;	/* password expiration time, if any */
-<<<<<<< HEAD
+#endif
+
 	/* GP added fields */
 	Oid			rolresqueue;	/* ID of resource queue for this role */
 	bool		rolcreaterextgpfd;	/* allowed to create readable gpfdist tbl?  */
 	bool		rolcreaterexthttp;	/* allowed to create readable http tbl?  */
 	bool		rolcreatewextgpfd;	/* allowed to create writable gpfdist tbl?  */
 	Oid			rolresgroup;		/* ID of resource group for this role  */
-=======
-#endif
->>>>>>> ab93f90c
 } FormData_pg_authid;
 
 /* GPDB added foreign key definitions for gpcheckcat. */
@@ -95,16 +89,15 @@
  *		compiler constants for pg_authid
  * ----------------
  */
-<<<<<<< HEAD
 #define Natts_pg_authid						16
 #define Anum_pg_authid_rolname				1
 #define Anum_pg_authid_rolsuper				2
 #define Anum_pg_authid_rolinherit			3
 #define Anum_pg_authid_rolcreaterole		4
 #define Anum_pg_authid_rolcreatedb			5
-#define Anum_pg_authid_rolcatupdate			6
-#define Anum_pg_authid_rolcanlogin			7
-#define Anum_pg_authid_rolreplication		8
+#define Anum_pg_authid_rolcanlogin			6
+#define Anum_pg_authid_rolreplication		7
+#define Anum_pg_authid_rolbypassrls			8
 #define Anum_pg_authid_rolconnlimit			9
 #define Anum_pg_authid_rolpassword			10
 #define Anum_pg_authid_rolvaliduntil		11
@@ -113,20 +106,6 @@
 #define Anum_pg_authid_rolcreaterexthttp	14
 #define Anum_pg_authid_rolcreatewextgpfd	15
 #define Anum_pg_authid_rolresgroup			16
-=======
-#define Natts_pg_authid					11
-#define Anum_pg_authid_rolname			1
-#define Anum_pg_authid_rolsuper			2
-#define Anum_pg_authid_rolinherit		3
-#define Anum_pg_authid_rolcreaterole	4
-#define Anum_pg_authid_rolcreatedb		5
-#define Anum_pg_authid_rolcanlogin		6
-#define Anum_pg_authid_rolreplication	7
-#define Anum_pg_authid_rolbypassrls		8
-#define Anum_pg_authid_rolconnlimit		9
-#define Anum_pg_authid_rolpassword		10
-#define Anum_pg_authid_rolvaliduntil	11
->>>>>>> ab93f90c
 
 /* ----------------
  *		initial contents of pg_authid
@@ -138,11 +117,7 @@
  * add default group ADMINRESGROUP_OID 6438
  * ----------------
  */
-<<<<<<< HEAD
 DATA(insert OID = 10 ( "POSTGRES" t t t t t t t -1 _null_ _null_ 6055 t t t 6438 ));
-=======
-DATA(insert OID = 10 ( "POSTGRES" t t t t t t t -1 _null_ _null_));
->>>>>>> ab93f90c
 
 #define BOOTSTRAP_SUPERUSERID 10
 
