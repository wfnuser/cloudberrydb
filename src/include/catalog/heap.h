--- conflicted
+++ resolved
@@ -4,13 +4,9 @@
  *	  prototypes for functions in backend/catalog/heap.c
  *
  *
-<<<<<<< HEAD
  * Portions Copyright (c) 2005-2008, Greenplum inc
  * Portions Copyright (c) 2012-Present Pivotal Software, Inc.
- * Portions Copyright (c) 1996-2014, PostgreSQL Global Development Group
-=======
  * Portions Copyright (c) 1996-2015, PostgreSQL Global Development Group
->>>>>>> ab93f90c
  * Portions Copyright (c) 1994, Regents of the University of California
  *
  * src/include/catalog/heap.h
@@ -63,7 +59,6 @@
 			Oid relid,
 			Oid relfilenode,
 			TupleDesc tupDesc,
-			Oid relam,
 			char relkind,
 			char relpersistence,
 			char relstorage,
@@ -72,33 +67,6 @@
 			bool allow_system_table_mods);
 
 extern Oid heap_create_with_catalog(const char *relname,
-<<<<<<< HEAD
-									Oid relnamespace,
-									Oid reltablespace,
-									Oid relid,
-									Oid reltypeid,
-									Oid reloftypeid,
-									Oid ownerid,
-									TupleDesc tupdesc,
-									List *cooked_constraints,
-									Oid relam,
-									char relkind,
-									char relpersistence,
-									char relstorage,
-									bool shared_relation,
-									bool mapped_relation,
-									bool oidislocal,
-									int oidinhcount,
-									OnCommitAction oncommit,
-									const struct GpPolicy *policy,    /* MPP */
-									Datum reloptions,
-									bool use_user_acl,
-									bool allow_system_table_mods,
-									bool is_internal,
-									bool valid_opts,
-									bool is_part_child,
-									bool is_part_parent);
-=======
 						 Oid relnamespace,
 						 Oid reltablespace,
 						 Oid relid,
@@ -109,17 +77,21 @@
 						 List *cooked_constraints,
 						 char relkind,
 						 char relpersistence,
+						 char relstorage,
 						 bool shared_relation,
 						 bool mapped_relation,
 						 bool oidislocal,
 						 int oidinhcount,
 						 OnCommitAction oncommit,
+						 const struct GpPolicy *policy,    /* MPP */
 						 Datum reloptions,
 						 bool use_user_acl,
 						 bool allow_system_table_mods,
 						 bool is_internal,
-						 ObjectAddress *typaddress);
->>>>>>> ab93f90c
+						 ObjectAddress *typaddress,
+						 bool valid_opts,
+						 bool is_part_child,
+						 bool is_part_parent);
 
 extern void heap_create_init_fork(Relation rel);
 
