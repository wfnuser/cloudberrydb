/*-------------------------------------------------------------------------
 *
 * proc.h
 *	  per-process shared memory data structures
 *
 *
 * Portions Copyright (c) 2006-2008, Greenplum inc
 * Portions Copyright (c) 2012-Present Pivotal Software, Inc.
 * Portions Copyright (c) 1996-2009, PostgreSQL Global Development Group
 * Portions Copyright (c) 1994, Regents of the University of California
 *
 * $PostgreSQL: pgsql/src/include/storage/proc.h,v 1.112 2009/02/23 09:28:50 heikki Exp $
 *
 *-------------------------------------------------------------------------
 */
#ifndef _PROC_H_
#define _PROC_H_

#include "storage/latch.h"
#include "storage/lock.h"
#include "storage/spin.h"
#include "storage/pg_sema.h"
#include "access/xlog.h"

#include "cdb/cdblocaldistribxact.h"  /* LocalDistribXactData */


/*
 * Each backend advertises up to PGPROC_MAX_CACHED_SUBXIDS TransactionIds
 * for non-aborted subtransactions of its current top transaction.	These
 * have to be treated as running XIDs by other backends.
 *
 * We also keep track of whether the cache overflowed (ie, the transaction has
 * generated at least one subtransaction that didn't fit in the cache).
 * If none of the caches have overflowed, we can assume that an XID that's not
 * listed anywhere in the PGPROC array is not a running transaction.  Else we
 * have to look at pg_subtrans.
 */
#define PGPROC_MAX_CACHED_SUBXIDS 64	/* XXX guessed-at value */

struct XidCache
{
	bool		overflowed;
	int			nxids;
	TransactionId xids[PGPROC_MAX_CACHED_SUBXIDS];
};

/* Flags for PGPROC->vacuumFlags */
#define		PROC_IS_AUTOVACUUM	0x01	/* is it an autovac worker? */
#if 0 /* Upstream code not applicable to GPDB */
#define		PROC_IN_VACUUM		0x02	/* currently running lazy vacuum */
#endif
#define		PROC_IN_ANALYZE		0x04	/* currently running analyze */
#define		PROC_VACUUM_FOR_WRAPAROUND 0x08		/* set by autovac only */

/* flags reset at EOXact */
#define		PROC_VACUUM_STATE_MASK (0x0E)

/*
 * Each backend has a PGPROC struct in shared memory.  There is also a list of
 * currently-unused PGPROC structs that will be reallocated to new backends.
 *
 * links: list link for any list the PGPROC is in.	When waiting for a lock,
 * the PGPROC is linked into that lock's waitProcs queue.  A recycled PGPROC
 * is linked into ProcGlobal's freeProcs list.
 *
 * Note: twophase.c also sets up a dummy PGPROC struct for each currently
 * prepared transaction.  These PGPROCs appear in the ProcArray data structure
 * so that the prepared transactions appear to be still running and are
 * correctly shown as holding locks.  A prepared transaction PGPROC can be
 * distinguished from a real one at need by the fact that it has pid == 0.
 * The semaphore and lock-activity fields in a prepared-xact PGPROC are unused,
 * but its myProcLocks[] lists are valid.
 */
struct PGPROC
{
	/* proc->links MUST BE FIRST IN STRUCT (see ProcSleep,ProcWakeup,etc) */
	SHM_QUEUE	links;			/* list link if process is in a list */

	PGSemaphoreData sem;		/* ONE semaphore to sleep on */
	int			waitStatus;		/* STATUS_WAITING, STATUS_OK or STATUS_ERROR */

	Latch		procLatch;		/* generic latch for process */

	LocalTransactionId lxid;	/* local id of top-level transaction currently
								 * being executed by this proc, if running;
								 * else InvalidLocalTransactionId */

	TransactionId xid;			/* id of top-level transaction currently being
								 * executed by this proc, if running and XID
								 * is assigned; else InvalidTransactionId */

	TransactionId xmin;			/* minimal running XID as it was when we were
								 * starting our xact, excluding LAZY VACUUM:
								 * vacuum must not remove tuples deleted by
								 * xid >= xmin ! */

	/*
	 * Distributed transaction information. This is only maintained on QE's
	 * and accessed by the backend itself, so this doesn't need to be
	 * protected by any lock. On QD currentGXact provides this info, hence
	 * redundant info is not maintained here for QD. In fact, it could be just
	 * a global variable in backend-private memory, but it seems useful to
	 * have this information available for debugging purposes.
	 */
	LocalDistribXactData localDistribXactData;

	int			pid;			/* This backend's process id, or 0 */
	BackendId	backendId;		/* This backend's backend ID (if assigned) */
	Oid			databaseId;		/* OID of database this backend is using */
	Oid			roleId;			/* OID of role using this backend */
    int         mppSessionId;   /* serial num of the qDisp process */
    int         mppLocalProcessSerial;  /* this backend's PGPROC serial num */
    bool		mppIsWriter;	/* The writer gang member, holder of locks */

	bool		inCommit;		/* true if within commit critical section */

	uint8		vacuumFlags;	/* vacuum-related flags, see above */

	/* Info about LWLock the process is currently waiting for, if any. */
	bool		lwWaiting;		/* true if waiting for an LW lock */
	bool		lwExclusive;	/* true if waiting for exclusive access */
	struct PGPROC *lwWaitLink;	/* next waiter for same LW lock */

	/* Info about lock the process is currently waiting for, if any. */
	/* waitLock and waitProcLock are NULL if not currently waiting. */
	LOCK	   *waitLock;		/* Lock object we're sleeping on ... */
	PROCLOCK   *waitProcLock;	/* Per-holder info for awaited lock */
	LOCKMODE	waitLockMode;	/* type of lock we're waiting for */
	LOCKMASK	heldLocks;		/* bitmask for lock types already held on this
								 * lock object by this backend */

	/*
	 * Info to allow us to wait for synchronous replication, if needed.
	 * waitLSN is InvalidXLogRecPtr if not waiting; set only by user backend.
	 * syncRepState must not be touched except by owning process or WALSender.
	 * syncRepLinks used only while holding SyncRepLock.
	 */
	XLogRecPtr	waitLSN;		/* waiting for this LSN or higher */
	int			syncRepState;	/* wait state for sync rep */
	SHM_QUEUE	syncRepLinks;	/* list link if process is in syncrep queue */

	/*
	 * All PROCLOCK objects for locks held or awaited by this backend are
	 * linked into one of these lists, according to the partition number of
	 * their lock.
	 */
	SHM_QUEUE	myProcLocks[NUM_LOCK_PARTITIONS];

	struct XidCache subxids;	/* cache for subtransaction XIDs */

	/*
	 * Info for Resource Scheduling, what portal (i.e statement) we might
	 * be waiting on.
	 */
	uint32		waitPortalId;	/* portal id we are waiting on */

	/*
	 * Information for our combocid-map (populated in writer/dispatcher backends only)
	 */
	uint32		combocid_map_count; /* how many entries in the map ? */

	int queryCommandId; /* command_id for the running query */

	bool serializableIsoLevel; /* true if proc has serializable isolation level set */

	bool inDropTransaction; /* true if proc is in vacuum drop transaction */

	/*
	 * Information for resource group
	 */
	void		*resSlot;	/* the resource group slot granted.
   							 * NULL indicates the resource group is
							 * locked for drop. */
};

/* NOTE: "typedef struct PGPROC PGPROC" appears in storage/lock.h. */

extern PGDLLIMPORT PGPROC *MyProc;

/* Special for MPP reader gangs */
extern PGDLLIMPORT PGPROC *lockHolderProcPtr;


/*
 * There is one ProcGlobal struct for the whole database cluster.
 */
typedef struct PROC_HDR
{
	/* The PGPROC structures */
	PGPROC *procs;
	/* Head of list of free PGPROC structures */
	PGPROC	   *freeProcs;
	/* Head of list of autovacuum's free PGPROC structures */
	PGPROC	   *autovacFreeProcs;
	/* Current shared estimate of appropriate spins_per_delay value */
	int			spins_per_delay;

    /* Counter for assigning serial numbers to processes */
    int         mppLocalProcessCounter;

	/* Number of free PGPROC entries in freeProcs list. */
	int			numFreeProcs;

} PROC_HDR;

/*
 * We set aside some extra PGPROC structures for auxiliary processes,
 * ie things that aren't full-fledged backends but need shmem access.
 *
<<<<<<< HEAD
 * Background writer, checkpointer, WAL writer, and autovacuum launcher run
 * during normal operation. Startup process also consumes one slot, but WAL
 * writer and autovacuum launcher are launched only after it has exited (4
 * slots).
 *
 * FileRep Process uses 
 *			a) 10 slots on Primary 
 *					1) Sender
 *					2) Receiver Ack
 *					3) Consumer Ack 
 *					4) Recovery 
 *					5) Resync Manager 
 *					6) Resync Worker 1
 *					7) Resync Worker 2
 *					8) Resync Worker 3
 *					9) Resync Worker 4
 *				   10) Verification
 * 
 *			b) 6 slots on Mirror 
 *					1) Receiver 
 *					2) Consumer 
 *					3) Consumer Writer
 *					4) Consumer Append Only
 *					5) Consumer Verification
 *					6) Sender Ack
=======
 * Background writer, WAL writer, and autovacuum launcher run during
 * normal operation. Startup process also consumes one slot, but WAL
 * writer and autovacuum launcher are launched only after it has
 * exited.
>>>>>>> 4d53a2f9
 */
#define NUM_AUXILIARY_PROCS	 14


/* configurable options */
extern int	DeadlockTimeout;
extern int	StatementTimeout;
extern bool log_lock_waits;
extern int IdleSessionGangTimeout;

extern volatile bool cancel_from_timeout;


/*
 * Function Prototypes
 */
extern int	ProcGlobalSemas(void);
extern Size ProcGlobalShmemSize(void);
extern void InitProcGlobal(int mppLocalProcessCounter);
extern void InitProcess(void);
extern void InitProcessPhase2(void);
extern void InitAuxiliaryProcess(void);
extern bool HaveNFreeProcs(int n);
extern void ProcReleaseLocks(bool isCommit);

extern void ProcQueueInit(PROC_QUEUE *queue);
extern int	ProcSleep(LOCALLOCK *locallock, LockMethod lockMethodTable);
extern PGPROC *ProcWakeup(PGPROC *proc, int waitStatus);
extern void ProcLockWakeup(LockMethod lockMethodTable, LOCK *lock);
extern void LockWaitCancel(void);

extern void ProcWaitForSignal(void);
extern void ProcSendSignal(int pid);

extern bool enable_sig_alarm(int delayms, bool is_statement_timeout);
extern bool disable_sig_alarm(bool is_statement_timeout);
extern void handle_sig_alarm(SIGNAL_ARGS);
extern void EnableClientWaitTimeoutInterrupt(void);
extern bool DisableClientWaitTimeoutInterrupt(void);

extern int ResProcSleep(LOCKMODE lockmode, LOCALLOCK *locallock, void *incrementSet);

extern void ResLockWaitCancel(void);
extern bool ProcGetMppLocalProcessCounter(int *mppLocalProcessCounter);
extern bool ProcCanSetMppSessionId(void);
extern void ProcNewMppSessionId(int *newSessionId);

#endif   /* PROC_H */<|MERGE_RESOLUTION|>--- conflicted
+++ resolved
@@ -208,7 +208,6 @@
  * We set aside some extra PGPROC structures for auxiliary processes,
  * ie things that aren't full-fledged backends but need shmem access.
  *
-<<<<<<< HEAD
  * Background writer, checkpointer, WAL writer, and autovacuum launcher run
  * during normal operation. Startup process also consumes one slot, but WAL
  * writer and autovacuum launcher are launched only after it has exited (4
@@ -234,12 +233,6 @@
  *					4) Consumer Append Only
  *					5) Consumer Verification
  *					6) Sender Ack
-=======
- * Background writer, WAL writer, and autovacuum launcher run during
- * normal operation. Startup process also consumes one slot, but WAL
- * writer and autovacuum launcher are launched only after it has
- * exited.
->>>>>>> 4d53a2f9
  */
 #define NUM_AUXILIARY_PROCS	 14
 
