/*-------------------------------------------------------------------------
 *
 * shmem.h
 *	  shared memory management structures
 *
 * Historical note:
 * A long time ago, Postgres' shared memory region was allowed to be mapped
 * at a different address in each process, and shared memory "pointers" were
 * passed around as offsets relative to the start of the shared memory region.
 * That is no longer the case: each process must map the shared memory region
 * at the same address.  This means shared memory pointers can be passed
 * around directly between different processes.
 *
 * Portions Copyright (c) 1996-2009, PostgreSQL Global Development Group
 * Portions Copyright (c) 1994, Regents of the University of California
 *
 * $PostgreSQL: pgsql/src/include/storage/shmem.h,v 1.54 2008/11/02 21:24:52 tgl Exp $
 *
 *-------------------------------------------------------------------------
 */
#ifndef SHMEM_H
#define SHMEM_H

#include "utils/hsearch.h"

<<<<<<< HEAD
/*
 * The shared memory region can start at a different address
 * in every process.  Shared memory "pointers" are actually
 * offsets relative to the start of the shared memory region(s).
 *
 * In current usage, this is not actually a problem, but we keep
 * the code that used to handle it...
 */
typedef unsigned long SHMEM_OFFSET;

#define INVALID_OFFSET	(-1)

/*
 * Start of the primary shared memory region, in this process' address space.
 * The macros in this header file can only cope with offsets into this
 * shared memory region!
 */
extern PGDLLIMPORT SHMEM_OFFSET ShmemBase;


/* coerce an offset into a pointer in this process's address space */
#define MAKE_PTR(xx_offs)\
  (ShmemBase+((unsigned long)(xx_offs)))

/* coerce a pointer into a shmem offset */
#define MAKE_OFFSET(xx_ptr)\
  ((SHMEM_OFFSET) (((unsigned long)(xx_ptr))-ShmemBase))

#define SHM_PTR_VALID(xx_ptr)\
  (((unsigned long)(xx_ptr)) > ShmemBase)

/* cannot have an offset to ShmemFreeStart (offset 0) */
#define SHM_OFFSET_VALID(xx_offs)\
  (((xx_offs) != 0) && ((xx_offs) != INVALID_OFFSET))
=======
>>>>>>> 38e93482

/* shmqueue.c */
typedef struct SHM_QUEUE
{
	struct SHM_QUEUE *prev;
	struct SHM_QUEUE *next;
} SHM_QUEUE;

/* shmem.c */
extern void InitShmemAccess(void *seghdr);
extern void InitShmemAllocation(void);
extern void *ShmemAlloc(Size size);
extern bool ShmemAddrIsValid(void *addr);
extern void InitShmemIndex(void);
extern HTAB *ShmemInitHash(const char *name, long init_size, long max_size,
			  HASHCTL *infoP, int hash_flags);
extern void *ShmemInitStruct(const char *name, Size size, bool *foundPtr);
extern Size add_size(Size s1, Size s2);
extern Size mul_size(Size s1, Size s2);

/* ipci.c */
extern void RequestAddinShmemSpace(Size size);

/* size constants for the shmem index table */
 /* max size of data structure string name */
#define SHMEM_INDEX_KEYSIZE		 (48)
<<<<<<< HEAD
 /* max size of the shmem index table (not a hard limit) */
#define SHMEM_INDEX_SIZE		 (40)
=======
 /* estimated size of the shmem index table (not a hard limit) */
#define SHMEM_INDEX_SIZE		 (32)
>>>>>>> 38e93482

/* this is a hash bucket in the shmem index table */
typedef struct
{
	char		key[SHMEM_INDEX_KEYSIZE];		/* string name */
	void	   *location;			/* location in shared mem */
	Size		size;				/* # bytes allocated for the structure */
} ShmemIndexEnt;

/*
 * prototypes for functions in shmqueue.c
 */
extern void SHMQueueInit(SHM_QUEUE *queue);
extern bool SHMQueueIsDetached(SHM_QUEUE *queue);
extern void SHMQueueElemInit(SHM_QUEUE *queue);
extern void SHMQueueDelete(SHM_QUEUE *queue);
extern void SHMQueueInsertBefore(SHM_QUEUE *queue, SHM_QUEUE *elem);
extern void SHMQueueInsertAfter(SHM_QUEUE *queue, SHM_QUEUE *elem);

extern Pointer SHMQueueNext(SHM_QUEUE *queue, SHM_QUEUE *curElem,
			 Size linkOffset);
extern Pointer SHMQueuePrev(SHM_QUEUE *queue, SHM_QUEUE *curElem,
			 Size linkOffset);
extern bool SHMQueueEmpty(SHM_QUEUE *queue);

#endif   /* SHMEM_H */<|MERGE_RESOLUTION|>--- conflicted
+++ resolved
@@ -23,43 +23,6 @@
 
 #include "utils/hsearch.h"
 
-<<<<<<< HEAD
-/*
- * The shared memory region can start at a different address
- * in every process.  Shared memory "pointers" are actually
- * offsets relative to the start of the shared memory region(s).
- *
- * In current usage, this is not actually a problem, but we keep
- * the code that used to handle it...
- */
-typedef unsigned long SHMEM_OFFSET;
-
-#define INVALID_OFFSET	(-1)
-
-/*
- * Start of the primary shared memory region, in this process' address space.
- * The macros in this header file can only cope with offsets into this
- * shared memory region!
- */
-extern PGDLLIMPORT SHMEM_OFFSET ShmemBase;
-
-
-/* coerce an offset into a pointer in this process's address space */
-#define MAKE_PTR(xx_offs)\
-  (ShmemBase+((unsigned long)(xx_offs)))
-
-/* coerce a pointer into a shmem offset */
-#define MAKE_OFFSET(xx_ptr)\
-  ((SHMEM_OFFSET) (((unsigned long)(xx_ptr))-ShmemBase))
-
-#define SHM_PTR_VALID(xx_ptr)\
-  (((unsigned long)(xx_ptr)) > ShmemBase)
-
-/* cannot have an offset to ShmemFreeStart (offset 0) */
-#define SHM_OFFSET_VALID(xx_offs)\
-  (((xx_offs) != 0) && ((xx_offs) != INVALID_OFFSET))
-=======
->>>>>>> 38e93482
 
 /* shmqueue.c */
 typedef struct SHM_QUEUE
@@ -86,13 +49,8 @@
 /* size constants for the shmem index table */
  /* max size of data structure string name */
 #define SHMEM_INDEX_KEYSIZE		 (48)
-<<<<<<< HEAD
- /* max size of the shmem index table (not a hard limit) */
+ /* estimated size of the shmem index table (not a hard limit) */
 #define SHMEM_INDEX_SIZE		 (40)
-=======
- /* estimated size of the shmem index table (not a hard limit) */
-#define SHMEM_INDEX_SIZE		 (32)
->>>>>>> 38e93482
 
 /* this is a hash bucket in the shmem index table */
 typedef struct
