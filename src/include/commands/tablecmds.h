/*-------------------------------------------------------------------------
 *
 * tablecmds.h
 *	  prototypes for tablecmds.c.
 *
 *
 * Portions Copyright (c) 1996-2015, PostgreSQL Global Development Group
 * Portions Copyright (c) 1994, Regents of the University of California
 *
 * src/include/commands/tablecmds.h
 *
 *-------------------------------------------------------------------------
 */
#ifndef TABLECMDS_H
#define TABLECMDS_H

#include "access/attnum.h"
#include "catalog/dependency.h"
#include "catalog/gp_policy.h"
#include "executor/executor.h"
#include "executor/tuptable.h"
#include "nodes/execnodes.h"
#include "access/htup.h"
#include "catalog/dependency.h"
#include "catalog/objectaddress.h"
#include "nodes/parsenodes.h"
#include "nodes/relation.h"
#include "parser/parse_node.h"
#include "storage/lock.h"
#include "utils/relcache.h"

/* Struct describing one new constraint to check in ALTER Phase 3 scan.
 *
 * Note: new NOT NULL constraints are handled differently.
 * Also note: This structure is shared only to allow collaboration with
 * partitioning-related functions in cdbpartition.c.  Most items like this
 * are local to tablecmds.c.
 */
typedef struct NewConstraint
{
	char	   *name;			/* Constraint name, or NULL if none */
	ConstrType	contype;		/* CHECK or FOREIGN */
	Oid			refrelid;		/* PK rel, if FOREIGN */
	Oid			refindid;		/* OID of PK's index, if FOREIGN */
	Oid			conid;			/* OID of pg_constraint entry, if FOREIGN */
	Node	   *qual;			/* Check expr or FkConstraint struct */
	List	   *qualstate;		/* Execution state for CHECK */
} NewConstraint;

extern const char *synthetic_sql;

extern Oid	DefineRelation(CreateStmt *stmt, char relkind, Oid ownerId, char relstorage, bool dispatch, bool useChangedOpts, GpPolicy *intoPolicy);

<<<<<<< HEAD
extern void	DefineExternalRelation(CreateExternalStmt *stmt);

extern void EvaluateDeferredStatements(List *deferredStmts);
=======
extern ObjectAddress DefineRelation(CreateStmt *stmt, char relkind, Oid ownerId,
			   ObjectAddress *typaddress);
>>>>>>> ab93f90c

extern void RemoveRelations(DropStmt *drop);

extern bool RelationToRemoveIsTemp(const RangeVar *relation, DropBehavior behavior);

extern Oid	AlterTableLookupRelation(AlterTableStmt *stmt, LOCKMODE lockmode);

extern void AlterTable(Oid relid, LOCKMODE lockmode, AlterTableStmt *stmt);

extern LOCKMODE AlterTableGetLockLevel(List *cmds);

extern void ATExecChangeOwner(Oid relationOid, Oid newOwnerId, bool recursing, LOCKMODE lockmode);

extern void AlterTableInternal(Oid relid, List *cmds, bool recurse);

extern Oid	AlterTableMoveAll(AlterTableMoveAllStmt *stmt);

<<<<<<< HEAD
extern Oid	AlterTableNamespace(AlterObjectSchemaStmt *stmt);
=======
extern ObjectAddress AlterTableNamespace(AlterObjectSchemaStmt *stmt,
					Oid *oldschema);
>>>>>>> ab93f90c

extern void AlterTableNamespaceInternal(Relation rel, Oid oldNspOid,
							Oid nspOid, ObjectAddresses *objsMoved);

extern void AlterTableNamespaceInternal(Relation rel, Oid oldNspOid,
							Oid nspOid, ObjectAddresses *objsMoved);

extern void AlterRelationNamespaceInternal(Relation classRel, Oid relOid,
							   Oid oldNspOid, Oid newNspOid,
							   bool hasDependEntry,
							   ObjectAddresses *objsMoved);

extern void CheckTableNotInUse(Relation rel, const char *stmt);

extern void ExecuteTruncate(TruncateStmt *stmt);

extern void SetRelationHasSubclass(Oid relationId, bool relhassubclass);

extern ObjectAddress renameatt(RenameStmt *stmt);

extern ObjectAddress renameatt_type(RenameStmt *stmt);

extern ObjectAddress RenameConstraint(RenameStmt *stmt);

extern ObjectAddress RenameRelation(RenameStmt *stmt);

extern void RenameRelationInternal(Oid myrelid,
					   const char *newrelname, bool is_internal);

extern void find_composite_type_dependencies(Oid typeOid,
								 Relation origRelation,
								 const char *origTypeName);

extern void check_of_type(HeapTuple typetuple);

extern void register_on_commit_action(Oid relid, OnCommitAction action);
extern void remove_on_commit_action(Oid relid);

extern void PreCommit_on_commit_actions(void);
extern void AtEOXact_on_commit_actions(bool isCommit);
extern void AtEOSubXact_on_commit_actions(bool isCommit,
							  SubTransactionId mySubid,
							  SubTransactionId parentSubid);

extern bool rel_is_parent(Oid relid);
extern bool rel_needs_long_lock(Oid relid);
extern Oid  rel_partition_get_master(Oid relid);

extern Oid get_settable_tablespace_oid(char *tablespacename);

extern List * MergeAttributes(List *schema, List *supers, bool istemp, bool isPartitioned,
			List **supOids, List **supconstr, int *supOidCount);

extern void SetSchemaAndConstraints(RangeVar *rangeVar, List **schema, List **constraints);

extern DistributedBy *make_distributedby_for_rel(Relation rel);

extern Oid transformFkeyCheckAttrs(Relation pkrel,
								   int numattrs, int16 *attnums,
								   Oid *opclasses);

extern void RangeVarCallbackOwnsTable(const RangeVar *relation,
						  Oid relId, Oid oldRelId, void *arg);

extern void RangeVarCallbackOwnsRelation(const RangeVar *relation,
							 Oid relId, Oid oldRelId, void *noCatalogs);

extern List * rel_get_column_encodings(Relation rel);
#endif   /* TABLECMDS_H */<|MERGE_RESOLUTION|>--- conflicted
+++ resolved
@@ -49,16 +49,13 @@
 
 extern const char *synthetic_sql;
 
-extern Oid	DefineRelation(CreateStmt *stmt, char relkind, Oid ownerId, char relstorage, bool dispatch, bool useChangedOpts, GpPolicy *intoPolicy);
-
-<<<<<<< HEAD
 extern void	DefineExternalRelation(CreateExternalStmt *stmt);
 
 extern void EvaluateDeferredStatements(List *deferredStmts);
-=======
+
 extern ObjectAddress DefineRelation(CreateStmt *stmt, char relkind, Oid ownerId,
-			   ObjectAddress *typaddress);
->>>>>>> ab93f90c
+			   ObjectAddress *typaddress, char relstorage, bool dispatch,
+			   bool useChangedOpts, GpPolicy *intoPolicy);
 
 extern void RemoveRelations(DropStmt *drop);
 
@@ -76,12 +73,8 @@
 
 extern Oid	AlterTableMoveAll(AlterTableMoveAllStmt *stmt);
 
-<<<<<<< HEAD
-extern Oid	AlterTableNamespace(AlterObjectSchemaStmt *stmt);
-=======
 extern ObjectAddress AlterTableNamespace(AlterObjectSchemaStmt *stmt,
 					Oid *oldschema);
->>>>>>> ab93f90c
 
 extern void AlterTableNamespaceInternal(Relation rel, Oid oldNspOid,
 							Oid nspOid, ObjectAddresses *objsMoved);
