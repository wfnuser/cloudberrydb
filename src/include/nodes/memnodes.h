/*-------------------------------------------------------------------------
 *
 * memnodes.h
 *	  POSTGRES memory context node definitions.
 *
 *
<<<<<<< HEAD
 * Portions Copyright (c) 2007-2008, Greenplum inc
 * Portions Copyright (c) 2012-Present VMware, Inc. or its affiliates.
 * Portions Copyright (c) 1996-2019, PostgreSQL Global Development Group
=======
 * Portions Copyright (c) 1996-2021, PostgreSQL Global Development Group
>>>>>>> d457cb4e
 * Portions Copyright (c) 1994, Regents of the University of California
 *
 * src/include/nodes/memnodes.h
 *
 *-------------------------------------------------------------------------
 */
#ifndef MEMNODES_H
#define MEMNODES_H

#include "nodes/nodes.h"

/*
 * MemoryContextCounters
 *		Summarization state for MemoryContextStats collection.
 *
 * The set of counters in this struct is biased towards AllocSet; if we ever
 * add any context types that are based on fundamentally different approaches,
 * we might need more or different counters here.  A possible API spec then
 * would be to print only nonzero counters, but for now we just summarize in
 * the format historically used by AllocSet.
 */
typedef struct MemoryContextCounters
{
	Size		nblocks;		/* Total number of malloc blocks */
	Size		freechunks;		/* Total number of free chunks */
	Size		totalspace;		/* Total bytes requested from malloc */
	Size		freespace;		/* The unused portion of totalspace */
} MemoryContextCounters;

/*
 * MemoryContext
 *		A logical context in which memory allocations occur.
 *
 * MemoryContext itself is an abstract type that can have multiple
 * implementations.
 * The function pointers in MemoryContextMethods define one specific
 * implementation of MemoryContext --- they are a virtual function table
 * in C++ terms.
 *
 * Node types that are actual implementations of memory contexts must
 * begin with the same fields as MemoryContextData.
 *
 * Note: for largely historical reasons, typedef MemoryContext is a pointer
 * to the context struct rather than the struct type itself.
 */

typedef void (*MemoryStatsPrintFunc) (MemoryContext context, void *passthru,
									  const char *stats_string,
									  bool print_to_stderr);

typedef struct MemoryContextMethods
{
	void	   *(*alloc) (MemoryContext context, Size size);
	/* call this free_p in case someone #define's free() */
	void		(*free_p) (MemoryContext context, void *pointer);
	void	   *(*realloc) (MemoryContext context, void *pointer, Size size);
	void		(*reset) (MemoryContext context);
	void		(*delete_context) (MemoryContext context, MemoryContext parent);
	Size		(*get_chunk_space) (MemoryContext context, void *pointer);
	bool		(*is_empty) (MemoryContext context);
	void		(*stats) (MemoryContext context,
						  MemoryStatsPrintFunc printfunc, void *passthru,
<<<<<<< HEAD
						  MemoryContextCounters *totals);
	void		(*declare_accounting_root) (MemoryContext context);
	Size		(*get_current_usage) (MemoryContext context);
	Size		(*get_peak_usage) (MemoryContext context);
	Size		(*set_peak_usage) (MemoryContext context, Size nbytes);
=======
						  MemoryContextCounters *totals,
						  bool print_to_stderr);
>>>>>>> d457cb4e
#ifdef MEMORY_CONTEXT_CHECKING
	void		(*check) (MemoryContext context);
#endif
} MemoryContextMethods;


typedef struct MemoryContextData
{
	NodeTag		type;			/* identifies exact kind of context */
	/* these two fields are placed here to minimize alignment wastage: */
	bool		isReset;		/* T = no space alloced since last reset */
	bool		allowInCritSection; /* allow palloc in critical section */
<<<<<<< HEAD
	int64		mem_allocated;	/* track memory allocated for this context */
=======
	Size		mem_allocated;	/* track memory allocated for this context */
>>>>>>> d457cb4e
	const MemoryContextMethods *methods;	/* virtual function table */
	MemoryContext parent;		/* NULL if no parent (toplevel context) */
	MemoryContext firstchild;	/* head of linked list of children */
	MemoryContext prevchild;	/* previous child of same parent */
	MemoryContext nextchild;	/* next child of same parent */
	const char *name;			/* context name (just for debugging) */
	const char *ident;			/* context ID if any (just for debugging) */

#ifdef CDB_PALLOC_CALLER_ID
    const char *callerFile;     /* __FILE__ of most recent caller */
    int         callerLine;     /* __LINE__ of most recent caller */
#endif

	MemoryContextCallback *reset_cbs;	/* list of reset/delete callbacks */
} MemoryContextData;

/* utils/palloc.h contains typedef struct MemoryContextData *MemoryContext */


/*
 * MemoryContextIsValid
 *		True iff memory context is valid.
 *
 * Add new context types to the set accepted by this macro.
 */
#define MemoryContextIsValid(context) \
	((context) != NULL && \
	 (IsA((context), AllocSetContext) || \
	  IsA((context), SlabContext) || \
	  IsA((context), GenerationContext)))

#endif							/* MEMNODES_H */<|MERGE_RESOLUTION|>--- conflicted
+++ resolved
@@ -4,13 +4,9 @@
  *	  POSTGRES memory context node definitions.
  *
  *
-<<<<<<< HEAD
- * Portions Copyright (c) 2007-2008, Greenplum inc
+ * Portions Copyright (c) 2007-2008, Cloudberry inc
  * Portions Copyright (c) 2012-Present VMware, Inc. or its affiliates.
- * Portions Copyright (c) 1996-2019, PostgreSQL Global Development Group
-=======
  * Portions Copyright (c) 1996-2021, PostgreSQL Global Development Group
->>>>>>> d457cb4e
  * Portions Copyright (c) 1994, Regents of the University of California
  *
  * src/include/nodes/memnodes.h
@@ -73,16 +69,13 @@
 	bool		(*is_empty) (MemoryContext context);
 	void		(*stats) (MemoryContext context,
 						  MemoryStatsPrintFunc printfunc, void *passthru,
-<<<<<<< HEAD
-						  MemoryContextCounters *totals);
+						  MemoryContextCounters *totals,
+						  bool print_to_stderr);
 	void		(*declare_accounting_root) (MemoryContext context);
 	Size		(*get_current_usage) (MemoryContext context);
 	Size		(*get_peak_usage) (MemoryContext context);
 	Size		(*set_peak_usage) (MemoryContext context, Size nbytes);
-=======
-						  MemoryContextCounters *totals,
-						  bool print_to_stderr);
->>>>>>> d457cb4e
+
 #ifdef MEMORY_CONTEXT_CHECKING
 	void		(*check) (MemoryContext context);
 #endif
@@ -95,11 +88,7 @@
 	/* these two fields are placed here to minimize alignment wastage: */
 	bool		isReset;		/* T = no space alloced since last reset */
 	bool		allowInCritSection; /* allow palloc in critical section */
-<<<<<<< HEAD
-	int64		mem_allocated;	/* track memory allocated for this context */
-=======
 	Size		mem_allocated;	/* track memory allocated for this context */
->>>>>>> d457cb4e
 	const MemoryContextMethods *methods;	/* virtual function table */
 	MemoryContext parent;		/* NULL if no parent (toplevel context) */
 	MemoryContext firstchild;	/* head of linked list of children */
