/*-------------------------------------------------------------------------
 *
 * tidbitmap.h
 *	  PostgreSQL tuple-id (TID) bitmap package
 *
 * This module provides bitmap data structures that are spiritually
 * similar to Bitmapsets, but are specially adapted to store sets of
 * tuple identifiers (TIDs), or ItemPointers.  In particular, the division
 * of an ItemPointer into BlockNumber and OffsetNumber is catered for.
 * Also, since we wish to be able to store very large tuple sets in
 * memory with this data structure, we support "lossy" storage, in which
 * we no longer remember individual tuple offsets on a page but only the
 * fact that a particular page needs to be visited.
 *
 *
<<<<<<< HEAD
 * Portions Copyright (c) 2007-2008, Greenplum inc
 * Portions Copyright (c) 2012-Present Pivotal Software, Inc.
 * Copyright (c) 2003-2015, PostgreSQL Global Development Group
=======
 * Copyright (c) 2003-2016, PostgreSQL Global Development Group
>>>>>>> b5bce6c1
 *
 * src/include/nodes/tidbitmap.h
 *
 *-------------------------------------------------------------------------
 */
#ifndef TIDBITMAP_H
#define TIDBITMAP_H

#include "c.h"
#include "access/htup.h"
#include "nodes/nodes.h"
#include "nodes/pg_list.h"
#include "storage/itemptr.h"
#include "storage/bufpage.h"
#include "access/appendonlytid.h"

struct Instrumentation;                 /* #include "executor/instrument.h" */


/*
 * The maximum number of tuples per page is not large (typically 256 with
 * 8K pages, or 1024 with 32K pages).  So there's not much point in making
 * the per-page bitmaps variable size.	We just legislate that the size
 * is this:
 */

// UNDONE: Until we convert TidBitmap to handle AO TIDS, lets raise this the 64k
// #define MAX_TUPLES_PER_PAGE  MaxHeapTuplesPerPage
#define MAX_TUPLES_PER_PAGE  65536

/*
 * When we have to switch over to lossy storage, we use a data structure
 * with one bit per page, where all pages having the same number DIV
 * PAGES_PER_CHUNK are aggregated into one chunk.  When a chunk is present
 * and has the bit set for a given page, there must not be a per-page entry
 * for that page in the page table.
 *
 * We actually store both exact pages and lossy chunks in the same hash
 * table, using identical data structures.	(This is because dynahash.c's
 * memory management doesn't allow space to be transferred easily from one
 * hashtable to another.)  Therefore it's best if PAGES_PER_CHUNK is the
 * same as MAX_TUPLES_PER_PAGE, or at least not too different.	But we
 * also want PAGES_PER_CHUNK to be a power of 2 to avoid expensive integer
 * remainder operations.  So, define it like this:
 */
#define PAGES_PER_CHUNK  (BLCKSZ / 32)

/* A -1 ntuples in TBMIterateResult indicates a lossy bitmap page */
#define BITMAP_IS_LOSSY -1

/* The bitmap unit size can be adjusted by changing these declarations: */
#define TBM_BITS_PER_BITMAPWORD 64
typedef uint64 tbm_bitmapword;		/* must be an unsigned type */

/* number of active words for an exact page: */
#define WORDS_PER_PAGE	((MAX_TUPLES_PER_PAGE - 1) / TBM_BITS_PER_BITMAPWORD + 1)
/* number of active words for a lossy chunk: */
#define WORDS_PER_CHUNK  ((PAGES_PER_CHUNK - 1) / TBM_BITS_PER_BITMAPWORD + 1)

/*
 * different node types for streaming bitmaps
 */

typedef enum StreamType
{
    BMS_INDEX,      /* pull the data from the index itself */
    BMS_AND,        /* AND together input streams */
    BMS_OR         /* OR together input streams */
} StreamType;


/*
 * The hashtable entries are represented by this data structure.  For
 * an exact page, blockno is the page number and bit k of the bitmap
 * represents tuple offset k+1.  For a lossy chunk, blockno is the first
 * page in the chunk (this must be a multiple of PAGES_PER_CHUNK) and
 * bit k represents page blockno+k.  Note that it is not possible to
 * have exact storage for the first page of a chunk if we are using
 * lossy storage for any page in the chunk's range, since the same
 * hashtable entry has to serve both purposes.
 */
typedef struct PagetableEntry
{
	BlockNumber blockno;		/* page number (hashtable key) */
	bool		ischunk;		/* T = lossy storage, F = exact */
	bool		recheck;		/* should the tuples be rechecked? */
	tbm_bitmapword	words[Max(WORDS_PER_PAGE, WORDS_PER_CHUNK)];
} PagetableEntry;

/*
 * Actual bitmap representation is private to tidbitmap.c.  Callers can
 * do IsA(x, TIDBitmap) on it, but nothing else.
 */
typedef struct TIDBitmap TIDBitmap;

/* Likewise, TBMIterator is private */
typedef struct TBMIterator TBMIterator;

/*
 * Stream bitmap representation.
 */
typedef struct StreamBitmap
{
	NodeTag			type;		/* to make it a valid Node */
	struct StreamNode      *streamNode; /* state internal to stream implementation */
    struct Instrumentation *instrument; /* CDB: stats for EXPLAIN ANALYZE */
} StreamBitmap;

/* A version of TBMIterator for StreamBitmap */
typedef struct StreamBMIterator StreamBMIterator;

/* A version of TBMIterator that handles both TIDBitmap and StreamBitmap */
typedef struct GenericBMIterator GenericBMIterator;

/*
 * Stream object.
 */
typedef struct StreamNode
{
	StreamType      type;       /* one of: BMS_INDEX, BMS_AND, BMS_OR */
	void		   *opaque;		/* implementation-specific data */
	void 		  (*begin_iterate)(struct StreamNode *self, StreamBMIterator *iterator);
	void          (*free)(struct StreamNode *self);
	void          (*set_instrument)(struct StreamNode *self, struct Instrumentation *instr);
	void          (*upd_instrument)(struct StreamNode *self);
} StreamNode;

/*
 * Storage for state specific to the streaming of blocks from the index
 * itself.
 */
typedef struct StreamNode   IndexStream;

/*
 * Storage for streaming of multiple index streams which need to be
 * AND or OR'd together
 */
typedef struct StreamNode   OpStream;

/* Result structure for tbm_iterate */
typedef struct
{
	BlockNumber blockno;		/* page number containing tuples */
	int			ntuples;		/* -1 indicates lossy result */
	bool		recheck;		/* should the tuples be rechecked? */
	/* Note: recheck is always true if ntuples < 0 */
	OffsetNumber offsets[FLEXIBLE_ARRAY_MEMBER];
} TBMIterateResult;

/* Make this visible for bitmap.c */
struct StreamBMIterator
{
	const struct StreamNode *node;	/* the root node to iterate out of */
	union
	{
		TBMIterator	   *hash;		/* for IndexStream */
		List		   *stream;		/* for OpStream */
	} input;						/* input iterator(s) */
	void			   *opaque;		/* for the implementation in bitmap.c */

	PagetableEntry	   *nextentry;	/* for IndexStream, a pointer to the next cached entry */
	BlockNumber			nextblock;	/* block number we're up to */
	PagetableEntry		entry;		/* storage for a page of tids in this stream bitmap */

	bool    	      (*pull)(struct StreamBMIterator *self, PagetableEntry *e);
	void			  (*end_iterate)(struct StreamBMIterator *self);

	TBMIterateResult	output;		/* MUST BE LAST (because variable-size) */
};

/* function prototypes in nodes/tidbitmap.c */
extern TIDBitmap *tbm_create(long maxbytes);
extern void tbm_free(TIDBitmap *tbm);

extern void tbm_add_tuples(TIDBitmap *tbm,
			   const ItemPointer tids, int ntids,
			   bool recheck);
extern void tbm_add_page(TIDBitmap *tbm, BlockNumber pageno);
extern void tbm_union(TIDBitmap *a, const TIDBitmap *b);
extern void tbm_intersect(TIDBitmap *a, const TIDBitmap *b);
extern bool tbm_is_empty(const TIDBitmap *tbm);

extern TBMIterator *tbm_begin_iterate(TIDBitmap *tbm);
extern TBMIterateResult *tbm_iterate(TBMIterator *iterator);
extern void tbm_end_iterate(TBMIterator *iterator);

extern void stream_move_node(StreamBitmap *strm, StreamBitmap *other, StreamType kind);
extern void stream_add_node(StreamBitmap *strm, StreamNode *node, StreamType kind);
extern StreamNode *tbm_create_stream_node(TIDBitmap *tbm);

/* These functions accept either a TIDBitmap or a StreamBitmap... */
extern GenericBMIterator *tbm_generic_begin_iterate(Node *bm);
extern TBMIterateResult *tbm_generic_iterate(GenericBMIterator *iterator);
extern void tbm_generic_end_iterate(GenericBMIterator *iterator);
extern void tbm_generic_free(Node *bm);
extern void tbm_generic_set_instrument(Node *bm, struct Instrumentation *instr);
extern void tbm_generic_upd_instrument(Node *bm);

extern void tbm_convert_appendonly_tid_out(ItemPointer psudeoHeapTid, AOTupleId *aoTid);


#endif   /* TIDBITMAP_H */<|MERGE_RESOLUTION|>--- conflicted
+++ resolved
@@ -13,13 +13,9 @@
  * fact that a particular page needs to be visited.
  *
  *
-<<<<<<< HEAD
  * Portions Copyright (c) 2007-2008, Greenplum inc
  * Portions Copyright (c) 2012-Present Pivotal Software, Inc.
- * Copyright (c) 2003-2015, PostgreSQL Global Development Group
-=======
  * Copyright (c) 2003-2016, PostgreSQL Global Development Group
->>>>>>> b5bce6c1
  *
  * src/include/nodes/tidbitmap.h
  *
