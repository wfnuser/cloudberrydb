/*-------------------------------------------------------------------------
 *
 * execnodes.h
 *	  definitions for executor state nodes
 *
 *
 * Portions Copyright (c) 2005-2009, Greenplum inc
 * Portions Copyright (c) 2012-Present Pivotal Software, Inc.
 * Portions Copyright (c) 1996-2009, PostgreSQL Global Development Group
 * Portions Copyright (c) 1994, Regents of the University of California
 *
<<<<<<< HEAD
 * $PostgreSQL: pgsql/src/include/nodes/execnodes.h,v 1.189 2008/10/04 21:56:55 tgl Exp $
=======
 * $PostgreSQL: pgsql/src/include/nodes/execnodes.h,v 1.185 2008/07/26 19:15:35 tgl Exp $
>>>>>>> 49f001d8
 *
 *-------------------------------------------------------------------------
 */
#ifndef EXECNODES_H
#define EXECNODES_H

#include "access/genam.h"
#include "access/heapam.h"
#include "access/skey.h"
#include "nodes/params.h"
<<<<<<< HEAD
#include "nodes/plannodes.h"
#include "nodes/relation.h"
#include "nodes/tidbitmap.h"
#include "utils/hsearch.h"
#include "gpmon/gpmon.h"                /* gpmon_packet_t */
=======
#include "nodes/plannodes.h"    
#include "nodes/tidbitmap.h"    
#include "utils/hsearch.h"
#include "utils/rel.h"
#include "utils/snapshot.h"
>>>>>>> 49f001d8
#include "utils/tuplestore.h"

/*
 * partition selector ids start from 1. Sometimes we use 0 to initialize variables
 */
#define InvalidPartitionSelectorId  0

struct CdbExplain_ShowStatCtx;          /* private, in "cdb/cdbexplain.c" */
struct ChunkTransportState;             /* #include "cdb/cdbinterconnect.h" */
struct StringInfoData;                  /* #include "lib/stringinfo.h" */
struct MemTupleBinding;
struct MemTupleData;
struct HeapScanDescData;
struct IndexScanDescData;
struct FileScanDescData;
struct MirroredBufferPoolBulkLoadInfo;
struct SliceTable;

/* ----------------
 *	  IndexInfo information
 *
 *		this struct holds the information needed to construct new index
 *		entries for a particular index.  Used for both index_build and
 *		retail creation of index entries.
 *
 *		NumIndexAttrs		number of columns in this index
 *		KeyAttrNumbers		underlying-rel attribute numbers used as keys
 *							(zeroes indicate expressions)
 *		Expressions			expr trees for expression entries, or NIL if none
 *		ExpressionsState	exec state for expressions, or NIL if none
 *		Predicate			partial-index predicate, or NIL if none
 *		PredicateState		exec state for predicate, or NIL if none
 *		Unique				is it a unique index?
 *		ReadyForInserts		is it valid for inserts?
 *		Concurrent			are we doing a concurrent index build?
 *		BrokenHotChain		did we detect any broken HOT chains?
 *
 * ii_Concurrent and ii_BrokenHotChain are used only during index build;
 * they're conventionally set to false otherwise.
 * ----------------
 */
typedef struct IndexInfo
{
	NodeTag		type;
	int			ii_NumIndexAttrs;
	AttrNumber	ii_KeyAttrNumbers[INDEX_MAX_KEYS];
	List	   *ii_Expressions; /* list of Expr */
	List	   *ii_ExpressionsState;	/* list of ExprState */
	List	   *ii_Predicate;	/* list of Expr */
	List	   *ii_PredicateState;		/* list of ExprState */
	bool		ii_Unique;
	bool		ii_ReadyForInserts;
	bool		ii_Concurrent;
	bool		ii_BrokenHotChain;
} IndexInfo;

/* ----------------
 *	  ExprContext_CB
 *
 *		List of callbacks to be called at ExprContext shutdown.
 * ----------------
 */
typedef void (*ExprContextCallbackFunction) (Datum arg);

typedef struct ExprContext_CB
{
	struct ExprContext_CB *next;
	ExprContextCallbackFunction function;
	Datum		arg;
} ExprContext_CB;

/* ----------------
 *	  ExprContext
 *
 *		This class holds the "current context" information
 *		needed to evaluate expressions for doing tuple qualifications
 *		and tuple projections.	For example, if an expression refers
 *		to an attribute in the current inner tuple then we need to know
 *		what the current inner tuple is and so we look at the expression
 *		context.
 *
 *	There are two memory contexts associated with an ExprContext:
 *	* ecxt_per_query_memory is a query-lifespan context, typically the same
 *	  context the ExprContext node itself is allocated in.	This context
 *	  can be used for purposes such as storing function call cache info.
 *	* ecxt_per_tuple_memory is a short-term context for expression results.
 *	  As the name suggests, it will typically be reset once per tuple,
 *	  before we begin to evaluate expressions for that tuple.  Each
 *	  ExprContext normally has its very own per-tuple memory context.
 *
 *	CurrentMemoryContext should be set to ecxt_per_tuple_memory before
 *	calling ExecEvalExpr() --- see ExecEvalExprSwitchContext().
 * ----------------
 */
typedef struct ExprContext
{
	NodeTag		type;

	/* Tuples that Var nodes in expression may refer to */
	TupleTableSlot *ecxt_scantuple;
	TupleTableSlot *ecxt_innertuple;
	TupleTableSlot *ecxt_outertuple;

	/* Memory contexts for expression evaluation --- see notes above */
	MemoryContext ecxt_per_query_memory;
	MemoryContext ecxt_per_tuple_memory;

	/* Values to substitute for Param nodes in expression */
	ParamExecData *ecxt_param_exec_vals;		/* for PARAM_EXEC params */
	ParamListInfo ecxt_param_list_info; /* for other param types */

	/*
	 * Values to substitute for Aggref nodes in the expressions of an Agg
	 * node, or for WindowFunc nodes within a WindowAgg node.
	 */
	Datum	   *ecxt_aggvalues; /* precomputed values for aggs/windowfuncs */
	bool	   *ecxt_aggnulls;	/* null flags for aggs/windowfuncs */

	/* Value to substitute for CaseTestExpr nodes in expression */
	Datum		caseValue_datum;
	bool		caseValue_isNull;

	/* Value to substitute for CoerceToDomainValue nodes in expression */
	Datum		domainValue_datum;
	bool		domainValue_isNull;

	/* Link to containing EState (NULL if a standalone ExprContext) */
	struct EState *ecxt_estate;

	/* Functions to call back when ExprContext is shut down */
	ExprContext_CB *ecxt_callbacks;

	/* Representing the final grouping and group_id for a tuple
	 * in a grouping extension query. */
	uint64      grouping;
	uint32      group_id;
} ExprContext;

/*
 * Set-result status returned by ExecEvalExpr()
 */
typedef enum
{
	ExprSingleResult,			/* expression does not return a set */
	ExprMultipleResult,			/* this result is an element of a set */
	ExprEndResult				/* there are no more elements in the set */
} ExprDoneCond;

/*
 * Return modes for functions returning sets.  Note values must be chosen
 * as separate bits so that a bitmask can be formed to indicate supported
 * modes.
 */
typedef enum
{
	SFRM_ValuePerCall = 0x01,	/* one value returned per call */
	SFRM_Materialize = 0x02		/* result set instantiated in Tuplestore */
} SetFunctionReturnMode;

/*
 * When calling a function that might return a set (multiple rows),
 * a node of this type is passed as fcinfo->resultinfo to allow
 * return status to be passed back.  A function returning set should
 * raise an error if no such resultinfo is provided.
 */
typedef struct ReturnSetInfo
{
	NodeTag		type;
	/* values set by caller: */
	ExprContext *econtext;		/* context function is being called in */
	TupleDesc	expectedDesc;	/* tuple descriptor expected by caller */
	int			allowedModes;	/* bitmask: return modes caller can handle */
	/* result status from function (but pre-initialized by caller): */
	SetFunctionReturnMode returnMode;	/* actual return mode */
	ExprDoneCond isDone;		/* status for ValuePerCall mode */
	/* fields filled by function in Materialize return mode: */
	Tuplestorestate *setResult; /* holds the complete returned tuple set */
	TupleDesc	setDesc;		/* actual descriptor for returned tuples */
} ReturnSetInfo;

typedef struct ExecVariableListCodegenInfo
{
	/* Pointer to store ExecVariableListCodegen from Codegen */
	void* code_generator;
	/* Function pointer that points to either regular or generated slot_deform_tuple */
	ExecVariableListFn ExecVariableList_fn;
} ExecVariableListCodegenInfo;

/* ----------------
 *		ProjectionInfo node information
 *
 *		This is all the information needed to perform projections ---
 *		that is, form new tuples by evaluation of targetlist expressions.
 *		Nodes which need to do projections create one of these.
 *
 *		ExecProject() evaluates the tlist, forms a tuple, and stores it
 *		in the given slot.	Note that the result will be a "virtual" tuple
 *		unless ExecMaterializeSlot() is then called to force it to be
 *		converted to a physical tuple.	The slot must have a tupledesc
 *		that matches the output of the tlist!
 *
 *		The planner very often produces tlists that consist entirely of
 *		simple Var references (lower levels of a plan tree almost always
 *		look like that).  So we have an optimization to handle that case
 *		with minimum overhead.
 *
 *		targetlist		target list for projection
 *		exprContext		expression context in which to evaluate targetlist
 *		slot			slot to place projection result in
 *		itemIsDone		workspace for ExecProject
 *		isVarList		TRUE if simple-Var-list optimization applies
 *		varSlotOffsets	array indicating which slot each simple Var is from
 *		varNumbers		array indicating attr numbers of simple Vars
 *		lastInnerVar	highest attnum from inner tuple slot (0 if none)
 *		lastOuterVar	highest attnum from outer tuple slot (0 if none)
 *		lastScanVar		highest attnum from scan tuple slot (0 if none)
 * ----------------
 */
typedef struct ProjectionInfo
{
	NodeTag		type;
	List	   *pi_targetlist;
	ExprContext *pi_exprContext;
	TupleTableSlot *pi_slot;
	ExprDoneCond *pi_itemIsDone;
	bool		pi_isVarList;
	int		   *pi_varSlotOffsets;
	int		   *pi_varNumbers;
	int			pi_lastInnerVar;
	int			pi_lastOuterVar;
	int			pi_lastScanVar;

#ifdef USE_CODEGEN
    ExecVariableListCodegenInfo ExecVariableList_gen_info;
#endif
} ProjectionInfo;

/* ----------------
 *	  JunkFilter
 *
 *	  This class is used to store information regarding junk attributes.
 *	  A junk attribute is an attribute in a tuple that is needed only for
 *	  storing intermediate information in the executor, and does not belong
 *	  in emitted tuples.  For example, when we do an UPDATE query,
 *	  the planner adds a "junk" entry to the targetlist so that the tuples
 *	  returned to ExecutePlan() contain an extra attribute: the ctid of
 *	  the tuple to be updated.	This is needed to do the update, but we
 *	  don't want the ctid to be part of the stored new tuple!  So, we
 *	  apply a "junk filter" to remove the junk attributes and form the
 *	  real output tuple.  The junkfilter code also provides routines to
 *	  extract the values of the junk attribute(s) from the input tuple.
 *
 *	  targetList:		the original target list (including junk attributes).
 *	  cleanTupType:		the tuple descriptor for the "clean" tuple (with
 *						junk attributes removed).
 *	  cleanMap:			A map with the correspondence between the non-junk
 *						attribute numbers of the "original" tuple and the
 *						attribute numbers of the "clean" tuple.
 *	  resultSlot:		tuple slot used to hold cleaned tuple.
 *	  junkAttNo:		not used by junkfilter code.  Can be used by caller
 *						to remember the attno of a specific junk attribute
 *						(execMain.c stores the "ctid" attno here).
 * ----------------
 */
typedef struct JunkFilter
{
	NodeTag		type;
	List	   *jf_targetList;
	TupleDesc	jf_cleanTupType;
	AttrNumber *jf_cleanMap;
	TupleTableSlot *jf_resultSlot;
	AttrNumber	jf_junkAttNo;
} JunkFilter;

typedef void *RelationUpdateDesc;
typedef void *RelationDeleteDesc;

/* ----------------
 *	  ResultRelInfo information
 *
 *		Whenever we update an existing relation, we have to
 *		update indices on the relation, and perhaps also fire triggers.
 *		The ResultRelInfo class is used to hold all the information needed
 *		about a result relation, including indices.. -cim 10/15/89
 *
 *		RangeTableIndex			result relation's range table index
 *		RelationDesc			relation descriptor for result relation
 *		NumIndices				# of indices existing on result relation
 *		IndexRelationDescs		array of relation descriptors for indices
 *		IndexRelationInfo		array of key/attr info for indices
 *		TrigDesc				triggers to be fired, if any
 *		TrigFunctions			cached lookup info for trigger functions
 *		TrigInstrument			optional runtime measurements for triggers
 *		ConstraintExprs			array of constraint-checking expr states
 *		junkFilter				for removing junk attributes from tuples
 *		projectReturning		for computing a RETURNING list
 *		tupdesc_match			???
 *		mt_bind					???
 *		aoInsertDesc			context for appendonly relation buffered INSERT.
 *		aoDeleteDesc			context for appendonly relation buffered DELETE.
 *		ao_segno				the AO segfile we inserted into.
 *		extinsertDesc			???
 *		aosegno					???
 *		aoprocessed				???
 *		partInsertMap			map input attrno to target attrno
 *		partSlot				TupleTableSlot for the target part relation
 *		resultSlot          	TupleTableSlot for the target relation
 * ----------------
 */
typedef struct ResultRelInfo
{
	NodeTag		type;
	Index		ri_RangeTableIndex;
	Relation	ri_RelationDesc;
	int			ri_NumIndices;
	RelationPtr ri_IndexRelationDescs;
	IndexInfo **ri_IndexRelationInfo;
	TriggerDesc *ri_TrigDesc;
	FmgrInfo   *ri_TrigFunctions;
	struct Instrumentation *ri_TrigInstrument;
	List	  **ri_ConstraintExprs;
	JunkFilter *ri_junkFilter;
	ProjectionInfo *ri_projectReturning;
	int			tupdesc_match;
	struct MemTupleBinding *mt_bind;

	struct AppendOnlyInsertDescData *ri_aoInsertDesc;
	struct AOCSInsertDescData *ri_aocsInsertDesc;
	struct ExternalInsertDescData *ri_extInsertDesc;

	RelationDeleteDesc ri_deleteDesc;
	RelationUpdateDesc ri_updateDesc;

	int			ri_aosegno;
	uint64		ri_aoprocessed; /* tuples added/deleted for AO */
	struct AttrMap *ri_partInsertMap;
	TupleTableSlot *ri_partSlot;
	TupleTableSlot *ri_resultSlot;
	/* Parent relation in checkPartitionUpdate */
	Relation	ri_PartitionParent;
	/* tupdesc_match for checkPartitionUpdate */
	int			ri_PartCheckTupDescMatch;
	/* Attribute map in checkPartitionUpdate */
	struct AttrMap *ri_PartCheckMap;
} ResultRelInfo;

typedef struct ShareNodeEntry
{
	NodeTag		type;

	Node	   *sharePlan;
	Node	   *shareState;
	int			refcount; /* reference count to guard from too-eager-free risk */
} ShareNodeEntry;

/*
 * PartitionAccessMethods
 *    Defines the lookup access methods for partitions, one for each level.
 */
typedef struct PartitionAccessMethods
{
	/* Number of partition levels */
	int			partLevels;

	/* Access methods, one for each level */
	void	  **amstate;

	/* Memory context for access methods */
	MemoryContext part_cxt;
} PartitionAccessMethods;

typedef struct PartitionState
{
	NodeTag		type;

	AttrNumber	max_partition_attr;
	int			result_partition_array_size; /* max elements of result relation array */
	HTAB	   *result_partition_hash;
	PartitionAccessMethods *accessMethods;
} PartitionState;

/*
 * PartitionMetadata
 *   Defines the metadata for partitions.
 */
typedef struct PartitionMetadata
{
	PartitionNode *partsAndRules;
	PartitionAccessMethods *accessMethods;
} PartitionMetadata;

/*
 * PartOidEntry
 *   Defines an entry in the shared partOid hash table.
 */
typedef struct PartOidEntry
{
	/* oid of an individual leaf partition */
	Oid			partOid;

	/* list of partition selectors that produced the above part oid */
	List	   *selectorList;
} PartOidEntry;

/*
 * DynamicPartitionIterator
 *   Defines the iterator state to iterate over a set of partitions.
 */
typedef struct DynamicPartitionIterator
{
	/* An HTAB of partition oids to work on. */
	HTAB	   *partitionOids;

	/* The current HTAB iterator */
	HASH_SEQ_STATUS *partitionIterator;

	/*
	 * If the HTAB is not completely iterated, we need to
	 * call hash_seq_term.
	 */
	bool		shouldCallHashSeqTerm;

	/* The relation oid at current iterator position. */
	Oid			curRelOid;

	/*
	 * The per-partition memory context to prevent memory leak during
	 * processing multiple partitions.
	 */
	MemoryContext partitionMemoryContext;
} DynamicPartitionIterator;

/*
 * DynamicTableScanInfo
 *   Encapsulate the information that is needed to maintain the pid indexes
 * for all dynamic table scans in a plan.
 */
typedef struct DynamicTableScanInfo
{
	/*
	 * The total number of unique dynamic table scans in the plan.
	 */
	int			numScans;

	/*
	 * List containing the number of partition selectors for every scan id.
	 * Element #i in the list corresponds to scan id i
	 */
	List	   *numSelectorsPerScanId;

	/*
	 * An array of pid indexes, one for each unique dynamic table scans.
	 * Each of these pid indexes maintains unique pids that are involved
	 * in the scan.
	 */
	HTAB	  **pidIndexes;

	/*
	 * An array of *pointers* to DynamicPartitionIterator to record the
	 * current hash table iterator position.
	 */
	DynamicPartitionIterator **iterators;

	/*
	 * Partitioning metadata for all relevant partition tables.
	 */
	List	   *partsMetadata;
} DynamicTableScanInfo;

/*
 * Number of pids used when initializing the pid-index hash table for each dynamic
 * table scan.
 */
#define INITIAL_NUM_PIDS 1000

/*
 * The initial estimate size for dynamic table scan pid-index array, and the
 * default incremental number when the array is out of space.
 */
#define NUM_PID_INDEXES_ADDED 10

/* ----------------
 *	  EState information
 *
 * Master working state for an Executor invocation
 * ----------------
 */
typedef struct EState
{
	NodeTag		type;

	/* Basic state for all query types: */
	ScanDirection es_direction; /* current scan direction */
	Snapshot	es_snapshot;	/* time qual to use */
	Snapshot	es_crosscheck_snapshot; /* crosscheck time qual for RI */
	List	   *es_range_table; /* List of RangeTblEntry */

	/* If query can insert/delete tuples, the command ID to mark them with */
	CommandId	es_output_cid;

	/* Info about target table for insert/update/delete queries: */
	ResultRelInfo *es_result_relations; /* array of ResultRelInfos */
	int			es_num_result_relations;		/* length of array */
	ResultRelInfo *es_result_relation_info;		/* currently active array elt */
	JunkFilter *es_junkFilter;	/* currently active junk filter */

	/* Stuff used for firing triggers: */
	List	   *es_trig_target_relations;		/* trigger-only ResultRelInfos */

	/* partitioning info for target relation */
	PartitionNode *es_result_partitions;

	/* AO fileseg info for target relation */
	List	   *es_result_aosegnos;

	TupleTableSlot *es_trig_tuple_slot; /* for trigger output tuples */

<<<<<<< HEAD
	/* Stuff used for SELECT INTO: */
	Relation	es_into_relation_descriptor;
	bool		es_into_relation_use_wal;
	bool		es_into_relation_is_bulkload;

	ItemPointerData es_into_relation_last_heap_tid;

	struct MirroredBufferPoolBulkLoadInfo *es_into_relation_bulkloadinfo;

=======
>>>>>>> 49f001d8
	/* Parameter info: */
	ParamListInfo es_param_list_info;	/* values of external params */
	ParamExecData *es_param_exec_vals;	/* values of internal params */

	/* Other working state: */
	MemoryContext es_query_cxt; /* per-query context in which EState lives */

	List	   *es_tupleTable;	/* List of TupleTableSlots */

	uint64		es_processed;	/* # of tuples processed */
	Oid			es_lastoid;		/* last oid processed (by INSERT) */
	List	   *es_rowMarks;	/* not good place, but there is no other */

	bool		es_instrument;	/* true requests runtime instrumentation */
	bool		es_select_into; /* true if doing SELECT INTO */
	bool		es_into_oids;	/* true to generate OIDs in SELECT INTO */

	List	   *es_exprcontexts;	/* List of ExprContexts within EState */

	List	   *es_subplanstates;		/* List of PlanState for SubPlans */

	/*
	 * this ExprContext is for per-output-tuple operations, such as constraint
	 * checks and index-value computations.  It will be reset for each output
	 * tuple.  Note that it will be created only if needed.
	 */
	ExprContext *es_per_tuple_exprcontext;

	/* Below is to re-evaluate plan qual in READ COMMITTED mode */
	PlannedStmt *es_plannedstmt;	/* link to top of plan tree */
	struct evalPlanQual *es_evalPlanQual;		/* chain of PlanQual states */
	bool	   *es_evTupleNull; /* local array of EPQ status */
	HeapTuple  *es_evTuple;		/* shared array of EPQ substitute tuples */
	bool		es_useEvalPlan; /* evaluating EPQ tuples? */

	/* Additions for MPP plan slicing. */
	struct SliceTable *es_sliceTable;

	/* Current positions of cursors used in CURRENT OF expressions */
	List	   *es_cursorPositions;

	/* Data structure for node sharing */
	List	  **es_sharenode;

	int			active_recv_id;
	void	   *motionlayer_context;  /* Motion Layer state */
	struct ChunkTransportState *interconnect_context; /* Interconnect state */

	/* MPP used resources */
	bool		es_interconnect_is_setup;   /* is interconnect set-up?    */

	bool		es_got_eos;			/* was end-of-stream recieved? */

	bool		cancelUnfinished;	/* when we're cleaning up, we need to make sure that we know it */

	/* results from qExec processes */
	struct CdbDispatcherState *dispatcherState;

	/* CDB: EXPLAIN ANALYZE statistics */
	struct CdbExplain_ShowStatCtx  *showstatctx;

	/* CDB: partitioning state info */
	PartitionState *es_partition_state;

	/*
	 * The slice number for the current node that is
	 * being processed. During the tree traversal,
	 * this value is set by Motion and InitPlan nodes.
	 *
	 * currentSliceIdInPlan and currentExecutingSliceId
	 * are basically the same, except for InitPlan nodes.
	 * For InitPlan nodes, the nodes in the top slice have
	 * an assigned slice id in the plan, while the executing
	 * slice id for these nodes is the root slice id.
	 */
	int			currentSliceIdInPlan;
	int			currentExecutingSliceId;

	/*
	 * This is >0, if we're processing a subplan.
	 * This is used to determine whether we could eager free
	 * the Material node on top of Broadcast inside a subplan
	 * (for supporting correlated subqueries). The Material
	 * node can be eager-free'ed only when this value is 0.
	 */
	int			currentSubplanLevel;

	/*
	 * The root slice id for this EState.
	 */
	int			rootSliceId;

	struct PlanState *planstate;        /* plan's state tree */
	/*
	 * Information relevant to dynamic table scans.
	 */
	DynamicTableScanInfo *dynamicTableScanInfo;

	/* Should the executor skip past the alien plan nodes */
	bool eliminateAliens;
} EState;

struct PlanState;
struct MotionState;

extern struct MotionState *getMotionState(struct PlanState *ps, int sliceIndex);
extern int LocallyExecutingSliceIndex(EState *estate);
extern int RootSliceIndex(EState *estate);
#ifdef USE_ASSERT_CHECKING
extern void SliceLeafMotionStateAreValid(struct MotionState *ms);
#endif

/* es_rowMarks is a list of these structs: */
typedef struct ExecRowMark
{
	Relation	relation;		/* opened and RowShareLock'd relation */
	Index		rti;			/* its range table index */
	bool		forUpdate;		/* true = FOR UPDATE, false = FOR SHARE */
	bool		noWait;			/* NOWAIT option */
	AttrNumber	ctidAttNo;		/* resno of its ctid junk attribute */
} ExecRowMark;


/* ----------------------------------------------------------------
 *				 Tuple Hash Tables
 *
 * All-in-memory tuple hash tables are used for a number of purposes.
 *
 * Note: tab_hash_funcs are for the key datatype(s) stored in the table,
 * and tab_eq_funcs are non-cross-type equality operators for those types.
 * Normally these are the only functions used, but FindTupleHashEntry()
 * supports searching a hashtable using cross-data-type hashing.  For that,
 * the caller must supply hash functions for the LHS datatype as well as
 * the cross-type equality operators to use.  in_hash_funcs and cur_eq_funcs
 * are set to point to the caller's function arrays while doing such a search.
 * During LookupTupleHashEntry(), they point to tab_hash_funcs and
 * tab_eq_funcs respectively.
 * ----------------------------------------------------------------
 */
typedef struct TupleHashEntryData *TupleHashEntry;
typedef struct TupleHashTableData *TupleHashTable;

typedef struct TupleHashEntryData
{
	/* firstTuple must be the first field in this struct! */
	struct MemTupleData *firstTuple;	/* copy of first tuple in this group */
	/* there may be additional data beyond the end of this struct */
} TupleHashEntryData;			/* VARIABLE LENGTH STRUCT */

typedef struct TupleHashTableData
{
	HTAB	   *hashtab;		/* underlying dynahash table */
	int			numCols;		/* number of columns in lookup key */
	AttrNumber *keyColIdx;		/* attr numbers of key columns */
	FmgrInfo   *tab_hash_funcs; /* hash functions for table datatype(s) */
	FmgrInfo   *tab_eq_funcs;	/* equality functions for table datatype(s) */
	MemoryContext tablecxt;		/* memory context containing table */
	MemoryContext tempcxt;		/* context for function evaluations */
	Size		entrysize;		/* actual size to make each hash entry */
	TupleTableSlot *tableslot;	/* slot for referencing table entries */
	/* The following fields are set transiently for each table search: */
	TupleTableSlot *inputslot;	/* current input tuple's slot */
	FmgrInfo   *in_hash_funcs;	/* hash functions for input datatype(s) */
	FmgrInfo   *cur_eq_funcs;	/* equality functions for input vs. table */
} TupleHashTableData;

typedef HASH_SEQ_STATUS TupleHashIterator;

/*
 * Use InitTupleHashIterator/TermTupleHashIterator for a read/write scan.
 * Use ResetTupleHashIterator if the table can be frozen (in this case no
 * explicit scan termination is needed).
 */
#define InitTupleHashIterator(htable, iter) \
	hash_seq_init(iter, (htable)->hashtab)
#define TermTupleHashIterator(iter) \
	hash_seq_term(iter)
#define ResetTupleHashIterator(htable, iter) \
	do { \
		hash_freeze((htable)->hashtab); \
		hash_seq_init(iter, (htable)->hashtab); \
	} while (0)
#define ScanTupleHashTable(iter) \
	((TupleHashEntry) hash_seq_search(iter))

/* Abstraction of different memory management calls */
typedef struct MemoryManagerContainer
{
	void *manager; /* memory manager instance */
	void *(*alloc)(void *manager, Size len);
	void (*free)(void *manager, void *pointer);
	/*
	 * If existing space is too small, the realloced space is how many
	 * times of the existing one.
	 */
	int realloc_ratio;
} MemoryManagerContainer;

static inline void *cxt_alloc(void *manager, Size len)
{
	return MemoryContextAlloc((MemoryContext)manager, len);
}

static inline void cxt_free(void *manager, void *pointer)
{
    UnusedArg(manager);
	if (pointer != NULL)
		pfree(pointer);
}

/* ----------------------------------------------------------------
 *				 Expression State Trees
 *
 * Each executable expression tree has a parallel ExprState tree.
 *
 * Unlike PlanState, there is not an exact one-for-one correspondence between
 * ExprState node types and Expr node types.  Many Expr node types have no
 * need for node-type-specific run-time state, and so they can use plain
 * ExprState or GenericExprState as their associated ExprState node type.
 * ----------------------------------------------------------------
 */

/* ----------------
 *		ExprState node
 *
 * ExprState is the common superclass for all ExprState-type nodes.
 *
 * It can also be instantiated directly for leaf Expr nodes that need no
 * local run-time state (such as Var, Const, or Param).
 *
 * To save on dispatch overhead, each ExprState node contains a function
 * pointer to the routine to execute to evaluate the node.
 * ----------------
 */

typedef struct ExprState ExprState;

typedef Datum (*ExprStateEvalFunc) (ExprState *expression,
												ExprContext *econtext,
												bool *isNull,
												ExprDoneCond *isDone);

struct ExprState
{
	NodeTag		type;
	Expr	   *expr;			/* associated Expr node */
	ExprStateEvalFunc evalfunc; /* routine to run to execute node */

#ifdef USE_CODEGEN
	void *ExecEvalExpr_code_generator;
#endif

};

/* ----------------
 *		GenericExprState node
 *
 * This is used for Expr node types that need no local run-time state,
 * but have one child Expr node.
 * ----------------
 */
typedef struct GenericExprState
{
	ExprState	xprstate;
	ExprState  *arg;			/* state of my child node */
} GenericExprState;

/* ----------------
 *		WholeRowVarExprState node
 * ----------------
 */
typedef struct WholeRowVarExprState
{
	ExprState	xprstate;
	struct PlanState *parent;	/* parent PlanState, or NULL if none */
	JunkFilter *wrv_junkFilter; /* JunkFilter to remove resjunk cols */
} WholeRowVarExprState;

/* ----------------
 *		AggrefExprState node
 * ----------------
 */
typedef struct AggrefExprState
{
	ExprState	xprstate;
	List	   *args;			/* states of argument expressions */
	ExprState  *aggfilter;		/* FILTER expression */
	List	   *inputTargets;	/* combined TargetList */
	List	   *inputSortClauses; /* list of SortClause */
	int			aggno;			/* ID number for agg within its plan node */
} AggrefExprState;

/*
 * ----------------
 *		GroupingFuncExprState node
 * ----------------
 */
typedef struct GroupingFuncExprState
{
	ExprState  xprstate;
	List          *args;
	int        ngrpcols;   /* number of unique grouping attributes */
} GroupingFuncExprState;

/* ----------------
 *		WindowFuncExprState node
 * ----------------
 */
typedef struct WindowFuncExprState
{
	ExprState	xprstate;
	struct WindowState *windowstate; /* reflect parent window state */
	List	   *args;			/* states of argument expressions */
	ExprState  *aggfilter;		/* FILTER expression */
	bool	   *argtypbyval;	/* pg_type.typbyval for each argument */
	int16	   *argtyplen;		/* pg_type.typlen of each argument */
	int			funcno;			/* index in window state's func_state array */
	char		winkind;		/* pg_window.winkind */
} WindowFuncExprState;

/* ----------------
 *		ArrayRefExprState node
 *
 * Note: array types can be fixed-length (typlen > 0), but only when the
 * element type is itself fixed-length.  Otherwise they are varlena structures
 * and have typlen = -1.  In any case, an array type is never pass-by-value.
 * ----------------
 */
typedef struct ArrayRefExprState
{
	ExprState	xprstate;
	List	   *refupperindexpr;	/* states for child nodes */
	List	   *reflowerindexpr;
	ExprState  *refexpr;
	ExprState  *refassgnexpr;
	int16		refattrlength;	/* typlen of array type */
	int16		refelemlength;	/* typlen of the array element type */
	bool		refelembyval;	/* is the element type pass-by-value? */
	char		refelemalign;	/* typalign of the element type */
} ArrayRefExprState;

/* ----------------
 *		FuncExprState node
 *
 * Although named for FuncExpr, this is also used for OpExpr, DistinctExpr,
 * and NullIf nodes; be careful to check what xprstate.expr is actually
 * pointing at!
 * ----------------
 */
typedef struct FuncExprState
{
	ExprState	xprstate;
	List	   *args;			/* states of argument expressions */

	/*
	 * Function manager's lookup info for the target function.  If func.fn_oid
	 * is InvalidOid, we haven't initialized it yet (nor any of the following
	 * fields).
	 */
	FmgrInfo	func;

	/*
	 * For a set-returning function (SRF) that returns a tuplestore, we
	 * keep the tuplestore here and dole out the result rows one at a time.
	 * The slot holds the row currently being returned.
	 */
	Tuplestorestate *funcResultStore;
	TupleTableSlot *funcResultSlot;

	/*
	 * In some cases we need to compute a tuple descriptor for the function's
	 * output.  If so, it's stored here.
	 */
	TupleDesc	funcResultDesc;
	bool		funcReturnsTuple;	/* valid when funcResultDesc isn't NULL */

	/*
	 * We need to store argument values across calls when evaluating a SRF
	 * that uses value-per-call mode.
	 *
	 * setArgsValid is true when we are evaluating a set-valued function and
	 * we are in the middle of a call series; we want to pass the same
	 * argument values to the function again (and again, until it returns
	 * ExprEndResult).
	 */
	bool		setArgsValid;

	/*
	 * Flag to remember whether we found a set-valued argument to the
	 * function. This causes the function result to be a set as well. Valid
	 * only when setArgsValid is true or funcResultStore isn't NULL.
	 */
	bool		setHasSetArg;	/* some argument returns a set */

	/*
	 * Flag to remember whether we have registered a shutdown callback for
	 * this FuncExprState.	We do so only if funcResultStore or setArgsValid
	 * has been set at least once (since all the callback is for is to release
	 * the tuplestore or clear setArgsValid).
	 */
	bool		shutdown_reg;	/* a shutdown callback is registered */

	/*
	 * Current argument data for a set-valued function; contains valid data
	 * only if setArgsValid is true.
	 */
	FunctionCallInfoData setArgs;

	/* Fast Path */
	ExprState  *fp_arg[2];
	Datum		fp_datum[2];
	bool		fp_null[2];
} FuncExprState;

/* ----------------
 *		ScalarArrayOpExprState node
 *
 * This is a FuncExprState plus some additional data.
 * ----------------
 */
typedef struct ScalarArrayOpExprState
{
	FuncExprState fxprstate;
	/* Cached info about array element type */
	Oid			element_type;
	int16		typlen;
	bool		typbyval;
	char		typalign;

	/* Fast path x in ('A', 'B', 'C') */
	int			fp_n;
	int		   *fp_len;
	Datum	   *fp_datum;
} ScalarArrayOpExprState;

/* ----------------
 *		BoolExprState node
 * ----------------
 */
typedef struct BoolExprState
{
	ExprState	xprstate;
	List	   *args;			/* states of argument expression(s) */
} BoolExprState;

/* ----------------
 *		PartSelectedExprState node
 * ----------------
 */
typedef struct PartSelectedExprState
{
	ExprState	xprstate;
} PartSelectedExprState;

/* ----------------
 *		PartDefaultExprState node
 * ----------------
 */
typedef struct PartDefaultExprState
{
	ExprState	xprstate;

	/* PartitionSelectorState where expression evaluator can look for rules */
	struct PartitionSelectorState *selector;
} PartDefaultExprState;

/* ----------------
 *		PartBoundExprState node
 * ----------------
 */
typedef struct PartBoundExprState
{
	ExprState	xprstate;

	/* PartitionSelectorState where expression evaluator can look for rules */
	struct PartitionSelectorState *selector;
} PartBoundExprState;

/* ----------------
 *		PartBoundInclusionExprState node
 * ----------------
 */
typedef struct PartBoundInclusionExprState
{
	ExprState	xprstate;

	/* PartitionSelectorState where expression evaluator can look for rules */
	struct PartitionSelectorState *selector;
} PartBoundInclusionExprState;

/* ----------------
 *		PartBoundOpenExprState node
 * ----------------
 */
typedef struct PartBoundOpenExprState
{
	ExprState	xprstate;

	/* PartitionSelectorState where expression evaluator can look for rules */
	struct PartitionSelectorState *selector;
} PartBoundOpenExprState;

/* ----------------
 *		PartListRuleExprState node
 * ----------------
 */
typedef struct PartListRuleExprState
{
	ExprState	xprstate;

	/* PartitionSelectorState where expression evaluator can look for rules */
	struct PartitionSelectorState *selector;
} PartListRuleExprState;

/* ----------------
 *		PartListNullTestExprState node
 * ----------------
 */
typedef struct PartListNullTestExprState
{
	ExprState	xprstate;

	/* PartitionSelectorState where expression evaluator can look for rules */
	struct PartitionSelectorState *selector;
} PartListNullTestExprState;

/* ----------------
 *		SubPlanState node
 * ----------------
 */
typedef struct SubPlanState
{
	ExprState	xprstate;
	struct PlanState *planstate;	/* subselect plan's state tree */
	ExprState  *testexpr;		/* state of combining expression */
	List	   *args;			/* states of argument expression(s) */
	struct MemTupleData *curTuple;                /* copy of most recent tuple from subplan */
	Datum		curArray;		/* most recent array from ARRAY() subplan */
	/* these are used when hashing the subselect's output: */
	ProjectionInfo *projLeft;	/* for projecting lefthand exprs */
	ProjectionInfo *projRight;	/* for projecting subselect output */
	TupleHashTable hashtable;	/* hash table for no-nulls subselect rows */
	TupleHashTable hashnulls;	/* hash table for rows with null(s) */
	bool		havehashrows;	/* TRUE if hashtable is not empty */
	bool		havenullrows;	/* TRUE if hashnulls is not empty */
	MemoryContext hashtablecxt;	/* memory context containing hash tables */
	MemoryContext hashtempcxt;	/* temp memory context for hash tables */
	ExprContext *innerecontext; /* econtext for computing inner tuples */
	AttrNumber *keyColIdx;		/* control data for hash tables */
	FmgrInfo   *tab_hash_funcs; /* hash functions for table datatype(s) */
	FmgrInfo   *tab_eq_funcs;	/* equality functions for table datatype(s) */
	FmgrInfo   *lhs_hash_funcs; /* hash functions for lefthand datatype(s) */
	FmgrInfo   *cur_eq_funcs;	/* equality functions for LHS vs. table */
} SubPlanState;

/* ----------------
 *		AlternativeSubPlanState node
 * ----------------
 */
typedef struct AlternativeSubPlanState
{
	ExprState	xprstate;
	List	   *subplans;		/* states of alternative subplans */
	int			active;			/* list index of the one we're using */
} AlternativeSubPlanState;

/* ----------------
 *		FieldSelectState node
 * ----------------
 */
typedef struct FieldSelectState
{
	ExprState	xprstate;
	ExprState  *arg;			/* input expression */
	TupleDesc	argdesc;		/* tupdesc for most recent input */
} FieldSelectState;

/* ----------------
 *		FieldStoreState node
 * ----------------
 */
typedef struct FieldStoreState
{
	ExprState	xprstate;
	ExprState  *arg;			/* input tuple value */
	List	   *newvals;		/* new value(s) for field(s) */
	TupleDesc	argdesc;		/* tupdesc for most recent input */
} FieldStoreState;

/* ----------------
 *		CoerceViaIOState node
 * ----------------
 */
typedef struct CoerceViaIOState
{
	ExprState	xprstate;
	ExprState  *arg;			/* input expression */
	FmgrInfo	outfunc;		/* lookup info for source output function */
	FmgrInfo	infunc;			/* lookup info for result input function */
	Oid			intypioparam;	/* argument needed for input function */
} CoerceViaIOState;

/* ----------------
 *		ArrayCoerceExprState node
 * ----------------
 */
typedef struct ArrayCoerceExprState
{
	ExprState	xprstate;
	ExprState  *arg;			/* input array value */
	Oid			resultelemtype; /* element type of result array */
	FmgrInfo	elemfunc;		/* lookup info for element coercion function */
	/* use struct pointer to avoid including array.h here */
	struct ArrayMapState *amstate;		/* workspace for array_map */
} ArrayCoerceExprState;

/* ----------------
 *		ConvertRowtypeExprState node
 * ----------------
 */
typedef struct ConvertRowtypeExprState
{
	ExprState	xprstate;
	ExprState  *arg;			/* input tuple value */
	TupleDesc	indesc;			/* tupdesc for source rowtype */
	TupleDesc	outdesc;		/* tupdesc for result rowtype */
	AttrNumber *attrMap;		/* indexes of input fields, or 0 for null */
	Datum	   *invalues;		/* workspace for deconstructing source */
	bool	   *inisnull;
	Datum	   *outvalues;		/* workspace for constructing result */
	bool	   *outisnull;
} ConvertRowtypeExprState;

/* ----------------
 *		CaseExprState node
 * ----------------
 */
typedef struct CaseExprState
{
	ExprState	xprstate;
	ExprState  *arg;			/* implicit equality comparison argument */
	List	   *args;			/* the arguments (list of WHEN clauses) */
	ExprState  *defresult;		/* the default result (ELSE clause) */
} CaseExprState;

/* ----------------
 *		CaseWhenState node
 * ----------------
 */
typedef struct CaseWhenState
{
	ExprState	xprstate;
	ExprState  *expr;			/* condition expression */
	ExprState  *result;			/* substitution result */
} CaseWhenState;

/* ----------------
 *		ArrayExprState node
 *
 * Note: ARRAY[] expressions always produce varlena arrays, never fixed-length
 * arrays.
 * ----------------
 */
typedef struct ArrayExprState
{
	ExprState	xprstate;
	List	   *elements;		/* states for child nodes */
	int16		elemlength;		/* typlen of the array element type */
	bool		elembyval;		/* is the element type pass-by-value? */
	char		elemalign;		/* typalign of the element type */
} ArrayExprState;

/* ----------------
 *		RowExprState node
 * ----------------
 */
typedef struct RowExprState
{
	ExprState	xprstate;
	List	   *args;			/* the arguments */
	TupleDesc	tupdesc;		/* descriptor for result tuples */
} RowExprState;

/* ----------------
 *		RowCompareExprState node
 * ----------------
 */
typedef struct RowCompareExprState
{
	ExprState	xprstate;
	List	   *largs;			/* the left-hand input arguments */
	List	   *rargs;			/* the right-hand input arguments */
	FmgrInfo   *funcs;			/* array of comparison function info */
} RowCompareExprState;

/* ----------------
 *		CoalesceExprState node
 * ----------------
 */
typedef struct CoalesceExprState
{
	ExprState	xprstate;
	List	   *args;			/* the arguments */
} CoalesceExprState;

/* ----------------
 *		MinMaxExprState node
 * ----------------
 */
typedef struct MinMaxExprState
{
	ExprState	xprstate;
	List	   *args;			/* the arguments */
	FmgrInfo	cfunc;			/* lookup info for comparison func */
} MinMaxExprState;

/* ----------------
 *		XmlExprState node
 * ----------------
 */
typedef struct XmlExprState
{
	ExprState	xprstate;
	List	   *named_args;		/* ExprStates for named arguments */
	FmgrInfo   *named_outfuncs; /* array of output fns for named arguments */
	List	   *args;			/* ExprStates for other arguments */
} XmlExprState;

/* ----------------
 *		NullTestState node
 * ----------------
 */
typedef struct NullTestState
{
	ExprState	xprstate;
	ExprState  *arg;			/* input expression */
	bool		argisrow;		/* T if input is of a composite type */
	/* used only if argisrow: */
	TupleDesc	argdesc;		/* tupdesc for most recent input */
} NullTestState;

/* ----------------
 *		CoerceToDomainState node
 * ----------------
 */
typedef struct CoerceToDomainState
{
	ExprState	xprstate;
	ExprState  *arg;			/* input expression */
	/* Cached list of constraints that need to be checked */
	List	   *constraints;	/* list of DomainConstraintState nodes */
} CoerceToDomainState;


/* ----------------
 *		PercentileExprState node
 * ----------------
 */
typedef struct PercentileExprState
{
	ExprState	xprstate;
	List	   *args;			/* states of argument expressions */
	List	   *tlist;			/* combined TargetList */
	int			aggno;			/* ID number within its plan node */
} PercentileExprState;

/*
 * DomainConstraintState - one item to check during CoerceToDomain
 *
 * Note: this is just a Node, and not an ExprState, because it has no
 * corresponding Expr to link to.  Nonetheless it is part of an ExprState
 * tree, so we give it a name following the xxxState convention.
 */
typedef enum DomainConstraintType
{
	DOM_CONSTRAINT_NOTNULL,
	DOM_CONSTRAINT_CHECK
} DomainConstraintType;

typedef struct DomainConstraintState
{
	NodeTag		type;
	DomainConstraintType constrainttype;		/* constraint type */
	char	   *name;			/* name of constraint (for error msgs) */
	ExprState  *check_expr;		/* for CHECK, a boolean expression */
} DomainConstraintState;


/* ----------------------------------------------------------------
 *				 Executor State Trees
 *
 * An executing query has a PlanState tree paralleling the Plan tree
 * that describes the plan.
 * ----------------------------------------------------------------
 */

/* ----------------
 *		PlanState node
 *
 * We never actually instantiate any PlanState nodes; this is just the common
 * abstract superclass for all PlanState-type nodes.
 * ----------------
 */
typedef struct PlanState
{
	NodeTag		type;

	Plan	   *plan;			/* associated Plan node */

	EState	   *state;			/* at execution time, state's of individual
								 * nodes point to one EState for the whole
								 * top-level plan */

	bool		fHadSentGpmon;

	/*
	 * Common structural data for all Plan types.  These links to subsidiary
	 * state trees parallel links in the associated plan tree (except for the
	 * subPlan list, which does not exist in the plan tree).
	 */
	List	   *targetlist;		/* target list to be computed at this node */
	List	   *qual;			/* implicitly-ANDed qual conditions */
	struct PlanState *lefttree; /* input plan tree(s) */
	struct PlanState *righttree;
	List	   *initPlan;		/* Init SubPlanState nodes (un-correlated expr
								 * subselects) */
	List	   *subPlan;		/* SubPlanState nodes in my expressions */

	/*
	 * State for management of parameter-change-driven rescanning
	 */
	Bitmapset  *chgParam;		/* set of IDs of changed Params */

	/*
	 * Indicate whether it is unsafe to eager free the memory used by this node when
	 * this node outputted its last row.
	 *
	 * The unsafe cases are Mark/Restore, Rescan on Material/Sort on top of a Motion.
	 */
	bool		delayEagerFree;

	/*
	 * Other run-time state needed by most if not all node types.
	 */
	TupleTableSlot *ps_OuterTupleSlot;	/* slot for current "outer" tuple */
	TupleTableSlot *ps_ResultTupleSlot; /* slot for my result tuples */
	ExprContext *ps_ExprContext;	/* node's expression-evaluation context */
	ProjectionInfo *ps_ProjInfo;	/* info for doing tuple projection */

	/* The manager manages all the code generators and generation process */
	void *CodegenManager;

	/*
	 * EXPLAIN ANALYZE statistics collection
	 */
	struct Instrumentation *instrument;     /* runtime stats for this node */
	struct StringInfoData  *cdbexplainbuf;  /* EXPLAIN ANALYZE report buf */
	void      (*cdbexplainfun)(struct PlanState *planstate, struct StringInfoData *buf);
	/* callback before ExecutorEnd */

	/*
	 * GpMon packet
	 */
	int		gpmon_plan_tick;
	gpmon_packet_t gpmon_pkt;
} PlanState;

/* Gpperfmon helper functions defined in execGpmon.c */
extern void CheckSendPlanStateGpmonPkt(PlanState *ps);
extern void EndPlanStateGpmonPkt(PlanState *ps);
extern void InitPlanNodeGpmonPkt(Plan* plan, gpmon_packet_t *gpmon_pkt, EState *estate);

extern uint64 PlanStateOperatorMemKB(const PlanState *ps);

static inline void Gpmon_Incr_Rows_Out(gpmon_packet_t *pkt)
{
    ++pkt->u.qexec.rowsout;
}

/* ----------------
 *	these are are defined to avoid confusion problems with "left"
 *	and "right" and "inner" and "outer".  The convention is that
 *	the "left" plan is the "outer" plan and the "right" plan is
 *	the inner plan, but these make the code more readable.
 * ----------------
 */
#define innerPlanState(node)		(((PlanState *)(node))->righttree)
#define outerPlanState(node)		(((PlanState *)(node))->lefttree)


/* ----------------
 *	 ResultState information
 * ----------------
 */
typedef struct ResultState
{
	PlanState	ps;				/* its first field is NodeTag */
	ExprState  *resconstantqual;
	bool		inputFullyConsumed;		/* are we done? */
	bool		rs_checkqual;	/* do we need to check the qual? */
	bool		isSRF;			/* state flag for processing set-valued
								 * functions in targetlist */
	ExprDoneCond lastSRFCond;	/* Applicable only if isSRF is true.
								 * Represents the last done flag */
} ResultState;

/* ----------------
 *	 RepeatState information
 * ----------------
 */
typedef struct RepeatState
{
	PlanState	ps;				/* its first field is NodeTag */

	bool		repeat_done;	/* are we done? */
	TupleTableSlot *slot;		/* The current tuple */
	int			repeat_count;	/* The number of repeats for the current tuple */
	ExprState  *expr_state;		/* The state to evaluate the expression */
} RepeatState;

/* ----------------
 *	 AppendState information
 *
 *		nplans			how many plans are in the list
 *		whichplan		which plan is being executed (0 .. n-1)
 *		firstplan		first plan to execute (usually 0)
 *		lastplan		last plan to execute (usually n-1)
 * ----------------
 */
typedef struct AppendState
{
	PlanState	ps;				/* its first field is NodeTag */
	PlanState **appendplans;	/* array of PlanStates for my inputs */
	int			eflags;			/* used to initialize each subplan */
	int			as_nplans;
	int			as_whichplan;
	int			as_firstplan;
	int			as_lastplan;
} AppendState;

/*
 * SequenceState
 */
typedef struct SequenceState
{
	PlanState	ps;
	PlanState **subplans;
	int			numSubplans;

	/*
	 * True if no subplan has been executed.
	 */
	bool		initState;
} SequenceState;

/* ----------------
 *	 RecursiveUnionState information
 *
 *		RecursiveUnionState is used for performing a recursive union.
 *
 *		recursing			T when we're done scanning the non-recursive term
 *		intermediate_empty	T if intermediate_table is currently empty
 *		working_table		working table (to be scanned by recursive term)
 *		intermediate_table	current recursive output (next generation of WT)
 * ----------------
 */
typedef struct RecursiveUnionState
{
	PlanState	ps;				/* its first field is NodeTag */
	bool		recursing;
	bool		intermediate_empty;
	Tuplestorestate *working_table;
	Tuplestorestate *intermediate_table;
} RecursiveUnionState;

/* ----------------
 *	 BitmapAndState information
 * ----------------
 */
typedef struct BitmapAndState
{
	PlanState	ps;				/* its first field is NodeTag */
	PlanState **bitmapplans;	/* array of PlanStates for my inputs */
	int			nplans;			/* number of input plans */
	Node	   *bitmap;			/* output stream bitmap */
} BitmapAndState;

/* ----------------
 *	 BitmapOrState information
 * ----------------
 */
typedef struct BitmapOrState
{
	PlanState	ps;				/* its first field is NodeTag */
	PlanState **bitmapplans;	/* array of PlanStates for my inputs */
	int			nplans;			/* number of input plans */
	Node	   *bitmap;			/* output bitmap */
} BitmapOrState;

/* ----------------------------------------------------------------
 *				 Scan State Information
 * ----------------------------------------------------------------
 */

/* What stage the scan node is currently
 *
 * 	SCAN_INIT: we are initializing the scan state
 * 	SCAN_FIRST: part of the initialization is done and we are
 * 		ready to scan the first relation of possibly multiple
 * 		relations, if it is a dynamic scan.
 * 	SCAN_SCAN: all initializations for reading tuples are done
 * 		and we are either reading tuples, or ready to read tuples
 * 	SCAN_MARKPOS: we have marked a position in the scan state
 * 	SCAN_NEXT: we are done with the current relation and waiting
 * 		for the next relation (if multi-partition)
 * 	SCAN_DONE: we are done with all relations/partitions, but
 * 		the scan state is still valid for a ReScan (i.e., we
 * 		haven't destroyed our scan state yet)
 * 	SCAN_END: we are completely done. We cannot ReScan, without
 * 		redoing the whole initialization phase again.
 */
typedef enum
{
        SCAN_INIT           = 0,
        SCAN_FIRST          = 1,
        SCAN_SCAN           = 2,
        SCAN_MARKPOS        = 4,
        SCAN_NEXT           = 8,
        SCAN_DONE           = 16,
        SCAN_RESCAN         = 32,
        SCAN_END            = 64,
} ScanStatus;

/*
 * TableType
 *   Enum for different types of tables. The code relies on the enum being
 *   unsigned so the minimum member value should be zero. Reordering and/or
 *   renumbering the enum will most likely break assumptions and should be
 *   refrained from.
 */
typedef enum
{
	TableTypeHeap = 0,
	TableTypeAppendOnly = 1,
	TableTypeAOCS = 2,
	TableTypeInvalid,
} TableType;

/* ----------------
 *	 ScanState information
 *
 *		ScanState extends PlanState for node types that represent
 *		scans of an underlying relation.  It can also be used for nodes
 *		that scan the output of an underlying plan node --- in that case,
 *		only ScanTupleSlot is actually useful, and it refers to the tuple
 *		retrieved from the subplan.
 *
 *		currentRelation    relation being scanned (NULL if none)
 *		ScanTupleSlot	   pointer to slot in tuple table holding scan tuple
 *		scan_state		   the stage of scanning
 *		tableType		   the table type of the target relation
 * ----------------
 */
typedef struct ScanState
{
	PlanState	ps;				/* its first field is NodeTag */
	Relation	ss_currentRelation;
	TupleTableSlot *ss_ScanTupleSlot;

	int			scan_state;

	/* The type of the table that is being scanned */
	TableType	tableType;
} ScanState;

/*
 * SeqScanOpaqueData
 *   Additional state data (in addition to ScanState) for scanning heap table.
 */
typedef struct SeqScanOpaqueData
{
	struct HeapScanDescData * ss_currentScanDesc;

	struct {
		HeapTupleData item[512];
		int bot, top;
		HeapTuple last;
		int seen_EOS;
	} ss_heapTupleData;

} SeqScanOpaqueData;

/*
 * SeqScanState
 *   State data for scanning heap table.
 */
typedef struct SeqScanState
{
	ScanState ss;
	SeqScanOpaqueData *opaque;
} SeqScanState;

/*
 * These structs store information about index quals that don't have simple
 * constant right-hand sides.  See comments for ExecIndexBuildScanKeys()
 * for discussion.
 */
typedef struct
{
	ScanKey		scan_key;		/* scankey to put value into */
	ExprState  *key_expr;		/* expr to evaluate to get value */
} IndexRuntimeKeyInfo;

typedef struct
{
	ScanKey		scan_key;		/* scankey to put value into */
	ExprState  *array_expr;		/* expr to evaluate to get array value */
	int			next_elem;		/* next array element to use */
	int			num_elems;		/* number of elems in current array value */
	Datum	   *elem_values;	/* array of num_elems Datums */
	bool	   *elem_nulls;		/* array of num_elems is-null flags */
} IndexArrayKeyInfo;

/* ----------------
 *	 IndexScanState information
 *
 *		indexqualorig	   execution state for indexqualorig expressions
 *		ScanKeys		   Skey structures to scan index rel
 *		NumScanKeys		   number of Skey structs
 *		RuntimeKeys		   info about Skeys that must be evaluated at runtime
 *		NumRuntimeKeys	   number of RuntimeKeys structs
 *		RuntimeKeysReady   true if runtime Skeys have been computed
 *		RuntimeContext	   expr context for evaling runtime Skeys
 *		RelationDesc	   index relation descriptor
 *		ScanDesc		   index scan descriptor
 * ----------------
 */
typedef struct IndexScanState
{
	ScanState	ss;				/* its first field is NodeTag */
	List	   *indexqualorig;
	ScanKey		iss_ScanKeys;
	int			iss_NumScanKeys;
	IndexRuntimeKeyInfo *iss_RuntimeKeys;
	int			iss_NumRuntimeKeys;
	IndexArrayKeyInfo *iss_ArrayKeys;
	int			iss_NumArrayKeys;
	bool		iss_RuntimeKeysReady;
	ExprContext *iss_RuntimeContext;
	Relation	iss_RelationDesc;
	struct IndexScanDescData *iss_ScanDesc;

	/*
	 * tableOid is the oid of the partition or relation on which our current
	 * index relation is defined.
	 */
	Oid			tableOid;
} IndexScanState;

/*
 * DynamicIndexScanState
 */
typedef struct DynamicIndexScanState
{
	IndexScanState indexScanState;

	/*
	* Partition id index that mantains all unique partition ids for the
	* DynamicIndexScan.
	*/
	HTAB *pidxIndex;

	/*
	* Status of the part to retrieve (result of the sequential search in a hash table).
	*/
	HASH_SEQ_STATUS pidxStatus;

	/* Like DynamicTableScanState, this flag is required to handle error condition.
	 * This flag prevent ExecEndDynamicIndexScan from calling hash_seq_term() or
	 * a NULL hash table. */
	bool shouldCallHashSeqTerm;

	/*
	 * We will create a new copy of logicalIndexInfo in this memory context for
	 * each partition. This memory context will be reset per-partition to free
	 * up previous partition's logicalIndexInfo memory
	 */
	MemoryContext partitionMemoryContext;

	/* The partition oid for which the current varnos are mapped */
	Oid columnLayoutOid;
} DynamicIndexScanState;


/* ----------------
 *	 BitmapIndexScanState information
 * ----------------
 */
typedef struct BitmapIndexScanState
{
	IndexScanState indexScanState;		/* pseudo inheritance */
	Node            *bitmap;			/* output bitmap */
	MemoryContext partitionMemoryContext;
} BitmapIndexScanState;

/* ----------------
 *	 BitmapHeapScanState information
 *
 *		bitmapqualorig	   execution state for bitmapqualorig expressions
 *		tbm				   bitmap obtained from child index scan(s)
 *		tbmres			   current-page data
 * ----------------
 */
typedef struct BitmapHeapScanState
{
	ScanState	ss;				/* its first field is NodeTag */
	struct HeapScanDescData *ss_currentScanDesc;
	List	   *bitmapqualorig;
	Node	   *tbm;
	TBMIterateResult *tbmres;
} BitmapHeapScanState;

/* ----------------
 *	 BitmapAppendOnlyScanState information
 *
 *		bitmapqualorig	   execution state for bitmapqualorig expressions
 *		tbm				   bitmap obtained from child index scan(s)
 *		tbmres			   current-page data
 * ----------------
 */
typedef struct BitmapAppendOnlyScanState
{
	ScanState		 ss;     /* its first field is NodeTag */

	struct AppendOnlyFetchDescData	*baos_currentAOFetchDesc;
	struct AOCSFetchDescData *baos_currentAOCSFetchDesc;
	struct AOCSFetchDescData *baos_currentAOCSLossyFetchDesc;
	List	   *baos_bitmapqualorig;
	Node  		*baos_tbm;
	TBMIterateResult *baos_tbmres;
	bool		baos_gotpage;
	int			baos_cindex;
	bool		baos_lossy;
	int			baos_ntuples;
	bool        isAORow; /* If this is for AO Row tables. */
} BitmapAppendOnlyScanState;

/* ----------------
 *	 BitmapTableScanState information
 *
 *		scanDesc			an opaque (scan method dependent) scan descriptor
 *		bitmapqualorig		execution state for bitmapqualorig expressions
 *		tbm					bitmap obtained from child index scan(s)
 *		tbmres				current bitmap-page data
 *		isLossyBitmapPage	is the current bitmap-page lossy?
 *		recheckTuples		should the tuples be rechecked for eligibility because of visibility issues
 *		needNewBitmapPage	are we done with current bitmap page and therefore need a new one?
 *		iterator			an opaque iterator object to iterate a bitmap page and the corresponding table data
 * ----------------
 */
typedef struct BitmapTableScanState
{
	ScanState        			ss;                                /* its first field is NodeTag */

	void 						*scanDesc;
	List           				*bitmapqualorig;
	Node  						*tbm;
	TBMIterateResult 	*tbmres;
	bool						isLossyBitmapPage;
	bool						recheckTuples;
	bool						needNewBitmapPage;
	void						*iterator;
} BitmapTableScanState;

/* ----------------
 *	 TidScanState information
 *
 *		isCurrentOf    scan has a CurrentOfExpr qual
 *		NumTids		   number of tids in this scan
 *		TidPtr		   index of currently fetched tid
 *		TidList		   evaluated item pointers (array of size NumTids)
 * ----------------
 */
typedef struct TidScanState
{
	ScanState	ss;				/* its first field is NodeTag */
	List	   *tss_tidquals;	/* list of ExprState nodes */
	bool		tss_isCurrentOf;
	int			tss_NumTids;
	int			tss_TidPtr;
	int			tss_MarkTidPtr;
	ItemPointerData *tss_TidList;
	HeapTupleData tss_htup;
} TidScanState;

/* ----------------
 *	 SubqueryScanState information
 *
 *		SubqueryScanState is used for scanning a sub-query in the range table.
 *		ScanTupleSlot references the current output tuple of the sub-query.
 * ----------------
 */
typedef struct SubqueryScanState
{
	ScanState	ss;				/* its first field is NodeTag */
	PlanState  *subplan;
	bool		cdb_want_ctid;	/* true => ctid is referenced in targetlist */
	ItemPointerData cdb_fake_ctid;
} SubqueryScanState;

/* ----------------
 *	 FunctionScanState information
 *
 *		Function nodes are used to scan the results of a
 *		function appearing in FROM (typically a function returning set).
 *
 *		tupdesc				expected return tuple description
 *		tuplestorestate		private state of tuplestore.c
 *		funcexpr			state for function expression being evaluated
 *		cdb_want_ctid		true => ctid is referenced in targetlist
 *		cdb_fake_ctid
 *		cdb_mark_ctid
 * ----------------
 */
typedef struct FunctionScanState
{
	ScanState	ss;				/* its first field is NodeTag */
	TupleDesc	tupdesc;
	Tuplestorestate *tuplestorestate;
	ExprState  *funcexpr;
	bool		cdb_want_ctid;
	ItemPointerData cdb_fake_ctid;
	ItemPointerData cdb_mark_ctid;
} FunctionScanState;


/* ----------------
 * TableFunctionState information
 *
 *   Table Function nodes are used to scan the results of a table function
 *   operating over a table as input.
 * ----------------
 */
typedef struct TableFunctionState
{
	ScanState	ss;				/* Table Function is a Scan */
	struct AnyTableData *inputscan;		/* subquery scan data */
	TupleDesc	resultdesc;		/* Function Result descriptor */
	HeapTupleData tuple;		/* Returned tuple */
	FuncExprState *fcache;		/* Function Call Cache */
	FunctionCallInfoData fcinfo;	/* Function Call Context */
	ReturnSetInfo rsinfo;		/* Resultset Context */
	bool		is_rowtype;		/* Function returns records */
	bool		is_firstcall;
	bytea	   *userdata;		/* bytea given by describe func */
} TableFunctionState;


/* ----------------
 *	 ValuesScanState information
 *
 *		ValuesScan nodes are used to scan the results of a VALUES list
 *
 *		rowcontext			per-expression-list context
 *		exprlists			array of expression lists being evaluated
 *		array_len			size of array
 *		curr_idx			current array index (0-based)
 *		marked_idx			marked position (for mark/restore)
 *
 *	Note: ss.ps.ps_ExprContext is used to evaluate any qual or projection
 *	expressions attached to the node.  We create a second ExprContext,
 *	rowcontext, in which to build the executor expression state for each
 *	Values sublist.  Resetting this context lets us get rid of expression
 *	state for each row, avoiding major memory leakage over a long values list.
 * ----------------
 */
typedef struct ValuesScanState
{
	ScanState	ss;				/* its first field is NodeTag */
	ExprContext *rowcontext;
	List	  **exprlists;
	int			array_len;
	int			curr_idx;
	int			marked_idx;
	bool		cdb_want_ctid;	/* true => ctid is referenced in targetlist */
} ValuesScanState;

/* ----------------
 *	 CteScanState information
 *
 *		CteScan nodes are used to scan a CommonTableExpr query.
 *
 * Multiple CteScan nodes can read out from the same CTE query.  We use
 * a tuplestore to hold rows that have been read from the CTE query but
 * not yet consumed by all readers.
 * ----------------
 */
typedef struct CteScanState
{
	ScanState	ss;				/* its first field is NodeTag */
	int			eflags;			/* capability flags to pass to tuplestore */
	int			readptr;		/* index of my tuplestore read pointer */
	PlanState  *cteplanstate;	/* PlanState for the CTE query itself */
	/* Link to the "leader" CteScanState (possibly this same node) */
	struct CteScanState *leader;
	/* The remaining fields are only valid in the "leader" CteScanState */
	Tuplestorestate *cte_table;	/* rows already read from the CTE query */
	bool		eof_cte;		/* reached end of CTE query? */
} CteScanState;

/* ----------------
 *	 WorkTableScanState information
 *
 *		WorkTableScan nodes are used to scan the work table created by
 *		a RecursiveUnion node.  We locate the RecursiveUnion node
 *		during executor startup.
 * ----------------
 */
typedef struct WorkTableScanState
{
	ScanState	ss;				/* its first field is NodeTag */
	RecursiveUnionState *rustate;
} WorkTableScanState;


/* ----------------
 *         ExternalScanState information
 *
 *	 ExternalScan nodes are used to scan external tables
 *
 *	 ess_ScanDesc                the state of the file data scan
 * ----------------
 */
typedef struct ExternalScanState
{
	ScanState	ss;
	struct FileScanDescData *ess_ScanDesc;
	bool		cdb_want_ctid;
	ItemPointerData cdb_fake_ctid;
} ExternalScanState;

/* ----------------
 * AppendOnlyScanState information
 *
 *   AppendOnlyScan nodes are used to scan append only tables
 *
 *   aos_ScanDesc is the additional data that is needed for scanning
 * AppendOnly table.
 * ----------------
 */
typedef struct AppendOnlyScanState
{
	ScanState	ss;
	struct AppendOnlyScanDescData *aos_ScanDesc;
} AppendOnlyScanState;

/*
 * AOCSScanOpaqueData
 *    Additional data (in addition to ScanState) for scanning AppendOnly
 * columnar table.
 */
typedef struct AOCSScanOpaqueData
{
	/*
	 * The array to indicate columns that are involved in the scan.
	 */
	bool	   *proj;
	int			ncol;

	struct AOCSScanDescData *scandesc;
} AOCSScanOpaqueData;

/* -----------------------------------------------
 *      AOCSScanState
 * -----------------------------------------------
 */
typedef struct AOCSScanState
{
	ScanState ss;
	AOCSScanOpaqueData *opaque;
} AOCSScanState;

/*
 * TableScanState
 *   Encapsulate the scan state for different table type.
 *
 * During execution, the 'opaque' is mapped to different XXXOpaqueData
 * for different table type.
 */
typedef struct TableScanState
{
	ScanState	ss;

	/*
	 * Opaque data that is associated with different table type.
	 */
	void	   *opaque;
} TableScanState;

/*
 * DynamicTableScanState
 */
typedef struct DynamicTableScanState
{
	TableScanState tableScanState;

	/*
	 * Pid index that maintains all unique partition pids for this dynamic
	 * table scan to scan.
	 */
	HTAB *pidIndex;

	/*
	 * The status of sequentially scan the pid index.
	 */
	HASH_SEQ_STATUS pidStatus;

	/*
	 * Should we call hash_seq_term()? This is required
	 * to handle error condition, where we are required to explicitly
	 * call hash_seq_term(). Also, if we don't have any partition, this
	 * flag should prevent ExecEndDynamicTableScan from calling
	 * hash_seq_term() on a NULL hash table.
	 */
	bool shouldCallHashSeqTerm;

	/*
	 * The first partition requires initialization of expression states,
	 * such as qual and targetlist, regardless of whether we need to re-map varattno
	 */
	bool firstPartition;
	/*
	 * lastRelOid is the last relation that corresponds to the
	 * varattno mapping of qual and target list. Each time we open a new partition, we will
	 * compare the last relation with current relation by using varattnos_map()
	 * and then convert the varattno to the new varattno
	 */
	Oid lastRelOid;

	/*
	 * scanrelid is the RTE index for this scan node. It will be used to select
	 * varno whose varattno will be remapped, if necessary
	 */
	Index scanrelid;

	/*
	 * This memory context will be reset per-partition to free
	 * up previous partition's memory
	 */
	MemoryContext partitionMemoryContext;


} DynamicTableScanState;

/* ----------------------------------------------------------------
 *				 Join State Information
 * ----------------------------------------------------------------
 */

/* ----------------
 *	 JoinState information
 *
 *		Superclass for state nodes of join plans.
 * ----------------
 */
typedef struct JoinState
{
	PlanState	ps;
	JoinType	jointype;
	List	   *joinqual;		/* JOIN quals (in addition to ps.qual) */
} JoinState;

/* ----------------
 *	 NestLoopState information
 *
 *		NeedNewOuter	   true if need new outer tuple on next call
 *		MatchedOuter	   true if found a join match for current outer tuple
 *		NullInnerTupleSlot prepared null tuple for left outer joins
 * ----------------
 */
typedef struct NestLoopState
{
	JoinState	js;				/* its first field is NodeTag */
	bool		nl_NeedNewOuter;
	bool		nl_MatchedOuter;
	bool		nl_innerSquelchNeeded;	/*CDB*/
	bool		shared_outer;
	bool		prefetch_inner;
	bool		reset_inner; /*CDB-OLAP*/
	bool		require_inner_reset; /*CDB-OLAP*/

	TupleTableSlot *nl_NullInnerTupleSlot;

	List	   *nl_InnerJoinKeys;        /* list of ExprState nodes */
	List	   *nl_OuterJoinKeys;        /* list of ExprState nodes */
	bool		nl_innerSideScanned;      /* set to true once we've scanned all inner tuples the first time */
	bool		nl_qualResultForNull;     /* the value of the join condition when one of the sides contains a NULL */
} NestLoopState;

/* ----------------
 *	 MergeJoinState information
 *
 *		NumClauses		   number of mergejoinable join clauses
 *		Clauses			   info for each mergejoinable clause
 *		JoinState		   current "state" of join.  see execdefs.h
 *		ExtraMarks		   true to issue extra Mark operations on inner scan
 *		FillOuter		   true if should emit unjoined outer tuples anyway
 *		FillInner		   true if should emit unjoined inner tuples anyway
 *		MatchedOuter	   true if found a join match for current outer tuple
 *		MatchedInner	   true if found a join match for current inner tuple
 *		OuterTupleSlot	   slot in tuple table for cur outer tuple
 *		InnerTupleSlot	   slot in tuple table for cur inner tuple
 *		MarkedTupleSlot    slot in tuple table for marked tuple
 *		NullOuterTupleSlot prepared null tuple for right outer joins
 *		NullInnerTupleSlot prepared null tuple for left outer joins
 *		OuterEContext	   workspace for computing outer tuple's join values
 *		InnerEContext	   workspace for computing inner tuple's join values
 * ----------------
 */
/* private in nodeMergejoin.c: */
typedef struct MergeJoinClauseData *MergeJoinClause;

typedef struct MergeJoinState
{
	JoinState	js;				/* its first field is NodeTag */
	int			mj_NumClauses;
	MergeJoinClause mj_Clauses; /* array of length mj_NumClauses */
	int			mj_JoinState;
	bool		mj_ExtraMarks;
	bool		mj_FillOuter;
	bool		mj_FillInner;
	bool		mj_MatchedOuter;
	bool		mj_MatchedInner;
	TupleTableSlot *mj_OuterTupleSlot;
	TupleTableSlot *mj_InnerTupleSlot;
	TupleTableSlot *mj_MarkedTupleSlot;
	TupleTableSlot *mj_NullOuterTupleSlot;
	TupleTableSlot *mj_NullInnerTupleSlot;
	ExprContext *mj_OuterEContext;
	ExprContext *mj_InnerEContext;
	bool		prefetch_inner; /* MPP-3300 */
	bool		mj_squelchInner; /* MPP-3300 */
} MergeJoinState;

/* ----------------
 *	 HashJoinState information
 *
 *		hj_HashTable			hash table for the hashjoin
 *								(NULL if table not built yet)
 *		hj_CurHashValue			hash value for current outer tuple
 *		hj_CurBucketNo			bucket# for current outer tuple
 *		hj_CurTuple				last inner tuple matched to current outer
 *								tuple, or NULL if starting search
 *								(CurHashValue, CurBucketNo and CurTuple are
 *								 undefined if OuterTupleSlot is empty!)
 *		hj_OuterHashKeys		the outer hash keys in the hashjoin condition
 *		hj_InnerHashKeys		the inner hash keys in the hashjoin condition
 *		hj_HashOperators		the join operators in the hashjoin condition
 *		hj_OuterTupleSlot		tuple slot for outer tuples
 *		hj_HashTupleSlot		tuple slot for hashed tuples
 *		hj_NullInnerTupleSlot	prepared null tuple for left outer joins
 *		hj_FirstOuterTupleSlot	first tuple retrieved from outer plan
 *		hj_NeedNewOuter			true if need new outer tuple on next call
 *		hj_MatchedOuter			true if found a join match for current outer
 *		hj_OuterNotEmpty		true if outer relation known not empty
 *		hj_nonequijoin			true to force hash table to keep nulls
 * ----------------
 */

/* these structs are defined in executor/hashjoin.h: */
typedef struct HashJoinTupleData *HashJoinTuple;
typedef struct HashJoinTableData *HashJoinTable;

typedef struct HashJoinState
{
	JoinState	js;				/* its first field is NodeTag */
	List	   *hashclauses;	/* list of ExprState nodes (hash) */
	List	   *hashqualclauses;	/* CDB: list of ExprState nodes (match) */
	HashJoinTable hj_HashTable;
	uint32		hj_CurHashValue;
	int			hj_CurBucketNo;
	HashJoinTuple hj_CurTuple;
	List	   *hj_OuterHashKeys;		/* list of ExprState nodes */
	List	   *hj_InnerHashKeys;		/* list of ExprState nodes */
	List	   *hj_HashOperators;		/* list of operator OIDs */
	TupleTableSlot *hj_OuterTupleSlot;
	TupleTableSlot *hj_HashTupleSlot;
	TupleTableSlot *hj_NullInnerTupleSlot;
	TupleTableSlot *hj_FirstOuterTupleSlot;
	bool		hj_NeedNewOuter;
	bool		hj_MatchedOuter;
	bool		hj_OuterNotEmpty;
	bool		hj_InnerEmpty;  /* set to true if inner side is empty */
	bool		prefetch_inner;
	bool		hj_nonequijoin;

	/* set if the operator created workfiles */
	bool workfiles_created;
	bool reuse_hashtable; /* Do we need to preserve hash table to support rescan */
} HashJoinState;


/* ----------------------------------------------------------------
 *				 Materialization State Information
 * ----------------------------------------------------------------
 */

/* ----------------
 *         Generic tuplestore structure
 *	 used to communicate between ShareInputScan nodes,
 *	 Materialize and Sort
 *
 * ----------------
 */
typedef union GenericTupStore
{
	struct NTupleStore        *matstore;     /* Used by Materialize */
	void	   *sortstore;	/* Used by Sort */
} GenericTupStore;

/* ----------------
 *	 MaterialState information
 *
 *		materialize nodes are used to materialize the results
 *		of a subplan into a temporary file.
 *
 *		ss.ss_ScanTupleSlot refers to output of underlying plan.
 * ----------------
 */
typedef struct MaterialState
{
	ScanState	ss;				/* its first field is NodeTag */
	int			eflags;			/* capability flags to pass to tuplestore */
	bool		eof_underlying; /* reached end of underlying plan? */
	bool		ts_destroyed;	/* called destroy tuple store? */

	GenericTupStore *ts_state;	/* private state of tuplestore.c */
	void	   *ts_pos;
	void	   *ts_markpos;
	void	   *share_lk_ctxt;
} MaterialState;

/* ----------------
 *	  ShareInputScanState information
 *
 *		State of each scanner of the ShareInput node
 * ----------------
 */
typedef struct ShareInputScanState
{
	ScanState	ss;
	/*
	 * Depends on share_type, we should have a tuplestore_state, tuplestore_pos
	 * or tuplesort_state, tuplesort_pos
	 */
	GenericTupStore *ts_state;
	void	   *ts_pos;
	void	   *ts_markpos;

	void	   *share_lk_ctxt;
	bool		freed; /* is this node already freed? */
} ShareInputScanState;

/* XXX Should move into buf file */
extern void *shareinput_reader_waitready(int share_id, PlanGenerator planGen);
extern void *shareinput_writer_notifyready(int share_id, int nsharer_xslice_notify_ready, PlanGenerator planGen);
extern void shareinput_reader_notifydone(void *, int share_id);
extern void shareinput_writer_waitdone(void *, int share_id, int nsharer_xslice_wait_done);
extern void shareinput_create_bufname_prefix(char* p, int size, int share_id);

/* ----------------
 *	 SortState information
 * ----------------
 */
typedef struct SortState
{
	ScanState	ss;				/* its first field is NodeTag */
	bool		randomAccess;	/* need random access to sort output? */
	bool		bounded;		/* is the result set bounded? */
	int64		bound;			/* if bounded, how many tuples are needed */
	bool		sort_Done;		/* sort completed yet? */
	bool		bounded_Done;	/* value of bounded we did the sort with */
	int64		bound_Done;		/* value of bound we did the sort with */
	GenericTupStore *tuplesortstate; /* private state of tuplesort.c */
	bool		noduplicates;	/* true if discard duplicate rows */

	void	   *share_lk_ctxt;

} SortState;

/* ---------------------
 *	AggState information
 *
 *	ss.ss_ScanTupleSlot refers to output of underlying plan.
 *
 *	Note: ss.ps.ps_ExprContext contains ecxt_aggvalues and
 *	ecxt_aggnulls arrays, which hold the computed agg values for the current
 *	input group during evaluation of an Agg node's output tuple(s).  We
 *	create a second ExprContext, tmpcontext, in which to evaluate input
 *	expressions and run the aggregate transition functions.
 * -------------------------
 */

typedef struct AdvanceAggregatesCodegenInfo
{
	/* Pointer to store AdvanceAggregatesCodegen from Codegen */
	void* code_generator;
	/* Function pointer that points to either regular or generated advance_aggregates */
	AdvanceAggregatesFn AdvanceAggregates_fn;
} AdvanceAggregatesCodegenInfo;

/* these structs are private in nodeAgg.c: */
typedef struct AggStatePerAggData *AggStatePerAgg;
typedef struct AggStatePerGroupData *AggStatePerGroup;

typedef enum HashAggStatus
{
	HASHAGG_BEFORE_FIRST_PASS,
	HASHAGG_IN_A_PASS,
	HASHAGG_BETWEEN_PASSES,
	HASHAGG_STREAMING,
	HASHAGG_END_OF_PASSES
} HashAggStatus;

typedef struct AggState
{
	ScanState	ss;				/* its first field is NodeTag */
	List	   *aggs;			/* all Aggref nodes in targetlist & quals */
	int			numaggs;		/* length of list (could be zero!) */
	FmgrInfo   *eqfunctions;	/* per-grouping-field equality fns */
	FmgrInfo   *hashfunctions;	/* per-grouping-field hash fns */
	AggStatePerAgg peragg;		/* per-Aggref information */
	MemoryContext aggcontext;	/* memory context for long-lived data */
	ExprContext *tmpcontext;	/* econtext for input expressions */
	bool		agg_done;		/* indicates completion of Agg scan */
	bool        has_partial_agg;/* indicate if a partial aggregate result
								 * has been calculated in the previous call.
								 */

	/* these fields are used in AGG_PLAIN and AGG_SORTED modes: */
	AggStatePerGroup pergroup;	/* per-Aggref-per-group working state */
	struct MemTupleData *grp_firstTuple; /* copy of first tuple of current group */
	/* these fields are used in AGG_HASHED mode: */
	TupleHashTable hashtable;	/* hash table with one entry per group */
	TupleTableSlot *hashslot;	/* slot for loading hash table */
	List	   *hash_needed;	/* list of columns needed in hash table */
	TupleHashIterator hashiter; /* for iterating through hash table */

	/* MPP */
	struct HashAggTable *hhashtable;
	HashAggStatus hashaggstatus;
	MemoryManagerContainer mem_manager;

	/* ROLLUP */
	AggStatePerGroup perpassthru; /* per-Aggref-per-pass-through-tuple working state */

	/*
	 * The following are used to define how to modify input tuples to
	 * satisfy the rollup level of this Agg node.
	 */
	int			num_attrs;	/* number of grouping attributes for the Agg node */
	Datum	   *replValues;
	bool	   *replIsnull;
	bool	   *doReplace;
	List	   *percs;			/* all PercentileExpr nodes in targetlist & quals */

	/* set if the operator created workfiles */
	bool		workfiles_created;

#ifdef USE_CODEGEN
	AdvanceAggregatesCodegenInfo AdvanceAggregates_gen_info;
#endif
} AggState;


/* ----------------
 *	WindowState information
 * ----------------
 */
typedef struct WindowStatePerLevelData *WindowStatePerLevel;
typedef struct WindowStatePerFunctionData *WindowStatePerFunction;
typedef struct WindowInputBufferData *WindowInputBuffer;

typedef struct WindowState
{
	PlanState	ps;			/* its first field is NodeTag */
	List	   *wfxstates;	/* all WindowFuncExprState nodes in targetlist */
	FmgrInfo   *eqfunctions; /* equality fns for partition key */
	TupleTableSlot *priorslot;	/* place for prior tuple */
	TupleTableSlot *curslot;		/* current tuple */
	TupleTableSlot *spare;		/* current tuple */

	/* meta data about the current slot */
	bool		cur_slot_is_new;	/* is this a slot from a buffer or outer plan */
	bool		cur_slot_part_break; /* slot breaks the partition key */
	int			cur_slot_key_break; /* break level of the key in the slot */

	/* Array of working states per distinct window function */
	int			numfuncs;
	WindowStatePerFunction func_state;

	/* Per row state */
	int64		row_index;

	/* frame does not require buffering and complexity of invokeWindowFuncs() */
	bool		trivial_frame;

	WindowStatePerLevel level_state;

	/* memory context for transition value processing */
	/* XXX: we should probably have one context per level, so that we can
	 * reset it when there's a key change at that level
	 */
	MemoryContext transcontext;
	MemoryManagerContainer mem_manager;

	/*
	 * context for comparing datums immediately.
	 * we need reset this context every time we run comparison,
	 * since window frame may contain unlimited number of rows.
	 */
	MemoryContext cmpcontext;

	/* framed window functions need access to their frames */
	WindowStatePerFunction cur_funcstate;

	/* input buffer */
	WindowInputBuffer input_buffer;

	/* Indicate if any function need a peer count. */
	bool		need_peercount;

	/* Indicate if child is done returning tuples */
	bool	    is_input_done;
} WindowState;

/* ----------------
 *	 UniqueState information
 *
 *		Unique nodes are used "on top of" sort nodes to discard
 *		duplicate tuples returned from the sort phase.	Basically
 *		all it does is compare the current tuple from the subplan
 *		with the previously fetched tuple (stored in its result slot).
 *		If the two are identical in all interesting fields, then
 *		we just fetch another tuple from the sort and try again.
 * ----------------
 */
typedef struct UniqueState
{
	PlanState	ps;				/* its first field is NodeTag */
	FmgrInfo   *eqfunctions;	/* per-field lookup data for equality fns */
	MemoryContext tempContext;	/* short-term context for comparisons */
} UniqueState;

/* ----------------
 *	 HashState information
 * ----------------
 */
typedef struct HashState
{
	PlanState	ps;				/* its first field is NodeTag */
	HashJoinTable hashtable;	/* hash table for the hashjoin */
	List	   *hashkeys;		/* list of ExprState nodes */
	bool		hs_keepnull;	/* Keep nulls */
	bool		hs_quit_if_hashkeys_null;	/* quit building hash table if hashkeys are all null */
	bool		hs_hashkeys_null;	/* found an instance wherein hashkeys are all null */
	/* hashkeys is same as parent's hj_InnerHashKeys */
} HashState;

/* ----------------
 *	 SetOpState information
 *
 *		SetOp nodes are used "on top of" sort nodes to discard
 *		duplicate tuples returned from the sort phase.	These are
 *		more complex than a simple Unique since we have to count
 *		how many duplicates to return.
 * ----------------
 */
typedef struct SetOpState
{
	PlanState	ps;				/* its first field is NodeTag */
	FmgrInfo   *eqfunctions;	/* per-field lookup data for equality fns */
	bool		subplan_done;	/* has subplan returned EOF? */
	long		numLeft;		/* number of left-input dups of cur group */
	long		numRight;		/* number of right-input dups of cur group */
	long		numOutput;		/* number of dups left to output */
} SetOpState;

/* ----------------
 *	 LimitState information
 *
 *		Limit nodes are used to enforce LIMIT/OFFSET clauses.
 *		They just select the desired subrange of their subplan's output.
 *
 * offset is the number of initial tuples to skip (0 does nothing).
 * count is the number of tuples to return after skipping the offset tuples.
 * If no limit count was specified, count is undefined and noCount is true.
 * When lstate == LIMIT_INITIAL, offset/count/noCount haven't been set yet.
 * ----------------
 */
typedef enum
{
	LIMIT_INITIAL,				/* initial state for LIMIT node */
	LIMIT_RESCAN,				/* rescan after recomputing parameters */
	LIMIT_EMPTY,				/* there are no returnable rows */
	LIMIT_INWINDOW,				/* have returned a row in the window */
	LIMIT_SUBPLANEOF,			/* at EOF of subplan (within window) */
	LIMIT_WINDOWEND,			/* stepped off end of window */
	LIMIT_WINDOWSTART			/* stepped off beginning of window */
} LimitStateCond;

typedef struct LimitState
{
	PlanState	ps;				/* its first field is NodeTag */
	ExprState  *limitOffset;	/* OFFSET parameter, or NULL if none */
	ExprState  *limitCount;		/* COUNT parameter, or NULL if none */
	int64		offset;			/* current OFFSET value */
	int64		count;			/* current COUNT, if any */
	bool		noCount;		/* if true, ignore count */
	LimitStateCond lstate;		/* state machine status, as above */
	int64		position;		/* 1-based index of last tuple returned */
	TupleTableSlot *subSlot;	/* tuple last obtained from subplan */
} LimitState;

/*
 * DML Operations
 */

/*
 * ExecNode for DML.
 * This operator contains a Plannode in PlanState.
 * The Plannode contains indexes to the resjunk columns
 * needed for deciding the action (Insert/Delete), the table oid
 * and the tuple ctid.
 */
typedef struct DMLState
{
	PlanState	ps;
	JunkFilter *junkfilter;			/* filter that removes junk and dropped attributes */
	TupleTableSlot *cleanedUpSlot;	/* holds 'final' tuple which matches the target relation schema */
} DMLState;

/*
 * ExecNode for Split.
 * This operator contains a Plannode in PlanState.
 * The Plannode contains indexes to the ctid, insert, delete, resjunk columns
 * needed for adding the action (Insert/Delete).
 * A MemoryContext and TupleTableSlot are maintained to keep the INSERT
 * tuple until requested.
 */
typedef struct SplitUpdateState
{
	PlanState	ps;
	bool		processInsert;	/* flag that specifies the operator's next
								 * action. */
	TupleTableSlot *insertTuple;	/* tuple to Insert */
	TupleTableSlot *deleteTuple;	/* tuple to Delete */
} SplitUpdateState;

/*
 * ExecNode for AssertOp.
 * This operator contains a Plannode that contains the expressions
 * to execute.
 */
typedef struct AssertOpState
{
	PlanState	ps;
} AssertOpState;

/*
 * ExecNode for RowTrigger.
 * This operator contains a Plannode that contains the triggers
 * to execute.
 */
typedef struct RowTriggerState
{
	PlanState	ps;
	TupleTableSlot *newTuple;	/* stores new values */
	TupleTableSlot *oldTuple;	/* stores old values */
	TupleTableSlot *triggerTuple;		/* stores returned values by the
										 * trigger */

} RowTriggerState;


typedef enum MotionStateType
{
	MOTIONSTATE_NONE,			/* The motion state is not decided, or non
								 * active in a slice (neither send nor recv) */
	MOTIONSTATE_SEND,			/* The motion is sender */
	MOTIONSTATE_RECV,			/* The motion is recver */
} MotionStateType;

/* ----------------
 *         MotionState information
 * ----------------
 */
typedef struct MotionState
{
	PlanState	ps;				/* its first field is NodeTag */
	MotionStateType mstype;		/* Motion state type */
	bool		stopRequested;	/* set when we want transfer to stop */

	/* For motion send */
	bool		sentEndOfStream;	/* set when end-of-stream has successfully been sent */
	List	   *hashExpr;		/* state struct used for evaluating the hash expressions */
	struct CdbHash *cdbhash;	/* hash api object */

	/* For Motion recv */
	void	   *tupleheap;		/* data structure for match merge in sorted motion node */
	int			routeIdNext;	/* for a sorted motion node, the routeId to get next (same as
								 * the routeId last returned ) */
	bool		tupleheapReady; /* for a sorted motion node, false until we have a tuple from 
								 * each source segindex */

	/* The following can be used for debugging, usage stats, etc.  */
	int			numTuplesFromChild;	/* Number of tuples received from child */
	int			numTuplesToAMS;		/* Number of tuples from child that were sent to AMS */
	int			numTuplesFromAMS;	/* Number of tuples received from AMS */
	int			numTuplesToParent;	/* Number of tuples either from child or AMS that were sent to parent */

	struct timeval otherTime;   /* time accumulator used in sending motion node to keep track of time
								 * spent getting the next tuple (not sending). this could mean time spent
								 * in another motion node receiving. */

	struct timeval motionTime;  /* time accumulator for time spent in motion node.  For sending motion node
								 * it is just the amount of time actually sending the tuple thru the
								 * interconnect.  For receiving motion node, it is the time spent waiting
								 * and processing of the next incoming tuple.
								 */

	Oid		   *outputFunArray;	/* output functions for each column (debug only) */

	int			numInputSegs;	/* the number of segments on the sending slice */
} MotionState;

/*
 * ExecNode for PartitionSelector.
 * This operator contains a Plannode in PlanState.
 */
typedef struct PartitionSelectorState
{
	PlanState ps;                                       /* its first field is NodeTag */
	PartitionNode *rootPartitionNode;                   /* PartitionNode for root table */
	PartitionAccessMethods *accessMethods;              /* Access method for partition */
	struct PartitionRule **levelPartRules; 				/* accepted partitions for all levels */
	List *levelEqExprStates;                            /* ExprState for equality expressions for all levels */
	List *levelExprStates;                              /* ExprState for general expressions for all levels */
	ExprState *residualPredicateExprState;              /* ExprState for evaluating residual predicate */
	ExprState *propagationExprState;                    /* ExprState for evaluating propagation expression */

	TupleDesc	partTabDesc;
	TupleTableSlot *partTabSlot;
	ProjectionInfo *partTabProj;
} PartitionSelectorState;

#endif   /* EXECNODES_H */<|MERGE_RESOLUTION|>--- conflicted
+++ resolved
@@ -9,11 +9,7 @@
  * Portions Copyright (c) 1996-2009, PostgreSQL Global Development Group
  * Portions Copyright (c) 1994, Regents of the University of California
  *
-<<<<<<< HEAD
- * $PostgreSQL: pgsql/src/include/nodes/execnodes.h,v 1.189 2008/10/04 21:56:55 tgl Exp $
-=======
  * $PostgreSQL: pgsql/src/include/nodes/execnodes.h,v 1.185 2008/07/26 19:15:35 tgl Exp $
->>>>>>> 49f001d8
  *
  *-------------------------------------------------------------------------
  */
@@ -24,20 +20,15 @@
 #include "access/heapam.h"
 #include "access/skey.h"
 #include "nodes/params.h"
-<<<<<<< HEAD
 #include "nodes/plannodes.h"
 #include "nodes/relation.h"
 #include "nodes/tidbitmap.h"
 #include "utils/hsearch.h"
-#include "gpmon/gpmon.h"                /* gpmon_packet_t */
-=======
-#include "nodes/plannodes.h"    
-#include "nodes/tidbitmap.h"    
-#include "utils/hsearch.h"
 #include "utils/rel.h"
 #include "utils/snapshot.h"
->>>>>>> 49f001d8
 #include "utils/tuplestore.h"
+
+#include "gpmon/gpmon.h"                /* gpmon_packet_t */
 
 /*
  * partition selector ids start from 1. Sometimes we use 0 to initialize variables
@@ -554,18 +545,6 @@
 
 	TupleTableSlot *es_trig_tuple_slot; /* for trigger output tuples */
 
-<<<<<<< HEAD
-	/* Stuff used for SELECT INTO: */
-	Relation	es_into_relation_descriptor;
-	bool		es_into_relation_use_wal;
-	bool		es_into_relation_is_bulkload;
-
-	ItemPointerData es_into_relation_last_heap_tid;
-
-	struct MirroredBufferPoolBulkLoadInfo *es_into_relation_bulkloadinfo;
-
-=======
->>>>>>> 49f001d8
 	/* Parameter info: */
 	ParamListInfo es_param_list_info;	/* values of external params */
 	ParamExecData *es_param_exec_vals;	/* values of internal params */
