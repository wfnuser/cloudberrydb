/*-------------------------------------------------------------------------
 *
 * bgwriter.h
 *	  Exports from postmaster/bgwriter.c.
 *
<<<<<<< HEAD
 * Portions Copyright (c) 1996-2008, PostgreSQL Global Development Group
=======
 * Portions Copyright (c) 1996-2007, PostgreSQL Global Development Group
>>>>>>> 29dccf5f
 *
 * $PostgreSQL: pgsql/src/include/postmaster/bgwriter.h,v 1.9 2007/01/05 22:19:57 momjian Exp $
 *
 *-------------------------------------------------------------------------
 */
#ifndef _BGWRITER_H
#define _BGWRITER_H

#include "storage/block.h"
#include "storage/relfilenode.h"


/* GUC options */
extern int	BgWriterDelay;

extern void BackgroundWriterMain(void);

extern void RequestCheckpointSmgrCloseAll(void);

extern bool ForwardFsyncRequest(RelFileNode rnode, BlockNumber segno);
extern void AbsorbFsyncRequests(void);

extern Size BgWriterShmemSize(void);
extern void BgWriterShmemInit(void);

extern bool AmBackgroundWriterProcess(void);

#endif   /* _BGWRITER_H */<|MERGE_RESOLUTION|>--- conflicted
+++ resolved
@@ -3,11 +3,7 @@
  * bgwriter.h
  *	  Exports from postmaster/bgwriter.c.
  *
-<<<<<<< HEAD
  * Portions Copyright (c) 1996-2008, PostgreSQL Global Development Group
-=======
- * Portions Copyright (c) 1996-2007, PostgreSQL Global Development Group
->>>>>>> 29dccf5f
  *
  * $PostgreSQL: pgsql/src/include/postmaster/bgwriter.h,v 1.9 2007/01/05 22:19:57 momjian Exp $
  *
