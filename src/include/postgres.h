--- conflicted
+++ resolved
@@ -239,20 +239,6 @@
 #define SET_VARTAG_1B_E(PTR,tag) \
 	(((varattrib_1b_e *) (PTR))->va_header = 0x80, \
 	 ((varattrib_1b_e *) (PTR))->va_tag = (tag))
-
-<<<<<<< HEAD
-=======
-#define SET_VARSIZE_4B(PTR,len) \
-	(((varattrib_4b *) (PTR))->va_4byte.va_header = (((uint32) (len)) << 2))
-#define SET_VARSIZE_4B_C(PTR,len) \
-	(((varattrib_4b *) (PTR))->va_4byte.va_header = (((uint32) (len)) << 2) | 0x02)
-#define SET_VARSIZE_1B(PTR,len) \
-	(((varattrib_1b *) (PTR))->va_header = (((uint8) (len)) << 1) | 0x01)
-#define SET_VARTAG_1B_E(PTR,tag) \
-	(((varattrib_1b_e *) (PTR))->va_header = 0x01, \
-	 ((varattrib_1b_e *) (PTR))->va_tag = (tag))
-#endif							/* WORDS_BIGENDIAN */
->>>>>>> 9e1c9f95
 
 #define VARHDRSZ_SHORT			offsetof(varattrib_1b, va_data)
 #define VARATT_SHORT_MAX		0x7F
@@ -350,21 +336,12 @@
  *
  * sizeof(Datum) == sizeof(void *) == 4 or 8
  *
-<<<<<<< HEAD
  *  Greenplum CDB:
  *     Datum is always 8 bytes, regardless if it is 32bit or 64bit machine.
  *  so may be > sizeof(void *).
  *
- * When a type narrower than Datum is stored in a Datum, we place it in the
- * low-order bits and are careful that the DatumGetXXX macro for it discards
- * the unused high-order bits (as opposed to, say, assuming they are zero).
- * This is needed to support old-style user-defined functions, since depending
- * on architecture and compiler, the return value of a function returning char
- * or short may contain garbage when called as if it returned Datum.
-=======
  * The macros below and the analogous macros for other types should be used to
  * convert between a Datum and the appropriate C type.
->>>>>>> 9e1c9f95
  */
 
 typedef int64 Datum;
@@ -375,14 +352,25 @@
 	float4 f4[2];
 	float8 f8;
 
-<<<<<<< HEAD
 	void *ptr;
 } Datum_U;
 
 #define SIZEOF_DATUM 8
 
 typedef Datum *DatumPtr;
-=======
+
+#define GET_1_BYTE(datum)	(((Datum) (datum)) & 0x000000ff)
+#define GET_2_BYTES(datum)	(((Datum) (datum)) & 0x0000ffff)
+#define GET_4_BYTES(datum)	(((Datum) (datum)) & 0xffffffff)
+#if SIZEOF_DATUM == 8
+#define GET_8_BYTES(datum)	((Datum) (datum))
+#endif
+#define SET_1_BYTE(value)	(((Datum) (value)) & 0x000000ff)
+#define SET_2_BYTES(value)	(((Datum) (value)) & 0x0000ffff)
+#define SET_4_BYTES(value)	(((Datum) (value)) & 0xffffffff)
+#if SIZEOF_DATUM == 8
+#define SET_8_BYTES(value)	((Datum) (value))
+#endif
 /*
  * A NullableDatum is used in places where both a Datum and its nullness needs
  * to be stored. This can be more efficient than storing datums and nullness
@@ -397,16 +385,13 @@
 	bool		isnull;
 	/* due to alignment padding this could be used for flags for free */
 } NullableDatum;
->>>>>>> 9e1c9f95
-
-#define SIZEOF_DATUM SIZEOF_VOID_P
+
 
 /* 
  * Conversion between Datum and type X.  Changed from Macro to static inline
  * functions to get proper type checking.
  */
 
-
 /*
  * DatumGetBool
  *		Returns boolean value of a datum.
@@ -416,161 +401,8 @@
 static inline bool DatumGetBool(Datum d) { return ((bool)d) != 0; }
 static inline Datum BoolGetDatum(bool b) { return (b ? 1 : 0); } 
 
-<<<<<<< HEAD
 static inline char DatumGetChar(Datum d) { return (char) d; }
 static inline Datum CharGetDatum(char c) { return (Datum) c; } 
-=======
-#define DatumGetBool(X) ((bool) ((X) != 0))
-
-/*
- * BoolGetDatum
- *		Returns datum representation for a boolean.
- *
- * Note: any nonzero value will be considered true.
- */
-
-#define BoolGetDatum(X) ((Datum) ((X) ? 1 : 0))
-
-/*
- * DatumGetChar
- *		Returns character value of a datum.
- */
-
-#define DatumGetChar(X) ((char) (X))
-
-/*
- * CharGetDatum
- *		Returns datum representation for a character.
- */
-
-#define CharGetDatum(X) ((Datum) (X))
-
-/*
- * Int8GetDatum
- *		Returns datum representation for an 8-bit integer.
- */
-
-#define Int8GetDatum(X) ((Datum) (X))
-
-/*
- * DatumGetUInt8
- *		Returns 8-bit unsigned integer value of a datum.
- */
-
-#define DatumGetUInt8(X) ((uint8) (X))
-
-/*
- * UInt8GetDatum
- *		Returns datum representation for an 8-bit unsigned integer.
- */
-
-#define UInt8GetDatum(X) ((Datum) (X))
-
-/*
- * DatumGetInt16
- *		Returns 16-bit integer value of a datum.
- */
-
-#define DatumGetInt16(X) ((int16) (X))
-
-/*
- * Int16GetDatum
- *		Returns datum representation for a 16-bit integer.
- */
-
-#define Int16GetDatum(X) ((Datum) (X))
-
-/*
- * DatumGetUInt16
- *		Returns 16-bit unsigned integer value of a datum.
- */
-
-#define DatumGetUInt16(X) ((uint16) (X))
-
-/*
- * UInt16GetDatum
- *		Returns datum representation for a 16-bit unsigned integer.
- */
-
-#define UInt16GetDatum(X) ((Datum) (X))
-
-/*
- * DatumGetInt32
- *		Returns 32-bit integer value of a datum.
- */
-
-#define DatumGetInt32(X) ((int32) (X))
-
-/*
- * Int32GetDatum
- *		Returns datum representation for a 32-bit integer.
- */
-
-#define Int32GetDatum(X) ((Datum) (X))
-
-/*
- * DatumGetUInt32
- *		Returns 32-bit unsigned integer value of a datum.
- */
-
-#define DatumGetUInt32(X) ((uint32) (X))
-
-/*
- * UInt32GetDatum
- *		Returns datum representation for a 32-bit unsigned integer.
- */
-
-#define UInt32GetDatum(X) ((Datum) (X))
-
-/*
- * DatumGetObjectId
- *		Returns object identifier value of a datum.
- */
-
-#define DatumGetObjectId(X) ((Oid) (X))
-
-/*
- * ObjectIdGetDatum
- *		Returns datum representation for an object identifier.
- */
-
-#define ObjectIdGetDatum(X) ((Datum) (X))
-
-/*
- * DatumGetTransactionId
- *		Returns transaction identifier value of a datum.
- */
-
-#define DatumGetTransactionId(X) ((TransactionId) (X))
-
-/*
- * TransactionIdGetDatum
- *		Returns datum representation for a transaction identifier.
- */
-
-#define TransactionIdGetDatum(X) ((Datum) (X))
-
-/*
- * MultiXactIdGetDatum
- *		Returns datum representation for a multixact identifier.
- */
-
-#define MultiXactIdGetDatum(X) ((Datum) (X))
-
-/*
- * DatumGetCommandId
- *		Returns command identifier value of a datum.
- */
-
-#define DatumGetCommandId(X) ((CommandId) (X))
-
-/*
- * CommandIdGetDatum
- *		Returns datum representation for a command identifier.
- */
-
-#define CommandIdGetDatum(X) ((Datum) (X))
->>>>>>> 9e1c9f95
 
 static inline int8 DatumGetInt8(Datum d) { return (int8) d; } 
 static inline Datum Int8GetDatum(int8 i8) { return (Datum) i8; }
@@ -578,41 +410,21 @@
 static inline uint8 DatumGetUInt8(Datum d) { return (uint8) d; } 
 static inline Datum UInt8GetDatum(uint8 ui8) { return (Datum) ui8; } 
 
-<<<<<<< HEAD
 static inline int16 DatumGetInt16(Datum d) { return (int16) d; } 
 static inline Datum Int16GetDatum(int16 i16) { return (Datum) i16; } 
-=======
-#define NameGetDatum(X) CStringGetDatum(NameStr(*(X)))
->>>>>>> 9e1c9f95
 
 static inline uint16 DatumGetUInt16(Datum d) { return (uint16) d; } 
 static inline Datum UInt16GetDatum(uint16 ui16) { return (Datum) ui16; } 
 
-<<<<<<< HEAD
 static inline int32 DatumGetInt32(Datum d) { return (int32) d; } 
 static inline Datum Int32GetDatum(int32 i32) { return (Datum) i32; } 
-=======
-#ifdef USE_FLOAT8_BYVAL
-#define DatumGetInt64(X) ((int64) (X))
-#else
-#define DatumGetInt64(X) (* ((int64 *) DatumGetPointer(X)))
-#endif
->>>>>>> 9e1c9f95
 
 static inline uint32 DatumGetUInt32(Datum d) { return (uint32) d; } 
 static inline Datum UInt32GetDatum(uint32 ui32) { return (Datum) ui32; } 
 
-<<<<<<< HEAD
 static inline int64 DatumGetInt64(Datum d) { return (int64) d; } 
 static inline Datum Int64GetDatum(int64 i64) { return (Datum) i64; } 
 static inline Datum Int64GetDatumFast(int64 x) { return Int64GetDatum(x); } 
-=======
-#ifdef USE_FLOAT8_BYVAL
-#define Int64GetDatum(X) ((Datum) (X))
-#else
-extern Datum Int64GetDatum(int64 X);
-#endif
->>>>>>> 9e1c9f95
 
 /*
  * DatumGetUInt64
@@ -641,7 +453,6 @@
 #define UInt64GetDatum(X) Int64GetDatum((int64) (X))
 #endif
 
-<<<<<<< HEAD
 static inline Oid DatumGetObjectId(Datum d) { return (Oid) d; } 
 static inline Datum ObjectIdGetDatum(Oid oid) { return (Datum) oid; } 
 
@@ -653,115 +464,20 @@
 
 static inline CommandId DatumGetCommandId(Datum d) { return (CommandId) d; } 
 static inline Datum CommandIdGetDatum(CommandId cid) { return (Datum) cid; } 
-=======
-/*
- * Float <-> Datum conversions
- *
- * These have to be implemented as inline functions rather than macros, when
- * passing by value, because many machines pass int and float function
- * parameters/results differently; so we need to play weird games with unions.
- */
-
-/*
- * DatumGetFloat4
- *		Returns 4-byte floating point value of a datum.
- *
- * Note: this macro hides whether float4 is pass by value or by reference.
- */
-
-#ifdef USE_FLOAT4_BYVAL
-static inline float4
-DatumGetFloat4(Datum X)
-{
-	union
-	{
-		int32		value;
-		float4		retval;
-	}			myunion;
-
-	myunion.value = DatumGetInt32(X);
-	return myunion.retval;
-}
-#else
-#define DatumGetFloat4(X) (* ((float4 *) DatumGetPointer(X)))
-#endif
-
-/*
- * Float4GetDatum
- *		Returns datum representation for a 4-byte floating point number.
- *
- * Note: if float4 is pass by reference, this function returns a reference
- * to palloc'd space.
- */
-#ifdef USE_FLOAT4_BYVAL
-static inline Datum
-Float4GetDatum(float4 X)
-{
-	union
-	{
-		float4		value;
-		int32		retval;
-	}			myunion;
-
-	myunion.value = X;
-	return Int32GetDatum(myunion.retval);
-}
-#else
-extern Datum Float4GetDatum(float4 X);
-#endif
->>>>>>> 9e1c9f95
 
 /*
  * DatumGetPointer
  *		Returns pointer value of a datum.
  */
 
-<<<<<<< HEAD
 #define DatumGetPointer(X) ((Pointer) (X))
-=======
-#ifdef USE_FLOAT8_BYVAL
-static inline float8
-DatumGetFloat8(Datum X)
-{
-	union
-	{
-		int64		value;
-		float8		retval;
-	}			myunion;
-
-	myunion.value = DatumGetInt64(X);
-	return myunion.retval;
-}
-#else
-#define DatumGetFloat8(X) (* ((float8 *) DatumGetPointer(X)))
-#endif
->>>>>>> 9e1c9f95
 
 /*
  * PointerGetDatum
  *		Returns datum representation for a pointer.
  */
 
-<<<<<<< HEAD
 #define PointerGetDatum(X) ((Datum) (X))
-=======
-#ifdef USE_FLOAT8_BYVAL
-static inline Datum
-Float8GetDatum(float8 X)
-{
-	union
-	{
-		float8		value;
-		int64		retval;
-	}			myunion;
-
-	myunion.value = X;
-	return Int64GetDatum(myunion.retval);
-}
-#else
-extern Datum Float8GetDatum(float8 X);
-#endif
->>>>>>> 9e1c9f95
 
 static inline char *DatumGetCString(Datum d) { return (char* ) DatumGetPointer(d); } 
 static inline Datum CStringGetDatum(const char *p) { return PointerGetDatum(p); }
@@ -784,7 +500,6 @@
 static inline ItemPointer DatumGetItemPointer(Datum d) { return (ItemPointer) DatumGetPointer(d); }
 static inline Datum ItemPointerGetDatum(ItemPointer i) { return PointerGetDatum(i); }
 
-<<<<<<< HEAD
 
 static inline bool IsAligned(void *p, int align)
 {
@@ -809,7 +524,4 @@
 					 const char *errorType,
 			   const char *fileName, int lineNumber) pg_attribute_noreturn();
 
-#endif   /* POSTGRES_H */
-=======
-#endif							/* POSTGRES_H */
->>>>>>> 9e1c9f95
+#endif							/* POSTGRES_H */