--- conflicted
+++ resolved
@@ -306,26 +306,11 @@
 
 typedef Datum *DatumPtr;
 
-<<<<<<< HEAD
 /* 
  * Conversion between Datum and type X.  Changed from Macro to static inline
  * functions to get proper type checking.
  */
 
-=======
-#define GET_1_BYTE(datum)	(((Datum) (datum)) & 0x000000ff)
-#define GET_2_BYTES(datum)	(((Datum) (datum)) & 0x0000ffff)
-#define GET_4_BYTES(datum)	(((Datum) (datum)) & 0xffffffff)
-#if SIZEOF_DATUM == 8
-#define GET_8_BYTES(datum)	((Datum) (datum))
-#endif
-#define SET_1_BYTE(value)	(((Datum) (value)) & 0x000000ff)
-#define SET_2_BYTES(value)	(((Datum) (value)) & 0x0000ffff)
-#define SET_4_BYTES(value)	(((Datum) (value)) & 0xffffffff)
-#if SIZEOF_DATUM == 8
-#define SET_8_BYTES(value)	((Datum) (value))
-#endif
->>>>>>> 49f001d8
 
 /*
  * DatumGetBool
@@ -394,7 +379,6 @@
 static inline Name DatumGetName(Datum d) { return (Name) DatumGetPointer(d); }
 static inline Datum NameGetDatum(const Name n) { return PointerGetDatum(n); }
 
-<<<<<<< HEAD
 #ifndef WORDS_BIGENDIAN 
 static inline float4 DatumGetFloat4(Datum d) { Datum_U du; du.d = d; return du.f4[0]; } 
 static inline Datum Float4GetDatum(float4 f) { Datum_U du; du.d = 0; du.f4[0] = f; return du.d; } 
@@ -411,126 +395,6 @@
 static inline ItemPointer DatumGetItemPointer(Datum d) { return (ItemPointer) DatumGetPointer(d); }
 static inline Datum ItemPointerGetDatum(ItemPointer i) { return PointerGetDatum(i); }
 
-=======
-/*
- * DatumGetName
- *		Returns name value of a datum.
- */
-
-#define DatumGetName(X) ((Name) DatumGetPointer(X))
-
-/*
- * NameGetDatum
- *		Returns datum representation for a name.
- *
- * Note: Name is pass-by-reference; caller must ensure the pointed-to
- * value has adequate lifetime.
- */
-
-#define NameGetDatum(X) PointerGetDatum(X)
-
-/*
- * DatumGetInt64
- *		Returns 64-bit integer value of a datum.
- *
- * Note: this macro hides whether int64 is pass by value or by reference.
- */
-
-#ifdef USE_FLOAT8_BYVAL
-#define DatumGetInt64(X) ((int64) GET_8_BYTES(X))
-#else
-#define DatumGetInt64(X) (* ((int64 *) DatumGetPointer(X)))
-#endif
-
-/*
- * Int64GetDatum
- *		Returns datum representation for a 64-bit integer.
- *
- * Note: if int64 is pass by reference, this function returns a reference
- * to palloc'd space.
- */
-
-#ifdef USE_FLOAT8_BYVAL
-#define Int64GetDatum(X) ((Datum) SET_8_BYTES(X))
-#else
-extern Datum Int64GetDatum(int64 X);
-#endif
-
-/*
- * DatumGetFloat4
- *		Returns 4-byte floating point value of a datum.
- *
- * Note: this macro hides whether float4 is pass by value or by reference.
- */
-
-#ifdef USE_FLOAT4_BYVAL
-extern float4 DatumGetFloat4(Datum X);
-#else
-#define DatumGetFloat4(X) (* ((float4 *) DatumGetPointer(X)))
-#endif
-
-/*
- * Float4GetDatum
- *		Returns datum representation for a 4-byte floating point number.
- *
- * Note: if float4 is pass by reference, this function returns a reference
- * to palloc'd space.
- */
-
-extern Datum Float4GetDatum(float4 X);
-
-/*
- * DatumGetFloat8
- *		Returns 8-byte floating point value of a datum.
- *
- * Note: this macro hides whether float8 is pass by value or by reference.
- */
-
-#ifdef USE_FLOAT8_BYVAL
-extern float8 DatumGetFloat8(Datum X);
-#else
-#define DatumGetFloat8(X) (* ((float8 *) DatumGetPointer(X)))
-#endif
-
-/*
- * Float8GetDatum
- *		Returns datum representation for an 8-byte floating point number.
- *
- * Note: if float8 is pass by reference, this function returns a reference
- * to palloc'd space.
- */
-
-extern Datum Float8GetDatum(float8 X);
-
-
-/*
- * Int64GetDatumFast
- * Float8GetDatumFast
- * Float4GetDatumFast
- *
- * These macros are intended to allow writing code that does not depend on
- * whether int64, float8, float4 are pass-by-reference types, while not
- * sacrificing performance when they are.  The argument must be a variable
- * that will exist and have the same value for as long as the Datum is needed.
- * In the pass-by-ref case, the address of the variable is taken to use as
- * the Datum.  In the pass-by-val case, these will be the same as the non-Fast
- * macros.
- */
-
-#ifdef USE_FLOAT8_BYVAL
-#define Int64GetDatumFast(X)  Int64GetDatum(X)
-#define Float8GetDatumFast(X) Float8GetDatum(X)
-#else
-#define Int64GetDatumFast(X)  PointerGetDatum(&(X))
-#define Float8GetDatumFast(X) PointerGetDatum(&(X))
-#endif
-
-#ifdef USE_FLOAT4_BYVAL
-#define Float4GetDatumFast(X) Float4GetDatum(X)
-#else
-#define Float4GetDatumFast(X) PointerGetDatum(&(X))
-#endif
->>>>>>> 49f001d8
 
 static inline bool IsAligned(void *p, int align)
 {
