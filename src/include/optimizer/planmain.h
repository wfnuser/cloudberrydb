/*-------------------------------------------------------------------------
 *
 * planmain.h
 *	  prototypes for various files in optimizer/plan
 *
 *
 * Portions Copyright (c) 2005-2009, Greenplum inc
 * Portions Copyright (c) 2012-Present Pivotal Software, Inc.
 * Portions Copyright (c) 1996-2009, PostgreSQL Global Development Group
 * Portions Copyright (c) 1994, Regents of the University of California
 *
 * $PostgreSQL: pgsql/src/include/optimizer/planmain.h,v 1.115 2008/12/28 18:54:01 tgl Exp $
 *
 *-------------------------------------------------------------------------
 */
#ifndef PLANMAIN_H
#define PLANMAIN_H

#include "nodes/plannodes.h"
#include "nodes/relation.h"
#include "optimizer/clauses.h" /* AggClauseCounts */
#include "utils/uri.h"

/*
 * A structure that contains information for planning GROUP BY 
 * queries.
 */
typedef struct GroupContext
{
	Path *best_path;
	Path *cheapest_path;

	/*
	 * If subplan is given, use it (including its targetlist).  
	 *
	 * If sub_tlist and no subplan is given, then use sub_tlist
	 * on the input plan. (This is intended to  assure that targets 
	 * that appear in the SortClauses of AggOrder  nodes have targets 
	 * in the subplan that match in sortgroupref.
	 *
	 * If neither subplan nor sub_tlist is given, just make a plan with
	 * a flat target list.
	 */
	Plan *subplan;
	List *sub_tlist;

	List *tlist;
	bool use_hashed_grouping;
	double tuple_fraction;
	CanonicalGroupingSets *canonical_grpsets;
	uint64 grouping;

	/*
	 * When subplan is privided, groupColIdx and distinctColIdx are also provided.
	 */
	int numGroupCols;
	AttrNumber *groupColIdx;
	Oid		   *groupOperators;
	int numDistinctCols;
	AttrNumber *distinctColIdx;

	double *p_dNumGroups;
	List **pcurrent_pathkeys;
	bool *querynode_changed;
} GroupContext;

/* GUC parameters */
#define DEFAULT_CURSOR_TUPLE_FRACTION 1.0 /* assume all rows will be fetched */
extern double cursor_tuple_fraction;

/*
 * prototypes for plan/planmain.c
 */
extern void query_planner(PlannerInfo *root, List *tlist,
			  double tuple_fraction, double limit_tuples,
			  Path **cheapest_path, Path **sorted_path,
			  double *num_groups);

/*
 * prototypes for plan/planagg.c
 */
extern Plan *optimize_minmax_aggregates(PlannerInfo *root, List *tlist,
						   Path *best_path);

/*
 * prototype for plan/plangroupexp.c
 */
extern Plan *make_distinctaggs_for_rollup(PlannerInfo *root, bool is_agg,
										  List *tlist, bool twostage, List *sub_tlist,
										  List *qual, AggStrategy aggstrategy,
										  int numGroupCols, AttrNumber *grpColIdx, Oid *grpOperators,
										  double numGroups, int *rollup_gs_times,
										  int numAggs, int transSpace,
										  double *p_dNumGroups,
										  List **p_current_pathkeys,
										  Plan *lefttree);

/*
 * prototypes for plan/planwindow.c
 */
extern Plan *window_planner(PlannerInfo *root, double tuple_fraction, List **pathkeys_ptr);
extern RangeTblEntry *package_plan_as_rte(Query *query, Plan *plan, Alias *eref, List *pathkeys);
extern Value *get_tle_name(TargetEntry *tle, List* rtable, const char *default_name);
extern Plan *wrap_plan(PlannerInfo *root, Plan *plan, Query *query, List **p_pathkeys,
       const char *alias_name, List *col_names, Query **query_p);


/*
 * prototype for plan/plangroupext.c
 */
extern Plan *plan_grouping_extension(PlannerInfo *root,
									 Path *path,
									 double tuple_fraction,
									 bool use_hashed_grouping,
									 List **p_tlist, List *sub_tlist,
									 bool is_agg, bool twostage,
									 List *qual,
									 int *p_numGroupCols,
									 AttrNumber **p_grpColIdx,
									 Oid **p_grpOperators,
									 AggClauseCounts *agg_counts,
									 CanonicalGroupingSets *canonical_grpsets,
									 double *p_dNumGroups,
									 bool *querynode_changed,
									 List **p_current_pathkeys,
									 Plan *lefttree);
extern void free_canonical_groupingsets(CanonicalGroupingSets *canonical_grpsets);
extern Plan *add_repeat_node(Plan *result_plan, int repeat_count, uint64 grouping);
extern bool contain_group_id(Node *node);

/*
 * prototypes for plan/createplan.c
 */
extern Plan *create_plan(PlannerInfo *root, Path *path);
extern SubqueryScan *make_subqueryscan(PlannerInfo *root, List *qptlist, List *qpqual,
				  Index scanrelid, Plan *subplan, List *subrtable);
extern Append *make_append(List *appendplans, bool isTarget, List *tlist);
extern RecursiveUnion *make_recursive_union(List *tlist,
			   Plan *lefttree, Plan *righttree, int wtParam,
			   List *distinctList, long numGroups);
extern Sort *make_sort_from_pathkeys(PlannerInfo *root, Plan *lefttree,
						List *pathkeys, double limit_tuples, bool add_keys_to_targetlist);
extern Sort *make_sort_from_sortclauses(PlannerInfo *root, List *sortcls,
						   Plan *lefttree);
extern Sort *make_sort_from_groupcols(PlannerInfo *root, List *groupcls,
									  AttrNumber *grpColIdx, bool appendGrouping,
									  Plan *lefttree);
extern List *reconstruct_group_clause(List *orig_groupClause, List *tlist,
						 AttrNumber *grpColIdx, int numcols);

extern Motion *make_motion(PlannerInfo *root, Plan *lefttree, List *sortPathKeys, bool useExecutorVarFormat);
extern Sort *make_sort(PlannerInfo *root, Plan *lefttree, int numCols,
		  AttrNumber *sortColIdx, Oid *sortOperators, bool *nullsFirst,
		  double limit_tuples);

extern Agg *make_agg(PlannerInfo *root, List *tlist, List *qual,
<<<<<<< HEAD
					 AggStrategy aggstrategy, bool streaming,
					 int numGroupCols, AttrNumber *grpColIdx, Oid *grpOperators,
					 long numGroups, int numNullCols,
					 uint64 inputGrouping, uint64 grouping,
					 int rollupGSTimes,
					 int numAggs, int transSpace,
					 Plan *lefttree);
extern HashJoin *make_hashjoin(List *tlist,
			  List *joinclauses, List *otherclauses,
			  List *hashclauses, List *hashqualclauses,
			  Plan *lefttree, Plan *righttree,
			  JoinType jointype);
extern Hash *make_hash(Plan *lefttree);
extern NestLoop *make_nestloop(List *tlist,
							   List *joinclauses, List *otherclauses,
							   Plan *lefttree, Plan *righttree,
							   JoinType jointype);
extern MergeJoin *make_mergejoin(List *tlist,
			   List *joinclauses, List *otherclauses,
			   List *mergeclauses,
			   Oid *mergefamilies,
			   int *mergestrategies,
			   bool *mergenullsfirst,
			   Plan *lefttree, Plan *righttree,
			   JoinType jointype);
extern WindowAgg *make_windowagg(PlannerInfo *root, List *tlist,
			   int partNumCols, AttrNumber *partColIdx, Oid *partOperators,
			   int ordNumCols, AttrNumber *ordColIdx, Oid *ordOperators,
			   int frameOptions, Node *startOffset, Node *endOffset,
			   Plan *lefttree);
extern Material *make_material(Plan *lefttree);
extern Plan *materialize_finished_plan(PlannerInfo *root, Plan *subplan);
=======
		 AggStrategy aggstrategy,
		 int numGroupCols, AttrNumber *grpColIdx, Oid *grpOperators,
		 long numGroups, int numAggs,
		 Plan *lefttree);
extern WindowAgg *make_windowagg(PlannerInfo *root, List *tlist,
			   int numWindowFuncs,
			   int partNumCols, AttrNumber *partColIdx, Oid *partOperators,
			   int ordNumCols, AttrNumber *ordColIdx, Oid *ordOperators,
			   Plan *lefttree);
extern Group *make_group(PlannerInfo *root, List *tlist, List *qual,
		   int numGroupCols, AttrNumber *grpColIdx, Oid *grpOperators,
		   double numGroups,
		   Plan *lefttree);
extern Plan *materialize_finished_plan(Plan *subplan);
>>>>>>> 95b07bc7
extern Unique *make_unique(Plan *lefttree, List *distinctList);
extern Limit *make_limit(Plan *lefttree, Node *limitOffset, Node *limitCount,
		   int64 offset_est, int64 count_est);
extern SetOp *make_setop(SetOpCmd cmd, SetOpStrategy strategy, Plan *lefttree,
		   List *distinctList, AttrNumber flagColIdx, int firstFlag,
		   long numGroups, double outputRows);
extern Result *make_result(PlannerInfo *root, List *tlist,
			Node *resconstantqual, Plan *subplan);
extern Repeat *make_repeat(List *tlist,
						   List *qual,
						   Expr *repeatCountExpr,
						   uint64 grouping,
						   Plan *subplan);
extern bool is_projection_capable_plan(Plan *plan);
extern Plan *add_sort_cost(PlannerInfo *root, Plan *input, 
						   int numCols, 
						   AttrNumber *sortColIdx, Oid *sortOperators,
						   double limit_tuples);
extern Plan *add_agg_cost(PlannerInfo *root, Plan *plan, 
		 List *tlist, List *qual,
		 AggStrategy aggstrategy, 
		 bool streaming, 
		 int numGroupCols, AttrNumber *grpColIdx,
		 long numGroups, int num_nullcols,
		 int numAggs, int transSpace);
extern Plan *plan_pushdown_tlist(PlannerInfo *root, Plan *plan, List *tlist);      /*CDB*/

extern List *create_external_scan_uri_list(struct ExtTableEntry *extEntry, bool *ismasteronly);

/*
 * prototypes for plan/initsplan.c
 */
extern int	from_collapse_limit;
extern int	join_collapse_limit;

extern void add_base_rels_to_query(PlannerInfo *root, Node *jtnode);
extern void build_base_rel_tlists(PlannerInfo *root, List *final_tlist);
extern void add_vars_to_targetlist(PlannerInfo *root, List *vars,
					   Relids where_needed);
extern List *deconstruct_jointree(PlannerInfo *root);
extern void distribute_restrictinfo_to_rels(PlannerInfo *root,
								RestrictInfo *restrictinfo);
extern void process_implied_equality(PlannerInfo *root,
						 Oid opno,
						 Expr *item1,
						 Expr *item2,
						 Relids qualscope,
						 Relids nullable_relids,
						 bool below_outer_join,
						 bool both_const);
extern RestrictInfo *build_implied_join_equality(Oid opno,
							Expr *item1,
							Expr *item2,
							Relids qualscope,
							Relids nullable_relids);

extern void check_mergejoinable(RestrictInfo *restrictinfo);
extern void check_hashjoinable(RestrictInfo *restrictinfo);

/*
 * prototypes for plan/setrefs.c
 */
extern Plan *set_plan_references(PlannerGlobal *glob,
					Plan *plan,
					List *rtable);
extern List *set_returning_clause_references(PlannerGlobal *glob,
								List *rlist,
								Plan *topplan,
								Index resultRelation);

extern void extract_query_dependencies(List *queries,
						   List **relationOids,
						   List **invalItems);
extern void fix_opfuncids(Node *node);
extern void set_opfuncid(OpExpr *opexpr);
extern void set_sa_opfuncid(ScalarArrayOpExpr *opexpr);
extern void record_plan_function_dependency(PlannerGlobal *glob, Oid funcid);
extern void extract_query_dependencies(List *queries,
									   List **relationOids,
									   List **invalItems);
extern void cdb_extract_plan_dependencies(PlannerGlobal *glob, Plan *plan);

extern int num_distcols_in_grouplist(List *gc);

#endif   /* PLANMAIN_H */<|MERGE_RESOLUTION|>--- conflicted
+++ resolved
@@ -9,7 +9,7 @@
  * Portions Copyright (c) 1996-2009, PostgreSQL Global Development Group
  * Portions Copyright (c) 1994, Regents of the University of California
  *
- * $PostgreSQL: pgsql/src/include/optimizer/planmain.h,v 1.115 2008/12/28 18:54:01 tgl Exp $
+ * $PostgreSQL: pgsql/src/include/optimizer/planmain.h,v 1.114 2008/10/07 19:27:04 tgl Exp $
  *
  *-------------------------------------------------------------------------
  */
@@ -94,16 +94,6 @@
 										  double *p_dNumGroups,
 										  List **p_current_pathkeys,
 										  Plan *lefttree);
-
-/*
- * prototypes for plan/planwindow.c
- */
-extern Plan *window_planner(PlannerInfo *root, double tuple_fraction, List **pathkeys_ptr);
-extern RangeTblEntry *package_plan_as_rte(Query *query, Plan *plan, Alias *eref, List *pathkeys);
-extern Value *get_tle_name(TargetEntry *tle, List* rtable, const char *default_name);
-extern Plan *wrap_plan(PlannerInfo *root, Plan *plan, Query *query, List **p_pathkeys,
-       const char *alias_name, List *col_names, Query **query_p);
-
 
 /*
  * prototype for plan/plangroupext.c
@@ -154,7 +144,6 @@
 		  double limit_tuples);
 
 extern Agg *make_agg(PlannerInfo *root, List *tlist, List *qual,
-<<<<<<< HEAD
 					 AggStrategy aggstrategy, bool streaming,
 					 int numGroupCols, AttrNumber *grpColIdx, Oid *grpOperators,
 					 long numGroups, int numNullCols,
@@ -181,28 +170,14 @@
 			   Plan *lefttree, Plan *righttree,
 			   JoinType jointype);
 extern WindowAgg *make_windowagg(PlannerInfo *root, List *tlist,
+			   List *windowFuncs, Index winref,
 			   int partNumCols, AttrNumber *partColIdx, Oid *partOperators,
 			   int ordNumCols, AttrNumber *ordColIdx, Oid *ordOperators,
+			   AttrNumber firstOrderCol, Oid firstOrderCmpOperator, bool firstOrderNullsFirst,
 			   int frameOptions, Node *startOffset, Node *endOffset,
 			   Plan *lefttree);
 extern Material *make_material(Plan *lefttree);
 extern Plan *materialize_finished_plan(PlannerInfo *root, Plan *subplan);
-=======
-		 AggStrategy aggstrategy,
-		 int numGroupCols, AttrNumber *grpColIdx, Oid *grpOperators,
-		 long numGroups, int numAggs,
-		 Plan *lefttree);
-extern WindowAgg *make_windowagg(PlannerInfo *root, List *tlist,
-			   int numWindowFuncs,
-			   int partNumCols, AttrNumber *partColIdx, Oid *partOperators,
-			   int ordNumCols, AttrNumber *ordColIdx, Oid *ordOperators,
-			   Plan *lefttree);
-extern Group *make_group(PlannerInfo *root, List *tlist, List *qual,
-		   int numGroupCols, AttrNumber *grpColIdx, Oid *grpOperators,
-		   double numGroups,
-		   Plan *lefttree);
-extern Plan *materialize_finished_plan(Plan *subplan);
->>>>>>> 95b07bc7
 extern Unique *make_unique(Plan *lefttree, List *distinctList);
 extern Limit *make_limit(Plan *lefttree, Node *limitOffset, Node *limitCount,
 		   int64 offset_est, int64 count_est);
