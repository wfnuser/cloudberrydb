/*-------------------------------------------------------------------------
 *
 * planmain.h
 *	  prototypes for various files in optimizer/plan
 *
 *
<<<<<<< HEAD
 * Portions Copyright (c) 2005-2009, Greenplum inc
 * Portions Copyright (c) 2012-Present VMware, Inc. or its affiliates.
 * Portions Copyright (c) 1996-2019, PostgreSQL Global Development Group
=======
 * Portions Copyright (c) 1996-2021, PostgreSQL Global Development Group
>>>>>>> d457cb4e
 * Portions Copyright (c) 1994, Regents of the University of California
 *
 * src/include/optimizer/planmain.h
 *
 *-------------------------------------------------------------------------
 */
#ifndef PLANMAIN_H
#define PLANMAIN_H

#include "nodes/pathnodes.h"
#include "nodes/plannodes.h"

/* GUC parameters */
#define DEFAULT_CURSOR_TUPLE_FRACTION 1.0 /* assume all rows will be fetched */
extern double cursor_tuple_fraction;

/* query_planner callback to compute query_pathkeys */
typedef void (*query_pathkeys_callback) (PlannerInfo *root, void *extra);

/*
 * prototypes for plan/planmain.c
 */
extern RelOptInfo *query_planner(PlannerInfo *root,
								 query_pathkeys_callback qp_callback, void *qp_extra);

/*
 * prototypes for plan/planagg.c
 */
extern void preprocess_minmax_aggregates(PlannerInfo *root);

/*
 * prototype for plan/plangroupexp.c
 */
extern Plan *make_distinctaggs_for_rollup(PlannerInfo *root, bool is_agg,
										  List *tlist, bool twostage, List *sub_tlist,
										  List *qual, AggStrategy aggstrategy,
										  int numGroupCols, AttrNumber *grpColIdx, Oid *grpOperators,
										  double numGroups, int *rollup_gs_times,
										  int numAggs, int transSpace,
										  double *p_dNumGroups,
										  List **p_current_pathkeys,
										  Plan *lefttree);

extern Plan *add_repeat_node(Plan *result_plan, int repeat_count, uint64 grouping);
extern bool contain_group_id(Node *node);

/*
 * prototypes for plan/createplan.c
 */
extern Plan *create_plan(PlannerInfo *root, Path *best_path, PlanSlice *curSlice);
extern Plan *create_plan_recurse(PlannerInfo *root, Path *best_path,
					int flags);
extern ForeignScan *make_foreignscan(List *qptlist, List *qpqual,
									 Index scanrelid, List *fdw_exprs, List *fdw_private,
									 List *fdw_scan_tlist, List *fdw_recheck_quals,
									 Plan *outer_plan);
extern Plan *change_plan_targetlist(Plan *subplan, List *tlist,
									bool tlist_parallel_safe);
extern Plan *materialize_finished_plan(PlannerInfo *root, Plan *subplan);
extern bool is_projection_capable_path(Path *path);
extern bool is_projection_capable_plan(Plan *plan);

extern List *reconstruct_group_clause(List *orig_groupClause, List *tlist,
						 AttrNumber *grpColIdx, int numcols);

extern Motion *make_motion(PlannerInfo *root, Plan *lefttree,
			int numSortCols, AttrNumber *sortColIdx,
			Oid *sortOperators, Oid *collations, bool *nullsFirst);

extern Material *make_material(Plan *lefttree);
extern Result *make_result(List *tlist, Node *resconstantqual, Plan *subplan);
extern Plan *add_sort_cost(PlannerInfo *root, Plan *input, 
						   double limit_tuples);
extern Plan *plan_pushdown_tlist(PlannerInfo *root, Plan *plan, List *tlist);      /*CDB*/

/* External use of these functions is deprecated: */
extern Sort *make_sort_from_pathkeys(Plan *lefttree, List *pathkeys, Relids relids);
extern Sort *make_sort_from_sortclauses(List *sortcls,
						   Plan *lefttree);
extern Agg *make_agg(List *tlist, List *qual,
					 AggStrategy aggstrategy, AggSplit aggsplit,
					 bool streaming,
					 int numGroupCols, AttrNumber *grpColIdx, Oid *grpOperators, Oid *grpCollations,
<<<<<<< HEAD
					 List *groupingSets, List *chain,
					 double dNumGroups, Plan *lefttree);
extern Limit *make_limit(Plan *lefttree, Node *limitOffset, Node *limitCount);
extern TupleSplit *make_tup_split(List *tlist, List *dqa_info_lst, int numGroupCols,
								  AttrNumber *grpColIdx, Plan *lefttree);
=======
					 List *groupingSets, List *chain, double dNumGroups,
					 Size transitionSpace, Plan *lefttree);
extern Limit *make_limit(Plan *lefttree, Node *limitOffset, Node *limitCount,
						 LimitOption limitOption, int uniqNumCols,
						 AttrNumber *uniqColIdx, Oid *uniqOperators,
						 Oid *uniqCollations);
>>>>>>> d457cb4e

/*
 * prototypes for plan/initsplan.c
 */
extern int	from_collapse_limit;
extern int	join_collapse_limit;

extern void add_base_rels_to_query(PlannerInfo *root, Node *jtnode);
extern void add_other_rels_to_query(PlannerInfo *root);
extern void build_base_rel_tlists(PlannerInfo *root, List *final_tlist);
extern void add_vars_to_targetlist(PlannerInfo *root, List *vars,
								   Relids where_needed, bool create_new_ph);
extern void add_vars_to_targetlist_x(PlannerInfo *root, List *vars,
									 Relids where_needed, bool create_new_ph,
									 bool force);
extern void find_lateral_references(PlannerInfo *root);
extern void create_lateral_join_info(PlannerInfo *root);
extern List *deconstruct_jointree(PlannerInfo *root);
extern void distribute_restrictinfo_to_rels(PlannerInfo *root,
											RestrictInfo *restrictinfo);
extern RestrictInfo *process_implied_equality(PlannerInfo *root,
											  Oid opno,
											  Oid collation,
											  Expr *item1,
											  Expr *item2,
											  Relids qualscope,
											  Relids nullable_relids,
											  Index security_level,
											  bool below_outer_join,
											  bool both_const);
extern RestrictInfo *build_implied_join_equality(PlannerInfo *root,
												 Oid opno,
												 Oid collation,
												 Expr *item1,
												 Expr *item2,
												 Relids qualscope,
												 Relids nullable_relids,
												 Index security_level);
extern void match_foreign_keys_to_quals(PlannerInfo *root);

extern void check_mergejoinable(RestrictInfo *restrictinfo);
extern void check_hashjoinable(RestrictInfo *restrictinfo);
extern bool has_redistributable_clause(RestrictInfo *restrictinfo);

/*
 * prototypes for plan/analyzejoins.c
 */
extern List *remove_useless_joins(PlannerInfo *root, List *joinlist);
extern void reduce_unique_semijoins(PlannerInfo *root);
extern bool query_supports_distinctness(Query *query);
extern bool query_is_distinct_for(Query *query, List *colnos, List *opids);
extern bool innerrel_is_unique(PlannerInfo *root,
							   Relids joinrelids, Relids outerrelids, RelOptInfo *innerrel,
							   JoinType jointype, List *restrictlist, bool force_cache);

/*
 * prototypes for plan/setrefs.c
 */
extern Plan *set_plan_references(PlannerInfo *root, Plan *plan);
extern void record_plan_function_dependency(PlannerInfo *root, Oid funcid);
extern void record_plan_type_dependency(PlannerInfo *root, Oid typid);
extern bool extract_query_dependencies_walker(Node *node, PlannerInfo *root);

extern void cdb_extract_plan_dependencies(PlannerInfo *root, Plan *plan);

extern void add_proc_oids_for_dump(Oid funcid);

#endif							/* PLANMAIN_H */<|MERGE_RESOLUTION|>--- conflicted
+++ resolved
@@ -4,13 +4,9 @@
  *	  prototypes for various files in optimizer/plan
  *
  *
-<<<<<<< HEAD
- * Portions Copyright (c) 2005-2009, Greenplum inc
+ * Portions Copyright (c) 2005-2009, Cloudberry inc
  * Portions Copyright (c) 2012-Present VMware, Inc. or its affiliates.
- * Portions Copyright (c) 1996-2019, PostgreSQL Global Development Group
-=======
  * Portions Copyright (c) 1996-2021, PostgreSQL Global Development Group
->>>>>>> d457cb4e
  * Portions Copyright (c) 1994, Regents of the University of California
  *
  * src/include/optimizer/planmain.h
@@ -79,7 +75,6 @@
 extern Motion *make_motion(PlannerInfo *root, Plan *lefttree,
 			int numSortCols, AttrNumber *sortColIdx,
 			Oid *sortOperators, Oid *collations, bool *nullsFirst);
-
 extern Material *make_material(Plan *lefttree);
 extern Result *make_result(List *tlist, Node *resconstantqual, Plan *subplan);
 extern Plan *add_sort_cost(PlannerInfo *root, Plan *input, 
@@ -87,27 +82,21 @@
 extern Plan *plan_pushdown_tlist(PlannerInfo *root, Plan *plan, List *tlist);      /*CDB*/
 
 /* External use of these functions is deprecated: */
-extern Sort *make_sort_from_pathkeys(Plan *lefttree, List *pathkeys, Relids relids);
 extern Sort *make_sort_from_sortclauses(List *sortcls,
 						   Plan *lefttree);
 extern Agg *make_agg(List *tlist, List *qual,
 					 AggStrategy aggstrategy, AggSplit aggsplit,
 					 bool streaming,
 					 int numGroupCols, AttrNumber *grpColIdx, Oid *grpOperators, Oid *grpCollations,
-<<<<<<< HEAD
-					 List *groupingSets, List *chain,
-					 double dNumGroups, Plan *lefttree);
-extern Limit *make_limit(Plan *lefttree, Node *limitOffset, Node *limitCount);
-extern TupleSplit *make_tup_split(List *tlist, List *dqa_info_lst, int numGroupCols,
-								  AttrNumber *grpColIdx, Plan *lefttree);
-=======
 					 List *groupingSets, List *chain, double dNumGroups,
 					 Size transitionSpace, Plan *lefttree);
 extern Limit *make_limit(Plan *lefttree, Node *limitOffset, Node *limitCount,
 						 LimitOption limitOption, int uniqNumCols,
 						 AttrNumber *uniqColIdx, Oid *uniqOperators,
 						 Oid *uniqCollations);
->>>>>>> d457cb4e
+extern RuntimeFilter *make_runtime_filter(Plan *lefttree);
+extern TupleSplit *make_tup_split(List *tlist, List *dqa_info_lst, int numGroupCols,
+								  AttrNumber *grpColIdx, Plan *lefttree);
 
 /*
  * prototypes for plan/initsplan.c
@@ -123,6 +112,7 @@
 extern void add_vars_to_targetlist_x(PlannerInfo *root, List *vars,
 									 Relids where_needed, bool create_new_ph,
 									 bool force);
+extern void setup_aggregate_pushdown(PlannerInfo *root);
 extern void find_lateral_references(PlannerInfo *root);
 extern void create_lateral_join_info(PlannerInfo *root);
 extern List *deconstruct_jointree(PlannerInfo *root);
