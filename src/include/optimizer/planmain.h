--- conflicted
+++ resolved
@@ -4,13 +4,9 @@
  *	  prototypes for various files in optimizer/plan
  *
  *
-<<<<<<< HEAD
  * Portions Copyright (c) 2005-2009, Greenplum inc
  * Portions Copyright (c) 2012-Present Pivotal Software, Inc.
- * Portions Copyright (c) 1996-2011, PostgreSQL Global Development Group
-=======
  * Portions Copyright (c) 1996-2012, PostgreSQL Global Development Group
->>>>>>> 80edfd76
  * Portions Copyright (c) 1994, Regents of the University of California
  *
  * src/include/optimizer/planmain.h
@@ -127,17 +123,11 @@
  * prototypes for plan/createplan.c
  */
 extern Plan *create_plan(PlannerInfo *root, Path *best_path);
-<<<<<<< HEAD
 extern Plan *create_plan_recurse(PlannerInfo *root, Path *best_path);
-extern SubqueryScan *make_subqueryscan(PlannerInfo *root, List *qptlist, List *qpqual,
-				  Index scanrelid, Plan *subplan,
-				  List *subrtable, List *subrowmark);
-=======
 extern SubqueryScan *make_subqueryscan(List *qptlist, List *qpqual,
 				  Index scanrelid, Plan *subplan);
 extern ForeignScan *make_foreignscan(List *qptlist, List *qpqual,
 				 Index scanrelid, List *fdw_exprs, List *fdw_private);
->>>>>>> 80edfd76
 extern Append *make_append(List *appendplans, List *tlist);
 extern RecursiveUnion *make_recursive_union(List *tlist,
 					 Plan *lefttree, Plan *righttree, int wtParam,
@@ -277,19 +267,7 @@
 /*
  * prototypes for plan/setrefs.c
  */
-<<<<<<< HEAD
-extern Plan *set_plan_references(PlannerGlobal *glob,
-					Plan *plan,
-					List *rtable,
-					List *rowmarks);
-extern List *set_returning_clause_references(PlannerGlobal *glob,
-								List *rlist,
-								Plan *topplan,
-								Index resultRelation);
-
-=======
 extern Plan *set_plan_references(PlannerInfo *root, Plan *plan);
->>>>>>> 80edfd76
 extern void fix_opfuncids(Node *node);
 extern void set_opfuncid(OpExpr *opexpr);
 extern void set_sa_opfuncid(ScalarArrayOpExpr *opexpr);
@@ -297,8 +275,10 @@
 extern void extract_query_dependencies(Node *query,
 						   List **relationOids,
 						   List **invalItems);
-extern void cdb_extract_plan_dependencies(PlannerGlobal *glob, Plan *plan);
+extern void cdb_extract_plan_dependencies(PlannerInfo *root, Plan *plan);
 
 extern int num_distcols_in_grouplist(List *gc);
 
+extern void add_proc_oids_for_dump(Oid funcid);
+
 #endif   /* PLANMAIN_H */