--- conflicted
+++ resolved
@@ -4,13 +4,9 @@
  *	  prototypes for various files in optimizer/plan
  *
  *
-<<<<<<< HEAD
  * Portions Copyright (c) 2005-2009, Greenplum inc
  * Portions Copyright (c) 2012-Present Pivotal Software, Inc.
- * Portions Copyright (c) 1996-2014, PostgreSQL Global Development Group
-=======
  * Portions Copyright (c) 1996-2015, PostgreSQL Global Development Group
->>>>>>> ab93f90c
  * Portions Copyright (c) 1994, Regents of the University of California
  *
  * src/include/optimizer/planmain.h
@@ -51,7 +47,6 @@
 	List *tlist;
 	bool use_hashed_grouping;
 	double tuple_fraction;
-	CanonicalGroupingSets *canonical_grpsets;
 	uint64 grouping;
 
 	/*
@@ -101,26 +96,6 @@
 										  List **p_current_pathkeys,
 										  Plan *lefttree);
 
-/*
- * prototype for plan/plangroupext.c
- */
-extern Plan *plan_grouping_extension(PlannerInfo *root,
-									 Path *path,
-									 double tuple_fraction,
-									 bool use_hashed_grouping,
-									 List **p_tlist, List *sub_tlist,
-									 bool twostage,
-									 List *qual,
-									 int *p_numGroupCols,
-									 AttrNumber **p_grpColIdx,
-									 Oid **p_grpOperators,
-									 AggClauseCosts *agg_costs,
-									 CanonicalGroupingSets *canonical_grpsets,
-									 double *p_dNumGroups,
-									 bool *querynode_changed,
-									 List **p_current_pathkeys,
-									 Plan *lefttree);
-extern void free_canonical_groupingsets(CanonicalGroupingSets *canonical_grpsets);
 extern Plan *add_repeat_node(Plan *result_plan, int repeat_count, uint64 grouping);
 extern bool contain_group_id(Node *node);
 
@@ -143,7 +118,7 @@
 extern Sort *make_sort_from_sortclauses(PlannerInfo *root, List *sortcls,
 						   Plan *lefttree);
 extern Sort *make_sort_from_groupcols(PlannerInfo *root, List *groupcls,
-									  AttrNumber *grpColIdx, bool appendGrouping,
+									  AttrNumber *grpColIdx,
 									  Plan *lefttree);
 extern List *reconstruct_group_clause(List *orig_groupClause, List *tlist,
 						 AttrNumber *grpColIdx, int numcols);
@@ -152,24 +127,14 @@
 			int numSortCols, AttrNumber *sortColIdx,
 			Oid *sortOperators, Oid *collations, bool *nullsFirst,
 			bool useExecutorVarFormat);
-extern Sort *make_sort(PlannerInfo *root, Plan *lefttree, int numCols,
-		  AttrNumber *sortColIdx, Oid *sortOperators,
-		  Oid *collations, bool *nullsFirst,
-		  double limit_tuples);
 
 extern Agg *make_agg(PlannerInfo *root, List *tlist, List *qual,
-		 AggStrategy aggstrategy, const AggClauseCosts *aggcosts,
-		 bool streaming,
-		 int numGroupCols, AttrNumber *grpColIdx, Oid *grpOperators,
-<<<<<<< HEAD
-		 long numGroups, int numNullCols,
-		 uint64 inputGrouping, uint64 grouping,
-		 int rollupGSTimes,
-=======
-		 List *groupingSets,
-		 long numGroups,
->>>>>>> ab93f90c
-		 Plan *lefttree);
+					 AggStrategy aggstrategy, const AggClauseCosts *aggcosts,
+					 bool streaming,
+					 int numGroupCols, AttrNumber *grpColIdx, Oid *grpOperators,
+					 List *groupingSets,
+					 long numGroups,
+					 Plan *lefttree);
 extern HashJoin *make_hashjoin(List *tlist,
 			  List *joinclauses, List *otherclauses,
 			  List *hashclauses, List *hashqualclauses,
@@ -222,12 +187,8 @@
 				 Index nominalRelation,
 				 List *resultRelations, List *subplans,
 				 List *withCheckOptionLists, List *returningLists,
-<<<<<<< HEAD
 				 List *is_split_updates,
-				 List *rowMarks, int epqParam);
-=======
 				 List *rowMarks, OnConflictExpr *onconflict, int epqParam);
->>>>>>> ab93f90c
 extern bool is_projection_capable_plan(Plan *plan);
 extern Plan *add_sort_cost(PlannerInfo *root, Plan *input, 
 						   double limit_tuples);
@@ -236,6 +197,7 @@
 		 AggStrategy aggstrategy, 
 		 bool streaming, 
 		 int numGroupCols,
+		 List *groupingSets,
 		 long numGroups,
 		 const AggClauseCosts *aggcosts);
 extern Plan *plan_pushdown_tlist(PlannerInfo *root, Plan *plan, List *tlist);      /*CDB*/
@@ -294,16 +256,10 @@
 extern void record_plan_function_dependency(PlannerInfo *root, Oid funcid);
 extern void extract_query_dependencies(Node *query,
 						   List **relationOids,
-<<<<<<< HEAD
-						   List **invalItems);
-extern void cdb_extract_plan_dependencies(PlannerInfo *root, Plan *plan);
-
-extern int num_distcols_in_grouplist(List *gc);
-
-extern void add_proc_oids_for_dump(Oid funcid);
-=======
 						   List **invalItems,
 						   bool *hasRowSecurity);
->>>>>>> ab93f90c
+extern void cdb_extract_plan_dependencies(PlannerInfo *root, Plan *plan);
+
+extern void add_proc_oids_for_dump(Oid funcid);
 
 #endif   /* PLANMAIN_H */