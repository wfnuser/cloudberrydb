/*-------------------------------------------------------------------------
 *
 * optimizer.h
 *	  External API for the Postgres planner.
 *
 * This header is meant to define everything that the core planner
 * exposes for use by non-planner modules.
 *
 * Note that there are files outside src/backend/optimizer/ that are
 * considered planner modules, because they're too much in bed with
 * planner operations to be treated otherwise.  FDW planning code is an
 * example.  For the most part, however, code outside the core planner
 * should not need to include any optimizer/ header except this one.
 *
 * Portions Copyright (c) 1996-2021, PostgreSQL Global Development Group
 * Portions Copyright (c) 1994, Regents of the University of California
 *
 * src/include/optimizer/optimizer.h
 *
 *-------------------------------------------------------------------------
 */
#ifndef OPTIMIZER_H
#define OPTIMIZER_H

#include "nodes/parsenodes.h"
#include "nodes/plannodes.h"

/* Test if an expression node represents a SRF call.  Beware multiple eval! */
#define IS_SRF_CALL(node) \
	((IsA(node, FuncExpr) && ((FuncExpr *) (node))->funcretset) || \
	 (IsA(node, OpExpr) && ((OpExpr *) (node))->opretset))

/*
 * We don't want to include nodes/pathnodes.h here, because non-planner
 * code should generally treat PlannerInfo as an opaque typedef.
 * But we'd like such code to use that typedef name, so define the
 * typedef either here or in pathnodes.h, whichever is read first.
 */
#ifndef HAVE_PLANNERINFO_TYPEDEF
typedef struct PlannerInfo PlannerInfo;
#define HAVE_PLANNERINFO_TYPEDEF 1
#endif

/* Likewise for IndexOptInfo and SpecialJoinInfo. */
#ifndef HAVE_INDEXOPTINFO_TYPEDEF
typedef struct IndexOptInfo IndexOptInfo;
#define HAVE_INDEXOPTINFO_TYPEDEF 1
#endif
#ifndef HAVE_SPECIALJOININFO_TYPEDEF
typedef struct SpecialJoinInfo SpecialJoinInfo;
#define HAVE_SPECIALJOININFO_TYPEDEF 1
#endif

/* It also seems best not to include plannodes.h, params.h, or htup.h here */
struct PlannedStmt;
struct ParamListInfoData;
struct HeapTupleData;


/* in path/clausesel.c: */

extern Selectivity clause_selectivity(PlannerInfo *root,
									  Node *clause,
									  int varRelid,
									  JoinType jointype,
<<<<<<< HEAD
									  SpecialJoinInfo *sjinfo,
									  bool use_damping);
=======
									  SpecialJoinInfo *sjinfo);
extern Selectivity clause_selectivity_ext(PlannerInfo *root,
										  Node *clause,
										  int varRelid,
										  JoinType jointype,
										  SpecialJoinInfo *sjinfo,
										  bool use_extended_stats);
>>>>>>> d457cb4e
extern Selectivity clauselist_selectivity(PlannerInfo *root,
										  List *clauses,
										  int varRelid,
										  JoinType jointype,
<<<<<<< HEAD
										  SpecialJoinInfo *sjinfo,
										  bool use_damping);
extern Selectivity clauselist_selectivity_simple(PlannerInfo *root,
												 List *clauses,
												 int varRelid,
												 JoinType jointype,
												 SpecialJoinInfo *sjinfo,
												 Bitmapset *estimatedclauses,
												 bool use_damping);
=======
										  SpecialJoinInfo *sjinfo);
extern Selectivity clauselist_selectivity_ext(PlannerInfo *root,
											  List *clauses,
											  int varRelid,
											  JoinType jointype,
											  SpecialJoinInfo *sjinfo,
											  bool use_extended_stats);
>>>>>>> d457cb4e

/* in path/costsize.c: */

/* widely used cost parameters */
extern PGDLLIMPORT double seq_page_cost;
extern PGDLLIMPORT double random_page_cost;
extern PGDLLIMPORT double cpu_tuple_cost;
extern PGDLLIMPORT double cpu_index_tuple_cost;
extern PGDLLIMPORT double cpu_operator_cost;
extern PGDLLIMPORT double parallel_tuple_cost;
extern PGDLLIMPORT double parallel_setup_cost;
extern PGDLLIMPORT int effective_cache_size;

/* in path/indxpath.c: */

extern bool is_pseudo_constant_for_index(PlannerInfo *root, Node *expr,
										 IndexOptInfo *index);

/* in plan/planner.c: */

/* possible values for force_parallel_mode */
typedef enum
{
	FORCE_PARALLEL_OFF,
	FORCE_PARALLEL_ON,
	FORCE_PARALLEL_REGRESS
}			ForceParallelMode;

/* GUC parameters */
extern int	force_parallel_mode;
extern bool parallel_leader_participation;

extern struct PlannedStmt *planner(Query *parse, const char *query_string,
								   int cursorOptions,
								   struct ParamListInfoData *boundParams);

extern Expr *expression_planner(Expr *expr);
extern Expr *expression_planner_with_deps(Expr *expr,
										  List **relationOids,
										  List **invalItems);

extern bool plan_cluster_use_sort(Oid tableOid, Oid indexOid);
extern int	plan_create_index_workers(Oid tableOid, Oid indexOid);

/* in plan/setrefs.c: */

extern void extract_query_dependencies(Node *query,
									   List **relationOids,
									   List **invalItems,
									   bool *hasRowSecurity);

/* in prep/prepqual.c: */

extern Node *negate_clause(Node *node);
extern Expr *canonicalize_qual(Expr *qual, bool is_check);

/* in util/clauses.c: */

extern bool contain_mutable_functions(Node *clause);
extern bool contain_volatile_functions(Node *clause);
extern bool contain_volatile_functions_not_nextval(Node *clause);

extern Node *eval_const_expressions(PlannerInfo *root, Node *node);

extern void convert_saop_to_hashed_saop(Node *node);

extern Node *estimate_expression_value(PlannerInfo *root, Node *node);

extern Expr *evaluate_expr(Expr *expr, Oid result_type, int32 result_typmod,
						   Oid result_collation);

extern List *expand_function_arguments(List *args, bool include_out_arguments,
									   Oid result_type,
									   struct HeapTupleData *func_tuple);

/* in util/predtest.c: */

extern bool predicate_implied_by(List *predicate_list, List *clause_list,
								 bool weak);
extern bool predicate_refuted_by(List *predicate_list, List *clause_list,
								 bool weak);

/* in util/tlist.c: */

extern int	count_nonjunk_tlist_entries(List *tlist);
extern TargetEntry *get_sortgroupref_tle(Index sortref,
										 List *targetList);
extern TargetEntry *get_sortgroupclause_tle(SortGroupClause *sgClause,
											List *targetList);
extern Node *get_sortgroupclause_expr(SortGroupClause *sgClause,
									  List *targetList);
extern List *get_sortgrouplist_exprs(List *sgClauses,
									 List *targetList);
extern SortGroupClause *get_sortgroupref_clause(Index sortref,
												List *clauses);
extern SortGroupClause *get_sortgroupref_clause_noerr(Index sortref,
													  List *clauses);

/* in util/var.c: */

/* Bits that can be OR'd into the flags argument of pull_var_clause() */
#define PVC_INCLUDE_AGGREGATES	0x0001	/* include Aggrefs in output list */
#define PVC_RECURSE_AGGREGATES	0x0002	/* recurse into Aggref arguments */
#define PVC_INCLUDE_WINDOWFUNCS 0x0004	/* include WindowFuncs in output list */
#define PVC_RECURSE_WINDOWFUNCS 0x0008	/* recurse into WindowFunc arguments */
#define PVC_INCLUDE_PLACEHOLDERS	0x0010	/* include PlaceHolderVars in
											 * output list */
#define PVC_RECURSE_PLACEHOLDERS	0x0020	/* recurse into PlaceHolderVar
											 * arguments */

extern Bitmapset *pull_varnos(PlannerInfo *root, Node *node);
extern Bitmapset *pull_varnos_of_level(PlannerInfo *root, Node *node, int levelsup);
extern void pull_varattnos(Node *node, Index varno, Bitmapset **varattnos);
extern List *pull_vars_of_level(Node *node, int levelsup);
extern bool contain_var_clause(Node *node);
extern bool contain_vars_of_level(Node *node, int levelsup);
extern bool contain_vars_of_level_or_above(Node *node, int levelsup);
extern int	locate_var_of_level(Node *node, int levelsup);
extern List *pull_var_clause(Node *node, int flags);
extern Node *flatten_join_alias_vars(Query *query, Node *node);

extern bool contain_ctid_var_reference(Scan *scan);

#endif							/* OPTIMIZER_H */<|MERGE_RESOLUTION|>--- conflicted
+++ resolved
@@ -63,41 +63,28 @@
 									  Node *clause,
 									  int varRelid,
 									  JoinType jointype,
-<<<<<<< HEAD
 									  SpecialJoinInfo *sjinfo,
 									  bool use_damping);
-=======
-									  SpecialJoinInfo *sjinfo);
 extern Selectivity clause_selectivity_ext(PlannerInfo *root,
 										  Node *clause,
 										  int varRelid,
 										  JoinType jointype,
 										  SpecialJoinInfo *sjinfo,
-										  bool use_extended_stats);
->>>>>>> d457cb4e
+										  bool use_extended_stats,
+										  bool use_damping);
 extern Selectivity clauselist_selectivity(PlannerInfo *root,
 										  List *clauses,
 										  int varRelid,
 										  JoinType jointype,
-<<<<<<< HEAD
 										  SpecialJoinInfo *sjinfo,
 										  bool use_damping);
-extern Selectivity clauselist_selectivity_simple(PlannerInfo *root,
-												 List *clauses,
-												 int varRelid,
-												 JoinType jointype,
-												 SpecialJoinInfo *sjinfo,
-												 Bitmapset *estimatedclauses,
-												 bool use_damping);
-=======
-										  SpecialJoinInfo *sjinfo);
 extern Selectivity clauselist_selectivity_ext(PlannerInfo *root,
 											  List *clauses,
 											  int varRelid,
 											  JoinType jointype,
 											  SpecialJoinInfo *sjinfo,
-											  bool use_extended_stats);
->>>>>>> d457cb4e
+											  bool use_extended_stats,
+											  bool use_damping);
 
 /* in path/costsize.c: */
 
