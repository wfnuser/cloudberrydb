/*-------------------------------------------------------------------------
 *
 * cost.h
 *	  prototypes for costsize.c and clausesel.c.
 *
 *
<<<<<<< HEAD
 * Portions Copyright (c) 2005-2008, Greenplum inc
 * Portions Copyright (c) 2012-Present Pivotal Software, Inc.
 * Portions Copyright (c) 1996-2011, PostgreSQL Global Development Group
=======
 * Portions Copyright (c) 1996-2012, PostgreSQL Global Development Group
>>>>>>> 80edfd76
 * Portions Copyright (c) 1994, Regents of the University of California
 *
 * src/include/optimizer/cost.h
 *
 *-------------------------------------------------------------------------
 */
#ifndef COST_H
#define COST_H

#include "nodes/plannodes.h"
#include "nodes/relation.h"


/* defaults for costsize.c's Cost parameters */
/* NB: cost-estimation code should use the variables, not these constants! */
/* If you change these, update backend/utils/misc/postgresql.sample.conf */
#define DEFAULT_SEQ_PAGE_COST  1.0
#define DEFAULT_RANDOM_PAGE_COST  100.0
#define DEFAULT_CPU_TUPLE_COST	0.01
#define DEFAULT_CPU_INDEX_TUPLE_COST 0.005
#define DEFAULT_CPU_OPERATOR_COST  0.0025

#define DEFAULT_EFFECTIVE_CACHE_SIZE  16384		/* measured in pages */

typedef enum
{
	CONSTRAINT_EXCLUSION_OFF,	/* do not use c_e */
	CONSTRAINT_EXCLUSION_ON,	/* apply c_e to all rels */
	CONSTRAINT_EXCLUSION_PARTITION		/* apply c_e to otherrels only */
}	ConstraintExclusionType;


/*
 * clamp_row_est
 *		Force a row-count estimate to a sane value.
 */
static inline double
clamp_row_est(double nrows)
{
	/*
	 * Force estimate to be at least one row, to make explain output look
	 * better and to avoid possible divide-by-zero when interpolating costs.
     * CDB: Don't round to integer.
	 */
    return (nrows < 1.0) ? 1.0 : nrows;
}


/*
 * prototypes for costsize.c
 *	  routines to compute costs and sizes
 */

/* parameter variables and flags */
extern PGDLLIMPORT double seq_page_cost;
extern PGDLLIMPORT double random_page_cost;
extern PGDLLIMPORT double cpu_tuple_cost;
extern PGDLLIMPORT double cpu_index_tuple_cost;
extern PGDLLIMPORT double cpu_operator_cost;
extern PGDLLIMPORT int effective_cache_size;
extern Cost disable_cost;
extern bool enable_seqscan;
extern bool enable_indexscan;
extern bool enable_indexonlyscan;
extern bool enable_bitmapscan;
extern bool enable_tidscan;
extern bool enable_sort;
extern bool enable_hashagg;
extern bool enable_groupagg;
extern bool enable_nestloop;
extern bool enable_material;
extern bool enable_mergejoin;
extern bool enable_hashjoin;
extern int	constraint_exclusion;

extern bool gp_enable_hashjoin_size_heuristic;          /*CDB*/
extern bool gp_enable_predicate_propagation;

extern double index_pages_fetched(double tuples_fetched, BlockNumber pages,
					double index_pages, PlannerInfo *root);
<<<<<<< HEAD
extern void cost_seqscan(Path *path, PlannerInfo *root, RelOptInfo *baserel);
extern void cost_externalscan(ExternalPath *path, PlannerInfo *root, RelOptInfo *baserel);
extern void cost_appendonlyscan(AppendOnlyPath *path, PlannerInfo *root, RelOptInfo *baserel);
extern void cost_aocsscan(AOCSPath *path, PlannerInfo *root, RelOptInfo *baserel);
extern void cost_index(IndexPath *path, PlannerInfo *root, IndexOptInfo *index,
		   List *indexQuals, List *indexOrderBys, RelOptInfo *outer_rel);
extern void cost_bitmap_heap_scan(Path *path, PlannerInfo *root, RelOptInfo *baserel,
					  Path *bitmapqual, RelOptInfo *outer_rel);
extern void cost_bitmap_appendonly_scan(Path *path, PlannerInfo *root, RelOptInfo *baserel,
					  Path *bitmapqual, RelOptInfo *outer_rel);
extern void cost_bitmap_table_scan(Path *path, PlannerInfo *root, RelOptInfo *baserel,
					  Path *bitmapqual, RelOptInfo *outer_rel);
=======
extern void cost_seqscan(Path *path, PlannerInfo *root, RelOptInfo *baserel,
			 ParamPathInfo *param_info);
extern void cost_index(IndexPath *path, PlannerInfo *root,
		   double loop_count);
extern void cost_bitmap_heap_scan(Path *path, PlannerInfo *root, RelOptInfo *baserel,
					  ParamPathInfo *param_info,
					  Path *bitmapqual, double loop_count);
>>>>>>> 80edfd76
extern void cost_bitmap_and_node(BitmapAndPath *path, PlannerInfo *root);
extern void cost_bitmap_or_node(BitmapOrPath *path, PlannerInfo *root);
extern void cost_bitmap_tree_node(Path *path, Cost *cost, Selectivity *selec);
extern void cost_tidscan(Path *path, PlannerInfo *root,
			 RelOptInfo *baserel, List *tidquals);
extern void cost_subqueryscan(Path *path, PlannerInfo *root,
				  RelOptInfo *baserel, ParamPathInfo *param_info);
extern void cost_functionscan(Path *path, PlannerInfo *root,
				  RelOptInfo *baserel);
extern void cost_tablefunction(Path *path, PlannerInfo *root,
							   RelOptInfo *baserel);
extern void cost_valuesscan(Path *path, PlannerInfo *root,
				RelOptInfo *baserel);
extern void cost_ctescan(Path *path, PlannerInfo *root, RelOptInfo *baserel);
extern void cost_recursive_union(Plan *runion, Plan *nrterm, Plan *rterm);
extern void cost_sort(Path *path, PlannerInfo *root,
		  List *pathkeys, Cost input_cost, double tuples, int width,
		  Cost comparison_cost, int sort_mem,
		  double limit_tuples);
extern void cost_merge_append(Path *path, PlannerInfo *root,
				  List *pathkeys, int n_streams,
				  Cost input_startup_cost, Cost input_total_cost,
				  double tuples);
extern void cost_material(Path *path, PlannerInfo *root,
			  Cost input_startup_cost, Cost input_total_cost,
			  double tuples, int width);
extern void cost_agg(Path *path, PlannerInfo *root,
		 AggStrategy aggstrategy, const AggClauseCosts *aggcosts,
		 int numGroupCols, double numGroups,
		 Cost input_startup_cost, Cost input_total_cost,
		 double input_tuples,
		 double input_width, double hash_batches,
		 double hashentry_width, bool hash_streaming);
extern void cost_windowagg(Path *path, PlannerInfo *root,
			   List *windowFuncs, int numPartCols, int numOrderCols,
			   Cost input_startup_cost, Cost input_total_cost,
			   double input_tuples);
extern void cost_group(Path *path, PlannerInfo *root,
		   int numGroupCols, double numGroups,
		   Cost input_startup_cost, Cost input_total_cost,
		   double input_tuples);
<<<<<<< HEAD
extern void cost_shareinputscan(Path *path, PlannerInfo *root, Cost sharecost, double ntuples, int width);
extern void cost_nestloop(NestPath *path, PlannerInfo *root,
			  SpecialJoinInfo *sjinfo);
extern void cost_mergejoin(MergePath *path, PlannerInfo *root,
			   SpecialJoinInfo *sjinfo);
extern void cost_hashjoin(HashPath *path, PlannerInfo *root,
			  SpecialJoinInfo *sjinfo);
=======
extern void initial_cost_nestloop(PlannerInfo *root,
					  JoinCostWorkspace *workspace,
					  JoinType jointype,
					  Path *outer_path, Path *inner_path,
					  SpecialJoinInfo *sjinfo,
					  SemiAntiJoinFactors *semifactors);
extern void final_cost_nestloop(PlannerInfo *root, NestPath *path,
					JoinCostWorkspace *workspace,
					SpecialJoinInfo *sjinfo,
					SemiAntiJoinFactors *semifactors);
extern void initial_cost_mergejoin(PlannerInfo *root,
					   JoinCostWorkspace *workspace,
					   JoinType jointype,
					   List *mergeclauses,
					   Path *outer_path, Path *inner_path,
					   List *outersortkeys, List *innersortkeys,
					   SpecialJoinInfo *sjinfo);
extern void final_cost_mergejoin(PlannerInfo *root, MergePath *path,
					 JoinCostWorkspace *workspace,
					 SpecialJoinInfo *sjinfo);
extern void initial_cost_hashjoin(PlannerInfo *root,
					  JoinCostWorkspace *workspace,
					  JoinType jointype,
					  List *hashclauses,
					  Path *outer_path, Path *inner_path,
					  SpecialJoinInfo *sjinfo,
					  SemiAntiJoinFactors *semifactors);
extern void final_cost_hashjoin(PlannerInfo *root, HashPath *path,
					JoinCostWorkspace *workspace,
					SpecialJoinInfo *sjinfo,
					SemiAntiJoinFactors *semifactors);
>>>>>>> 80edfd76
extern void cost_subplan(PlannerInfo *root, SubPlan *subplan, Plan *plan);
extern void cost_qual_eval(QualCost *cost, List *quals, PlannerInfo *root);
extern void cost_qual_eval_node(QualCost *cost, Node *qual, PlannerInfo *root);
extern void compute_semi_anti_join_factors(PlannerInfo *root,
							   RelOptInfo *outerrel,
							   RelOptInfo *innerrel,
							   JoinType jointype,
							   SpecialJoinInfo *sjinfo,
							   List *restrictlist,
							   SemiAntiJoinFactors *semifactors);
extern void set_baserel_size_estimates(PlannerInfo *root, RelOptInfo *rel);
extern double get_parameterized_baserel_size(PlannerInfo *root,
							   RelOptInfo *rel,
							   List *param_clauses);
extern double get_parameterized_joinrel_size(PlannerInfo *root,
							   RelOptInfo *rel,
							   double outer_rows,
							   double inner_rows,
							   SpecialJoinInfo *sjinfo,
							   List *restrict_clauses);
extern void set_joinrel_size_estimates(PlannerInfo *root, RelOptInfo *rel,
						   RelOptInfo *outer_rel,
						   RelOptInfo *inner_rel,
						   SpecialJoinInfo *sjinfo,
						   List *restrictlist);
extern void set_subquery_size_estimates(PlannerInfo *root, RelOptInfo *rel);
extern void set_function_size_estimates(PlannerInfo *root, RelOptInfo *rel);
extern void set_table_function_size_estimates(PlannerInfo *root, RelOptInfo *rel);
extern void set_rel_width(PlannerInfo *root, RelOptInfo *rel);
extern void set_values_size_estimates(PlannerInfo *root, RelOptInfo *rel);
extern void set_cte_size_estimates(PlannerInfo *root, RelOptInfo *rel,
					   Plan *cteplan);
extern void set_foreign_size_estimates(PlannerInfo *root, RelOptInfo *rel);

/* Additional costsize.c prototypes for CDB incremental cost functions. */
extern Cost incremental_hashjoin_cost(double rows, 
									  int inner_width, int outer_width, 
									  List *hashclauses,
									  PlannerInfo *root);
extern Cost incremental_mergejoin_cost(double rows, List *mergeclauses, PlannerInfo *root);

/*
 * prototypes for clausesel.c
 *	  routines to compute clause selectivities
 */
extern Selectivity clauselist_selectivity(PlannerInfo *root,
					   List *clauses,
					   int varRelid,
					   JoinType jointype,
					   SpecialJoinInfo *sjinfo,
					   bool use_damping);
extern Selectivity clause_selectivity(PlannerInfo *root,
				   Node *clause,
				   int varRelid,
				   JoinType jointype,
				   SpecialJoinInfo *sjinfo,
				   bool use_damping);
extern int planner_segment_count(void);
extern double global_work_mem(PlannerInfo *root);

#endif   /* COST_H */<|MERGE_RESOLUTION|>--- conflicted
+++ resolved
@@ -4,13 +4,9 @@
  *	  prototypes for costsize.c and clausesel.c.
  *
  *
-<<<<<<< HEAD
  * Portions Copyright (c) 2005-2008, Greenplum inc
  * Portions Copyright (c) 2012-Present Pivotal Software, Inc.
- * Portions Copyright (c) 1996-2011, PostgreSQL Global Development Group
-=======
  * Portions Copyright (c) 1996-2012, PostgreSQL Global Development Group
->>>>>>> 80edfd76
  * Portions Copyright (c) 1994, Regents of the University of California
  *
  * src/include/optimizer/cost.h
@@ -91,20 +87,6 @@
 
 extern double index_pages_fetched(double tuples_fetched, BlockNumber pages,
 					double index_pages, PlannerInfo *root);
-<<<<<<< HEAD
-extern void cost_seqscan(Path *path, PlannerInfo *root, RelOptInfo *baserel);
-extern void cost_externalscan(ExternalPath *path, PlannerInfo *root, RelOptInfo *baserel);
-extern void cost_appendonlyscan(AppendOnlyPath *path, PlannerInfo *root, RelOptInfo *baserel);
-extern void cost_aocsscan(AOCSPath *path, PlannerInfo *root, RelOptInfo *baserel);
-extern void cost_index(IndexPath *path, PlannerInfo *root, IndexOptInfo *index,
-		   List *indexQuals, List *indexOrderBys, RelOptInfo *outer_rel);
-extern void cost_bitmap_heap_scan(Path *path, PlannerInfo *root, RelOptInfo *baserel,
-					  Path *bitmapqual, RelOptInfo *outer_rel);
-extern void cost_bitmap_appendonly_scan(Path *path, PlannerInfo *root, RelOptInfo *baserel,
-					  Path *bitmapqual, RelOptInfo *outer_rel);
-extern void cost_bitmap_table_scan(Path *path, PlannerInfo *root, RelOptInfo *baserel,
-					  Path *bitmapqual, RelOptInfo *outer_rel);
-=======
 extern void cost_seqscan(Path *path, PlannerInfo *root, RelOptInfo *baserel,
 			 ParamPathInfo *param_info);
 extern void cost_index(IndexPath *path, PlannerInfo *root,
@@ -112,7 +94,18 @@
 extern void cost_bitmap_heap_scan(Path *path, PlannerInfo *root, RelOptInfo *baserel,
 					  ParamPathInfo *param_info,
 					  Path *bitmapqual, double loop_count);
->>>>>>> 80edfd76
+/* GDPB_92_MERGE_FIXME: Suspect we need to add ParamPathInfo for some scans below. */
+extern void cost_externalscan(ExternalPath *path, PlannerInfo *root, RelOptInfo *baserel,
+					  ParamPathInfo *param_info);
+extern void cost_appendonlyscan(AppendOnlyPath *path, PlannerInfo *root, RelOptInfo *baserel,
+					  ParamPathInfo *param_info);
+extern void cost_aocsscan(AOCSPath *path, PlannerInfo *root, RelOptInfo *baserel,
+					  ParamPathInfo *param_info);
+extern void cost_bitmap_appendonly_scan(Path *path, PlannerInfo *root, RelOptInfo *baserel,
+					  ParamPathInfo *param_info,
+					  Path *bitmapqual, double loop_count);
+extern void cost_bitmap_table_scan(Path *path, PlannerInfo *root, RelOptInfo *baserel,
+					  Path *bitmapqual, RelOptInfo *outer_rel);
 extern void cost_bitmap_and_node(BitmapAndPath *path, PlannerInfo *root);
 extern void cost_bitmap_or_node(BitmapOrPath *path, PlannerInfo *root);
 extern void cost_bitmap_tree_node(Path *path, Cost *cost, Selectivity *selec);
@@ -154,15 +147,8 @@
 		   int numGroupCols, double numGroups,
 		   Cost input_startup_cost, Cost input_total_cost,
 		   double input_tuples);
-<<<<<<< HEAD
+/* GDPB_92_MERGE_FIXME: parameterized path for shared input scan? */
 extern void cost_shareinputscan(Path *path, PlannerInfo *root, Cost sharecost, double ntuples, int width);
-extern void cost_nestloop(NestPath *path, PlannerInfo *root,
-			  SpecialJoinInfo *sjinfo);
-extern void cost_mergejoin(MergePath *path, PlannerInfo *root,
-			   SpecialJoinInfo *sjinfo);
-extern void cost_hashjoin(HashPath *path, PlannerInfo *root,
-			  SpecialJoinInfo *sjinfo);
-=======
 extern void initial_cost_nestloop(PlannerInfo *root,
 					  JoinCostWorkspace *workspace,
 					  JoinType jointype,
@@ -194,7 +180,6 @@
 					JoinCostWorkspace *workspace,
 					SpecialJoinInfo *sjinfo,
 					SemiAntiJoinFactors *semifactors);
->>>>>>> 80edfd76
 extern void cost_subplan(PlannerInfo *root, SubPlan *subplan, Plan *plan);
 extern void cost_qual_eval(QualCost *cost, List *quals, PlannerInfo *root);
 extern void cost_qual_eval_node(QualCost *cost, Node *qual, PlannerInfo *root);
