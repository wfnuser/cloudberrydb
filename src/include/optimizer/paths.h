/*-------------------------------------------------------------------------
 *
 * paths.h
 *	  prototypes for various files in optimizer/path
 *
 *
<<<<<<< HEAD
 * Portions Copyright (c) 2005-2008, Greenplum inc
 * Portions Copyright (c) 2012-Present Pivotal Software, Inc.
 * Portions Copyright (c) 1996-2016, PostgreSQL Global Development Group
=======
 * Portions Copyright (c) 1996-2019, PostgreSQL Global Development Group
>>>>>>> 9e1c9f95
 * Portions Copyright (c) 1994, Regents of the University of California
 *
 * src/include/optimizer/paths.h
 *
 *-------------------------------------------------------------------------
 */
#ifndef PATHS_H
#define PATHS_H

#include "nodes/pathnodes.h"


/*
 * allpaths.c
 */
<<<<<<< HEAD
extern int	min_parallel_relation_size;
=======
extern PGDLLIMPORT bool enable_geqo;
extern PGDLLIMPORT int geqo_threshold;
extern PGDLLIMPORT int min_parallel_table_scan_size;
extern PGDLLIMPORT int min_parallel_index_scan_size;
>>>>>>> 9e1c9f95

/* Hook for plugins to get control in set_rel_pathlist() */
typedef void (*set_rel_pathlist_hook_type) (PlannerInfo *root,
											RelOptInfo *rel,
											Index rti,
											RangeTblEntry *rte);
extern PGDLLIMPORT set_rel_pathlist_hook_type set_rel_pathlist_hook;

/* Hook for plugins to get control in add_paths_to_joinrel() */
typedef void (*set_join_pathlist_hook_type) (PlannerInfo *root,
											 RelOptInfo *joinrel,
											 RelOptInfo *outerrel,
											 RelOptInfo *innerrel,
											 JoinType jointype,
											 JoinPathExtraData *extra);
extern PGDLLIMPORT set_join_pathlist_hook_type set_join_pathlist_hook;

/* Hook for plugins to replace standard_join_search() */
typedef RelOptInfo *(*join_search_hook_type) (PlannerInfo *root,
											  int levels_needed,
											  List *initial_rels);
extern PGDLLIMPORT join_search_hook_type join_search_hook;


extern RelOptInfo *make_one_rel(PlannerInfo *root, List *joinlist);
<<<<<<< HEAD
extern void set_dummy_rel_pathlist(PlannerInfo *root, RelOptInfo *rel);
=======
>>>>>>> 9e1c9f95
extern RelOptInfo *standard_join_search(PlannerInfo *root, int levels_needed,
										List *initial_rels);

extern void generate_gather_paths(PlannerInfo *root, RelOptInfo *rel,
								  bool override_rows);
extern int	compute_parallel_worker(RelOptInfo *rel, double heap_pages,
									double index_pages, int max_workers);
extern void create_partial_bitmap_paths(PlannerInfo *root, RelOptInfo *rel,
										Path *bitmapqual);
extern void generate_partitionwise_join_paths(PlannerInfo *root,
											  RelOptInfo *rel);

#ifdef OPTIMIZER_DEBUG
extern void debug_print_rel(PlannerInfo *root, RelOptInfo *rel);
#endif

/*
 * indxpath.c
 *	  routines to generate index paths
 */

extern void create_index_paths(PlannerInfo *root, RelOptInfo *rel);
extern bool relation_has_unique_index_for(PlannerInfo *root, RelOptInfo *rel,
										  List *restrictlist,
										  List *exprlist, List *oprlist);
extern bool indexcol_is_bool_constant_for_query(IndexOptInfo *index,
												int indexcol);
extern bool match_index_to_operand(Node *operand, int indexcol,
								   IndexOptInfo *index);
extern void check_index_predicates(PlannerInfo *root, RelOptInfo *rel);

/*
 * tidpath.h
 *	  routines to generate tid paths
 */
extern void create_tidscan_paths(PlannerInfo *root, RelOptInfo *rel);

/*
 * joinpath.c
 *	   routines to create join paths
 */
extern void add_paths_to_joinrel(PlannerInfo *root, RelOptInfo *joinrel,
								 RelOptInfo *outerrel, RelOptInfo *innerrel,
								 JoinType jointype, SpecialJoinInfo *sjinfo,
								 List *restrictlist);

/*
 * joinrels.c
 *	  routines to determine which relations to join
 */
extern void join_search_one_level(PlannerInfo *root, int level);
extern RelOptInfo *make_join_rel(PlannerInfo *root,
								 RelOptInfo *rel1, RelOptInfo *rel2);
extern bool have_join_order_restriction(PlannerInfo *root,
										RelOptInfo *rel1, RelOptInfo *rel2);
extern bool have_dangerous_phv(PlannerInfo *root,
							   Relids outer_relids, Relids inner_params);
extern void mark_dummy_rel(RelOptInfo *rel);
extern bool have_partkey_equi_join(RelOptInfo *joinrel,
								   RelOptInfo *rel1, RelOptInfo *rel2,
								   JoinType jointype, List *restrictlist);

/*
 * equivclass.c
 *	  routines for managing EquivalenceClasses
 */
typedef bool (*ec_matches_callback_type) (PlannerInfo *root,
										  RelOptInfo *rel,
										  EquivalenceClass *ec,
										  EquivalenceMember *em,
										  void *arg);

extern bool process_equivalence(PlannerInfo *root,
								RestrictInfo **p_restrictinfo,
								bool below_outer_join);
extern Expr *canonicalize_ec_expression(Expr *expr,
										Oid req_type, Oid req_collation);
extern void reconsider_outer_join_clauses(PlannerInfo *root);
extern EquivalenceClass *get_eclass_for_sort_expr(PlannerInfo *root,
												  Expr *expr,
												  Relids nullable_relids,
												  List *opfamilies,
												  Oid opcintype,
												  Oid collation,
												  Index sortref,
												  Relids rel,
												  bool create_it);
extern void generate_base_implied_equalities(PlannerInfo *root);
extern List *generate_join_implied_equalities(PlannerInfo *root,
											  Relids join_relids,
											  Relids outer_relids,
											  RelOptInfo *inner_rel);
extern List *generate_join_implied_equalities_for_ecs(PlannerInfo *root,
													  List *eclasses,
													  Relids join_relids,
													  Relids outer_relids,
													  RelOptInfo *inner_rel);
extern bool exprs_known_equal(PlannerInfo *root, Node *item1, Node *item2);
extern EquivalenceClass *match_eclasses_to_foreign_key_col(PlannerInfo *root,
														   ForeignKeyOptInfo *fkinfo,
														   int colno);
extern void add_child_rel_equivalences(PlannerInfo *root,
									   AppendRelInfo *appinfo,
									   RelOptInfo *parent_rel,
									   RelOptInfo *child_rel);
extern List *generate_implied_equalities_for_column(PlannerInfo *root,
													RelOptInfo *rel,
													ec_matches_callback_type callback,
													void *callback_arg,
													Relids prohibited_rels);
extern bool have_relevant_eclass_joinclause(PlannerInfo *root,
											RelOptInfo *rel1, RelOptInfo *rel2);
extern bool has_relevant_eclass_joinclause(PlannerInfo *root,
										   RelOptInfo *rel1);
extern bool eclass_useful_for_merging(PlannerInfo *root,
									  EquivalenceClass *eclass,
									  RelOptInfo *rel);
extern bool is_redundant_derived_clause(RestrictInfo *rinfo, List *clauselist);
extern bool is_redundant_with_indexclauses(RestrictInfo *rinfo,
										   List *indexclauses);

/*
 * pathkeys.c
 *	  utilities for matching and building path keys
 */
typedef enum
{
	PATHKEYS_EQUAL,				/* pathkeys are identical */
	PATHKEYS_BETTER1,			/* pathkey 1 is a superset of pathkey 2 */
	PATHKEYS_BETTER2,			/* vice versa */
	PATHKEYS_DIFFERENT			/* neither pathkey includes the other */
} PathKeysComparison;

typedef struct
{
	Node *replaceThis;
	Node *withThis;
	int numReplacementsDone;
} ReplaceExpressionMutatorReplacement;

extern PathKey *makePathKey(EquivalenceClass *eclass, Oid opfamily,
							int strategy, bool nulls_first);

extern Node * replace_expression_mutator(Node *node, void *context);
extern void generate_implied_quals(PlannerInfo *root);

extern PathKeysComparison compare_pathkeys(List *keys1, List *keys2);
extern bool pathkeys_contained_in(List *keys1, List *keys2);
extern Path *get_cheapest_path_for_pathkeys(List *paths, List *pathkeys,
											Relids required_outer,
											CostSelector cost_criterion,
											bool require_parallel_safe);
extern Path *get_cheapest_fractional_path_for_pathkeys(List *paths,
													   List *pathkeys,
													   Relids required_outer,
													   double fraction);
extern Path *get_cheapest_parallel_safe_total_inner(List *paths);
extern List *build_index_pathkeys(PlannerInfo *root, IndexOptInfo *index,
<<<<<<< HEAD
					 ScanDirection scandir);

=======
								  ScanDirection scandir);
extern List *build_partition_pathkeys(PlannerInfo *root, RelOptInfo *partrel,
									  ScanDirection scandir, bool *partialkeys);
>>>>>>> 9e1c9f95
extern List *build_expression_pathkey(PlannerInfo *root, Expr *expr,
									  Relids nullable_relids, Oid opno,
									  Relids rel, bool create_it);
extern List *convert_subquery_pathkeys(PlannerInfo *root, RelOptInfo *rel,
									   List *subquery_pathkeys,
									   List *subquery_tlist);
extern List *build_join_pathkeys(PlannerInfo *root,
<<<<<<< HEAD
					RelOptInfo *joinrel,
					JoinType jointype,
					List *outer_pathkeys);

extern DistributionKey *cdb_make_distkey_for_expr(PlannerInfo  *root,
												  Node *expr, Oid opfamily /* hash opfamily */, int sortref);
extern EquivalenceClass *
cdb_pull_up_eclass(PlannerInfo    *root,
					EquivalenceClass *eclass,
                    Relids          relids,
                    List           *targetlist,
                    List           *newvarlist,
                    Index           newrelid);

extern List *make_pathkeys_for_sortclauses(PlannerInfo *root,
							  List *sortclauses,
							  List *tlist);
extern void make_distribution_exprs_for_groupclause(PlannerInfo *root,
										List *groupclause, List *tlist,
										List **partition_dist_pathkeys,
										List **partition_dist_exprs,
										List **partition_dist_opfamilies,
										List **partition_dist_sortrefs);
=======
								 RelOptInfo *joinrel,
								 JoinType jointype,
								 List *outer_pathkeys);
extern List *make_pathkeys_for_sortclauses(PlannerInfo *root,
										   List *sortclauses,
										   List *tlist);
>>>>>>> 9e1c9f95
extern void initialize_mergeclause_eclasses(PlannerInfo *root,
											RestrictInfo *restrictinfo);
extern void update_mergeclause_eclasses(PlannerInfo *root,
<<<<<<< HEAD
							RestrictInfo *restrictinfo);
extern List *find_mergeclauses_for_outer_pathkeys(PlannerInfo *root,
									 List *pathkeys,
									 List *restrictinfos);
=======
										RestrictInfo *restrictinfo);
extern List *find_mergeclauses_for_outer_pathkeys(PlannerInfo *root,
												  List *pathkeys,
												  List *restrictinfos);
>>>>>>> 9e1c9f95
extern List *select_outer_pathkeys_for_merge(PlannerInfo *root,
											 List *mergeclauses,
											 RelOptInfo *joinrel);
extern List *make_inner_pathkeys_for_merge(PlannerInfo *root,
<<<<<<< HEAD
							  List *mergeclauses,
							  List *outer_pathkeys);
extern List *trim_mergeclauses_for_inner_pathkeys(PlannerInfo *root,
									 List *mergeclauses,
									 List *pathkeys);
=======
										   List *mergeclauses,
										   List *outer_pathkeys);
extern List *trim_mergeclauses_for_inner_pathkeys(PlannerInfo *root,
												  List *mergeclauses,
												  List *pathkeys);
>>>>>>> 9e1c9f95
extern List *truncate_useless_pathkeys(PlannerInfo *root,
									   RelOptInfo *rel,
									   List *pathkeys);
extern bool has_useful_pathkeys(PlannerInfo *root, RelOptInfo *rel);
extern PathKey *make_canonical_pathkey(PlannerInfo *root,
									   EquivalenceClass *eclass, Oid opfamily,
									   int strategy, bool nulls_first);
extern void add_paths_to_append_rel(PlannerInfo *root, RelOptInfo *rel,
									List *live_childrels);

#endif							/* PATHS_H */<|MERGE_RESOLUTION|>--- conflicted
+++ resolved
@@ -4,13 +4,9 @@
  *	  prototypes for various files in optimizer/path
  *
  *
-<<<<<<< HEAD
  * Portions Copyright (c) 2005-2008, Greenplum inc
  * Portions Copyright (c) 2012-Present Pivotal Software, Inc.
- * Portions Copyright (c) 1996-2016, PostgreSQL Global Development Group
-=======
  * Portions Copyright (c) 1996-2019, PostgreSQL Global Development Group
->>>>>>> 9e1c9f95
  * Portions Copyright (c) 1994, Regents of the University of California
  *
  * src/include/optimizer/paths.h
@@ -26,14 +22,8 @@
 /*
  * allpaths.c
  */
-<<<<<<< HEAD
-extern int	min_parallel_relation_size;
-=======
-extern PGDLLIMPORT bool enable_geqo;
-extern PGDLLIMPORT int geqo_threshold;
 extern PGDLLIMPORT int min_parallel_table_scan_size;
 extern PGDLLIMPORT int min_parallel_index_scan_size;
->>>>>>> 9e1c9f95
 
 /* Hook for plugins to get control in set_rel_pathlist() */
 typedef void (*set_rel_pathlist_hook_type) (PlannerInfo *root,
@@ -59,10 +49,6 @@
 
 
 extern RelOptInfo *make_one_rel(PlannerInfo *root, List *joinlist);
-<<<<<<< HEAD
-extern void set_dummy_rel_pathlist(PlannerInfo *root, RelOptInfo *rel);
-=======
->>>>>>> 9e1c9f95
 extern RelOptInfo *standard_join_search(PlannerInfo *root, int levels_needed,
 										List *initial_rels);
 
@@ -120,7 +106,7 @@
 										RelOptInfo *rel1, RelOptInfo *rel2);
 extern bool have_dangerous_phv(PlannerInfo *root,
 							   Relids outer_relids, Relids inner_params);
-extern void mark_dummy_rel(RelOptInfo *rel);
+extern void mark_dummy_rel(PlannerInfo *root, RelOptInfo *rel);
 extern bool have_partkey_equi_join(RelOptInfo *joinrel,
 								   RelOptInfo *rel1, RelOptInfo *rel2,
 								   JoinType jointype, List *restrictlist);
@@ -221,14 +207,16 @@
 													   double fraction);
 extern Path *get_cheapest_parallel_safe_total_inner(List *paths);
 extern List *build_index_pathkeys(PlannerInfo *root, IndexOptInfo *index,
-<<<<<<< HEAD
-					 ScanDirection scandir);
-
-=======
 								  ScanDirection scandir);
 extern List *build_partition_pathkeys(PlannerInfo *root, RelOptInfo *partrel,
 									  ScanDirection scandir, bool *partialkeys);
->>>>>>> 9e1c9f95
+extern PathKey *make_pathkey_from_sortop(PlannerInfo *root,
+										 Expr *expr,
+										 Relids nullable_relids,
+										 Oid ordering_op,
+										 bool nulls_first,
+										 Index sortref,
+										 bool create_it);
 extern List *build_expression_pathkey(PlannerInfo *root, Expr *expr,
 									  Relids nullable_relids, Oid opno,
 									  Relids rel, bool create_it);
@@ -236,12 +224,11 @@
 									   List *subquery_pathkeys,
 									   List *subquery_tlist);
 extern List *build_join_pathkeys(PlannerInfo *root,
-<<<<<<< HEAD
-					RelOptInfo *joinrel,
-					JoinType jointype,
-					List *outer_pathkeys);
-
+								 RelOptInfo *joinrel,
+								 JoinType jointype,
+								 List *outer_pathkeys);
 extern DistributionKey *cdb_make_distkey_for_expr(PlannerInfo  *root,
+												  RelOptInfo *rel,
 												  Node *expr, Oid opfamily /* hash opfamily */, int sortref);
 extern EquivalenceClass *
 cdb_pull_up_eclass(PlannerInfo    *root,
@@ -252,53 +239,30 @@
                     Index           newrelid);
 
 extern List *make_pathkeys_for_sortclauses(PlannerInfo *root,
-							  List *sortclauses,
-							  List *tlist);
-extern void make_distribution_exprs_for_groupclause(PlannerInfo *root,
-										List *groupclause, List *tlist,
-										List **partition_dist_pathkeys,
-										List **partition_dist_exprs,
-										List **partition_dist_opfamilies,
-										List **partition_dist_sortrefs);
-=======
-								 RelOptInfo *joinrel,
-								 JoinType jointype,
-								 List *outer_pathkeys);
-extern List *make_pathkeys_for_sortclauses(PlannerInfo *root,
 										   List *sortclauses,
 										   List *tlist);
->>>>>>> 9e1c9f95
+extern void make_distribution_exprs_for_groupclause(PlannerInfo *root,
+													List *groupclause, List *tlist,
+													List **partition_dist_pathkeys,
+													List **partition_dist_exprs,
+													List **partition_dist_opfamilies,
+													List **partition_dist_sortrefs);
 extern void initialize_mergeclause_eclasses(PlannerInfo *root,
 											RestrictInfo *restrictinfo);
 extern void update_mergeclause_eclasses(PlannerInfo *root,
-<<<<<<< HEAD
-							RestrictInfo *restrictinfo);
-extern List *find_mergeclauses_for_outer_pathkeys(PlannerInfo *root,
-									 List *pathkeys,
-									 List *restrictinfos);
-=======
 										RestrictInfo *restrictinfo);
 extern List *find_mergeclauses_for_outer_pathkeys(PlannerInfo *root,
 												  List *pathkeys,
 												  List *restrictinfos);
->>>>>>> 9e1c9f95
 extern List *select_outer_pathkeys_for_merge(PlannerInfo *root,
 											 List *mergeclauses,
 											 RelOptInfo *joinrel);
 extern List *make_inner_pathkeys_for_merge(PlannerInfo *root,
-<<<<<<< HEAD
-							  List *mergeclauses,
-							  List *outer_pathkeys);
-extern List *trim_mergeclauses_for_inner_pathkeys(PlannerInfo *root,
-									 List *mergeclauses,
-									 List *pathkeys);
-=======
 										   List *mergeclauses,
 										   List *outer_pathkeys);
 extern List *trim_mergeclauses_for_inner_pathkeys(PlannerInfo *root,
 												  List *mergeclauses,
 												  List *pathkeys);
->>>>>>> 9e1c9f95
 extern List *truncate_useless_pathkeys(PlannerInfo *root,
 									   RelOptInfo *rel,
 									   List *pathkeys);
