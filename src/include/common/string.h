--- conflicted
+++ resolved
@@ -12,10 +12,8 @@
 
 struct StringInfoData;			/* avoid including stringinfo.h here */
 
-<<<<<<< HEAD
-=======
 /* functions in src/common/string.c */
->>>>>>> d457cb4e
+
 extern bool pg_str_endswith(const char *str, const char *end);
 extern int	strtoint(const char *pg_restrict str, char **pg_restrict endptr,
 					 int base);
