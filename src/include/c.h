/*-------------------------------------------------------------------------
 *
 * c.h
 *	  Fundamental C definitions.  This is included by every .c file in
 *	  PostgreSQL (via either postgres.h or postgres_fe.h, as appropriate).
 *
 *	  Note that the definitions here are not intended to be exposed to clients
 *	  of the frontend interface libraries --- so we don't worry much about
 *	  polluting the namespace with lots of stuff...
 *
 *
 * Portions Copyright (c) 2006-2011, Greenplum inc
 * Portions Copyright (c) 2012-Present Pivotal Software, Inc.
 * Portions Copyright (c) 1996-2011, PostgreSQL Global Development Group
 * Portions Copyright (c) 1994, Regents of the University of California
 *
 * $PostgreSQL: pgsql/src/include/c.h,v 1.229 2008/07/03 02:49:54 momjian Exp $
 *
 *-------------------------------------------------------------------------
 */
/*
 *----------------------------------------------------------------
 *	 TABLE OF CONTENTS
 *
 *		When adding stuff to this file, please try to put stuff
 *		into the relevant section, or add new sections as appropriate.
 *
 *	  section	description
 *	  -------	------------------------------------------------
 *		0)		pg_config.h and standard system headers
 *		1)		hacks to cope with non-ANSI C compilers
 *		2)		bool, true, false, TRUE, FALSE, NULL
 *		3)		standard system types
 *		4)		IsValid macros for system types
 *		5)		offsetof, lengthof, endof, alignment
 *		6)		widely useful macros
 *		7)		random stuff
 *		8)		system-specific hacks
 *
 * NOTE: since this file is included by both frontend and backend modules, it's
 * almost certainly wrong to put an "extern" declaration here.	typedefs and
 * macros are the kind of thing that might go here.
 *
 *----------------------------------------------------------------
 */
#ifndef C_H
#define C_H

#ifdef __cplusplus
extern "C" {
#endif

/*
 * We have to include stdlib.h here because it defines many of these macros
 * on some platforms, and we only want our definitions used if stdlib.h doesn't
 * have its own.  The same goes for stddef and stdarg if present.
 */

#include "pg_config.h"
#include "pg_config_manual.h"	/* must be after pg_config.h */
#if !defined(WIN32) && !defined(__CYGWIN__)		/* win32 will include further
												 * down */
#include "pg_config_os.h"		/* must be before any system header files */
#endif
#include "postgres_ext.h"

#if _MSC_VER >= 1400 || defined(WIN64)
#define errcode __msvc_errcode
#include <crtdefs.h>
#undef errcode
#endif

#include <stdio.h>
#include <stdlib.h>
#include <string.h>
#include <stddef.h>
#include <stdarg.h>
#ifdef HAVE_STRINGS_H
#include <strings.h>
#endif
#ifdef HAVE_STDINT_H
#include <stdint.h>
#endif
#include <sys/types.h>

#include <errno.h>
#if defined(WIN32) || defined(__CYGWIN__)
#include <fcntl.h>				/* ensure O_BINARY is available */
#endif
#ifdef HAVE_SUPPORTDEFS_H
#include <SupportDefs.h>
#endif

#if defined(WIN32) || defined(__CYGWIN__)
/* We have to redefine some system functions after they are included above. */
#include "pg_config_os.h"
#endif

/* Must be before gettext() games below */
#include <locale.h>

#define _(x) gettext(x)

#ifdef ENABLE_NLS
#include <libintl.h>
#else
#define gettext(x) (x)
#define dgettext(d,x) (x)
#define ngettext(s,p,n) ((n) == 1 ? (s) : (p))
#define dngettext(d,s,p,n) ((n) == 1 ? (s) : (p))
#endif

/*
 *	Use this to mark string constants as needing translation at some later
<<<<<<< HEAD
 *	time, rather than immediately.	This is useful for cases where you need
=======
 *	time, rather than immediately.  This is useful for cases where you need
>>>>>>> 49f001d8
 *	access to the original string and translated string, and for cases where
 *	immediate translation is not possible, like when initializing global
 *	variables.
 *		http://www.gnu.org/software/autoconf/manual/gettext/Special-cases.html
 */
#define gettext_noop(x) (x)


/* ----------------------------------------------------------------
 *				Section 1: hacks to cope with non-ANSI C compilers
 *
 * type prefixes (const, signed, volatile, inline) are handled in pg_config.h.
 * ----------------------------------------------------------------
 */

/*
 * CppAsString
 *		Convert the argument to a string, using the C preprocessor.
 * CppConcat
 *		Concatenate two arguments together, using the C preprocessor.
 *
 * Note: the standard Autoconf macro AC_C_STRINGIZE actually only checks
 * whether #identifier works, but if we have that we likely have ## too.
 */
#if defined(HAVE_STRINGIZE)

#define CppAsString(identifier) #identifier
#define CppConcat(x, y)			x##y
#else							/* !HAVE_STRINGIZE */

#define CppAsString(identifier) "identifier"

/*
 * CppIdentity -- On Reiser based cpp's this is used to concatenate
 *		two tokens.  That is
 *				CppIdentity(A)B ==> AB
 *		We renamed it to _private_CppIdentity because it should not
 *		be referenced outside this file.  On other cpp's it
 *		produces  A  B.
 */
#define _priv_CppIdentity(x)x
#define CppConcat(x, y)			_priv_CppIdentity(x)y
#endif   /* !HAVE_STRINGIZE */

/*
 * dummyret is used to set return values in macros that use ?: to make
 * assignments.  gcc wants these to be void, other compilers like char
 */
#ifdef __GNUC__					/* GNU cc */
#define dummyret	void
#else
#define dummyret	char
#endif

#ifndef __GNUC__
#define __attribute__(_arg_)
#endif

/* ----------------------------------------------------------------
 *				Section 2:	bool, true, false, TRUE, FALSE, NULL
 * ----------------------------------------------------------------
 */

/*
 * bool
 *		Boolean value, either true or false.
 *
 * XXX for C++ compilers, we assume the compiler has a compatible
 * built-in definition of bool.
 */

#ifndef __cplusplus

#ifndef bool
typedef char bool;
#endif

#ifndef true
#define true	((bool) 1)
#endif

#ifndef false
#define false	((bool) 0)
#endif
#endif   /* not C++ */

typedef bool *BoolPtr;

#ifndef TRUE
#define TRUE	1
#endif

#ifndef FALSE
#define FALSE	0
#endif

/*
 * NULL
 *		Null pointer.
 */
#ifndef NULL
#define NULL	((void *) 0)
#endif


/* ----------------------------------------------------------------
 *				Section 3:	standard system types
 * ----------------------------------------------------------------
 */

/*
 * Pointer
 *		Variable holding address of any memory resident object.
 *
 *		XXX Pointer arithmetic is done with this, so it can't be void *
 *		under "true" ANSI compilers.
 */
typedef char *Pointer;

/*
 * intN
 *		Signed integer, EXACTLY N BITS IN SIZE,
 *		used for numerical computations and the
 *		frontend/backend protocol.
 */
#ifndef HAVE_INT8
typedef signed char int8;		/* == 8 bits */
typedef signed short int16;		/* == 16 bits */
typedef signed int int32;		/* == 32 bits */
#endif   /* not HAVE_INT8 */

/*
 * uintN
 *		Unsigned integer, EXACTLY N BITS IN SIZE,
 *		used for numerical computations and the
 *		frontend/backend protocol.
 */
#ifndef HAVE_UINT8
typedef unsigned char uint8;	/* == 8 bits */
typedef unsigned short uint16;	/* == 16 bits */
typedef unsigned int uint32;	/* == 32 bits */
#endif   /* not HAVE_UINT8 */

/*
 * bitsN
 *		Unit of bitwise operation, AT LEAST N BITS IN SIZE.
 */
typedef uint8 bits8;			/* >= 8 bits */
typedef uint16 bits16;			/* >= 16 bits */
typedef uint32 bits32;			/* >= 32 bits */

/*
 * 64-bit integers
 */
#ifdef HAVE_LONG_INT_64
/* Plain "long int" fits, use it */

#ifndef HAVE_INT64
typedef long int int64;
#endif
#ifndef HAVE_UINT64
typedef unsigned long int uint64;
#endif
#elif defined(HAVE_LONG_LONG_INT_64)
/* We have working support for "long long int", use that */

#ifndef HAVE_INT64
typedef long long int int64;
#endif
#ifndef HAVE_UINT64
typedef unsigned long long int uint64;
#endif
#else
/* neither HAVE_LONG_INT_64 nor HAVE_LONG_LONG_INT_64 */
#error must have a working 64-bit integer datatype
#endif

/* Decide if we need to decorate 64-bit constants */
#ifdef HAVE_LL_CONSTANTS
#define INT64CONST(x)  ((int64) x##LL)
#define UINT64CONST(x) ((uint64) x##ULL)
#else
#define INT64CONST(x)  ((int64) x)
#define UINT64CONST(x) ((uint64) x)
#endif

/*
 * stdint.h limits aren't guaranteed to be present and aren't guaranteed to
 * have compatible types with our fixed width types. So just define our own.
 */
#define PG_INT8_MIN     (-0x7F-1)
#define PG_INT8_MAX     (0x7F)
#define PG_UINT8_MAX    (0xFF)
#define PG_INT16_MIN    (-0x7FFF-1)
#define PG_INT16_MAX    (0x7FFF)
#define PG_UINT16_MAX   (0xFFFF)
#define PG_INT32_MIN    (-0x7FFFFFFF-1)
#define PG_INT32_MAX    (0x7FFFFFFF)
#define PG_UINT32_MAX   (0xFFFFFFFF)
#define PG_INT64_MIN    (-INT64CONST(0x7FFFFFFFFFFFFFFF) - 1)
#define PG_INT64_MAX    INT64CONST(0x7FFFFFFFFFFFFFFF)
#define PG_UINT64_MAX   UINT64CONST(0xFFFFFFFFFFFFFFFF)

/* Select timestamp representation (float8 or int64) */
#ifdef USE_INTEGER_DATETIMES
#define HAVE_INT64_TIMESTAMP
#endif

/* sig_atomic_t is required by ANSI C, but may be missing on old platforms */
#ifndef HAVE_SIG_ATOMIC_T
typedef int sig_atomic_t;
#endif

/*
 * Size
 *		Size of any memory resident object, as returned by sizeof.
 */
typedef size_t Size;

/*
 * Index
 *		Index into any memory resident array.
 *
 * Note:
 *		Indices are non negative.
 */
typedef unsigned int Index;

/*
 * Offset
 *		Offset into any memory resident array.
 *
 * Note:
 *		This differs from an Index in that an Index is always
 *		non negative, whereas Offset may be negative.
 */
typedef signed int Offset;

/*
 * Common Postgres datatype names (as used in the catalogs)
 */
typedef int16 int2;
typedef int32 int4;
typedef float float4;
typedef double float8;

/*
 * Oid, RegProcedure, TransactionId, SubTransactionId, MultiXactId,
 * CommandId
 */

/* typedef Oid is in postgres_ext.h */

/*
 * regproc is the type name used in the include/catalog headers, but
 * RegProcedure is the preferred name in C code.
 */
typedef Oid regproc;
typedef regproc RegProcedure;

typedef uint32 TransactionId;

typedef uint32 LocalTransactionId;

typedef uint32 SubTransactionId;

#define InvalidSubTransactionId		((SubTransactionId) 0)
#define TopSubTransactionId			((SubTransactionId) 1)

/* MultiXactId must be equivalent to TransactionId, to fit in t_xmax */
typedef TransactionId MultiXactId;

typedef uint32 MultiXactOffset;

typedef uint32 DistributedTransactionTimeStamp;

typedef int32 DistributedSnapshotId;

typedef uint32 DistributedTransactionId;
#define InvalidDistributedTransactionId	((DistributedTransactionId) 0)
#define FirstDistributedTransactionId	((DistributedTransactionId) 1)
#define LastDistributedTransactionId	((DistributedTransactionId) 0xffffffff)

/*
 * A 10 digit timestamp, a dash, a 10 digit distributed transaction id, and NUL.
 */
#define TMGIDSIZE 22

/*
 * Used 21 spaces + NUL for a blank 22 character TMGIDSIZE GID.
 */
#define TmGid_Init "                     "
//                  123456789012345678901

typedef uint32 CommandId;

typedef int32  gpsegmentId;        /* CDB: type of gp_segment_id system col */

#define FirstCommandId	((CommandId) 0)

/*
 * Array indexing support
 */
#define MAXDIM 6
typedef struct
{
	int			indx[MAXDIM];
} IntArray;

/* ----------------
 *		Variable-length datatypes all share the 'struct varlena' header.
 *
 * NOTE: for TOASTable types, this is an oversimplification, since the value
 * may be compressed or moved out-of-line.	However datatype-specific routines
 * are mostly content to deal with de-TOASTed values only, and of course
 * client-side routines should never see a TOASTed value.  But even in a
 * de-TOASTed value, beware of touching vl_len_ directly, as its representation
 * is no longer convenient.  It's recommended that code always use the VARDATA,
 * VARSIZE, and SET_VARSIZE macros instead of relying on direct mentions of
 * the struct fields.  See postgres.h for details of the TOASTed form.
 * ----------------
 */
struct varlena
{
	char		vl_len_[4];		/* Do not touch this field directly! */
	char		vl_dat[1];
};

#define VARHDRSZ		((int32) sizeof(int32))

/*
 * These widely-used datatypes are just a varlena header and the data bytes.
 * There is no terminating null or anything like that --- the data length is
 * always VARSIZE(ptr) - VARHDRSZ.
 */
typedef struct varlena bytea;
typedef struct varlena text;
typedef struct varlena BpChar;	/* blank-padded char, ie SQL char(n) */
typedef struct varlena VarChar; /* var-length char, ie SQL varchar(n) */

/*
 * Specialized array types.  These are physically laid out just the same
 * as regular arrays (so that the regular array subscripting code works
 * with them).	They exist as distinct types mostly for historical reasons:
 * they have nonstandard I/O behavior which we don't want to change for fear
 * of breaking applications that look at the system catalogs.  There is also
 * an implementation issue for oidvector: it's part of the primary key for
 * pg_proc, and we can't use the normal btree array support routines for that
 * without circularity.
 */
typedef struct
{
	int32		vl_len_;		/* these fields must match ArrayType! */
	int			ndim;			/* always 1 for int2vector */
	int32		dataoffset;		/* always 0 for int2vector */
	Oid			elemtype;
	int			dim1;
	int			lbound1;
	int2		values[1];		/* VARIABLE LENGTH ARRAY */
} int2vector;					/* VARIABLE LENGTH STRUCT */
#define Int2VectorSize(n)	(offsetof(int2vector, values) + (n) * sizeof(int2))

typedef struct
{
	int32		vl_len_;		/* these fields must match ArrayType! */
	int			ndim;			/* always 1 for oidvector */
	int32		dataoffset;		/* always 0 for oidvector */
	Oid			elemtype;
	int			dim1;
	int			lbound1;
	Oid			values[1];		/* VARIABLE LENGTH ARRAY */
} oidvector;					/* VARIABLE LENGTH STRUCT */

/*
 * Representation of a Name: effectively just a C string, but null-padded to
 * exactly NAMEDATALEN bytes.  The use of a struct is historical.
 */
typedef struct nameData
{
	char		data[NAMEDATALEN];
} NameData;
typedef NameData *Name;

#define NameStr(name)	((name).data)

/*
 * Support macros for escaping strings.  escape_backslash should be TRUE
 * if generating a non-standard-conforming string.	Prefixing a string
 * with ESCAPE_STRING_SYNTAX guarantees it is non-standard-conforming.
 * Beware of multiple evaluation of the "ch" argument!
 */
#define SQL_STR_DOUBLE(ch, escape_backslash)	\
	((ch) == '\'' || ((ch) == '\\' && (escape_backslash)))

#define ESCAPE_STRING_SYNTAX	'E'

/* ----------------------------------------------------------------
 *				Section 4:	IsValid macros for system types
 * ----------------------------------------------------------------
 */
/*
 * BoolIsValid
 *		True iff bool is valid.
 */
#define BoolIsValid(boolean)	((boolean) == false || (boolean) == true)

/*
 * PointerIsValid
 *		True iff pointer is valid.
 */
#define PointerIsValid(pointer) ((void*)(pointer) != NULL)

/*
 * PointerIsAligned
 *		True iff pointer is properly aligned to point to the given type.
 */
#define PointerIsAligned(pointer, type) \
		(((intptr_t)(pointer) % (sizeof (type))) == 0)

#define OidIsValid(objectId)  ((bool) ((objectId) != InvalidOid))

#define RegProcedureIsValid(p)	OidIsValid(p)


/* ----------------------------------------------------------------
 *				Section 5:	offsetof, lengthof, endof, alignment
 * ----------------------------------------------------------------
 */
/*
 * offsetof
 *		Offset of a structure/union field within that structure/union.
 *
 *		XXX This is supposed to be part of stddef.h, but isn't on
 *		some systems (like SunOS 4).
 */
#ifndef offsetof
#define offsetof(type, field)	((long) &((type *)0)->field)
#endif   /* offsetof */

/*
 * lengthof
 *		Number of elements in an array.
 */
#define lengthof(array) (sizeof (array) / sizeof ((array)[0]))

/*
 * endof
 *		Address of the element one past the last in an array.
 */
#define endof(array)	(&(array)[lengthof(array)])

/* ----------------
 * Alignment macros: align a length or address appropriately for a given type.
 * The fooALIGN() macros round up to a multiple of the required alignment,
 * while the fooALIGN_DOWN() macros round down.  The latter are more useful
 * for problems like "how many X-sized structures will fit in a page?".
 *
 * NOTE: TYPEALIGN[_DOWN] will not work if ALIGNVAL is not a power of 2.
 * That case seems extremely unlikely to be needed in practice, however.
 * ----------------
 */

#define TYPEALIGN(ALIGNVAL,LEN)  \
	(((intptr_t) (LEN) + ((ALIGNVAL) - 1)) & ~((intptr_t) ((ALIGNVAL) - 1)))

#define SHORTALIGN(LEN)			TYPEALIGN(ALIGNOF_SHORT, (LEN))
#define INTALIGN(LEN)			TYPEALIGN(ALIGNOF_INT, (LEN))
#define LONGALIGN(LEN)			TYPEALIGN(ALIGNOF_LONG, (LEN))
#define DOUBLEALIGN(LEN)		TYPEALIGN(ALIGNOF_DOUBLE, (LEN))
#define MAXALIGN(LEN)			TYPEALIGN(MAXIMUM_ALIGNOF, (LEN))
/* MAXALIGN covers only built-in types, not buffers */
#define BUFFERALIGN(LEN)		TYPEALIGN(ALIGNOF_BUFFER, (LEN))

#define TYPEALIGN_DOWN(ALIGNVAL,LEN)  \
	(((intptr_t) (LEN)) & ~((intptr_t) ((ALIGNVAL) - 1)))

#define SHORTALIGN_DOWN(LEN)	TYPEALIGN_DOWN(ALIGNOF_SHORT, (LEN))
#define INTALIGN_DOWN(LEN)		TYPEALIGN_DOWN(ALIGNOF_INT, (LEN))
#define LONGALIGN_DOWN(LEN)		TYPEALIGN_DOWN(ALIGNOF_LONG, (LEN))
#define DOUBLEALIGN_DOWN(LEN)	TYPEALIGN_DOWN(ALIGNOF_DOUBLE, (LEN))
#define MAXALIGN_DOWN(LEN)		TYPEALIGN_DOWN(MAXIMUM_ALIGNOF, (LEN))


/* ----------------
 * Attribute macros
 *
 * GCC: https://gcc.gnu.org/onlinedocs/gcc/Function-Attributes.html
 * GCC: https://gcc.gnu.org/onlinedocs/gcc/Type-Attributes.html
 * Sunpro: https://docs.oracle.com/cd/E18659_01/html/821-1384/gjzke.html
 * XLC: http://www-01.ibm.com/support/knowledgecenter/SSGH2K_11.1.0/com.ibm.xlc111.aix.doc/language_ref/function_attributes.html
 * XLC: http://www-01.ibm.com/support/knowledgecenter/SSGH2K_11.1.0/com.ibm.xlc111.aix.doc/language_ref/type_attrib.html
 * ----------------
 */

/* only GCC supports the unused attribute */
#ifdef __GNUC__
#define pg_attribute_unused() __attribute__((unused))
#else
#define pg_attribute_unused()
#endif

/* GCC and XLC support format attributes */
#if defined(__GNUC__) || defined(__IBMC__)
#define pg_attribute_format_arg(a) __attribute__((format_arg(a)))
#define pg_attribute_printf(f,a) __attribute__((format(PG_PRINTF_ATTRIBUTE, f, a)))
#else
#define pg_attribute_format_arg(a)
#define pg_attribute_printf(f,a)
#endif

/* GCC, Sunpro and XLC support aligned, packed and noreturn */
#if defined(__GNUC__) || defined(__SUNPRO_C) || defined(__IBMC__)
#define pg_attribute_aligned(a) __attribute__((aligned(a)))
#define pg_attribute_noreturn() __attribute__((noreturn))
#define pg_attribute_packed() __attribute__((packed))
#define HAVE_PG_ATTRIBUTE_NORETURN 1
#else
/*
 * NB: aligned and packed are not given default definitions because they
 * affect code functionality; they *must* be implemented by the compiler
 * if they are to be used.
 */
#define pg_attribute_noreturn()
#endif

/* ----------------------------------------------------------------
 *				Section 6:	widely useful macros
 * ----------------------------------------------------------------
 */
/*
 * Max
 *		Return the maximum of two numbers.
 */
#define Max(x, y)		((x) > (y) ? (x) : (y))

/*
 * Min
 *		Return the minimum of two numbers.
 */
#define Min(x, y)		((x) < (y) ? (x) : (y))

/*
 * Abs
 *		Return the absolute value of the argument.
 */
#define Abs(x)			((x) >= 0 ? (x) : -(x))

/*
 * StrNCpy
 *	Like standard library function strncpy(), except that result string
 *	is guaranteed to be null-terminated --- that is, at most N-1 bytes
 *	of the source string will be kept.
 *	Also, the macro returns no result (too hard to do that without
 *	evaluating the arguments multiple times, which seems worse).
 *
 *	BTW: when you need to copy a non-null-terminated string (like a text
 *	datum) and add a null, do not do it with StrNCpy(..., len+1).  That
 *	might seem to work, but it fetches one byte more than there is in the
 *	text object.  One fine day you'll have a SIGSEGV because there isn't
 *	another byte before the end of memory.	Don't laugh, we've had real
 *	live bug reports from real live users over exactly this mistake.
 *	Do it honestly with "memcpy(dst,src,len); dst[len] = '\0';", instead.
 */
#define StrNCpy(dst,src,len) \
	do \
	{ \
		char * _dst = (dst); \
		Size _len = (len); \
\
		if (_len > 0) \
		{ \
			strncpy(_dst, (src), _len); \
			_dst[_len-1] = '\0'; \
		} \
	} while (0)


/* Get a bit mask of the bits set in non-long aligned addresses */
#define LONG_ALIGN_MASK (sizeof(long) - 1)

/*
 * MemSet
 *	Exactly the same as standard library function memset(), but considerably
 *	faster for zeroing small word-aligned structures (such as parsetree nodes).
 *	This has to be a macro because the main point is to avoid function-call
 *	overhead.	However, we have also found that the loop is faster than
 *	native libc memset() on some platforms, even those with assembler
 *	memset() functions.  More research needs to be done, perhaps with
 *	MEMSET_LOOP_LIMIT tests in configure.
 */
#define MemSet(start, val, len) \
	do \
	{ \
		/* must be void* because we don't know if it is integer aligned yet */ \
		void   *_vstart = (void *) (start); \
		int		_val = (val); \
		Size	_len = (len); \
\
		if ((((size_t) _vstart) & LONG_ALIGN_MASK) == 0 && /*CDB*/ \
			(_len & LONG_ALIGN_MASK) == 0 && \
			_val == 0 && \
			_len <= MEMSET_LOOP_LIMIT && \
			/* \
			 *	If MEMSET_LOOP_LIMIT == 0, optimizer should find \
			 *	the whole "if" false at compile time. \
			 */ \
			MEMSET_LOOP_LIMIT != 0) \
		{ \
			long *_start = (long *) _vstart; \
			long *_stop = (long *) ((char *) _start + _len); \
			while (_start < _stop) \
				*_start++ = 0; \
		} \
		else \
			memset(_vstart, _val, _len); \
	} while (0)

/*
 * MemSetAligned is the same as MemSet except it omits the test to see if
 * "start" is word-aligned.  This is okay to use if the caller knows a-priori
 * that the pointer is suitably aligned (typically, because he just got it
 * from palloc(), which always delivers a max-aligned pointer).
 */
#define MemSetAligned(start, val, len) \
	do \
	{ \
		long   *_start = (long *) (start); \
		int		_val = (val); \
		Size	_len = (len); \
\
		if ((_len & LONG_ALIGN_MASK) == 0 && \
			_val == 0 && \
			_len <= MEMSET_LOOP_LIMIT && \
			MEMSET_LOOP_LIMIT != 0) \
		{ \
			long *_stop = (long *) ((char *) _start + _len); \
			while (_start < _stop) \
				*_start++ = 0; \
		} \
		else \
			memset(_start, _val, _len); \
	} while (0)


/*
 * MemSetTest/MemSetLoop are a variant version that allow all the tests in
 * MemSet to be done at compile time in cases where "val" and "len" are
 * constants *and* we know the "start" pointer must be word-aligned.
 * If MemSetTest succeeds, then it is okay to use MemSetLoop, otherwise use
 * MemSetAligned.  Beware of multiple evaluations of the arguments when using
 * this approach.
 */
#define MemSetTest(val, len) \
	( ((len) & LONG_ALIGN_MASK) == 0 && \
	(len) <= MEMSET_LOOP_LIMIT && \
	MEMSET_LOOP_LIMIT != 0 && \
	(val) == 0 )

#define MemSetLoop(start, val, len) \
	do \
	{ \
		long * _start = (long *) (start); \
		long * _stop = (long *) ((char *) _start + (Size) (len)); \
	\
		while (_start < _stop) \
			*_start++ = 0; \
	} while (0)


/*
 * UnusedArg
 *  Silence the compiler's warning about an unreferenced parameter or variable.
 *
 *  int f(int x)
 *  {
 *      int result = 1;
 *      UnusedArg(x);
 *      return result;
 *  }
 */
#define UnusedArg(arg)    ((void)(arg))


/*
 * UnusedInReleaseBuild
 *  Silence the compiler's warning about a parameter or variable which is
 *  used in debug builds but unused in release builds.
 */
#ifdef USE_ASSERT_CHECKING
#define UnusedInReleaseBuild(arg)   (UnusedArg(arg))
#else
#define UnusedInReleaseBuild(arg)
#endif


/*
 * Mark a point as unreachable in a portable fashion.  This should preferably
 * be something that the compiler understands, to aid code generation.
 * In assert-enabled builds, we prefer abort() for debugging reasons.
 */
#if defined(HAVE__BUILTIN_UNREACHABLE) && !defined(USE_ASSERT_CHECKING)
#define pg_unreachable() __builtin_unreachable()
#else
#define pg_unreachable() abort()
#endif


/*
 * Function inlining support -- Allow modules to define functions that may be
 * inlined, if the compiler supports it.
 *
 * The function bodies must be defined in the module header prefixed by
 * STATIC_IF_INLINE, protected by a cpp symbol that the module's .c file must
 * define.  If the compiler doesn't support inline functions, the function
 * definitions are pulled in by the .c file as regular (not inline) symbols.
 *
 * The header must also declare the functions' prototypes, protected by
 * !PG_USE_INLINE.
 */

/* declarations which are only visible when not inlining and in the .c file */
#ifdef PG_USE_INLINE
#define STATIC_IF_INLINE static inline
#else
#define STATIC_IF_INLINE
#endif   /* PG_USE_INLINE */

/* declarations which are marked inline when inlining, extern otherwise */
#ifdef PG_USE_INLINE
#define STATIC_IF_INLINE_DECLARE static inline
#else
#define STATIC_IF_INLINE_DECLARE extern
#endif   /* PG_USE_INLINE */


/* ----------------------------------------------------------------
 *				Section 7:	random stuff
 * ----------------------------------------------------------------
 */

/* msb for char */
#define HIGHBIT					(0x80)
#define IS_HIGHBIT_SET(ch)		((unsigned char)(ch) & HIGHBIT)

#define STATUS_OK				(0)
#define STATUS_ERROR			(-1)
#define STATUS_EOF				(-2)
#define STATUS_FOUND			(1)
#define STATUS_WAITING			(2)


/*
 * Append PG_USED_FOR_ASSERTS_ONLY to definitions of variables that are only
 * used in assert-enabled builds, to avoid compiler warnings about unused
 * variables in assert-disabled builds.
 */
#ifdef USE_ASSERT_CHECKING
#define PG_USED_FOR_ASSERTS_ONLY
#else
#define PG_USED_FOR_ASSERTS_ONLY pg_attribute_unused()
#endif


/* gettext domain name mangling */

/*
 * To better support parallel installations of major PostgeSQL
 * versions as well as parallel installations of major library soname
 * versions, we mangle the gettext domain name by appending those
 * version numbers.  The coding rule ought to be that whereever the
 * domain name is mentioned as a literal, it must be wrapped into
 * PG_TEXTDOMAIN().  The macros below do not work on non-literals; but
 * that is somewhat intentional because it avoids having to worry
 * about multiple states of premangling and postmangling as the values
 * are being passed around.
 *
 * Make sure this matches the installation rules in nls-global.mk.
 */

/* need a second indirection because we want to stringize the macro value, not the name */
#define CppAsString2(x) CppAsString(x)

#ifdef SO_MAJOR_VERSION
#define PG_TEXTDOMAIN(domain) (domain CppAsString2(SO_MAJOR_VERSION) "-" PG_MAJORVERSION)
#else
#define PG_TEXTDOMAIN(domain) (domain "-" PG_MAJORVERSION)
#endif

/* ----------------------------------------------------------------
 *				Section 8: system-specific hacks
 *
 *		This should be limited to things that absolutely have to be
 *		included in every source file.	The port-specific header file
 *		is usually a better place for this sort of thing.
 * ----------------------------------------------------------------
 */

/*
 *	NOTE:  this is also used for opening text files.
 *	WIN32 treats Control-Z as EOF in files opened in text mode.
 *	Therefore, we open files in binary mode on Win32 so we can read
 *	literal control-Z.	The other affect is that we see CRLF, but
 *	that is OK because we can already handle those cleanly.
 */
#if defined(WIN32) || defined(__CYGWIN__)
#define PG_BINARY	O_BINARY
#define PG_BINARY_A "ab"
#define PG_BINARY_R "rb"
#define PG_BINARY_W "wb"
#else
#define PG_BINARY	0
#define PG_BINARY_A "a"
#define PG_BINARY_R "r"
#define PG_BINARY_W "w"
#endif

#if defined(sun) && defined(__sparc__) && !defined(__SVR4)
#include <unistd.h>
#endif

/*
 * Provide prototypes for routines not present in a particular machine's
 * standard C library.
 */

#if !HAVE_DECL_SNPRINTF
extern int	snprintf(char *str, size_t count, const char *fmt,...) pg_attribute_printf(3, 4);
#endif

#if !HAVE_DECL_VSNPRINTF
extern int	vsnprintf(char *str, size_t count, const char *fmt, va_list args);
#endif

#if !defined(HAVE_MEMMOVE) && !defined(memmove)
#define memmove(d, s, c)		bcopy(s, d, c)
#endif

/* no special DLL markers on most ports */
#ifndef PGDLLIMPORT
#define PGDLLIMPORT				/* no special DLL markers on most ports */
#endif
#ifndef PGDLLEXPORT
#define PGDLLEXPORT
#endif

/*
 * The following is used as the arg list for signal handlers.  Any ports
 * that take something other than an int argument should override this in
 * their pg_config_os.h file.  Note that variable names are required
 * because it is used in both the prototypes as well as the definitions.
 * Note also the long name.  We expect that this won't collide with
 * other names causing compiler warnings.
 */

#ifndef SIGNAL_ARGS
#define SIGNAL_ARGS  int postgres_signal_arg
#endif

#ifndef PASS_SIGNAL_ARGS
#define PASS_SIGNAL_ARGS postgres_signal_arg
#endif

/*
 * When there is no sigsetjmp, its functionality is provided by plain
 * setjmp. Incidentally, nothing provides setjmp's functionality in
 * that case.
 */
#ifndef HAVE_SIGSETJMP
#define sigjmp_buf jmp_buf
#define sigsetjmp(x,y) setjmp(x)
#define siglongjmp longjmp
#endif

#if defined(HAVE_FDATASYNC) && !HAVE_DECL_FDATASYNC
extern int	fdatasync(int fildes);
#endif

/* If strtoq() exists, rename it to the more standard strtoll() */
#if defined(HAVE_LONG_LONG_INT_64) && !defined(HAVE_STRTOLL) && defined(HAVE_STRTOQ)
#define strtoll strtoq
#define HAVE_STRTOLL 1
#endif

/* If strtouq() exists, rename it to the more standard strtoull() */
#if defined(HAVE_LONG_LONG_INT_64) && !defined(HAVE_STRTOULL) && defined(HAVE_STRTOUQ)
#define strtoull strtouq
#define HAVE_STRTOULL 1
#endif

/*
 * We assume if we have these two functions, we have their friends too, and
 * can use the wide-character functions.
 */
#if defined(HAVE_WCSTOMBS) && defined(HAVE_TOWLOWER)
#define USE_WIDE_UPPER_LOWER
#endif
<<<<<<< HEAD

=======
   
>>>>>>> 49f001d8
/* EXEC_BACKEND defines */
#ifdef EXEC_BACKEND
#define NON_EXEC_STATIC
#else
#define NON_EXEC_STATIC static
#endif

/* /port compatibility functions */
#include "port.h"

#ifdef __cplusplus
}   /* extern "C" */
#endif

#endif   /* C_H */<|MERGE_RESOLUTION|>--- conflicted
+++ resolved
@@ -112,11 +112,7 @@
 
 /*
  *	Use this to mark string constants as needing translation at some later
-<<<<<<< HEAD
- *	time, rather than immediately.	This is useful for cases where you need
-=======
  *	time, rather than immediately.  This is useful for cases where you need
->>>>>>> 49f001d8
  *	access to the original string and translated string, and for cases where
  *	immediate translation is not possible, like when initializing global
  *	variables.
@@ -1013,11 +1009,7 @@
 #if defined(HAVE_WCSTOMBS) && defined(HAVE_TOWLOWER)
 #define USE_WIDE_UPPER_LOWER
 #endif
-<<<<<<< HEAD
-
-=======
-   
->>>>>>> 49f001d8
+
 /* EXEC_BACKEND defines */
 #ifdef EXEC_BACKEND
 #define NON_EXEC_STATIC
