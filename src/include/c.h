--- conflicted
+++ resolved
@@ -9,11 +9,8 @@
  *	  polluting the namespace with lots of stuff...
  *
  *
-<<<<<<< HEAD
  * Portions Copyright (c) 2006-2011, Greenplum inc
  * Portions Copyright (c) 2012-Present Pivotal Software, Inc.
-=======
->>>>>>> a4bebdd9
  * Portions Copyright (c) 1996-2011, PostgreSQL Global Development Group
  * Portions Copyright (c) 1994, Regents of the University of California
  *
@@ -939,14 +936,7 @@
  */
 
 #if !HAVE_DECL_SNPRINTF
-<<<<<<< HEAD
 extern int	snprintf(char *str, size_t count, const char *fmt,...) pg_attribute_printf(3, 4);
-=======
-extern int
-snprintf(char *str, size_t count, const char *fmt,...)
-/* This extension allows gcc to check the format string */
-__attribute__((format(PG_PRINTF_ATTRIBUTE, 3, 4)));
->>>>>>> a4bebdd9
 #endif
 
 #if !HAVE_DECL_VSNPRINTF
