--- conflicted
+++ resolved
@@ -25,11 +25,7 @@
  * OTHERWISE) ARISING IN ANY WAY OUT OF THE USE OF THIS SOFTWARE, EVEN IF
  * ADVISED OF THE POSSIBILITY OF SUCH DAMAGE.
  *
-<<<<<<< HEAD
- * $PostgreSQL: pgsql/src/include/regex/regcustom.h,v 1.8 2009/12/01 21:00:24 tgl Exp $
-=======
  * $PostgreSQL: pgsql/src/include/regex/regcustom.h,v 1.7 2008/02/14 17:33:37 tgl Exp $
->>>>>>> 0f855d62
  */
 
 /* headers if any */
