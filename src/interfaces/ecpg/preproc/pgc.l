--- conflicted
+++ resolved
@@ -1246,11 +1246,7 @@
 
 					}
 				}
-<<<<<<< HEAD
-<INITIAL>{other}|\n     	{ mmerror(PARSE_ERROR, ET_FATAL, "internal error: unreachable state; please report this to <bugs@greenplum.org>"); }
-=======
-<INITIAL>{other}|\n	{ mmfatal(PARSE_ERROR, "internal error: unreachable state; please report this to <pgsql-bugs@postgresql.org>"); }
->>>>>>> ab76208e
+<INITIAL>{other}|\n	{ mmfatal(PARSE_ERROR, "internal error: unreachable state; please report this to <bugs@greenplum.org>"); }
 %%
 void
 lex_init(void)
