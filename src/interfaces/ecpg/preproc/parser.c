--- conflicted
+++ resolved
@@ -14,11 +14,7 @@
  * Portions Copyright (c) 1994, Regents of the University of California
  *
  * IDENTIFICATION
-<<<<<<< HEAD
  *	  $PostgreSQL: pgsql/src/interfaces/ecpg/preproc/parser.c,v 1.5 2009/01/01 17:24:02 momjian Exp $
-=======
- *	  $PostgreSQL: pgsql/src/interfaces/ecpg/preproc/parser.c,v 1.4 2008/10/28 14:09:45 petere Exp $
->>>>>>> 38e93482
  *
  *-------------------------------------------------------------------------
  */
@@ -109,24 +105,8 @@
 			next_token = base_yylex();
 			switch (next_token)
 			{
-<<<<<<< HEAD
-#ifdef WITH_TIME
 				case TIME:
 					cur_token = WITH_TIME;
-					break;
-#endif
-				case CASCADED:
-					cur_token = WITH_CASCADED;
-					break;
-				case LOCAL:
-					cur_token = WITH_LOCAL;
-					break;
-				case CHECK:
-					cur_token = WITH_CHECK;
-=======
-				case TIME:
-					cur_token = WITH_TIME;
->>>>>>> 38e93482
 					break;
 				default:
 					/* save the lookahead token for next time */
