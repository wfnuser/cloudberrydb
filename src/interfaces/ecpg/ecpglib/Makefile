#-------------------------------------------------------------------------
#
# Makefile for ecpg library
#
# Portions Copyright (c) 1996-2019, PostgreSQL Global Development Group
# Portions Copyright (c) 1994, Regents of the University of California
#
# src/interfaces/ecpg/ecpglib/Makefile
#
#-------------------------------------------------------------------------

subdir = src/interfaces/ecpg/ecpglib
top_builddir = ../../../..
include $(top_builddir)/src/Makefile.global

PGFILEDESC = "ECPG - embedded SQL in C"
NAME= ecpg
SO_MAJOR_VERSION= 7
SO_MINOR_VERSION= $(MAJORVERSION)

override CPPFLAGS := -I../include -I$(top_srcdir)/src/interfaces/ecpg/include \
	-I$(libpq_srcdir) -I$(top_builddir)/src/port -DFRONTEND $(CPPFLAGS)


ifeq ($(GCC), yes)
override CFLAGS += -Wno-error
endif
override CFLAGS += $(PTHREAD_CFLAGS)

OBJS= execute.o typename.o descriptor.o sqlda.o data.o error.o prepare.o \
	memory.o connect.o misc.o cursor.o $(WIN32RES)

<<<<<<< HEAD
OBJS= execute.o typename.o descriptor.o sqlda.o data.o error.o prepare.o memory.o \
	connect.o misc.o path.o pgstrcasecmp.o \
	$(filter snprintf.o strlcpy.o win32setlocale.o isinf.o, $(LIBOBJS)) $(WIN32RES)

# thread.c is needed only for non-WIN32 implementation of path.c
ifneq ($(PORTNAME), win32)
OBJS += thread.o
else
PTHREAD_LIBS=-lpthread
endif

SHLIB_LINK_INTERNAL = -L../pgtypeslib -lpgtypes $(libpq)
=======
SHLIB_LINK_INTERNAL = -L../pgtypeslib -lpgtypes $(libpq_pgport_shlib)
>>>>>>> 9e1c9f95
SHLIB_LINK = $(filter -lintl -lm, $(LIBS)) $(PTHREAD_LIBS)
SHLIB_PREREQS = submake-libpq submake-pgtypeslib

SHLIB_EXPORTS = exports.txt

PKG_CONFIG_REQUIRES_PRIVATE = libpq libpgtypes

all: all-lib

.PHONY: submake-pgtypeslib
submake-pgtypeslib:
	$(MAKE) -C $(top_builddir)/src/interfaces/ecpg/pgtypeslib all

# Shared library stuff
include $(top_srcdir)/src/Makefile.shlib

# Make dependency on pg_config_paths.h visible.
misc.o: misc.c $(top_builddir)/src/port/pg_config_paths.h

$(top_builddir)/src/port/pg_config_paths.h:
	$(MAKE) -C $(top_builddir)/src/port pg_config_paths.h

install: all installdirs install-lib

installdirs: installdirs-lib

uninstall: uninstall-lib

clean distclean: clean-lib
	rm -f $(OBJS)

maintainer-clean: distclean maintainer-clean-lib<|MERGE_RESOLUTION|>--- conflicted
+++ resolved
@@ -30,22 +30,7 @@
 OBJS= execute.o typename.o descriptor.o sqlda.o data.o error.o prepare.o \
 	memory.o connect.o misc.o cursor.o $(WIN32RES)
 
-<<<<<<< HEAD
-OBJS= execute.o typename.o descriptor.o sqlda.o data.o error.o prepare.o memory.o \
-	connect.o misc.o path.o pgstrcasecmp.o \
-	$(filter snprintf.o strlcpy.o win32setlocale.o isinf.o, $(LIBOBJS)) $(WIN32RES)
-
-# thread.c is needed only for non-WIN32 implementation of path.c
-ifneq ($(PORTNAME), win32)
-OBJS += thread.o
-else
-PTHREAD_LIBS=-lpthread
-endif
-
-SHLIB_LINK_INTERNAL = -L../pgtypeslib -lpgtypes $(libpq)
-=======
 SHLIB_LINK_INTERNAL = -L../pgtypeslib -lpgtypes $(libpq_pgport_shlib)
->>>>>>> 9e1c9f95
 SHLIB_LINK = $(filter -lintl -lm, $(LIBS)) $(PTHREAD_LIBS)
 SHLIB_PREREQS = submake-libpq submake-pgtypeslib
 
