--- conflicted
+++ resolved
@@ -26,8 +26,6 @@
 name sqlda descriptor: 'd2' value 4.000000
 name sqlda descriptor: 'c' value 'd         '
 name sqlda descriptor: 'big' value 4444444444444444444
-<<<<<<< HEAD
-=======
 FETCH RECORD 5
 name sqlda descriptor: 'id' value 5
 name sqlda descriptor: 't' value 'e'
@@ -35,7 +33,6 @@
 name sqlda descriptor: 'd2' value 5.000000
 name sqlda descriptor: 'c' value 'e         '
 name sqlda descriptor: 'big' value 5555555555555555555
->>>>>>> 9e1c9f95
 FETCH RECORD 1
 name sqlda descriptor: 'id' value 1
 name sqlda descriptor: 't' value 'a'
@@ -64,8 +61,6 @@
 name sqlda descriptor: 'd2' value 4.000000
 name sqlda descriptor: 'c' value 'd         '
 name sqlda descriptor: 'big' value 4444444444444444444
-<<<<<<< HEAD
-=======
 FETCH RECORD 5
 name sqlda descriptor: 'id' value 5
 name sqlda descriptor: 't' value 'e'
@@ -73,7 +68,6 @@
 name sqlda descriptor: 'd2' value 5.000000
 name sqlda descriptor: 'c' value 'e         '
 name sqlda descriptor: 'big' value 5555555555555555555
->>>>>>> 9e1c9f95
 EXECUTE RECORD 4
 name sqlda descriptor: 'id' value 4
 name sqlda descriptor: 't' value 'd'
