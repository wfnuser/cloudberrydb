--- conflicted
+++ resolved
@@ -15,12 +15,8 @@
  * a usable vsnprintf(), then a copy of our own implementation of it will
  * be linked into libpq.
  *
-<<<<<<< HEAD
  * Portions Copyright (c) 2012-Present VMware, Inc. or its affiliates.
- * Portions Copyright (c) 1996-2019, PostgreSQL Global Development Group
-=======
  * Portions Copyright (c) 1996-2021, PostgreSQL Global Development Group
->>>>>>> d457cb4e
  * Portions Copyright (c) 1994, Regents of the University of California
  *
  * src/interfaces/libpq/pqexpbuffer.c
@@ -32,7 +28,7 @@
  * This file is compiled with both frontend and backend codes, symlinked by
  * src/backend/Makefile, and use macro FRONTEND to switch.
  *
- * Include "c.h" to adopt Greenplum C types. Don't include "postgres_fe.h",
+ * Include "c.h" to adopt Cloudberry C types. Don't include "postgres_fe.h",
  * which only defines FRONTEND besides including "c.h"
  */
 #include "c.h"
