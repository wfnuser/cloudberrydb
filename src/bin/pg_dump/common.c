/*-------------------------------------------------------------------------
 *
 * common.c
 *	Catalog routines used by pg_dump; long ago these were shared
 *	by another dump tool, but not anymore.
 *
 * Portions Copyright (c) 1996-2021, PostgreSQL Global Development Group
 * Portions Copyright (c) 1994, Regents of the University of California
 *
 *
 * IDENTIFICATION
 *	  src/bin/pg_dump/common.c
 *
 *-------------------------------------------------------------------------
 */
#include "postgres_fe.h"

#include <ctype.h>

#include "catalog/pg_class_d.h"
#include "fe_utils/string_utils.h"
#include "pg_backup_archiver.h"
#include "pg_backup_utils.h"
#include "pg_dump.h"

/*
 * Variables for mapping DumpId to DumpableObject
 */
static DumpableObject **dumpIdMap = NULL;
static int	allocedDumpIds = 0;
static DumpId lastDumpId = 0;	/* Note: 0 is InvalidDumpId */

/*
 * Variables for mapping CatalogId to DumpableObject
 */
static bool catalogIdMapValid = false;
static DumpableObject **catalogIdMap = NULL;
static int	numCatalogIds = 0;

/*
 * These variables are static to avoid the notational cruft of having to pass
 * them into findTableByOid() and friends.  For each of these arrays, we build
 * a sorted-by-OID index array immediately after the objects are fetched,
 * and then we use binary search in findTableByOid() and friends.  (qsort'ing
 * the object arrays themselves would be simpler, but it doesn't work because
 * pg_dump.c may have already established pointers between items.)
 */
static DumpableObject **tblinfoindex;
static DumpableObject **typinfoindex;
static DumpableObject **funinfoindex;
static DumpableObject **oprinfoindex;
static DumpableObject **collinfoindex;
static DumpableObject **nspinfoindex;
static DumpableObject **extinfoindex;
<<<<<<< HEAD
static DumpableObject **binaryupgradeinfoindex;
=======
static DumpableObject **pubinfoindex;
>>>>>>> d457cb4e
static int	numTables;
static int	numTypes;
static int	numFuncs;
static int	numOperators;
static int	numCollations;
static int	numNamespaces;
static int	numExtensions;
<<<<<<< HEAD
static int  numTypeStorageOptions;
=======
static int	numPublications;
>>>>>>> d457cb4e

/* This is an array of object identities, not actual DumpableObjects */
static ExtensionMemberId *extmembers;
static int	numextmembers;

static void flagInhTables(Archive *fout, TableInfo *tbinfo, int numTables,
						  InhInfo *inhinfo, int numInherits);
static void flagInhIndexes(Archive *fout, TableInfo *tblinfo, int numTables);
static void flagInhAttrs(DumpOptions *dopt, TableInfo *tblinfo, int numTables);
static DumpableObject **buildIndexArray(void *objArray, int numObjs,
										Size objSize);
static int	DOCatalogIdCompare(const void *p1, const void *p2);
static int	ExtensionMemberIdCompare(const void *p1, const void *p2);
static void findParentsByOid(TableInfo *self,
							 InhInfo *inhinfo, int numInherits);
static int	strInArray(const char *pattern, char **arr, int arr_size);
static IndxInfo *findIndexByOid(Oid oid, DumpableObject **idxinfoindex,
								int numIndexes);


/*
 * getSchemaData
 *	  Collect information about all potentially dumpable objects
 */
TableInfo *
getSchemaData(Archive *fout, int *numTablesPtr)
{
	TableInfo  *tblinfo;
	TypeInfo   *typinfo;
	FuncInfo   *funinfo;
	OprInfo    *oprinfo;
	CollInfo   *collinfo;
	NamespaceInfo *nspinfo;
	ExtensionInfo *extinfo;
	PublicationInfo *pubinfo;
	InhInfo    *inhinfo;
	int			numAggregates;
	int			numInherits;
	int			numRules;
	int			numProcLangs;
	int			numCasts;
	int			numTransforms;
	int			numAccessMethods;
	int			numOpclasses;
	int			numOpfamilies;
	int			numConversions;
	int			numTSParsers;
	int			numTSTemplates;
	int			numTSDicts;
	int			numTSConfigs;
	int			numForeignDataWrappers;
	int			numForeignServers;
	int			numDefaultACLs;
	int			numEventTriggers;

	/* GPDB specific variables */
	int			numExtProtocols;

	if (fout->dopt->binary_upgrade)
	{
		BinaryUpgradeInfo *binfo;

		pg_log_info("identifying required binary upgrade calls");

		binfo = getBinaryUpgradeObjects();
		binaryupgradeinfoindex = buildIndexArray(binfo, 1, sizeof(BinaryUpgradeInfo));
	}

	/*
	 * We must read extensions and extension membership info first, because
	 * extension membership needs to be consultable during decisions about
	 * whether other objects are to be dumped.
	 */
	pg_log_info("reading extensions");
	extinfo = getExtensions(fout, &numExtensions);
	extinfoindex = buildIndexArray(extinfo, numExtensions, sizeof(ExtensionInfo));

	pg_log_info("identifying extension members");
	getExtensionMembership(fout, extinfo, numExtensions);

	pg_log_info("reading schemas");
	nspinfo = getNamespaces(fout, &numNamespaces);
	nspinfoindex = buildIndexArray(nspinfo, numNamespaces, sizeof(NamespaceInfo));

	/*
	 * getTables should be done as soon as possible, so as to minimize the
	 * window between starting our transaction and acquiring per-table locks.
	 * However, we have to do getNamespaces first because the tables get
	 * linked to their containing namespaces during getTables.
	 */
	pg_log_info("reading user-defined tables");
	tblinfo = getTables(fout, &numTables);
	tblinfoindex = buildIndexArray(tblinfo, numTables, sizeof(TableInfo));

	/* Do this after we've built tblinfoindex */
	getOwnedSeqs(fout, tblinfo, numTables);

	pg_log_info("reading user-defined functions");
	funinfo = getFuncs(fout, &numFuncs);
	funinfoindex = buildIndexArray(funinfo, numFuncs, sizeof(FuncInfo));

	/* this must be after getTables and getFuncs */
	pg_log_info("reading user-defined types");
	typinfo = getTypes(fout, &numTypes);
	typinfoindex = buildIndexArray(typinfo, numTypes, sizeof(TypeInfo));

	/* this must be after getFuncs */
	pg_log_info("reading type storage options");
	getTypeStorageOptions(fout, &numTypeStorageOptions);

	/* this must be after getFuncs, too */
	pg_log_info("reading procedural languages");
	getProcLangs(fout, &numProcLangs);

	pg_log_info("reading user-defined aggregate functions");
	getAggregates(fout, &numAggregates);

	pg_log_info("reading user-defined operators");
	oprinfo = getOperators(fout, &numOperators);
	oprinfoindex = buildIndexArray(oprinfo, numOperators, sizeof(OprInfo));

	if (testExtProtocolSupport(fout))
	{
		pg_log_info("reading user-defined external protocols");
		getExtProtocols(fout, &numExtProtocols);
	}

	pg_log_info("reading user-defined access methods");
	getAccessMethods(fout, &numAccessMethods);

	pg_log_info("reading user-defined operator classes");
	getOpclasses(fout, &numOpclasses);

	pg_log_info("reading user-defined operator families");
	getOpfamilies(fout, &numOpfamilies);

	pg_log_info("reading user-defined text search parsers");
	getTSParsers(fout, &numTSParsers);

	pg_log_info("reading user-defined text search templates");
	getTSTemplates(fout, &numTSTemplates);

	pg_log_info("reading user-defined text search dictionaries");
	getTSDictionaries(fout, &numTSDicts);

	pg_log_info("reading user-defined text search configurations");
	getTSConfigurations(fout, &numTSConfigs);

	pg_log_info("reading user-defined foreign-data wrappers");
	getForeignDataWrappers(fout, &numForeignDataWrappers);

	pg_log_info("reading user-defined foreign servers");
	getForeignServers(fout, &numForeignServers);

	pg_log_info("reading default privileges");
	getDefaultACLs(fout, &numDefaultACLs);

	pg_log_info("reading user-defined collations");
	collinfo = getCollations(fout, &numCollations);
	collinfoindex = buildIndexArray(collinfo, numCollations, sizeof(CollInfo));

	pg_log_info("reading user-defined conversions");
	getConversions(fout, &numConversions);

	pg_log_info("reading type casts");
	getCasts(fout, &numCasts);

	pg_log_info("reading transforms");
	getTransforms(fout, &numTransforms);

	pg_log_info("reading table inheritance information");
	inhinfo = getInherits(fout, &numInherits);

	pg_log_info("reading event triggers");
	getEventTriggers(fout, &numEventTriggers);

	/* Identify extension configuration tables that should be dumped */
	pg_log_info("finding extension tables");
	processExtensionTables(fout, extinfo, numExtensions);

	/* Link tables to parents, mark parents of target tables interesting */
	pg_log_info("finding inheritance relationships");
	flagInhTables(fout, tblinfo, numTables, inhinfo, numInherits);

	pg_log_info("reading column info for interesting tables");
	getTableAttrs(fout, tblinfo, numTables);

	pg_log_info("flagging inherited columns in subtables");
	flagInhAttrs(fout->dopt, tblinfo, numTables);

	pg_log_info("reading indexes");
	getIndexes(fout, tblinfo, numTables);

	pg_log_info("flagging indexes in partitioned tables");
	flagInhIndexes(fout, tblinfo, numTables);

	pg_log_info("reading extended statistics");
	getExtendedStatistics(fout);

	pg_log_info("reading constraints");
	getConstraints(fout, tblinfo, numTables);

	pg_log_info("reading triggers");
	getTriggers(fout, tblinfo, numTables);

	pg_log_info("reading rewrite rules");
	getRules(fout, &numRules);

	pg_log_info("reading policies");
	getPolicies(fout, tblinfo, numTables);

	pg_log_info("reading publications");
	pubinfo = getPublications(fout, &numPublications);
	pubinfoindex = buildIndexArray(pubinfo, numPublications,
								   sizeof(PublicationInfo));

	pg_log_info("reading publication membership");
	getPublicationTables(fout, tblinfo, numTables);

	pg_log_info("reading subscriptions");
	getSubscriptions(fout);

	*numTablesPtr = numTables;
	return tblinfo;
}

/* flagInhTables -
 *	 Fill in parent link fields of tables for which we need that information,
 *	 mark parents of target tables as interesting, and create
 *	 TableAttachInfo objects for partitioned tables with appropriate
 *	 dependency links.
 *
 * Note that only direct ancestors of targets are marked interesting.
 * This is sufficient; we don't much care whether they inherited their
 * attributes or not.
 *
 * modifies tblinfo
 */
static void
flagInhTables(Archive *fout, TableInfo *tblinfo, int numTables,
			  InhInfo *inhinfo, int numInherits)
{
	DumpOptions *dopt = fout->dopt;
	int			i,
				j;

	for (i = 0; i < numTables; i++)
	{
		bool		find_parents = true;
		bool		mark_parents = true;

		/* Some kinds never have parents */
		if (tblinfo[i].relkind == RELKIND_SEQUENCE ||
			tblinfo[i].relkind == RELKIND_VIEW ||
			tblinfo[i].relkind == RELKIND_MATVIEW)
			continue;

		/*
		 * FIXME: In PostgreSQL, foreign tables can be inherited. But
		 * pg_dump chokes on external tables, if an external table is
		 * used as a partition, and a column has attislocal=false.
		 */
		if (tblinfo[i].relstorage == 'x' /* RELSTORAGE_EXTERNAL */)
			continue;

		/*
		 * Normally, we don't bother computing anything for non-target tables,
		 * but if load-via-partition-root is specified, we gather information
		 * on every partition in the system so that getRootTableInfo can trace
		 * from any given to leaf partition all the way up to the root.  (We
		 * don't need to mark them as interesting for getTableAttrs, though.)
		 */
		if (!tblinfo[i].dobj.dump)
		{
			mark_parents = false;

			if (!dopt->load_via_partition_root ||
				!tblinfo[i].ispartition)
				find_parents = false;
		}

		/* If needed, find all the immediate parent tables. */
		if (find_parents)
			findParentsByOid(&tblinfo[i], inhinfo, numInherits);

		/*
		 * If needed, mark the parents as interesting for getTableAttrs and
		 * getIndexes.
		 */
		if (mark_parents)
		{
			int			numParents = tblinfo[i].numParents;
			TableInfo **parents = tblinfo[i].parents;

			for (j = 0; j < numParents; j++)
				parents[j]->interesting = true;
		}

		/* Create TableAttachInfo object if needed */
		if (tblinfo[i].dobj.dump && tblinfo[i].ispartition)
		{
			TableAttachInfo *attachinfo;

			/* With partitions there can only be one parent */
			if (tblinfo[i].numParents != 1)
				fatal("invalid number of parents %d for table \"%s\"",
					  tblinfo[i].numParents,
					  tblinfo[i].dobj.name);

			attachinfo = (TableAttachInfo *) palloc(sizeof(TableAttachInfo));
			attachinfo->dobj.objType = DO_TABLE_ATTACH;
			attachinfo->dobj.catId.tableoid = 0;
			attachinfo->dobj.catId.oid = 0;
			AssignDumpId(&attachinfo->dobj);
			attachinfo->dobj.name = pg_strdup(tblinfo[i].dobj.name);
			attachinfo->dobj.namespace = tblinfo[i].dobj.namespace;
			attachinfo->parentTbl = tblinfo[i].parents[0];
			attachinfo->partitionTbl = &tblinfo[i];

			/*
			 * We must state the DO_TABLE_ATTACH object's dependencies
			 * explicitly, since it will not match anything in pg_depend.
			 *
			 * Give it dependencies on both the partition table and the parent
			 * table, so that it will not be executed till both of those
			 * exist.  (There's no need to care what order those are created
			 * in.)
			 */
			addObjectDependency(&attachinfo->dobj, tblinfo[i].dobj.dumpId);
			addObjectDependency(&attachinfo->dobj, tblinfo[i].parents[0]->dobj.dumpId);
		}
	}
}

/*
 * flagInhIndexes -
 *	 Create IndexAttachInfo objects for partitioned indexes, and add
 *	 appropriate dependency links.
 */
static void
flagInhIndexes(Archive *fout, TableInfo tblinfo[], int numTables)
{
	int			i,
				j,
				k;
	DumpableObject ***parentIndexArray;

	parentIndexArray = (DumpableObject ***)
		pg_malloc0(getMaxDumpId() * sizeof(DumpableObject **));

	for (i = 0; i < numTables; i++)
	{
		TableInfo  *parenttbl;
		IndexAttachInfo *attachinfo;

		if (!tblinfo[i].ispartition || tblinfo[i].numParents == 0)
			continue;

		Assert(tblinfo[i].numParents == 1);
		parenttbl = tblinfo[i].parents[0];

		/*
		 * We need access to each parent table's index list, but there is no
		 * index to cover them outside of this function.  To avoid having to
		 * sort every parent table's indexes each time we come across each of
		 * its partitions, create an indexed array for each parent the first
		 * time it is required.
		 */
		if (parentIndexArray[parenttbl->dobj.dumpId] == NULL)
			parentIndexArray[parenttbl->dobj.dumpId] =
				buildIndexArray(parenttbl->indexes,
								parenttbl->numIndexes,
								sizeof(IndxInfo));

		attachinfo = (IndexAttachInfo *)
			pg_malloc0(tblinfo[i].numIndexes * sizeof(IndexAttachInfo));
		for (j = 0, k = 0; j < tblinfo[i].numIndexes; j++)
		{
			IndxInfo   *index = &(tblinfo[i].indexes[j]);
			IndxInfo   *parentidx;

			if (index->parentidx == 0)
				continue;

			parentidx = findIndexByOid(index->parentidx,
									   parentIndexArray[parenttbl->dobj.dumpId],
									   parenttbl->numIndexes);
			if (parentidx == NULL)
				continue;

			attachinfo[k].dobj.objType = DO_INDEX_ATTACH;
			attachinfo[k].dobj.catId.tableoid = 0;
			attachinfo[k].dobj.catId.oid = 0;
			AssignDumpId(&attachinfo[k].dobj);
			attachinfo[k].dobj.name = pg_strdup(index->dobj.name);
			attachinfo[k].dobj.namespace = index->indextable->dobj.namespace;
			attachinfo[k].parentIdx = parentidx;
			attachinfo[k].partitionIdx = index;

			/*
			 * We must state the DO_INDEX_ATTACH object's dependencies
			 * explicitly, since it will not match anything in pg_depend.
			 *
			 * Give it dependencies on both the partition index and the parent
			 * index, so that it will not be executed till both of those
			 * exist.  (There's no need to care what order those are created
			 * in.)
			 *
			 * In addition, give it dependencies on the indexes' underlying
			 * tables.  This does nothing of great value so far as serial
			 * restore ordering goes, but it ensures that a parallel restore
			 * will not try to run the ATTACH concurrently with other
			 * operations on those tables.
			 */
			addObjectDependency(&attachinfo[k].dobj, index->dobj.dumpId);
			addObjectDependency(&attachinfo[k].dobj, parentidx->dobj.dumpId);
			addObjectDependency(&attachinfo[k].dobj,
								index->indextable->dobj.dumpId);
			addObjectDependency(&attachinfo[k].dobj,
								parentidx->indextable->dobj.dumpId);

			/* keep track of the list of partitions in the parent index */
			simple_ptr_list_append(&parentidx->partattaches, &attachinfo[k].dobj);

			k++;
		}
	}

	for (i = 0; i < numTables; i++)
		if (parentIndexArray[i])
			pg_free(parentIndexArray[i]);
	pg_free(parentIndexArray);
}

/* flagInhAttrs -
 *	 for each dumpable table in tblinfo, flag its inherited attributes
 *
 * What we need to do here is:
 *
 * - Detect child columns that inherit NOT NULL bits from their parents, so
 *   that we needn't specify that again for the child.
 *
 * - Detect child columns that have DEFAULT NULL when their parents had some
 *   non-null default.  In this case, we make up a dummy AttrDefInfo object so
 *   that we'll correctly emit the necessary DEFAULT NULL clause; otherwise
 *   the backend will apply an inherited default to the column.
 *
 * - Detect child columns that have a generation expression when their parents
 *   also have one.  Generation expressions are always inherited, so there is
 *   no need to set them again in child tables, and there is no syntax for it
 *   either.  Exceptions: If it's a partition or we are in binary upgrade
 *   mode, we dump them because in those cases inherited tables are recreated
 *   standalone first and then reattached to the parent.  (See also the logic
 *   in dumpTableSchema().)  In that situation, the generation expressions
 *   must match the parent, enforced by ALTER TABLE.
 *
 * modifies tblinfo
 */
static void
flagInhAttrs(DumpOptions *dopt, TableInfo *tblinfo, int numTables)
{
	int			i,
				j,
				k;

	for (i = 0; i < numTables; i++)
	{
		TableInfo  *tbinfo = &(tblinfo[i]);
		int			numParents;
		TableInfo **parents;

		/* Some kinds never have parents */
		if (tbinfo->relkind == RELKIND_SEQUENCE ||
			tbinfo->relkind == RELKIND_VIEW ||
			tbinfo->relkind == RELKIND_MATVIEW)
			continue;

		/*
		 * FIXME: In PostgreSQL, foreign tables can be inherited. But
		 * pg_dump chokes on external tables, if an external table is
		 * used as a partition, and a column has attislocal=false.
		 */
		if (tblinfo[i].relstorage == 'x' /* RELSTORAGE_EXTERNAL */)
			continue;

		/* Don't bother computing anything for non-target tables, either */
		if (!tbinfo->dobj.dump)
			continue;

		numParents = tbinfo->numParents;
		parents = tbinfo->parents;

		if (numParents == 0)
			continue;			/* nothing to see here, move along */

		/* For each column, search for matching column names in parent(s) */
		for (j = 0; j < tbinfo->numatts; j++)
		{
			bool		foundNotNull;	/* Attr was NOT NULL in a parent */
			bool		foundDefault;	/* Found a default in a parent */
			bool		foundGenerated; /* Found a generated in a parent */

			/* no point in examining dropped columns */
			if (tbinfo->attisdropped[j])
				continue;

			foundNotNull = false;
			foundDefault = false;
			foundGenerated = false;
			for (k = 0; k < numParents; k++)
			{
				TableInfo  *parent = parents[k];
				int			inhAttrInd;

				inhAttrInd = strInArray(tbinfo->attnames[j],
										parent->attnames,
										parent->numatts);
				if (inhAttrInd >= 0)
				{
					foundNotNull |= parent->notnull[inhAttrInd];
					foundDefault |= (parent->attrdefs[inhAttrInd] != NULL && !parent->attgenerated[inhAttrInd]);
					foundGenerated |= parent->attgenerated[inhAttrInd];
				}
			}

			/* Remember if we found inherited NOT NULL */
			tbinfo->inhNotNull[j] = foundNotNull;

			/* Manufacture a DEFAULT NULL clause if necessary */
			if (foundDefault && tbinfo->attrdefs[j] == NULL)
			{
				AttrDefInfo *attrDef;

				attrDef = (AttrDefInfo *) malloc(sizeof(AttrDefInfo));
				attrDef->dobj.objType = DO_ATTRDEF;
				attrDef->dobj.catId.tableoid = 0;
				attrDef->dobj.catId.oid = 0;
				AssignDumpId(&attrDef->dobj);
				attrDef->dobj.name = strdup(tbinfo->dobj.name);
				attrDef->dobj.namespace = tbinfo->dobj.namespace;
				attrDef->dobj.dump = tbinfo->dobj.dump;

				attrDef->adtable = tbinfo;
				attrDef->adnum = j + 1;
				attrDef->adef_expr = strdup("NULL");

				/* Will column be dumped explicitly? */
				if (shouldPrintColumn(dopt, tbinfo, j))
				{
					attrDef->separate = false;
					/* No dependency needed: NULL cannot have dependencies */
				}
				else
				{
					/* column will be suppressed, print default separately */
					attrDef->separate = true;
					/* ensure it comes out after the table */
					addObjectDependency(&attrDef->dobj,
										tbinfo->dobj.dumpId);
				}

				tbinfo->attrdefs[j] = attrDef;
			}

			/* Remove generation expression from child */
			if (foundGenerated && !tbinfo->ispartition && !dopt->binary_upgrade)
				tbinfo->attrdefs[j] = NULL;
		}
	}
}

/*
 * AssignDumpId
 *		Given a newly-created dumpable object, assign a dump ID,
 *		and enter the object into the lookup table.
 *
 * The caller is expected to have filled in objType and catId,
 * but not any of the other standard fields of a DumpableObject.
 */
void
AssignDumpId(DumpableObject *dobj)
{
	dobj->dumpId = ++lastDumpId;
	dobj->name = NULL;			/* must be set later */
	dobj->namespace = NULL;		/* may be set later */
	dobj->dump = DUMP_COMPONENT_ALL;	/* default assumption */
	dobj->dump_contains = DUMP_COMPONENT_ALL;	/* default assumption */
	dobj->ext_member = false;	/* default assumption */
	dobj->depends_on_ext = false;	/* default assumption */
	dobj->dependencies = NULL;
	dobj->nDeps = 0;
	dobj->allocDeps = 0;

	while (dobj->dumpId >= allocedDumpIds)
	{
		int			newAlloc;

		if (allocedDumpIds <= 0)
		{
			newAlloc = 256;
			dumpIdMap = (DumpableObject **)
				pg_malloc(newAlloc * sizeof(DumpableObject *));
		}
		else
		{
			newAlloc = allocedDumpIds * 2;
			dumpIdMap = (DumpableObject **)
				pg_realloc(dumpIdMap, newAlloc * sizeof(DumpableObject *));
		}
		memset(dumpIdMap + allocedDumpIds, 0,
			   (newAlloc - allocedDumpIds) * sizeof(DumpableObject *));
		allocedDumpIds = newAlloc;
	}
	dumpIdMap[dobj->dumpId] = dobj;

	/* mark catalogIdMap invalid, but don't rebuild it yet */
	catalogIdMapValid = false;
}

/*
 * Assign a DumpId that's not tied to a DumpableObject.
 *
 * This is used when creating a "fixed" ArchiveEntry that doesn't need to
 * participate in the sorting logic.
 */
DumpId
createDumpId(void)
{
	return ++lastDumpId;
}

/*
 * Return the largest DumpId so far assigned
 */
DumpId
getMaxDumpId(void)
{
	return lastDumpId;
}

/*
 * Find a DumpableObject by dump ID
 *
 * Returns NULL for invalid ID
 */
DumpableObject *
findObjectByDumpId(DumpId dumpId)
{
	if (dumpId <= 0 || dumpId >= allocedDumpIds)
		return NULL;			/* out of range? */
	return dumpIdMap[dumpId];
}

/*
 * Find a DumpableObject by catalog ID
 *
 * Returns NULL for unknown ID
 *
 * We use binary search in a sorted list that is built on first call.
 * If AssignDumpId() and findObjectByCatalogId() calls were freely intermixed,
 * the code would work, but possibly be very slow.  In the current usage
 * pattern that does not happen, indeed we build the list at most twice.
 */
DumpableObject *
findObjectByCatalogId(CatalogId catalogId)
{
	DumpableObject **low;
	DumpableObject **high;

	if (!catalogIdMapValid)
	{
		if (catalogIdMap)
			free(catalogIdMap);
		getDumpableObjects(&catalogIdMap, &numCatalogIds);
		if (numCatalogIds > 1)
			qsort((void *) catalogIdMap, numCatalogIds,
				  sizeof(DumpableObject *), DOCatalogIdCompare);
		catalogIdMapValid = true;
	}

	/*
	 * We could use bsearch() here, but the notational cruft of calling
	 * bsearch is nearly as bad as doing it ourselves; and the generalized
	 * bsearch function is noticeably slower as well.
	 */
	if (numCatalogIds <= 0)
		return NULL;
	low = catalogIdMap;
	high = catalogIdMap + (numCatalogIds - 1);
	while (low <= high)
	{
		DumpableObject **middle;
		int			difference;

		middle = low + (high - low) / 2;
		/* comparison must match DOCatalogIdCompare, below */
		difference = oidcmp((*middle)->catId.oid, catalogId.oid);
		if (difference == 0)
			difference = oidcmp((*middle)->catId.tableoid, catalogId.tableoid);
		if (difference == 0)
			return *middle;
		else if (difference < 0)
			low = middle + 1;
		else
			high = middle - 1;
	}
	return NULL;
}

/*
 * Find a DumpableObject by OID, in a pre-sorted array of one type of object
 *
 * Returns NULL for unknown OID
 */
static DumpableObject *
findObjectByOid(Oid oid, DumpableObject **indexArray, int numObjs)
{
	DumpableObject **low;
	DumpableObject **high;

	/*
	 * This is the same as findObjectByCatalogId except we assume we need not
	 * look at table OID because the objects are all the same type.
	 *
	 * We could use bsearch() here, but the notational cruft of calling
	 * bsearch is nearly as bad as doing it ourselves; and the generalized
	 * bsearch function is noticeably slower as well.
	 */
	if (numObjs <= 0)
		return NULL;
	low = indexArray;
	high = indexArray + (numObjs - 1);
	while (low <= high)
	{
		DumpableObject **middle;
		int			difference;

		middle = low + (high - low) / 2;
		difference = oidcmp((*middle)->catId.oid, oid);
		if (difference == 0)
			return *middle;
		else if (difference < 0)
			low = middle + 1;
		else
			high = middle - 1;
	}
	return NULL;
}

/*
 * Build an index array of DumpableObject pointers, sorted by OID
 */
static DumpableObject **
buildIndexArray(void *objArray, int numObjs, Size objSize)
{
	DumpableObject **ptrs;
	int			i;

	if (numObjs <= 0)
		return NULL;

	ptrs = (DumpableObject **) pg_malloc(numObjs * sizeof(DumpableObject *));
	for (i = 0; i < numObjs; i++)
		ptrs[i] = (DumpableObject *) ((char *) objArray + i * objSize);

	/* We can use DOCatalogIdCompare to sort since its first key is OID */
	if (numObjs > 1)
		qsort((void *) ptrs, numObjs, sizeof(DumpableObject *),
			  DOCatalogIdCompare);

	return ptrs;
}

/*
 * qsort comparator for pointers to DumpableObjects
 */
static int
DOCatalogIdCompare(const void *p1, const void *p2)
{
	const DumpableObject *obj1 = *(DumpableObject *const *) p1;
	const DumpableObject *obj2 = *(DumpableObject *const *) p2;
	int			cmpval;

	/*
	 * Compare OID first since it's usually unique, whereas there will only be
	 * a few distinct values of tableoid.
	 */
	cmpval = oidcmp(obj1->catId.oid, obj2->catId.oid);
	if (cmpval == 0)
		cmpval = oidcmp(obj1->catId.tableoid, obj2->catId.tableoid);
	return cmpval;
}

/*
 * Build an array of pointers to all known dumpable objects
 *
 * This simply creates a modifiable copy of the internal map.
 */
void
getDumpableObjects(DumpableObject ***objs, int *numObjs)
{
	int			i,
				j;

	*objs = (DumpableObject **)
		pg_malloc(allocedDumpIds * sizeof(DumpableObject *));
	j = 0;
	for (i = 1; i < allocedDumpIds; i++)
	{
		if (dumpIdMap[i])
			(*objs)[j++] = dumpIdMap[i];
	}
	*numObjs = j;
}

/*
 * Add a dependency link to a DumpableObject
 *
 * Note: duplicate dependencies are currently not eliminated
 */
void
addObjectDependency(DumpableObject *dobj, DumpId refId)
{
	if (dobj->nDeps >= dobj->allocDeps)
	{
		if (dobj->allocDeps <= 0)
		{
			dobj->allocDeps = 16;
			dobj->dependencies = (DumpId *)
				pg_malloc(dobj->allocDeps * sizeof(DumpId));
		}
		else
		{
			dobj->allocDeps *= 2;
			dobj->dependencies = (DumpId *)
				pg_realloc(dobj->dependencies,
						   dobj->allocDeps * sizeof(DumpId));
		}
	}
	dobj->dependencies[dobj->nDeps++] = refId;
}

/*
 * Remove a dependency link from a DumpableObject
 *
 * If there are multiple links, all are removed
 */
void
removeObjectDependency(DumpableObject *dobj, DumpId refId)
{
	int			i;
	int			j = 0;

	for (i = 0; i < dobj->nDeps; i++)
	{
		if (dobj->dependencies[i] != refId)
			dobj->dependencies[j++] = dobj->dependencies[i];
	}
	dobj->nDeps = j;
}


/*
 * findTableByOid
 *	  finds the entry (in tblinfo) of the table with the given oid
 *	  returns NULL if not found
 */
TableInfo *
findTableByOid(Oid oid)
{
	return (TableInfo *) findObjectByOid(oid, tblinfoindex, numTables);
}

/*
 * findTypeByOid
 *	  finds the entry (in typinfo) of the type with the given oid
 *	  returns NULL if not found
 */
TypeInfo *
findTypeByOid(Oid oid)
{
	return (TypeInfo *) findObjectByOid(oid, typinfoindex, numTypes);
}

/*
 * findFuncByOid
 *	  finds the entry (in funinfo) of the function with the given oid
 *	  returns NULL if not found
 */
FuncInfo *
findFuncByOid(Oid oid)
{
	return (FuncInfo *) findObjectByOid(oid, funinfoindex, numFuncs);
}

/*
 * findOprByOid
 *	  finds the entry (in oprinfo) of the operator with the given oid
 *	  returns NULL if not found
 */
OprInfo *
findOprByOid(Oid oid)
{
	return (OprInfo *) findObjectByOid(oid, oprinfoindex, numOperators);
}

/*
 * findCollationByOid
 *	  finds the entry (in collinfo) of the collation with the given oid
 *	  returns NULL if not found
 */
CollInfo *
findCollationByOid(Oid oid)
{
	return (CollInfo *) findObjectByOid(oid, collinfoindex, numCollations);
}

/*
 * findNamespaceByOid
 *	  finds the entry (in nspinfo) of the namespace with the given oid
 *	  returns NULL if not found
 */
NamespaceInfo *
findNamespaceByOid(Oid oid)
{
	return (NamespaceInfo *) findObjectByOid(oid, nspinfoindex, numNamespaces);
}

/*
 * findExtensionByOid
 *	  finds the entry (in extinfo) of the extension with the given oid
 *	  returns NULL if not found
 */
ExtensionInfo *
findExtensionByOid(Oid oid)
{
	return (ExtensionInfo *) findObjectByOid(oid, extinfoindex, numExtensions);
}

/*
 * findPublicationByOid
 *	  finds the entry (in pubinfo) of the publication with the given oid
 *	  returns NULL if not found
 */
PublicationInfo *
findPublicationByOid(Oid oid)
{
	return (PublicationInfo *) findObjectByOid(oid, pubinfoindex, numPublications);
}

/*
 * findIndexByOid
 *		find the entry of the index with the given oid
 *
 * This one's signature is different from the previous ones because we lack a
 * global array of all indexes, so caller must pass their array as argument.
 */
static IndxInfo *
findIndexByOid(Oid oid, DumpableObject **idxinfoindex, int numIndexes)
{
	return (IndxInfo *) findObjectByOid(oid, idxinfoindex, numIndexes);
}

/*
 * setExtensionMembership
 *	  accept and save data about which objects belong to extensions
 */
void
setExtensionMembership(ExtensionMemberId *extmems, int nextmems)
{
	/* Sort array in preparation for binary searches */
	if (nextmems > 1)
		qsort((void *) extmems, nextmems, sizeof(ExtensionMemberId),
			  ExtensionMemberIdCompare);
	/* And save */
	extmembers = extmems;
	numextmembers = nextmems;
}

/*
 * findOwningExtension
 *	  return owning extension for specified catalog ID, or NULL if none
 */
ExtensionInfo *
findOwningExtension(CatalogId catalogId)
{
	ExtensionMemberId *low;
	ExtensionMemberId *high;

	/*
	 * We could use bsearch() here, but the notational cruft of calling
	 * bsearch is nearly as bad as doing it ourselves; and the generalized
	 * bsearch function is noticeably slower as well.
	 */
	if (numextmembers <= 0)
		return NULL;
	low = extmembers;
	high = extmembers + (numextmembers - 1);
	while (low <= high)
	{
		ExtensionMemberId *middle;
		int			difference;

		middle = low + (high - low) / 2;
		/* comparison must match ExtensionMemberIdCompare, below */
		difference = oidcmp(middle->catId.oid, catalogId.oid);
		if (difference == 0)
			difference = oidcmp(middle->catId.tableoid, catalogId.tableoid);
		if (difference == 0)
			return middle->ext;
		else if (difference < 0)
			low = middle + 1;
		else
			high = middle - 1;
	}
	return NULL;
}

/*
 * qsort comparator for ExtensionMemberIds
 */
static int
ExtensionMemberIdCompare(const void *p1, const void *p2)
{
	const ExtensionMemberId *obj1 = (const ExtensionMemberId *) p1;
	const ExtensionMemberId *obj2 = (const ExtensionMemberId *) p2;
	int			cmpval;

	/*
	 * Compare OID first since it's usually unique, whereas there will only be
	 * a few distinct values of tableoid.
	 */
	cmpval = oidcmp(obj1->catId.oid, obj2->catId.oid);
	if (cmpval == 0)
		cmpval = oidcmp(obj1->catId.tableoid, obj2->catId.tableoid);
	return cmpval;
}


/*
 * findParentsByOid
 *	  find a table's parents in tblinfo[]
 */
static void
findParentsByOid(TableInfo *self,
				 InhInfo *inhinfo, int numInherits)
{
	Oid			oid = self->dobj.catId.oid;
	int			i,
				j;
	int			numParents;

	numParents = 0;
	for (i = 0; i < numInherits; i++)
	{
		if (inhinfo[i].inhrelid == oid)
			numParents++;
	}

	self->numParents = numParents;

	if (numParents > 0)
	{
		self->parents = (TableInfo **)
			pg_malloc(sizeof(TableInfo *) * numParents);
		j = 0;
		for (i = 0; i < numInherits; i++)
		{
			if (inhinfo[i].inhrelid == oid)
			{
				TableInfo  *parent;

				parent = findTableByOid(inhinfo[i].inhparent);
				if (parent == NULL)
				{
					pg_log_error("failed sanity check, parent OID %u of table \"%s\" (OID %u) not found",
								 inhinfo[i].inhparent,
								 self->dobj.name,
								 oid);
					exit_nicely(1);
				}
				self->parents[j++] = parent;
			}
		}
	}
	else
		self->parents = NULL;
}

/*
 * parseOidArray
 *	  parse a string of numbers delimited by spaces into a character array
 *
 * Note: actually this is used for both Oids and potentially-signed
 * attribute numbers.  This should cause no trouble, but we could split
 * the function into two functions with different argument types if it does.
 */

void
parseOidArray(const char *str, Oid *array, int arraysize)
{
	int			j,
				argNum;
	char		temp[100];
	char		s;

	argNum = 0;
	j = 0;
	for (;;)
	{
		s = *str++;
		if (s == ' ' || s == '\0')
		{
			if (j > 0)
			{
				if (argNum >= arraysize)
				{
					pg_log_error("could not parse numeric array \"%s\": too many numbers", str);
					exit_nicely(1);
				}
				temp[j] = '\0';
				array[argNum++] = atooid(temp);
				j = 0;
			}
			if (s == '\0')
				break;
		}
		else
		{
			if (!(isdigit((unsigned char) s) || s == '-') ||
				j >= sizeof(temp) - 1)
			{
				pg_log_error("could not parse numeric array \"%s\": invalid character in number", str);
				exit_nicely(1);
			}
			temp[j++] = s;
		}
	}

	while (argNum < arraysize)
		array[argNum++] = InvalidOid;
}


/*
 * strInArray:
 *	  takes in a string and a string array and the number of elements in the
 * string array.
 *	  returns the index if the string is somewhere in the array, -1 otherwise
 */

static int
strInArray(const char *pattern, char **arr, int arr_size)
{
	int			i;

	for (i = 0; i < arr_size; i++)
	{
		if (strcmp(pattern, arr[i]) == 0)
			return i;
	}
	return -1;
}<|MERGE_RESOLUTION|>--- conflicted
+++ resolved
@@ -52,11 +52,9 @@
 static DumpableObject **collinfoindex;
 static DumpableObject **nspinfoindex;
 static DumpableObject **extinfoindex;
-<<<<<<< HEAD
+static DumpableObject **pubinfoindex;
 static DumpableObject **binaryupgradeinfoindex;
-=======
-static DumpableObject **pubinfoindex;
->>>>>>> d457cb4e
+
 static int	numTables;
 static int	numTypes;
 static int	numFuncs;
@@ -64,11 +62,9 @@
 static int	numCollations;
 static int	numNamespaces;
 static int	numExtensions;
-<<<<<<< HEAD
+static int	numPublications;
 static int  numTypeStorageOptions;
-=======
-static int	numPublications;
->>>>>>> d457cb4e
+
 
 /* This is an array of object identities, not actual DumpableObjects */
 static ExtensionMemberId *extmembers;
