--- conflicted
+++ resolved
@@ -258,19 +258,10 @@
  * Main archiver interface.
  */
 
-<<<<<<< HEAD
-extern void ConnectDatabase(Archive *AH,
-							const char *dbname,
-							const char *pghost,
-							const char *pgport,
-							const char *username,
-							trivalue prompt_password,
-							bool binary_upgrade);
-=======
 extern void ConnectDatabase(Archive *AHX,
 							const ConnParams *cparams,
-							bool isReconnect);
->>>>>>> d457cb4e
+							bool isReconnect,
+							bool binary_upgrade);
 extern void DisconnectDatabase(Archive *AHX);
 extern PGconn *GetConnection(Archive *AHX);
 
