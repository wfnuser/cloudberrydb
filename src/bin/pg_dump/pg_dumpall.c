/*-------------------------------------------------------------------------
 *
 * pg_dumpall.c
 *
<<<<<<< HEAD
 * Portions Copyright (c) 2006-2010, Greenplum inc.
 * Portions Copyright (c) 2012-Present VMware, Inc. or its affiliates.
 * Portions Copyright (c) 1996-2019, PostgreSQL Global Development Group
=======
 * Portions Copyright (c) 1996-2021, PostgreSQL Global Development Group
>>>>>>> d457cb4e
 * Portions Copyright (c) 1994, Regents of the University of California
 *
 * pg_dumpall forces all pg_dump output to be text, since it also outputs
 * text into the same output stream.
 *
 * src/bin/pg_dump/pg_dumpall.c
 *
 *-------------------------------------------------------------------------
 */

#include "postgres_fe.h"

#include <time.h>
#include <unistd.h>

#include "common/connect.h"
#include "common/file_utils.h"
#include "common/logging.h"
#include "common/string.h"
#include "dumputils.h"
#include "fe_utils/string_utils.h"
#include "getopt_long.h"
#include "pg_backup.h"

/* version string we expect back from pg_dump */
#define PGDUMP_VERSIONSTR "pg_dump (PostgreSQL) " PG_VERSION "\n"


static void help(void);

static void dumpResQueues(PGconn *conn);
static void dumpResGroups(PGconn *conn);
static void dumpRoleConstraints(PGconn *conn);

static void dropRoles(PGconn *conn);
static void dumpRoles(PGconn *conn);
static void dumpRoleMembership(PGconn *conn);
static void dropTablespaces(PGconn *conn);
static void dumpTablespaces(PGconn *conn);
static void dropDBs(PGconn *conn);
static void dumpUserConfig(PGconn *conn, const char *username);
static void dumpDatabases(PGconn *conn);
static void dumpTimestamp(const char *msg);
static int	runPgDump(const char *dbname, const char *create_opts);
static void buildShSecLabels(PGconn *conn,
							 const char *catalog_name, Oid objectId,
							 const char *objtype, const char *objname,
							 PQExpBuffer buffer);
static PGconn *connectDatabase(const char *dbname, const char *connstr, const char *pghost, const char *pgport,
							   const char *pguser, trivalue prompt_password, bool fail_on_error);
static char *constructConnStr(const char **keywords, const char **values);
static PGresult *executeQuery(PGconn *conn, const char *query);
static void executeCommand(PGconn *conn, const char *query);
static void expand_dbname_patterns(PGconn *conn, SimpleStringList *patterns,
								   SimpleStringList *names);

static void error_unsupported_server_version(PGconn *conn) pg_attribute_noreturn();

static char pg_dump_bin[MAXPGPATH];
static const char *progname;
static PQExpBuffer pgdumpopts;
static char *connstr = "";
static bool output_clean = false;
static bool skip_acls = false;
static bool verbose = false;
static bool dosync = true;

static int	resource_queues = 0;
static int	resource_groups = 0;

static int	binary_upgrade = 0;
static int	column_inserts = 0;
static int	disable_dollar_quoting = 0;
static int	disable_triggers = 0;
static int	if_exists = 0;
static int	inserts = 0;
static int	no_tablespaces = 0;
static int	use_setsessauth = 0;
static int	no_comments = 0;
static int	no_publications = 0;
static int	no_security_labels = 0;
static int	no_subscriptions = 0;
static int	no_toast_compression = 0;
static int	no_unlogged_table_data = 0;
static int	no_role_passwords = 0;
static int	server_version;
static int	load_via_partition_root = 0;
static int	on_conflict_do_nothing = 0;

static char role_catalog[10];
#define PG_AUTHID "pg_authid"
#define PG_ROLES  "pg_roles "

static FILE *OPF;
static char *filename = NULL;

static SimpleStringList database_exclude_patterns = {NULL, NULL};
static SimpleStringList database_exclude_names = {NULL, NULL};

#define exit_nicely(code) exit(code)

int
main(int argc, char *argv[])
{
	static struct option long_options[] = {
		{"data-only", no_argument, NULL, 'a'},
		{"clean", no_argument, NULL, 'c'},
		{"encoding", required_argument, NULL, 'E'},
		{"file", required_argument, NULL, 'f'},
		{"globals-only", no_argument, NULL, 'g'},
		{"host", required_argument, NULL, 'h'},
		{"dbname", required_argument, NULL, 'd'},
		{"database", required_argument, NULL, 'l'},
		{"no-owner", no_argument, NULL, 'O'},
		{"port", required_argument, NULL, 'p'},
		{"schema-only", no_argument, NULL, 's'},
		{"superuser", required_argument, NULL, 'S'},
		{"tablespaces-only", no_argument, NULL, 't'},
		{"username", required_argument, NULL, 'U'},
		{"verbose", no_argument, NULL, 'v'},
		{"no-password", no_argument, NULL, 'w'},
		{"password", no_argument, NULL, 'W'},
		{"no-privileges", no_argument, NULL, 'x'},
		{"no-acl", no_argument, NULL, 'x'},

		/*
		 * the following options don't have an equivalent short option letter
		 */
		{"attribute-inserts", no_argument, &column_inserts, 1},
		{"binary-upgrade", no_argument, &binary_upgrade, 1},
		{"column-inserts", no_argument, &column_inserts, 1},
		{"disable-dollar-quoting", no_argument, &disable_dollar_quoting, 1},
		{"disable-triggers", no_argument, &disable_triggers, 1},
		{"exclude-database", required_argument, NULL, 6},
		{"extra-float-digits", required_argument, NULL, 5},
		{"if-exists", no_argument, &if_exists, 1},
		{"inserts", no_argument, &inserts, 1},
		{"resource-queues", no_argument, &resource_queues, 1},
		{"resource-groups", no_argument, &resource_groups, 1},
		{"roles-only", no_argument, NULL, 999},
		{"lock-wait-timeout", required_argument, NULL, 2},
		{"no-tablespaces", no_argument, &no_tablespaces, 1},
		{"quote-all-identifiers", no_argument, &quote_all_identifiers, 1},
		{"load-via-partition-root", no_argument, &load_via_partition_root, 1},
		{"role", required_argument, NULL, 3},
		{"use-set-session-authorization", no_argument, &use_setsessauth, 1},
		{"no-comments", no_argument, &no_comments, 1},
		{"no-publications", no_argument, &no_publications, 1},
		{"no-role-passwords", no_argument, &no_role_passwords, 1},
		{"no-security-labels", no_argument, &no_security_labels, 1},
		{"no-subscriptions", no_argument, &no_subscriptions, 1},
		{"no-sync", no_argument, NULL, 4},
		{"no-toast-compression", no_argument, &no_toast_compression, 1},
		{"no-unlogged-table-data", no_argument, &no_unlogged_table_data, 1},
		{"on-conflict-do-nothing", no_argument, &on_conflict_do_nothing, 1},
		{"rows-per-insert", required_argument, NULL, 7},

		/* START MPP ADDITION */
		{"gp-syntax", no_argument, NULL, 1000},
		{"no-gp-syntax", no_argument, NULL, 1001},
		/* END MPP ADDITION */

		{NULL, 0, NULL, 0}
	};

	char	   *pghost = NULL;
	char	   *pgport = NULL;
	char	   *pguser = NULL;
	char	   *pgdb = NULL;
	char	   *use_role = NULL;
	const char *dumpencoding = NULL;
	trivalue	prompt_password = TRI_DEFAULT;
	bool		data_only = false;
	bool		globals_only = false;
	bool		roles_only = false;
	bool		tablespaces_only = false;
	PGconn	   *conn;
	int			encoding;
	const char *std_strings;
	int			c,
				ret;
	int			optindex;
	bool		gp_syntax = false;
	bool		no_gp_syntax = false;

	pg_logging_init(argv[0]);
	pg_logging_set_level(PG_LOG_WARNING);
	set_pglocale_pgservice(argv[0], PG_TEXTDOMAIN("pg_dump"));
	progname = get_progname(argv[0]);

	if (argc > 1)
	{
		if (strcmp(argv[1], "--help") == 0 || strcmp(argv[1], "-?") == 0)
		{
			help();
			exit_nicely(0);
		}
		if (strcmp(argv[1], "--version") == 0 || strcmp(argv[1], "-V") == 0)
		{
			puts("pg_dumpall (PostgreSQL) " PG_VERSION);
			exit_nicely(0);
		}
	}

	if ((ret = find_other_exec(argv[0], "pg_dump", PGDUMP_VERSIONSTR,
							   pg_dump_bin)) < 0)
	{
		char		full_path[MAXPGPATH];

		if (find_my_exec(argv[0], full_path) < 0)
			strlcpy(full_path, progname, sizeof(full_path));

		if (ret == -1)
			pg_log_error("The program \"%s\" is needed by %s but was not found in the\n"
						 "same directory as \"%s\".\n"
						 "Check your installation.",
						 "pg_dump", progname, full_path);
		else
			pg_log_error("The program \"%s\" was found by \"%s\"\n"
						 "but was not the same version as %s.\n"
						 "Check your installation.",
						 "pg_dump", full_path, progname);
		exit_nicely(1);
	}

	pgdumpopts = createPQExpBuffer();

	while ((c = getopt_long(argc, argv, "acd:E:f:gh:l:Op:rsS:tU:vwWx", long_options, &optindex)) != -1)
	{
		switch (c)
		{
			case 'a':
				data_only = true;
				appendPQExpBufferStr(pgdumpopts, " -a");
				break;

			case 'c':
				output_clean = true;
				break;

			case 'd':
				connstr = pg_strdup(optarg);
				break;

			case 'E':
				dumpencoding = pg_strdup(optarg);
				appendPQExpBufferStr(pgdumpopts, " -E ");
				appendShellString(pgdumpopts, optarg);
				break;

			case 'f':
				filename = pg_strdup(optarg);
				appendPQExpBufferStr(pgdumpopts, " -f ");
				appendShellString(pgdumpopts, filename);
				break;

			case 'g':
				globals_only = true;
				break;

			case 'h':
				pghost = pg_strdup(optarg);
				break;

			case 'l':
				pgdb = pg_strdup(optarg);
				break;

			case 'O':
				appendPQExpBufferStr(pgdumpopts, " -O");
				break;

			case 'p':
				pgport = pg_strdup(optarg);
				break;

			/*
			 * Both Greenplum and PostgreSQL have used -r but for different
			 * options, disallow the short option entirely to avoid confusion
			 * and require the use of long options for the conflicting pair.
			 */
			case 'r':
				fprintf(stderr, _("-r option is not supported. Did you mean --roles-only or --resource-queues?\n"));
				exit(1);
				break;

			case 999:	/* --roles-only */
				roles_only = true;
				break;

			case 's':
				appendPQExpBufferStr(pgdumpopts, " -s");
				break;

			case 'S':
				appendPQExpBufferStr(pgdumpopts, " -S ");
				appendShellString(pgdumpopts, optarg);
				break;

			case 't':
				tablespaces_only = true;
				break;

			case 'U':
				pguser = pg_strdup(optarg);
				break;

			case 'v':
				verbose = true;
				pg_logging_increase_verbosity();
				appendPQExpBufferStr(pgdumpopts, " -v");
				break;

			case 'w':
				prompt_password = TRI_NO;
				appendPQExpBufferStr(pgdumpopts, " -w");
				break;

			case 'W':
				prompt_password = TRI_YES;
				appendPQExpBufferStr(pgdumpopts, " -W");
				break;

			case 'x':
				skip_acls = true;
				appendPQExpBufferStr(pgdumpopts, " -x");
				break;

			case 0:
				break;

			case 2:
				appendPQExpBufferStr(pgdumpopts, " --lock-wait-timeout ");
				appendShellString(pgdumpopts, optarg);
				break;

			case 3:
				use_role = pg_strdup(optarg);
				appendPQExpBufferStr(pgdumpopts, " --role ");
				appendShellString(pgdumpopts, use_role);
				break;

			case 4:
				dosync = false;
				appendPQExpBufferStr(pgdumpopts, " --no-sync");
				break;

			case 5:
				appendPQExpBufferStr(pgdumpopts, " --extra-float-digits ");
				appendShellString(pgdumpopts, optarg);
				break;

			case 6:
				simple_string_list_append(&database_exclude_patterns, optarg);
				break;

			case 7:
				appendPQExpBufferStr(pgdumpopts, " --rows-per-insert ");
				appendShellString(pgdumpopts, optarg);
				break;

				/* START MPP ADDITION */
			case 1000:
				/* gp-format */
				appendPQExpBuffer(pgdumpopts, " --gp-syntax");
				gp_syntax = true;
				resource_queues = 1; /* --resource-queues is implied by --gp-syntax */
				resource_groups = 1; /* --resource-groups is implied by --gp-syntax */
				break;
			case 1001:
				/* no-gp-format */
				appendPQExpBuffer(pgdumpopts, " --no-gp-syntax");
				no_gp_syntax = true;
				break;

				/* END MPP ADDITION */

			default:
				fprintf(stderr, _("Try \"%s --help\" for more information.\n"), progname);
				exit_nicely(1);
		}
	}

	/* Complain if any arguments remain */
	if (optind < argc)
	{
		pg_log_error("too many command-line arguments (first is \"%s\")",
					 argv[optind]);
		fprintf(stderr, _("Try \"%s --help\" for more information.\n"),
				progname);
		exit_nicely(1);
	}

	if (database_exclude_patterns.head != NULL &&
		(globals_only || roles_only || tablespaces_only))
	{
		pg_log_error("option --exclude-database cannot be used together with -g/--globals-only, -r/--roles-only, or -t/--tablespaces-only");
		fprintf(stderr, _("Try \"%s --help\" for more information.\n"),
				progname);
		exit_nicely(1);
	}

	/* Make sure the user hasn't specified a mix of globals-only options */
	if (globals_only && roles_only)
	{
		pg_log_error("options -g/--globals-only and -r/--roles-only cannot be used together");
		fprintf(stderr, _("Try \"%s --help\" for more information.\n"),
				progname);
		exit_nicely(1);
	}

	if (globals_only && tablespaces_only)
	{
		pg_log_error("options -g/--globals-only and -t/--tablespaces-only cannot be used together");
		fprintf(stderr, _("Try \"%s --help\" for more information.\n"),
				progname);
		exit_nicely(1);
	}

	if (if_exists && !output_clean)
	{
		pg_log_error("option --if-exists requires option -c/--clean");
		exit_nicely(1);
	}

	if (roles_only && tablespaces_only)
	{
		pg_log_error("options -r/--roles-only and -t/--tablespaces-only cannot be used together");
		fprintf(stderr, _("Try \"%s --help\" for more information.\n"),
				progname);
		exit_nicely(1);
	}

	if (gp_syntax && no_gp_syntax)
	{
		pg_log_error("options --gp-syntax and --no-gp-syntax cannot be used together");
		fprintf(stderr, _("Try \"%s --help\" for more information.\n"),
				progname);
		exit_nicely(1);
	}

	/*
	 * If password values are not required in the dump, switch to using
	 * pg_roles which is equally useful, just more likely to have unrestricted
	 * access than pg_authid.
	 */
	if (no_role_passwords)
		sprintf(role_catalog, "%s", PG_ROLES);
	else
		sprintf(role_catalog, "%s", PG_AUTHID);

	/* Add long options to the pg_dump argument list */
	if (binary_upgrade)
		appendPQExpBufferStr(pgdumpopts, " --binary-upgrade");
	if (column_inserts)
		appendPQExpBufferStr(pgdumpopts, " --column-inserts");
	if (disable_dollar_quoting)
		appendPQExpBufferStr(pgdumpopts, " --disable-dollar-quoting");
	if (disable_triggers)
		appendPQExpBufferStr(pgdumpopts, " --disable-triggers");
	if (inserts)
		appendPQExpBufferStr(pgdumpopts, " --inserts");
	if (no_tablespaces)
		appendPQExpBufferStr(pgdumpopts, " --no-tablespaces");
	if (quote_all_identifiers)
		appendPQExpBufferStr(pgdumpopts, " --quote-all-identifiers");
	if (load_via_partition_root)
		appendPQExpBufferStr(pgdumpopts, " --load-via-partition-root");
	if (use_setsessauth)
		appendPQExpBufferStr(pgdumpopts, " --use-set-session-authorization");
	if (no_comments)
		appendPQExpBufferStr(pgdumpopts, " --no-comments");
	if (no_publications)
		appendPQExpBufferStr(pgdumpopts, " --no-publications");
	if (no_security_labels)
		appendPQExpBufferStr(pgdumpopts, " --no-security-labels");
	if (no_subscriptions)
		appendPQExpBufferStr(pgdumpopts, " --no-subscriptions");
	if (no_toast_compression)
		appendPQExpBufferStr(pgdumpopts, " --no-toast-compression");
	if (no_unlogged_table_data)
		appendPQExpBufferStr(pgdumpopts, " --no-unlogged-table-data");
	if (on_conflict_do_nothing)
		appendPQExpBufferStr(pgdumpopts, " --on-conflict-do-nothing");
	if (roles_only)
		appendPQExpBufferStr(pgdumpopts, " --roles-only");

	/*
	 * If there was a database specified on the command line, use that,
	 * otherwise try to connect to database "postgres", and failing that
	 * "template1".  "postgres" is the preferred choice for 8.1 and later
	 * servers, but it usually will not exist on older ones.
	 */
	if (pgdb)
	{
		conn = connectDatabase(pgdb, connstr, pghost, pgport, pguser,
							   prompt_password, false);

		if (!conn)
		{
			pg_log_error("could not connect to database \"%s\"", pgdb);
			exit_nicely(1);
		}
	}
	else
	{
		conn = connectDatabase("postgres", connstr, pghost, pgport, pguser,
							   prompt_password, false);
		if (!conn)
			conn = connectDatabase("template1", connstr, pghost, pgport, pguser,
								   prompt_password, true);

		if (!conn)
		{
			pg_log_error("could not connect to databases \"postgres\" or \"template1\"\n"
						 "Please specify an alternative database.");
			fprintf(stderr, _("Try \"%s --help\" for more information.\n"),
					progname);
			exit_nicely(1);
		}
	}

	/*
	 * Get a list of database names that match the exclude patterns
	 */
	expand_dbname_patterns(conn, &database_exclude_patterns,
						   &database_exclude_names);

	/*
	 * Open the output file if required, otherwise use stdout
	 */
	if (filename)
	{
		OPF = fopen(filename, PG_BINARY_W);
		if (!OPF)
		{
			pg_log_error("could not open output file \"%s\": %m",
						 filename);
			exit_nicely(1);
		}
	}
	else
		OPF = stdout;

	/*
	 * Set the client encoding if requested.
	 */
	if (dumpencoding)
	{
		if (PQsetClientEncoding(conn, dumpencoding) < 0)
		{
			pg_log_error("invalid client encoding \"%s\" specified",
						 dumpencoding);
			exit_nicely(1);
		}
	}

	/*
	 * Get the active encoding and the standard_conforming_strings setting, so
	 * we know how to escape strings.
	 */
	encoding = PQclientEncoding(conn);
	std_strings = PQparameterStatus(conn, "standard_conforming_strings");
	if (!std_strings)
		std_strings = "off";

	/* Set the role if requested */
	if (use_role && server_version >= 80100)
	{
		PQExpBuffer query = createPQExpBuffer();

		appendPQExpBuffer(query, "SET ROLE %s", fmtId(use_role));
		executeCommand(conn, query->data);
		destroyPQExpBuffer(query);
	}

	/* Force quoting of all identifiers if requested. */
	if (quote_all_identifiers && server_version >= 80300)
		executeCommand(conn, "SET quote_all_identifiers = true");

	fprintf(OPF,"--\n-- Greenplum Database cluster dump\n--\n\n");
	if (verbose)
		dumpTimestamp("Started on");

	/*
	 * We used to emit \connect postgres here, but that served no purpose
	 * other than to break things for installations without a postgres
	 * database.  Everything we're restoring here is a global, so whichever
	 * database we're connected to at the moment is fine.
	 */

	/* Restore will need to write to the target cluster */
	fprintf(OPF, "SET default_transaction_read_only = off;\n\n");

	/* Replicate encoding and std_strings in output */
	fprintf(OPF, "SET client_encoding = '%s';\n",
			pg_encoding_to_char(encoding));
	fprintf(OPF, "SET standard_conforming_strings = %s;\n", std_strings);
	if (strcmp(std_strings, "off") == 0)
		fprintf(OPF, "SET escape_string_warning = off;\n");
	fprintf(OPF, "\n");

	if (binary_upgrade)
	{
		/*
		 * Greenplum doesn't allow altering system catalogs without
		 * setting the allow_system_table_mods GUC first.
		 */
		fprintf(OPF, "SET allow_system_table_mods = true;\n");
		fprintf(OPF, "\n");
	}

	if (!data_only)
	{
		/*
		 * If asked to --clean, do that first.  We can avoid detailed
		 * dependency analysis because databases never depend on each other,
		 * and tablespaces never depend on each other.  Roles could have
		 * grants to each other, but DROP ROLE will clean those up silently.
		 */
		if (output_clean)
		{
			if (!globals_only && !roles_only && !tablespaces_only)
				dropDBs(conn);

			if (!roles_only && !no_tablespaces)
				dropTablespaces(conn);

			if (!tablespaces_only)
				dropRoles(conn);
		}

		/*
		 * Now create objects as requested.  Be careful that option logic here
		 * is the same as for drops above.
		 */
		if (!tablespaces_only)
		{
			/* Dump Resource Queues */
			if (resource_queues)
				dumpResQueues(conn);

			/* Dump Resource Groups */
			if (resource_groups)
				dumpResGroups(conn);

			/* Dump roles (users) */
			dumpRoles(conn);

			/* Dump role memberships */
			dumpRoleMembership(conn);

			/* Dump role constraints */
			dumpRoleConstraints(conn);
		}

		/* Dump tablespaces */
		if (!roles_only && !no_tablespaces)
			/* Dump tablespaces */
			dumpTablespaces(conn);
	}

	if (!globals_only && !roles_only && !tablespaces_only)
		dumpDatabases(conn);

	PQfinish(conn);

	if (verbose)
		dumpTimestamp("Completed on");
	fprintf(OPF, "--\n-- PostgreSQL database cluster dump complete\n--\n\n");

	if (filename)
	{
		fclose(OPF);

		/* sync the resulting file, errors are not fatal */
		if (dosync)
			(void) fsync_fname(filename, false);
	}

	exit_nicely(0);
}


static void
help(void)
{
	printf(_("%s extracts a PostgreSQL database cluster into an SQL script file.\n\n"), progname);
	printf(_("Usage:\n"));
	printf(_("  %s [OPTION]...\n"), progname);

	printf(_("\nGeneral options:\n"));
	printf(_("  -f, --file=FILENAME          output file name\n"));
	printf(_("  -v, --verbose                verbose mode\n"));
	printf(_("  -V, --version                output version information, then exit\n"));
	printf(_("  --lock-wait-timeout=TIMEOUT  fail after waiting TIMEOUT for a table lock\n"));
	printf(_("  -?, --help                   show this help, then exit\n"));
	printf(_("\nOptions controlling the output content:\n"));
	printf(_("  -a, --data-only              dump only the data, not the schema\n"));
	printf(_("  -c, --clean                  clean (drop) databases before recreating\n"));
	printf(_("  -E, --encoding=ENCODING      dump the data in encoding ENCODING\n"));
	printf(_("  -g, --globals-only           dump only global objects, no databases\n"));
	printf(_("  -O, --no-owner               skip restoration of object ownership\n"));
	printf(_("      --roles-only             dump only roles, no databases or tablespaces\n"));
	printf(_("  -s, --schema-only            dump only the schema, no data\n"));
	printf(_("  -S, --superuser=NAME         superuser user name to use in the dump\n"));
	printf(_("  -t, --tablespaces-only       dump only tablespaces, no databases or roles\n"));
	printf(_("  -x, --no-privileges          do not dump privileges (grant/revoke)\n"));
	printf(_("  --resource-queues            dump resource queue data\n"));
	printf(_("  --resource-groups            dump resource group data\n"));
	printf(_("  --binary-upgrade             for use by upgrade utilities only\n"));
	printf(_("  --column-inserts             dump data as INSERT commands with column names\n"));
	printf(_("  --disable-dollar-quoting     disable dollar quoting, use SQL standard quoting\n"));
	printf(_("  --disable-triggers           disable triggers during data-only restore\n"));
	printf(_("  --exclude-database=PATTERN   exclude databases whose name matches PATTERN\n"));
	printf(_("  --extra-float-digits=NUM     override default setting for extra_float_digits\n"));
	printf(_("  --if-exists                  use IF EXISTS when dropping objects\n"));
	printf(_("  --inserts                    dump data as INSERT commands, rather than COPY\n"));
	printf(_("  --load-via-partition-root    load partitions via the root table\n"));
	printf(_("  --no-comments                do not dump comments\n"));
	printf(_("  --no-publications            do not dump publications\n"));
	printf(_("  --no-role-passwords          do not dump passwords for roles\n"));
	printf(_("  --no-security-labels         do not dump security label assignments\n"));
	printf(_("  --no-subscriptions           do not dump subscriptions\n"));
	printf(_("  --no-sync                    do not wait for changes to be written safely to disk\n"));
	printf(_("  --no-tablespaces             do not dump tablespace assignments\n"));
	printf(_("  --no-toast-compression       do not dump TOAST compression methods\n"));
	printf(_("  --no-unlogged-table-data     do not dump unlogged table data\n"));
	printf(_("  --on-conflict-do-nothing     add ON CONFLICT DO NOTHING to INSERT commands\n"));
	printf(_("  --quote-all-identifiers      quote all identifiers, even if not key words\n"));
	printf(_("  --rows-per-insert=NROWS      number of rows per INSERT; implies --inserts\n"));
	printf(_("  --use-set-session-authorization\n"
			 "                               use SET SESSION AUTHORIZATION commands instead of\n"
			 "                               ALTER OWNER commands to set ownership\n"));
	printf(_("  --gp-syntax                  dump with Greenplum Database syntax (default if gpdb)\n"));
	printf(_("  --no-gp-syntax               dump without Greenplum Database syntax (default if postgresql)\n"));

	printf(_("\nConnection options:\n"));
	printf(_("  -d, --dbname=CONNSTR     connect using connection string\n"));
	printf(_("  -h, --host=HOSTNAME      database server host or socket directory\n"));
	printf(_("  -l, --database=DBNAME    alternative default database\n"));
	printf(_("  -p, --port=PORT          database server port number\n"));
	printf(_("  -U, --username=NAME      connect as specified database user\n"));
	printf(_("  -w, --no-password        never prompt for password\n"));
	printf(_("  -W, --password           force password prompt (should happen automatically)\n"));
	printf(_("  --role=ROLENAME          do SET ROLE before dump\n"));

	printf(_("\nIf -f/--file is not used, then the SQL script will be written to the standard\n"
			 "output.\n\n"));
<<<<<<< HEAD
	printf(_("Report bugs to <bugs@greenplum.org>.\n"));
=======
	printf(_("Report bugs to <%s>.\n"), PACKAGE_BUGREPORT);
	printf(_("%s home page: <%s>\n"), PACKAGE_NAME, PACKAGE_URL);
>>>>>>> d457cb4e
}


/*
 * Build the WITH clause for resource queue dump
 */
static void 
buildWithClause(const char *resname, const char *ressetting, PQExpBuffer buf)
{
	if (0 == strncmp("memory_limit", resname, 12) && (strncmp(ressetting, "-1", 2) != 0))
        	appendPQExpBuffer(buf, " %s='%s'", resname, ressetting);
	else
		appendPQExpBuffer(buf, " %s=%s", resname, ressetting);
}

/*
 * Dump resource group
 */
static void
dumpResGroups(PGconn *conn)
{
	PQExpBuffer buf = createPQExpBuffer();
	PGresult   *res;
	int		i;
	int		i_groupname,
			i_cpu_rate_limit,
			i_concurrency,
			i_memory_limit,
			i_memory_shared_quota,
			i_memory_spill_ratio,
			i_memory_auditor,
			i_cpuset;

	printfPQExpBuffer(buf, "SELECT g.rsgname AS groupname, "
					  "t1.value AS concurrency, "
					  "t2.value AS cpu_rate_limit, "
					  "t3.value AS memory_limit, "
					  "t4.value AS memory_shared_quota, "
					  "t5.value AS memory_spill_ratio, "
					  "t6.value AS memory_auditor, "
					  "t7.value AS cpuset "
					  "FROM pg_resgroup g "
					  "     JOIN pg_resgroupcapability t1 ON g.oid = t1.resgroupid AND t1.reslimittype = 1 "
					  "     JOIN pg_resgroupcapability t2 ON g.oid = t2.resgroupid AND t2.reslimittype = 2 "
					  "     JOIN pg_resgroupcapability t3 ON g.oid = t3.resgroupid AND t3.reslimittype = 3 "
					  "     JOIN pg_resgroupcapability t4 ON g.oid = t4.resgroupid AND t4.reslimittype = 4 "
					  "     JOIN pg_resgroupcapability t5 ON g.oid = t5.resgroupid AND t5.reslimittype = 5 "
					  "LEFT JOIN pg_resgroupcapability t6 ON g.oid = t6.resgroupid AND t6.reslimittype = 6 "
					  "LEFT JOIN pg_resgroupcapability t7 ON g.oid = t7.resgroupid AND t7.reslimittype = 7;");

	res = executeQuery(conn, buf->data);

	i_groupname = PQfnumber(res, "groupname");
	i_cpu_rate_limit = PQfnumber(res, "cpu_rate_limit");
	i_concurrency = PQfnumber(res, "concurrency");
	i_memory_limit = PQfnumber(res, "memory_limit");
	i_memory_shared_quota = PQfnumber(res, "memory_shared_quota");
	i_memory_spill_ratio = PQfnumber(res, "memory_spill_ratio");
	i_memory_auditor = PQfnumber(res, "memory_auditor");
	i_cpuset = PQfnumber(res, "cpuset");

	if (PQntuples(res) > 0)
		fprintf(OPF, "--\n-- Resource Group\n--\n\n");

	/*
	 * total cpu_rate_limit and memory_limit should less than 100, so clean
	 * them before we seting new memory_limit and cpu_rate_limit.
	 */
	fprintf(OPF, "ALTER RESOURCE GROUP \"admin_group\" SET cpu_rate_limit 1;\n");
	fprintf(OPF, "ALTER RESOURCE GROUP \"default_group\" SET cpu_rate_limit 1;\n");
	fprintf(OPF, "ALTER RESOURCE GROUP \"admin_group\" SET memory_limit 1;\n");
	fprintf(OPF, "ALTER RESOURCE GROUP \"default_group\" SET memory_limit 1;\n");

	for (i = 0; i < PQntuples(res); i++)
	{
		const char *groupname;
		const char *cpu_rate_limit;
		const char *concurrency;
		const char *memory_limit;
		const char *memory_shared_quota;
		const char *memory_spill_ratio;
		const char *memory_auditor;
		const char *cpuset;

		groupname = PQgetvalue(res, i, i_groupname);
		cpu_rate_limit = PQgetvalue(res, i, i_cpu_rate_limit);
		concurrency = PQgetvalue(res, i, i_concurrency);
		memory_limit = PQgetvalue(res, i, i_memory_limit);
		memory_shared_quota = PQgetvalue(res, i, i_memory_shared_quota);
		memory_spill_ratio = PQgetvalue(res, i, i_memory_spill_ratio);
		memory_auditor = PQgetvalue(res, i, i_memory_auditor);
		cpuset = PQgetvalue(res, i, i_cpuset);

		resetPQExpBuffer(buf);

		if (0 == strcmp(groupname, "default_group") || 0 == strcmp(groupname, "admin_group"))
		{
			/*
			 * We can't emit CREATE statements for the built-in groups as they
			 * will already exist in the target cluster. So emit ALTER
			 * statements instead.
			 *
			 * Default resource groups must have memory_auditor == "vmtracker",
			 * no need to ALTER it, and we do not support ALTER memory_auditor
			 * at all.
			 */
			appendPQExpBuffer(buf, "ALTER RESOURCE GROUP %s SET concurrency %s;\n",
							  fmtId(groupname), concurrency);
			appendPQExpBuffer(buf, "ALTER RESOURCE GROUP %s SET memory_limit %s;\n",
							  fmtId(groupname), memory_limit);
			appendPQExpBuffer(buf, "ALTER RESOURCE GROUP %s SET memory_shared_quota %s;\n",
							  fmtId(groupname), memory_shared_quota);
			appendPQExpBuffer(buf, "ALTER RESOURCE GROUP %s SET memory_spill_ratio %s;\n",
							  fmtId(groupname), memory_spill_ratio);
			if (atoi(cpu_rate_limit) >= 0)
				appendPQExpBuffer(buf, "ALTER RESOURCE GROUP %s SET cpu_rate_limit %s;\n",
								  fmtId(groupname), cpu_rate_limit);
			else
				appendPQExpBuffer(buf, "ALTER RESOURCE GROUP %s SET cpuset '%s';\n",
								  fmtId(groupname), cpuset);
		}
		else
		{
			const char *memory_auditor_name;
			const char *cpu_prop;
			char cpu_setting[1024];

			/*
			 * Possible values of memory_auditor:
			 * - "1": cgroup;
			 * - "0": vmtracker;
			 * - "": not set, e.g. created on an older version which does not
			 *   support memory_auditor yet, consider it as vmtracker;
			 */
			if (strcmp(memory_auditor, "1") == 0)
				memory_auditor_name = "cgroup";
			else
				memory_auditor_name = "vmtracker";

			if (atoi(cpu_rate_limit) >= 0)
			{
				cpu_prop = "cpu_rate_limit";
				snprintf(cpu_setting, sizeof(cpu_setting), "%s", cpu_rate_limit);
			}
			else
			{
				cpu_prop = "cpuset";
				snprintf(cpu_setting, sizeof(cpu_setting), "'%s'", cpuset);
			}

			printfPQExpBuffer(buf, "CREATE RESOURCE GROUP %s WITH ("
							  "concurrency=%s, %s=%s, "
							  "memory_limit=%s, memory_shared_quota=%s, "
							  "memory_spill_ratio=%s, memory_auditor=%s);\n",
							  fmtId(groupname), concurrency, cpu_prop, cpu_setting,
							  memory_limit, memory_shared_quota,
							  memory_spill_ratio, memory_auditor_name);
		}

		fprintf(OPF, "%s", buf->data);
	}

	PQclear(res);

	destroyPQExpBuffer(buf);

	fprintf(OPF, "\n\n");
}

/*
 * Dump resource queues
 */
static void
dumpResQueues(PGconn *conn)
{
	PQExpBuffer buf = createPQExpBuffer();
	PGresult   *res;
	int			i_rsqname,
				i_resname,
				i_ressetting,
				i_rqoid;
	int			i;
	char	   *prev_rsqname = NULL;
	bool		bWith = false;

	printfPQExpBuffer(buf,
					  "SELECT oid, rsqname, 'activelimit' as resname, "
					  "rsqcountlimit::text as ressetting, "
					  "1 as ord FROM pg_resqueue "
					  "UNION "
					  "SELECT oid, rsqname, 'costlimit' as resname, "
					  "rsqcostlimit::text as ressetting, "
					  "2 as ord FROM pg_resqueue "
					  "UNION "
					  "SELECT oid, rsqname, 'overcommit' as resname, "
					  "case when rsqovercommit then '1' "
					  "else '0' end as ressetting, "
					  "3 as ord FROM pg_resqueue "
					  "UNION "
					  "SELECT oid, rsqname, 'ignorecostlimit' as resname, "
					  "%s as ressetting, "
					  "4 as ord FROM pg_resqueue "
					  "%s"
					  "order by rsqname,  ord",
					  (server_version >= 80205 ?
					   "rsqignorecostlimit::text"
					   : "0 AS"),
					  (server_version >= 80214 ?
					   "UNION "
					   "SELECT rq.oid, rq.rsqname, rt.resname, rc.ressetting, "
					   "rt.restypid as ord FROM "
					   "pg_resqueue rq,  pg_resourcetype rt, "
					   "pg_resqueuecapability rc WHERE "
					   "rq.oid=rc.resqueueid and rc.restypid = rt.restypid "
					   : "")
		);

	res = executeQuery(conn, buf->data);

	i_rqoid = PQfnumber(res, "oid");
	i_rsqname = PQfnumber(res, "rsqname");
	i_resname = PQfnumber(res, "resname");
	i_ressetting = PQfnumber(res, "ressetting");

	if (PQntuples(res) > 0)
	    fprintf(OPF, "--\n-- Resource Queues\n--\n\n");


	/*
	 * settings for resource queue are spread over multiple rows, but sorted
	 * by queue name (and ranked in order of resname ) eg:
	 *
	 * rsqname	  |		resname		| ressetting | ord
	 * -----------+-----------------+------------+----- pg_default |
	 * activelimit	   | 20			|	1 pg_default | costlimit	   | -1 |
	 * 2 pg_default | overcommit	  | 0		   |   3 pg_default |
	 * ignorecostlimit | 0			|	4
	 *
	 * This format lets us support an arbitrary number of resqueuecapability
	 * entries.  So watch for change of rsqname to switch to next CREATE
	 * statement.
	 *
	 */

	for (i = 0; i < PQntuples(res); i++)
	{
		const char *rsqname;
		const char *resname;
		const char *ressetting;

		rsqname = PQgetvalue(res, i, i_rsqname);
		resname = PQgetvalue(res, i, i_resname);
		ressetting = PQgetvalue(res, i, i_ressetting);

		/* if first CREATE statement, or name changed... */
		if (!prev_rsqname || (0 != strcmp(rsqname, prev_rsqname)))
		{
			if (prev_rsqname)
			{
				/* terminate the WITH if necessary */
				if (bWith)
					appendPQExpBuffer(buf, ") ");

				appendPQExpBuffer(buf, ";\n");

				fprintf(OPF, "%s", buf->data);

				free(prev_rsqname);
			}

			bWith = false;

			/* save the name */
			prev_rsqname = strdup(rsqname);

			resetPQExpBuffer(buf);

			/* MPP-6926: cannot DROP or CREATE default queue, so ALTER it  */
			if (0 == strcmp(rsqname, "pg_default"))
				appendPQExpBuffer(buf, "ALTER RESOURCE QUEUE %s", fmtId(rsqname));
			else
				appendPQExpBuffer(buf, "CREATE RESOURCE QUEUE %s", fmtId(rsqname));
		}

		/* NOTE: currently 3.3-style, but will switch to one WITH clause... */

		if (0 == strcmp("activelimit", resname))
		{
			if (strcmp(ressetting, "-1") != 0)
				appendPQExpBuffer(buf, " ACTIVE THRESHOLD %s",
								  ressetting);
		}
		else if (0 == strcmp("costlimit", resname))
		{
			if (strcmp(ressetting, "-1") != 0)
				appendPQExpBuffer(buf, " COST THRESHOLD %.2f",
								  atof(ressetting));
		}
		else if (0 == strcmp("ignorecostlimit", resname))
		{
			if (!((strcmp(ressetting, "-1") == 0)
				  || (strcmp(ressetting, "0") == 0)))
				appendPQExpBuffer(buf, " IGNORE THRESHOLD %.2f",
								  atof(ressetting));
		}
		else if (0 == strcmp("overcommit", resname))
		{
			if (strcmp(ressetting, "1") == 0)
				appendPQExpBuffer(buf, " OVERCOMMIT");
			else
				appendPQExpBuffer(buf, " NOOVERCOMMIT");
		}
		else
		{
			/* build the WITH clause */
			if (bWith)
				appendPQExpBuffer(buf, ",\n");
			else
			{
				bWith = true;
				appendPQExpBuffer(buf, "\n WITH (");
			}

			buildWithClause(resname, ressetting, buf);

		}

	}							/* end for */

	/* need to write out last statement */
	if (prev_rsqname)
	{
		/* terminate the WITH if necessary */
		if (bWith)
			appendPQExpBuffer(buf, ") ");

		appendPQExpBuffer(buf, ";\n");

		fprintf(OPF, "%s", buf->data);

		free(prev_rsqname);
	}

	PQclear(res);

	destroyPQExpBuffer(buf);

	fprintf(OPF, "\n\n");
}

/*
 * Drop roles
 */
static void
dropRoles(PGconn *conn)
{
	PQExpBuffer buf = createPQExpBuffer();
	PGresult   *res;
	int			i_rolname;
	int			i;

	if (server_version >= 90600)
		printfPQExpBuffer(buf,
						  "SELECT rolname "
						  "FROM %s "
						  "WHERE rolname !~ '^pg_' "
						  "ORDER BY 1", role_catalog);
	else if (server_version >= 80100)
		printfPQExpBuffer(buf,
						  "SELECT rolname "
						  "FROM %s "
						  "ORDER BY 1", role_catalog);
	else
		printfPQExpBuffer(buf,
						  "SELECT usename as rolname "
						  "FROM pg_shadow "
						  "UNION "
						  "SELECT groname as rolname "
						  "FROM pg_group "
						  "ORDER BY 1");

	res = executeQuery(conn, buf->data);

	i_rolname = PQfnumber(res, "rolname");

	if (PQntuples(res) > 0)
		fprintf(OPF, "--\n-- Drop roles\n--\n\n");

	for (i = 0; i < PQntuples(res); i++)
	{
		const char *rolename;

		rolename = PQgetvalue(res, i, i_rolname);

		fprintf(OPF, "DROP ROLE %s%s;\n",
				if_exists ? "IF EXISTS " : "",
				fmtId(rolename));
	}

	PQclear(res);
	destroyPQExpBuffer(buf);

	fprintf(OPF, "\n\n");
}

/*
 * Dump roles
 */
static void
dumpRoles(PGconn *conn)
{
	PQExpBuffer buf = createPQExpBuffer();
	PGresult   *res;
	int			i_oid,
				i_rolname,
				i_rolsuper,
				i_rolinherit,
				i_rolcreaterole,
				i_rolcreatedb,
				i_rolcanlogin,
				i_rolconnlimit,
				i_rolpassword,
				i_rolvaliduntil,
				i_rolreplication,
				i_rolbypassrls,
				i_rolcomment,
				i_rolqueuename = -1,	/* keep compiler quiet */
				i_rolgroupname = -1,	/* keep compiler quiet */
				i_rolcreaterextgpfd = -1,
				i_rolcreaterexthttp = -1,
				i_rolcreatewextgpfd = -1,
				i_rolcreaterexthdfs = -1,
				i_rolcreatewexthdfs = -1,
				i_is_current_user;
	int			i;
	bool		exttab_auth = (server_version >= 80214);
	/*
	 * Support for gphdfs was removed in Greenplum 6
	 */
	bool		hdfs_auth = (server_version >= 80215 && server_version < 80400);
	char	   *resq_col = resource_queues ? ", (SELECT rsqname FROM pg_resqueue WHERE "
	"  pg_resqueue.oid = rolresqueue) AS rolqueuename " : "";
	char	   *resgroup_col = resource_groups ? ", (SELECT rsgname FROM pg_resgroup WHERE "
	"  pg_resgroup.oid = rolresgroup) AS rolgroupname " : "";
	char	   *extauth_col = exttab_auth ? ", rolcreaterextgpfd, rolcreaterexthttp, rolcreatewextgpfd" : "";
	char	   *hdfs_col = hdfs_auth ? ", rolcreaterexthdfs, rolcreatewexthdfs " : "";

	/*
	 * Query to select role info get resqueue if version support it get
	 * external table auth on gpfdist, gpfdists and http if version support it get
	 */

	/* note: rolconfig is dumped later */
	if (server_version >= 90600)
		printfPQExpBuffer(buf,
						  "SELECT oid, rolname, rolsuper, rolinherit, "
						  "rolcreaterole, rolcreatedb, "
						  "rolcanlogin, rolconnlimit, rolpassword, "
						  "rolvaliduntil, rolreplication, rolbypassrls, "
						  "pg_catalog.shobj_description(oid, '%s') as rolcomment, "
						  "rolname = current_user AS is_current_user "
						  " %s %s %s %s"
						  "FROM %s "
						  "WHERE rolname !~ '^pg_' "
						  "ORDER BY 2", role_catalog, resq_col, resgroup_col, extauth_col, hdfs_col, role_catalog);
	else if (server_version >= 90500)
		printfPQExpBuffer(buf,
						  "SELECT oid, rolname, rolsuper, rolinherit, "
						  "rolcreaterole, rolcreatedb, "
						  "rolcanlogin, rolconnlimit, rolpassword, "
						  "rolvaliduntil, rolreplication, rolbypassrls, "
						  "pg_catalog.shobj_description(oid, '%s') as rolcomment, "
						  "rolname = current_user AS is_current_user "
						  " %s %s %s %s"
						  "FROM %s "
						  "ORDER BY 2", role_catalog, resq_col, resgroup_col, extauth_col, hdfs_col, role_catalog);
	else if (server_version >= 90100)
		printfPQExpBuffer(buf,
						  "SELECT oid, rolname, rolsuper, rolinherit, "
						  "rolcreaterole, rolcreatedb, rolcatupdate, "
						  "rolcanlogin, rolconnlimit, rolpassword, "
						  "rolvaliduntil, rolreplication, "
						  "false as rolbypassrls, "
						  "pg_catalog.shobj_description(oid, '%s') as rolcomment, "
						  "rolname = current_user AS is_current_user "
						  " %s %s %s %s"
						  "FROM %s "
						  "ORDER BY 2", role_catalog, resq_col, resgroup_col, extauth_col, hdfs_col, role_catalog);
	else if (server_version >= 80200)
		printfPQExpBuffer(buf,
						  "SELECT oid, rolname, rolsuper, rolinherit, "
						  "rolcreaterole, rolcreatedb, rolcatupdate, "
						  "rolcanlogin, rolconnlimit, rolpassword, "
						  "rolvaliduntil, false as rolreplication, "
						  "false as rolbypassrls, "
						  "pg_catalog.shobj_description(oid, '%s') as rolcomment, "
						  "rolname = current_user AS is_current_user "
						  " %s %s %s %s"
						  "FROM %s "
						  "ORDER BY 2", role_catalog, resq_col, resgroup_col, extauth_col, hdfs_col, role_catalog);
	else if (server_version >= 80100)
		printfPQExpBuffer(buf,
						  "SELECT oid, rolname, rolsuper, rolinherit, "
						  "rolcreaterole, rolcreatedb, "
						  "rolcanlogin, rolconnlimit, rolpassword, "
						  "rolvaliduntil, false as rolreplication, "
						  "false as rolbypassrls, "
						  "null as rolcomment, "
						  "rolname = current_user AS is_current_user "
						  "FROM %s "
						  "ORDER BY 2", role_catalog);
	else
		printfPQExpBuffer(buf,
						  "SELECT 0 as oid, usename as rolname, "
						  "usesuper as rolsuper, "
						  "true as rolinherit, "
						  "usesuper as rolcreaterole, "
						  "usecreatedb as rolcreatedb, "
						  "true as rolcanlogin, "
						  "-1 as rolconnlimit, "
						  "passwd as rolpassword, "
						  "valuntil as rolvaliduntil, "
						  "false as rolreplication, "
						  "false as rolbypassrls, "
						  "null as rolcomment, "
						  "usename = current_user AS is_current_user "
						  "FROM pg_shadow "
						  "UNION ALL "
						  "SELECT 0 as oid, groname as rolname, "
						  "false as rolsuper, "
						  "true as rolinherit, "
						  "false as rolcreaterole, "
						  "false as rolcreatedb, "
						  "false as rolcanlogin, "
						  "-1 as rolconnlimit, "
						  "null::text as rolpassword, "
						  "null::timestamptz as rolvaliduntil, "
						  "false as rolreplication, "
						  "false as rolbypassrls, "
						  "null as rolcomment, "
						  "false AS is_current_user "
						  "FROM pg_group "
						  "WHERE NOT EXISTS (SELECT 1 FROM pg_shadow "
						  " WHERE usename = groname) "
						  "ORDER BY 2");

	res = executeQuery(conn, buf->data);

	i_oid = PQfnumber(res, "oid");
	i_rolname = PQfnumber(res, "rolname");
	i_rolsuper = PQfnumber(res, "rolsuper");
	i_rolinherit = PQfnumber(res, "rolinherit");
	i_rolcreaterole = PQfnumber(res, "rolcreaterole");
	i_rolcreatedb = PQfnumber(res, "rolcreatedb");
	i_rolcanlogin = PQfnumber(res, "rolcanlogin");
	i_rolconnlimit = PQfnumber(res, "rolconnlimit");
	i_rolpassword = PQfnumber(res, "rolpassword");
	i_rolvaliduntil = PQfnumber(res, "rolvaliduntil");
	i_rolreplication = PQfnumber(res, "rolreplication");
	i_rolbypassrls = PQfnumber(res, "rolbypassrls");
	i_rolcomment = PQfnumber(res, "rolcomment");
	i_is_current_user = PQfnumber(res, "is_current_user");

	if (resource_queues)
		i_rolqueuename = PQfnumber(res, "rolqueuename");

	if (resource_groups)
		i_rolgroupname = PQfnumber(res, "rolgroupname");

	if (exttab_auth)
	{
		i_rolcreaterextgpfd = PQfnumber(res, "rolcreaterextgpfd");
		i_rolcreaterexthttp = PQfnumber(res, "rolcreaterexthttp");
		i_rolcreatewextgpfd = PQfnumber(res, "rolcreatewextgpfd");
		if (hdfs_auth)
		{
			i_rolcreaterexthdfs = PQfnumber(res, "rolcreaterexthdfs");
			i_rolcreatewexthdfs = PQfnumber(res, "rolcreatewexthdfs");
		}
	}

	if (PQntuples(res) > 0)
		fprintf(OPF, "--\n-- Roles\n--\n\n");

	for (i = 0; i < PQntuples(res); i++)
	{
		const char *rolename;
		Oid			auth_oid;

		auth_oid = atooid(PQgetvalue(res, i, i_oid));
		rolename = PQgetvalue(res, i, i_rolname);

		if (strncmp(rolename, "pg_", 3) == 0)
		{
			pg_log_warning("role name starting with \"pg_\" skipped (%s)",
						   rolename);
			continue;
		}

		resetPQExpBuffer(buf);

		if (binary_upgrade)
		{
			appendPQExpBufferStr(buf, "\n-- For binary upgrade, must preserve pg_authid.oid\n");
			appendPQExpBuffer(buf,
							  "SELECT pg_catalog.binary_upgrade_set_next_pg_authid_oid('%u'::pg_catalog.oid, '%s'::text);\n\n",
							  auth_oid, rolename);
		}

		/*
		 * We dump CREATE ROLE followed by ALTER ROLE to ensure that the role
		 * will acquire the right properties even if it already exists (ie, it
		 * won't hurt for the CREATE to fail).  This is particularly important
		 * for the role we are connected as, since even with --clean we will
		 * have failed to drop it.  binary_upgrade cannot generate any errors,
		 * so we assume the current role is already created.
		 */
		if (!binary_upgrade ||
			strcmp(PQgetvalue(res, i, i_is_current_user), "f") == 0)
			appendPQExpBuffer(buf, "CREATE ROLE %s;\n", fmtId(rolename));
		appendPQExpBuffer(buf, "ALTER ROLE %s WITH", fmtId(rolename));

		if (strcmp(PQgetvalue(res, i, i_rolsuper), "t") == 0)
			appendPQExpBufferStr(buf, " SUPERUSER");
		else
			appendPQExpBufferStr(buf, " NOSUPERUSER");

		if (strcmp(PQgetvalue(res, i, i_rolinherit), "t") == 0)
			appendPQExpBufferStr(buf, " INHERIT");
		else
			appendPQExpBufferStr(buf, " NOINHERIT");

		if (strcmp(PQgetvalue(res, i, i_rolcreaterole), "t") == 0)
			appendPQExpBufferStr(buf, " CREATEROLE");
		else
			appendPQExpBufferStr(buf, " NOCREATEROLE");

		if (strcmp(PQgetvalue(res, i, i_rolcreatedb), "t") == 0)
			appendPQExpBufferStr(buf, " CREATEDB");
		else
			appendPQExpBufferStr(buf, " NOCREATEDB");

		if (strcmp(PQgetvalue(res, i, i_rolcanlogin), "t") == 0)
			appendPQExpBufferStr(buf, " LOGIN");
		else
			appendPQExpBufferStr(buf, " NOLOGIN");

		if (strcmp(PQgetvalue(res, i, i_rolreplication), "t") == 0)
			appendPQExpBufferStr(buf, " REPLICATION");
		else
			appendPQExpBufferStr(buf, " NOREPLICATION");

		if (strcmp(PQgetvalue(res, i, i_rolbypassrls), "t") == 0)
			appendPQExpBufferStr(buf, " BYPASSRLS");
		else
			appendPQExpBufferStr(buf, " NOBYPASSRLS");

		if (strcmp(PQgetvalue(res, i, i_rolconnlimit), "-1") != 0)
			appendPQExpBuffer(buf, " CONNECTION LIMIT %s",
							  PQgetvalue(res, i, i_rolconnlimit));


		if (!PQgetisnull(res, i, i_rolpassword) && !no_role_passwords)
		{
			appendPQExpBufferStr(buf, " PASSWORD ");
			appendStringLiteralConn(buf, PQgetvalue(res, i, i_rolpassword), conn);
		}

		if (!PQgetisnull(res, i, i_rolvaliduntil))
			appendPQExpBuffer(buf, " VALID UNTIL '%s'",
							  PQgetvalue(res, i, i_rolvaliduntil));

		if (resource_queues)
		{
			if (!PQgetisnull(res, i, i_rolqueuename))
				appendPQExpBuffer(buf, " RESOURCE QUEUE %s",
								  PQgetvalue(res, i, i_rolqueuename));
		}

		if (resource_groups)
		{
			if (!PQgetisnull(res, i, i_rolgroupname))
				appendPQExpBuffer(buf, " RESOURCE GROUP %s",
								  PQgetvalue(res, i, i_rolgroupname));
		}

		if (exttab_auth)
		{
			/* we use the same privilege for gpfdist and gpfdists */
			if (!PQgetisnull(res, i, i_rolcreaterextgpfd) &&
				strcmp(PQgetvalue(res, i, i_rolcreaterextgpfd), "t") == 0)
				appendPQExpBufferStr(buf, " CREATEEXTTABLE (protocol='gpfdist', type='readable')");

			if (!PQgetisnull(res, i, i_rolcreatewextgpfd) &&
				strcmp(PQgetvalue(res, i, i_rolcreatewextgpfd), "t") == 0)
				appendPQExpBufferStr(buf, " CREATEEXTTABLE (protocol='gpfdist', type='writable')");

			if (!PQgetisnull(res, i, i_rolcreaterexthttp) &&
				strcmp(PQgetvalue(res, i, i_rolcreaterexthttp), "t") == 0)
				appendPQExpBufferStr(buf, " CREATEEXTTABLE (protocol='http')");

			if (hdfs_auth)
			{
				if (!PQgetisnull(res, i, i_rolcreaterexthdfs) &&
					strcmp(PQgetvalue(res, i, i_rolcreaterexthdfs), "t") == 0)
					appendPQExpBufferStr(buf, " CREATEEXTTABLE (protocol='gphdfs', type='readable')");

				if (!PQgetisnull(res, i, i_rolcreatewexthdfs) &&
					strcmp(PQgetvalue(res, i, i_rolcreatewexthdfs), "t") == 0)
					appendPQExpBufferStr(buf, " CREATEEXTTABLE (protocol='gphdfs', type='writable')");
			}
		}

		appendPQExpBufferStr(buf, ";\n");

		if (!no_comments && !PQgetisnull(res, i, i_rolcomment))
		{
			appendPQExpBuffer(buf, "COMMENT ON ROLE %s IS ", fmtId(rolename));
			appendStringLiteralConn(buf, PQgetvalue(res, i, i_rolcomment), conn);
			appendPQExpBufferStr(buf, ";\n");
		}

		if (!no_security_labels && server_version >= 90200)
			buildShSecLabels(conn, "pg_authid", auth_oid,
							 "ROLE", rolename,
							 buf);

		fprintf(OPF, "%s", buf->data);
	}

	/*
	 * Dump configuration settings for roles after all roles have been dumped.
	 * We do it this way because config settings for roles could mention the
	 * names of other roles.
	 */
	for (i = 0; i < PQntuples(res); i++)
		dumpUserConfig(conn, PQgetvalue(res, i, i_rolname));

	PQclear(res);

	fprintf(OPF, "\n\n");

	destroyPQExpBuffer(buf);
}


/*
 * Dump role memberships.  This code is used for 8.1 and later servers.
 *
 * Note: we expect dumpRoles already created all the roles, but there is
 * no membership yet.
 */
static void
dumpRoleMembership(PGconn *conn)
{
	PQExpBuffer buf = createPQExpBuffer();
	PGresult   *res;
	int			i;

	printfPQExpBuffer(buf, "SELECT ur.rolname AS roleid, "
					  "um.rolname AS member, "
					  "a.admin_option, "
					  "ug.rolname AS grantor "
					  "FROM pg_auth_members a "
					  "LEFT JOIN %s ur on ur.oid = a.roleid "
					  "LEFT JOIN %s um on um.oid = a.member "
					  "LEFT JOIN %s ug on ug.oid = a.grantor "
					  "WHERE NOT (ur.rolname ~ '^pg_' AND um.rolname ~ '^pg_')"
					  "ORDER BY 1,2,3", role_catalog, role_catalog, role_catalog);
	res = executeQuery(conn, buf->data);

	if (PQntuples(res) > 0)
		fprintf(OPF, "--\n-- Role memberships\n--\n\n");

	for (i = 0; i < PQntuples(res); i++)
	{
		char	   *roleid = PQgetvalue(res, i, 0);
		char	   *member = PQgetvalue(res, i, 1);
		char	   *option = PQgetvalue(res, i, 2);

		fprintf(OPF, "GRANT %s", fmtId(roleid));
		fprintf(OPF, " TO %s", fmtId(member));
		if (*option == 't')
			fprintf(OPF, " WITH ADMIN OPTION");

		/*
		 * We don't track the grantor very carefully in the backend, so cope
		 * with the possibility that it has been dropped.
		 */
		if (!PQgetisnull(res, i, 3))
		{
			char	   *grantor = PQgetvalue(res, i, 3);

			fprintf(OPF, " GRANTED BY %s", fmtId(grantor));
		}
		fprintf(OPF, ";\n");
	}

	PQclear(res);
	destroyPQExpBuffer(buf);

	fprintf(OPF, "\n\n");
}

/*
 * Dump role time constraints. 
 *
 * Note: we expect dumpRoles already created all the roles, but there are
 * no time constraints yet.
 */
static void
dumpRoleConstraints(PGconn *conn)
{
	PGresult   *res;
	int 		i;

	res = executeQuery(conn, "SELECT a.rolname, c.start_day, c.start_time, c.end_day, c.end_time "
							 "FROM pg_authid a, pg_auth_time_constraint c "
							 "WHERE a.oid = c.authid "
							 "ORDER BY 1");

	if (PQntuples(res) > 0)
		fprintf(OPF, "--\n-- Role time constraints\n--\n\n");

	for (i = 0; i < PQntuples(res); i++)
	{
		char		*rolname 	= PQgetvalue(res, i, 0);
		char		*start_day 	= PQgetvalue(res, i, 1);
		char 		*start_time = PQgetvalue(res, i, 2);
		char		*end_day 	= PQgetvalue(res, i, 3);
		char 		*end_time 	= PQgetvalue(res, i, 4);

		fprintf(OPF, "ALTER ROLE %s DENY BETWEEN DAY %s TIME '%s' AND DAY %s TIME '%s';\n", 
				fmtId(rolname), start_day, start_time, end_day, end_time);
	}

	PQclear(res);

	fprintf(OPF, "\n\n");
}


/*
 * Drop tablespaces.
 */
static void
dropTablespaces(PGconn *conn)
{
	PGresult   *res;
	int			i;

	/*
	 * Get all tablespaces except built-in ones (which we assume are named
	 * pg_xxx)
	 */
	res = executeQuery(conn, "SELECT spcname "
					   "FROM pg_catalog.pg_tablespace "
					   "WHERE spcname !~ '^pg_' "
					   "ORDER BY 1");

	if (PQntuples(res) > 0)
		fprintf(OPF, "--\n-- Drop tablespaces\n--\n\n");

	for (i = 0; i < PQntuples(res); i++)
	{
		char	   *spcname = PQgetvalue(res, i, 0);

		fprintf(OPF, "DROP TABLESPACE %s%s;\n",
				if_exists ? "IF EXISTS " : "",
				fmtId(spcname));
	}

	PQclear(res);

	fprintf(OPF, "\n\n");
}

/*
 * Dump tablespaces.
 */
static void
dumpTablespaces(PGconn *conn)
{
	PGresult   *res;
	int			i;

	// WALREP_FIXME: filespaces are gone. How do we deal with that here?
	
	/*
	 * Get all tablespaces except built-in ones (which we assume are named
	 * pg_xxx)
	 *
	 * [FIXME] the queries need to be slightly different if the backend isn't
	 * Greenplum, and the dump format should vary depending on if the dump is
	 * --gp-syntax or --no-gp-syntax.
	 *
	 * For the tablespace ACLs, as of 9.6, we extract both the positive (as
	 * spcacl) and negative (as rspcacl) ACLs, relative to the default ACL for
	 * tablespaces, which are then passed to buildACLCommands() below.
	 *
	 * See buildACLQueries() and buildACLCommands().
	 *
	 * The order in which privileges are in the ACL string (the order they
	 * have been GRANT'd in, which the backend maintains) must be preserved to
	 * ensure that GRANTs WITH GRANT OPTION and subsequent GRANTs based on
	 * those are dumped in the correct order.
	 *
	 * Note that we do not support initial privileges (pg_init_privs) on
	 * tablespaces, so this logic cannot make use of buildACLQueries().
	 */
	if (server_version < 80214)
	{
		/* Filespaces were introduced in GP 4.0 (server_version 8.2.14) */
		return;
	}

	if (server_version >= 90600)
		res = executeQuery(conn, "SELECT oid, spcname, "
						   "pg_catalog.pg_get_userbyid(spcowner) AS spcowner, "
						   "pg_catalog.pg_tablespace_location(oid), "
						   "(SELECT array_agg(acl ORDER BY row_n) FROM "
						   "  (SELECT acl, row_n FROM "
						   "     unnest(coalesce(spcacl,acldefault('t',spcowner))) "
						   "     WITH ORDINALITY AS perm(acl,row_n) "
						   "   WHERE NOT EXISTS ( "
						   "     SELECT 1 "
						   "     FROM unnest(acldefault('t',spcowner)) "
						   "       AS init(init_acl) "
						   "     WHERE acl = init_acl)) AS spcacls) "
						   " AS spcacl, "
						   "(SELECT array_agg(acl ORDER BY row_n) FROM "
						   "  (SELECT acl, row_n FROM "
						   "     unnest(acldefault('t',spcowner)) "
						   "     WITH ORDINALITY AS initp(acl,row_n) "
						   "   WHERE NOT EXISTS ( "
						   "     SELECT 1 "
						   "     FROM unnest(coalesce(spcacl,acldefault('t',spcowner))) "
						   "       AS permp(orig_acl) "
						   "     WHERE acl = orig_acl)) AS rspcacls) "
						   " AS rspcacl, "
						   "array_to_string(spcoptions, ', '),"
						   "pg_catalog.shobj_description(oid, 'pg_tablespace') "
						   "FROM pg_catalog.pg_tablespace "
						   "WHERE spcname !~ '^pg_' "
						   "ORDER BY 1");
	else if (server_version >= 90200)
		res = executeQuery(conn, "SELECT oid, spcname, "
						   "pg_catalog.pg_get_userbyid(spcowner) AS spcowner, "
						   "pg_catalog.pg_tablespace_location(oid), "
						   "spcacl, '' as rspcacl, "
						   "array_to_string(spcoptions, ', '),"
						   "pg_catalog.shobj_description(oid, 'pg_tablespace') "
						   "FROM pg_catalog.pg_tablespace "
						   "WHERE spcname !~ '^pg_' "
						   "ORDER BY 1");
	else if (server_version >= 90000)
		res = executeQuery(conn, "SELECT oid, spcname, "
						   "pg_catalog.pg_get_userbyid(spcowner) AS spcowner, "
						   "spclocation, spcacl, '' as rspcacl, "
						   "array_to_string(spcoptions, ', '),"
						   "pg_catalog.shobj_description(oid, 'pg_tablespace') "
						   "FROM pg_catalog.pg_tablespace "
						   "WHERE spcname !~ '^pg_' "
						   "ORDER BY 1");
	else if (server_version >= 80200)
		res = executeQuery(conn, "SELECT oid, spcname, "
						   "pg_catalog.pg_get_userbyid(spcowner) AS spcowner, "
						   "spclocation, spcacl, '' as rspcacl, null, "
						   "pg_catalog.shobj_description(oid, 'pg_tablespace') "
						   "FROM pg_catalog.pg_tablespace "
						   "WHERE spcname !~ '^pg_' "
						   "ORDER BY 1");
	else
	{
		error_unsupported_server_version(conn);
		res = executeQuery(conn, "SELECT oid, spcname, "
						   "pg_catalog.pg_get_userbyid(spcowner) AS spcowner, "
						   "spclocation, spcacl, '' as rspcacl, "
						   "null, null "
						   "FROM pg_catalog.pg_tablespace "
						   "WHERE spcname !~ '^pg_' "
						   "ORDER BY 1");
	}

	if (PQntuples(res) > 0)
		fprintf(OPF, "--\n-- Tablespaces\n--\n\n");

	for (i = 0; i < PQntuples(res); i++)
	{
		PQExpBuffer buf = createPQExpBuffer();
		Oid			spcoid = atooid(PQgetvalue(res, i, 0));
		char	   *spcname = PQgetvalue(res, i, 1);
		char	   *spcowner = PQgetvalue(res, i, 2);
		char	   *spclocation = PQgetvalue(res, i, 3);
		char	   *spcacl = PQgetvalue(res, i, 4);
		char	   *rspcacl = PQgetvalue(res, i, 5);
		char	   *spcoptions = PQgetvalue(res, i, 6);
		char	   *spccomment = PQgetvalue(res, i, 7);
		char	   *fspcname;

		/* needed for buildACLCommands() */
		fspcname = pg_strdup(fmtId(spcname));

		appendPQExpBuffer(buf, "CREATE TABLESPACE %s", spcname);
		appendPQExpBuffer(buf, " OWNER %s", fmtId(spcowner));

		appendPQExpBufferStr(buf, " LOCATION ");
		appendStringLiteralConn(buf, spclocation, conn);
		appendPQExpBufferStr(buf, ";\n");

		if (spcoptions && spcoptions[0] != '\0')
			appendPQExpBuffer(buf, "ALTER TABLESPACE %s SET (%s);\n",
							  fspcname, spcoptions);

		if (!skip_acls &&
			!buildACLCommands(fspcname, NULL, NULL, "TABLESPACE",
							  spcacl, rspcacl,
							  spcowner, "", server_version, buf))
		{
			pg_log_error("could not parse ACL list (%s) for tablespace \"%s\"",
						 spcacl, spcname);
			PQfinish(conn);
			exit_nicely(1);
		}

		if (!no_comments && spccomment && spccomment[0] != '\0')
		{
			appendPQExpBuffer(buf, "COMMENT ON TABLESPACE %s IS ", fspcname);
			appendStringLiteralConn(buf, spccomment, conn);
			appendPQExpBufferStr(buf, ";\n");
		}

		if (!no_security_labels && server_version >= 90200)
			buildShSecLabels(conn, "pg_tablespace", spcoid,
							 "TABLESPACE", spcname,
							 buf);

		fprintf(OPF, "%s", buf->data);

		free(fspcname);
		destroyPQExpBuffer(buf);
	}

	PQclear(res);
	fprintf(OPF, "\n\n");
}


/*
 * Dump commands to drop each database.
 */
static void
dropDBs(PGconn *conn)
{
	PGresult   *res;
	int			i;

	/*
	 * Skip databases marked not datallowconn, since we'd be unable to connect
	 * to them anyway.  This must agree with dumpDatabases().
	 */
	res = executeQuery(conn,
					   "SELECT datname "
					   "FROM pg_database d "
					   "WHERE datallowconn "
					   "ORDER BY datname");

	if (PQntuples(res) > 0)
		fprintf(OPF, "--\n-- Drop databases (except postgres and template1)\n--\n\n");

	for (i = 0; i < PQntuples(res); i++)
	{
		char	   *dbname = PQgetvalue(res, i, 0);

		/*
		 * Skip "postgres" and "template1"; dumpDatabases() will deal with
		 * them specially.  Also, be sure to skip "template0", even if for
		 * some reason it's not marked !datallowconn.
		 */
		if (strcmp(dbname, "template1") != 0 &&
			strcmp(dbname, "template0") != 0 &&
			strcmp(dbname, "postgres") != 0)
		{
			fprintf(OPF, "DROP DATABASE %s%s;\n",
					if_exists ? "IF EXISTS " : "",
					fmtId(dbname));
		}
	}

	PQclear(res);

	fprintf(OPF, "\n\n");
}


/*
 * Dump user-specific configuration
 */
static void
dumpUserConfig(PGconn *conn, const char *username)
{
	PQExpBuffer buf = createPQExpBuffer();
	int			count = 1;
	bool		first = true;

	for (;;)
	{
		PGresult   *res;

		if (server_version >= 90000)
			printfPQExpBuffer(buf, "SELECT setconfig[%d] FROM pg_db_role_setting WHERE "
							  "setdatabase = 0 AND setrole = "
							  "(SELECT oid FROM %s WHERE rolname = ", count, role_catalog);
		else if (server_version >= 80100)
			printfPQExpBuffer(buf, "SELECT rolconfig[%d] FROM %s WHERE rolname = ", count, role_catalog);
		else
			printfPQExpBuffer(buf, "SELECT useconfig[%d] FROM pg_shadow WHERE usename = ", count);
		appendStringLiteralConn(buf, username, conn);
		if (server_version >= 90000)
			appendPQExpBufferChar(buf, ')');

		res = executeQuery(conn, buf->data);
		if (PQntuples(res) == 1 &&
			!PQgetisnull(res, 0, 0))
		{
			/* comment at section start, only if needed */
			if (first)
			{
				fprintf(OPF, "--\n-- User Configurations\n--\n\n");
				first = false;
			}

			fprintf(OPF, "--\n-- User Config \"%s\"\n--\n\n", username);
			resetPQExpBuffer(buf);
			makeAlterConfigCommand(conn, PQgetvalue(res, 0, 0),
								   "ROLE", username, NULL, NULL,
								   buf);
			fprintf(OPF, "%s", buf->data);
			PQclear(res);
			count++;
		}
		else
		{
			PQclear(res);
			break;
		}
	}

	destroyPQExpBuffer(buf);
}

/*
 * Find a list of database names that match the given patterns.
 * See also expand_table_name_patterns() in pg_dump.c
 */
static void
expand_dbname_patterns(PGconn *conn,
					   SimpleStringList *patterns,
					   SimpleStringList *names)
{
	PQExpBuffer query;
	PGresult   *res;

	if (patterns->head == NULL)
		return;					/* nothing to do */

	query = createPQExpBuffer();

	/*
	 * The loop below runs multiple SELECTs, which might sometimes result in
	 * duplicate entries in the name list, but we don't care, since all we're
	 * going to do is test membership of the list.
	 */

	for (SimpleStringListCell *cell = patterns->head; cell; cell = cell->next)
	{
		int		dotcnt;

		appendPQExpBufferStr(query,
							 "SELECT datname FROM pg_catalog.pg_database n\n");
		processSQLNamePattern(conn, query, cell->val, false,
							  false, NULL, "datname", NULL, NULL, NULL,
							  &dotcnt);

		if (dotcnt > 0)
		{
			pg_log_error("improper qualified name (too many dotted names): %s",
						 cell->val);
			PQfinish(conn);
			exit_nicely(1);
		}

		res = executeQuery(conn, query->data);
		for (int i = 0; i < PQntuples(res); i++)
		{
			simple_string_list_append(names, PQgetvalue(res, i, 0));
		}

		PQclear(res);
		resetPQExpBuffer(query);
	}

	destroyPQExpBuffer(query);
}

/*
 * Dump contents of databases.
 */
static void
dumpDatabases(PGconn *conn)
{
	PGresult   *res;
	int			i;

	/*
	 * Skip databases marked not datallowconn, since we'd be unable to connect
	 * to them anyway.  This must agree with dropDBs().
	 *
	 * We arrange for template1 to be processed first, then we process other
	 * DBs in alphabetical order.  If we just did them all alphabetically, we
	 * might find ourselves trying to drop the "postgres" database while still
	 * connected to it.  This makes trying to run the restore script while
	 * connected to "template1" a bad idea, but there's no fixed order that
	 * doesn't have some failure mode with --clean.
	 */
	res = executeQuery(conn,
					   "SELECT datname "
					   "FROM pg_database d "
					   "WHERE datallowconn "
					   "ORDER BY (datname <> 'template1'), datname");

	if (PQntuples(res) > 0)
		fprintf(OPF, "--\n-- Databases\n--\n\n");

	for (i = 0; i < PQntuples(res); i++)
	{
		char	   *dbname = PQgetvalue(res, i, 0);
		const char *create_opts;
		int			ret;

		/* Skip template0, even if it's not marked !datallowconn. */
		if (strcmp(dbname, "template0") == 0)
			continue;

		/* Skip any explicitly excluded database */
		if (simple_string_list_member(&database_exclude_names, dbname))
		{
			pg_log_info("excluding database \"%s\"", dbname);
			continue;
		}

		pg_log_info("dumping database \"%s\"", dbname);

		fprintf(OPF, "--\n-- Database \"%s\" dump\n--\n\n", dbname);

		/*
		 * We assume that "template1" and "postgres" already exist in the
		 * target installation.  dropDBs() won't have removed them, for fear
		 * of removing the DB the restore script is initially connected to. If
		 * --clean was specified, tell pg_dump to drop and recreate them;
		 * otherwise we'll merely restore their contents.  Other databases
		 * should simply be created.
		 */
		if (strcmp(dbname, "template1") == 0 || strcmp(dbname, "postgres") == 0)
		{
			if (output_clean)
				create_opts = "--clean --create";
			else
			{
				create_opts = "";
				/* Since pg_dump won't emit a \connect command, we must */
				fprintf(OPF, "\\connect %s\n\n", dbname);
			}
		}
		else
			create_opts = "--create";

		if (filename)
			fclose(OPF);

		ret = runPgDump(dbname, create_opts);
		if (ret != 0)
		{
			pg_log_error("pg_dump failed on database \"%s\", exiting", dbname);
			exit_nicely(1);
		}

		if (filename)
		{
			OPF = fopen(filename, PG_BINARY_A);
			if (!OPF)
			{
				pg_log_error("could not re-open the output file \"%s\": %m",
							 filename);
				exit_nicely(1);
			}
		}

	}

	PQclear(res);
}



/*
 * Run pg_dump on dbname, with specified options.
 */
static int
runPgDump(const char *dbname, const char *create_opts)
{
	PQExpBuffer connstrbuf = createPQExpBuffer();
	PQExpBuffer cmd = createPQExpBuffer();
	int			ret;

	appendPQExpBuffer(cmd, "\"%s\" %s %s", pg_dump_bin,
					  pgdumpopts->data, create_opts);

	/*
	 * If we have a filename, use the undocumented plain-append pg_dump
	 * format.
	 */
	if (filename)
		appendPQExpBufferStr(cmd, " -Fa ");
	else
		appendPQExpBufferStr(cmd, " -Fp ");

	/*
	 * Append the database name to the already-constructed stem of connection
	 * string.
	 */
	appendPQExpBuffer(connstrbuf, "%s dbname=", connstr);
	appendConnStrVal(connstrbuf, dbname);

	appendShellString(cmd, connstrbuf->data);

	pg_log_info("running \"%s\"", cmd->data);

	fflush(stdout);
	fflush(stderr);

	ret = system(cmd->data);

	destroyPQExpBuffer(cmd);
	destroyPQExpBuffer(connstrbuf);

	return ret;
}

/*
 * buildShSecLabels
 *
 * Build SECURITY LABEL command(s) for a shared object
 *
 * The caller has to provide object type and identity in two separate formats:
 * catalog_name (e.g., "pg_database") and object OID, as well as
 * type name (e.g., "DATABASE") and object name (not pre-quoted).
 *
 * The command(s) are appended to "buffer".
 */
static void
buildShSecLabels(PGconn *conn, const char *catalog_name, Oid objectId,
				 const char *objtype, const char *objname,
				 PQExpBuffer buffer)
{
	PQExpBuffer sql = createPQExpBuffer();
	PGresult   *res;

	buildShSecLabelQuery(catalog_name, objectId, sql);
	res = executeQuery(conn, sql->data);
	emitShSecLabels(conn, res, buffer, objtype, objname);

	PQclear(res);
	destroyPQExpBuffer(sql);
}

/*
 * Make a database connection with the given parameters.  An
 * interactive password prompt is automatically issued if required.
 *
 * If fail_on_error is false, we return NULL without printing any message
 * on failure, but preserve any prompted password for the next try.
 *
 * On success, the global variable 'connstr' is set to a connection string
 * containing the options used.
 */
static PGconn *
connectDatabase(const char *dbname, const char *connection_string,
				const char *pghost, const char *pgport, const char *pguser,
				trivalue prompt_password, bool fail_on_error)
{
	PGconn	   *conn;
	bool		new_pass;
	const char *remoteversion_str;
	int			my_version;
	const char **keywords = NULL;
	const char **values = NULL;
	PQconninfoOption *conn_opts = NULL;
	static char *password = NULL;

	if (prompt_password == TRI_YES && !password)
		password = simple_prompt("Password: ", false);

	/*
	 * Start the connection.  Loop until we have a password if requested by
	 * backend.
	 */
	do
	{
		int			argcount = 6;
		PQconninfoOption *conn_opt;
		char	   *err_msg = NULL;
		int			i = 0;

		if (keywords)
			free(keywords);
		if (values)
			free(values);
		if (conn_opts)
			PQconninfoFree(conn_opts);

		/*
		 * Merge the connection info inputs given in form of connection string
		 * and other options.  Explicitly discard any dbname value in the
		 * connection string; otherwise, PQconnectdbParams() would interpret
		 * that value as being itself a connection string.
		 */
		if (connection_string)
		{
			conn_opts = PQconninfoParse(connection_string, &err_msg);
			if (conn_opts == NULL)
			{
				pg_log_error("%s", err_msg);
				exit_nicely(1);
			}

			for (conn_opt = conn_opts; conn_opt->keyword != NULL; conn_opt++)
			{
				if (conn_opt->val != NULL && conn_opt->val[0] != '\0' &&
					strcmp(conn_opt->keyword, "dbname") != 0)
					argcount++;
			}

			keywords = pg_malloc0((argcount + 1) * sizeof(*keywords));
			values = pg_malloc0((argcount + 1) * sizeof(*values));

			for (conn_opt = conn_opts; conn_opt->keyword != NULL; conn_opt++)
			{
				if (conn_opt->val != NULL && conn_opt->val[0] != '\0' &&
					strcmp(conn_opt->keyword, "dbname") != 0)
				{
					keywords[i] = conn_opt->keyword;
					values[i] = conn_opt->val;
					i++;
				}
			}
		}
		else
		{
			keywords = pg_malloc0((argcount + 1) * sizeof(*keywords));
			values = pg_malloc0((argcount + 1) * sizeof(*values));
		}

		if (pghost)
		{
			keywords[i] = "host";
			values[i] = pghost;
			i++;
		}
		if (pgport)
		{
			keywords[i] = "port";
			values[i] = pgport;
			i++;
		}
		if (pguser)
		{
			keywords[i] = "user";
			values[i] = pguser;
			i++;
		}
		if (password)
		{
			keywords[i] = "password";
			values[i] = password;
			i++;
		}
		if (dbname)
		{
			keywords[i] = "dbname";
			values[i] = dbname;
			i++;
		}
		keywords[i] = "fallback_application_name";
		values[i] = progname;
		i++;

		new_pass = false;
		conn = PQconnectdbParams(keywords, values, true);

		if (!conn)
		{
			pg_log_error("could not connect to database \"%s\"", dbname);
			exit_nicely(1);
		}

		if (PQstatus(conn) == CONNECTION_BAD &&
			PQconnectionNeedsPassword(conn) &&
			!password &&
			prompt_password != TRI_NO)
		{
			PQfinish(conn);
			password = simple_prompt("Password: ", false);
			new_pass = true;
		}
	} while (new_pass);

	/* check to see that the backend connection was successfully made */
	if (PQstatus(conn) == CONNECTION_BAD)
	{
		if (fail_on_error)
		{
			pg_log_error("%s", PQerrorMessage(conn));
			exit_nicely(1);
		}
		else
		{
			PQfinish(conn);

			free(keywords);
			free(values);
			PQconninfoFree(conn_opts);

			return NULL;
		}
	}

	/*
	 * Ok, connected successfully. Remember the options used, in the form of a
	 * connection string.
	 */
	connstr = constructConnStr(keywords, values);

	free(keywords);
	free(values);
	PQconninfoFree(conn_opts);

	/* Check version */
	remoteversion_str = PQparameterStatus(conn, "server_version");
	if (!remoteversion_str)
	{
		pg_log_error("could not get server version");
		exit_nicely(1);
	}
	server_version = PQserverVersion(conn);
	if (server_version == 0)
	{
		pg_log_error("could not parse server version \"%s\"",
					 remoteversion_str);
		exit_nicely(1);
	}

	my_version = PG_VERSION_NUM;

	/*
	 * We allow the server to be back to 8.0, and up to any minor release of
	 * our own major version.  (See also version check in pg_dump.c.)
	 */
	if (my_version != server_version
		&& (server_version < 80200 ||		/* we can handle back to 8.2 */
			(server_version / 100) > (my_version / 100)))
	{
		pg_log_error("server version: %s; %s version: %s",
					 remoteversion_str, progname, PG_VERSION);
		pg_log_error("aborting because of server version mismatch");
		exit_nicely(1);
	}

	PQclear(executeQuery(conn, ALWAYS_SECURE_SEARCH_PATH_SQL));

	return conn;
}

/* ----------
 * Construct a connection string from the given keyword/value pairs. It is
 * used to pass the connection options to the pg_dump subprocess.
 *
 * The following parameters are excluded:
 *	dbname		- varies in each pg_dump invocation
 *	password	- it's not secure to pass a password on the command line
 *	fallback_application_name - we'll let pg_dump set it
 * ----------
 */
static char *
constructConnStr(const char **keywords, const char **values)
{
	PQExpBuffer buf = createPQExpBuffer();
	char	   *connstr;
	int			i;
	bool		firstkeyword = true;

	/* Construct a new connection string in key='value' format. */
	for (i = 0; keywords[i] != NULL; i++)
	{
		if (strcmp(keywords[i], "dbname") == 0 ||
			strcmp(keywords[i], "password") == 0 ||
			strcmp(keywords[i], "fallback_application_name") == 0)
			continue;

		if (!firstkeyword)
			appendPQExpBufferChar(buf, ' ');
		firstkeyword = false;
		appendPQExpBuffer(buf, "%s=", keywords[i]);
		appendConnStrVal(buf, values[i]);
	}

	connstr = pg_strdup(buf->data);
	destroyPQExpBuffer(buf);
	return connstr;
}

/*
 * Run a query, return the results, exit program on failure.
 */
static PGresult *
executeQuery(PGconn *conn, const char *query)
{
	PGresult   *res;

	pg_log_info("executing %s", query);

	res = PQexec(conn, query);
	if (!res ||
		PQresultStatus(res) != PGRES_TUPLES_OK)
	{
		pg_log_error("query failed: %s", PQerrorMessage(conn));
		pg_log_error("query was: %s", query);
		PQfinish(conn);
		exit_nicely(1);
	}

	return res;
}

/*
 * As above for a SQL command (which returns nothing).
 */
static void
executeCommand(PGconn *conn, const char *query)
{
	PGresult   *res;

	pg_log_info("executing %s", query);

	res = PQexec(conn, query);
	if (!res ||
		PQresultStatus(res) != PGRES_COMMAND_OK)
	{
		pg_log_error("query failed: %s", PQerrorMessage(conn));
		pg_log_error("query was: %s", query);
		PQfinish(conn);
		exit_nicely(1);
	}

	PQclear(res);
}


/*
 * dumpTimestamp
 */
static void
dumpTimestamp(const char *msg)
{
	char		buf[64];
	time_t		now = time(NULL);

	if (strftime(buf, sizeof(buf), PGDUMP_STRFTIME_FMT, localtime(&now)) != 0)
		fprintf(OPF, "-- %s %s\n\n", msg, buf);
}

/*
 * This GPDB-specific function is copied (in spirit) from pg_dump.c.
 *
 * PostgreSQL's pg_dumpall supports very old server versions, but in GPDB, we
 * only need to go back to 8.2-derived GPDB versions (4.something?). A lot of
 * that code to deal with old versions has been removed. But in order to not
 * change the formatting of the surrounding code, and to make it more clear
 * when reading a diff against the corresponding PostgreSQL version of
 * pg_dumpall, calls to this function has been left in place of the removed
 * code.
 *
 * This function should never actually be used, because check that the server
 * version is new enough at the beginning of pg_dumpall. This is just for
 * documentation purposes, to show were upstream code has been removed, and
 * to avoid those diffs or merge conflicts with upstream.
 */
static void
error_unsupported_server_version(PGconn *conn)
{
	fprintf(stderr, _("unexpected server version %d\n"), server_version);
	PQfinish(conn);
	exit(1);
}<|MERGE_RESOLUTION|>--- conflicted
+++ resolved
@@ -2,13 +2,9 @@
  *
  * pg_dumpall.c
  *
-<<<<<<< HEAD
- * Portions Copyright (c) 2006-2010, Greenplum inc.
+ * Portions Copyright (c) 2006-2010, Cloudberry inc.
  * Portions Copyright (c) 2012-Present VMware, Inc. or its affiliates.
- * Portions Copyright (c) 1996-2019, PostgreSQL Global Development Group
-=======
  * Portions Copyright (c) 1996-2021, PostgreSQL Global Development Group
->>>>>>> d457cb4e
  * Portions Copyright (c) 1994, Regents of the University of California
  *
  * pg_dumpall forces all pg_dump output to be text, since it also outputs
@@ -34,7 +30,7 @@
 #include "pg_backup.h"
 
 /* version string we expect back from pg_dump */
-#define PGDUMP_VERSIONSTR "pg_dump (PostgreSQL) " PG_VERSION "\n"
+#define PGDUMP_VERSIONSTR "pg_dump (Cloudberry Database) " PG_VERSION "\n"
 
 
 static void help(void);
@@ -208,7 +204,7 @@
 		}
 		if (strcmp(argv[1], "--version") == 0 || strcmp(argv[1], "-V") == 0)
 		{
-			puts("pg_dumpall (PostgreSQL) " PG_VERSION);
+			puts("pg_dumpall (Cloudberry Database) " PG_VERSION);
 			exit_nicely(0);
 		}
 	}
@@ -286,7 +282,7 @@
 				break;
 
 			/*
-			 * Both Greenplum and PostgreSQL have used -r but for different
+			 * Both Cloudberry and PostgreSQL have used -r but for different
 			 * options, disallow the short option entirely to avoid confusion
 			 * and require the use of long options for the conflicting pair.
 			 */
@@ -589,7 +585,7 @@
 	if (quote_all_identifiers && server_version >= 80300)
 		executeCommand(conn, "SET quote_all_identifiers = true");
 
-	fprintf(OPF,"--\n-- Greenplum Database cluster dump\n--\n\n");
+	fprintf(OPF,"--\n-- Cloudberry Database cluster dump\n--\n\n");
 	if (verbose)
 		dumpTimestamp("Started on");
 
@@ -614,7 +610,7 @@
 	if (binary_upgrade)
 	{
 		/*
-		 * Greenplum doesn't allow altering system catalogs without
+		 * Cloudberry doesn't allow altering system catalogs without
 		 * setting the allow_system_table_mods GUC first.
 		 */
 		fprintf(OPF, "SET allow_system_table_mods = true;\n");
@@ -743,8 +739,8 @@
 	printf(_("  --use-set-session-authorization\n"
 			 "                               use SET SESSION AUTHORIZATION commands instead of\n"
 			 "                               ALTER OWNER commands to set ownership\n"));
-	printf(_("  --gp-syntax                  dump with Greenplum Database syntax (default if gpdb)\n"));
-	printf(_("  --no-gp-syntax               dump without Greenplum Database syntax (default if postgresql)\n"));
+	printf(_("  --gp-syntax                  dump with Cloudberry Database syntax (default if gpdb)\n"));
+	printf(_("  --no-gp-syntax               dump without Cloudberry Database syntax (default if postgresql)\n"));
 
 	printf(_("\nConnection options:\n"));
 	printf(_("  -d, --dbname=CONNSTR     connect using connection string\n"));
@@ -758,12 +754,8 @@
 
 	printf(_("\nIf -f/--file is not used, then the SQL script will be written to the standard\n"
 			 "output.\n\n"));
-<<<<<<< HEAD
-	printf(_("Report bugs to <bugs@greenplum.org>.\n"));
-=======
 	printf(_("Report bugs to <%s>.\n"), PACKAGE_BUGREPORT);
 	printf(_("%s home page: <%s>\n"), PACKAGE_NAME, PACKAGE_URL);
->>>>>>> d457cb4e
 }
 
 
@@ -1201,7 +1193,7 @@
 	int			i;
 	bool		exttab_auth = (server_version >= 80214);
 	/*
-	 * Support for gphdfs was removed in Greenplum 6
+	 * Support for gphdfs was removed in Cloudberry 6
 	 */
 	bool		hdfs_auth = (server_version >= 80215 && server_version < 80400);
 	char	   *resq_col = resource_queues ? ", (SELECT rsqname FROM pg_resqueue WHERE "
@@ -1657,7 +1649,7 @@
 	 * pg_xxx)
 	 *
 	 * [FIXME] the queries need to be slightly different if the backend isn't
-	 * Greenplum, and the dump format should vary depending on if the dump is
+	 * Cloudberry, and the dump format should vary depending on if the dump is
 	 * --gp-syntax or --no-gp-syntax.
 	 *
 	 * For the tablespace ACLs, as of 9.6, we extract both the positive (as
