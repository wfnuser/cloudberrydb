/*-------------------------------------------------------------------------
 *
 * pg_backup_archiver.c
 *
 *	Private implementation of the archiver routines.
 *
 *	See the headers to pg_restore for more details.
 *
 * Copyright (c) 2000, Philip Warner
 *	Rights are granted to use this software in any way so long
 *	as this notice is not removed.
 *
 *	The author is not responsible for loss or damages that may
 *	result from its use.
 *
 *
 * IDENTIFICATION
 *		$PostgreSQL: pgsql/src/bin/pg_dump/pg_backup_archiver.c,v 1.160 2009/01/05 16:54:36 tgl Exp $
 *
 *-------------------------------------------------------------------------
 */

#include "pg_backup_db.h"
#include "dumputils.h"

#include <ctype.h>
#include <unistd.h>
#include <sys/types.h>
#include <sys/wait.h>

#ifdef WIN32
#include <io.h>
#endif

#include "libpq/libpq-fs.h"


const char *progname;

static const char *modulename = gettext_noop("archiver");


static ArchiveHandle *_allocAH(const char *FileSpec, const ArchiveFormat fmt,
		 const int compression, ArchiveMode mode);
static void _getObjectDescription(PQExpBuffer buf, TocEntry *te,
					  ArchiveHandle *AH);
static void _printTocEntry(ArchiveHandle *AH, TocEntry *te, RestoreOptions *ropt, bool isData, bool acl_pass);
static char *replace_line_endings(const char *str);


static void _doSetFixedOutputState(ArchiveHandle *AH);
static void _doSetSessionAuth(ArchiveHandle *AH, const char *user);
static void _doSetWithOids(ArchiveHandle *AH, const bool withOids);
static void _reconnectToDB(ArchiveHandle *AH, const char *dbname);
static void _becomeUser(ArchiveHandle *AH, const char *user);
static void _becomeOwner(ArchiveHandle *AH, TocEntry *te);
static void _selectOutputSchema(ArchiveHandle *AH, const char *schemaName);
static void _selectTablespace(ArchiveHandle *AH, const char *tablespace);
static void processEncodingEntry(ArchiveHandle *AH, TocEntry *te);
static void processStdStringsEntry(ArchiveHandle *AH, TocEntry *te);
static teReqs _tocEntryRequired(TocEntry *te, RestoreOptions *ropt, bool include_acls);
static void _disableTriggersIfNecessary(ArchiveHandle *AH, TocEntry *te, RestoreOptions *ropt);
static void _enableTriggersIfNecessary(ArchiveHandle *AH, TocEntry *te, RestoreOptions *ropt);
static TocEntry *getTocEntryByDumpId(ArchiveHandle *AH, DumpId id);
static void _moveAfter(ArchiveHandle *AH __attribute__((unused)), TocEntry *pos, TocEntry *te);
static int	_discoverArchiveFormat(ArchiveHandle *AH);

static int	RestoringToDB(ArchiveHandle *AH);
static void dump_lo_buf(ArchiveHandle *AH);
static void _write_msg(const char *modulename, const char *fmt, va_list ap);
static void _die_horribly(ArchiveHandle *AH, const char *modulename, const char *fmt, va_list ap);

static void dumpTimestamp(ArchiveHandle *AH, const char *msg, time_t tim);
static OutputContext SetOutput(ArchiveHandle *AH, char *filename, int compression);
static void ResetOutput(ArchiveHandle *AH, OutputContext savedContext);


/*
 *	Wrapper functions.
 *
 *	The objective it to make writing new formats and dumpers as simple
 *	as possible, if necessary at the expense of extra function calls etc.
 *
 */


/* Create a new archive */
/* Public */
Archive *
CreateArchive(const char *FileSpec, const ArchiveFormat fmt,
			  const int compression, ArchiveMode mode)

{
	ArchiveHandle *AH = _allocAH(FileSpec, fmt, compression, mode);

	return (Archive *) AH;
}

/* Open an existing archive */
/* Public */
Archive *
OpenArchive(const char *FileSpec, const ArchiveFormat fmt)
{
	ArchiveHandle *AH = _allocAH(FileSpec, fmt, 0, archModeRead);

	return (Archive *) AH;
}

/* Public */
void
CloseArchive(Archive *AHX)
{
	int			res = 0;
	ArchiveHandle *AH = (ArchiveHandle *) AHX;

	(*AH->ClosePtr) (AH);

	/* Close the output */
	if (AH->gzOut)
		res = GZCLOSE(AH->OF);
	else if (AH->OF != stdout)
		res = fclose(AH->OF);

	if (res != 0)
		die_horribly(AH, modulename, "could not close output file: %s\n",
					 strerror(errno));
}

/* Public */
void
RestoreArchive(Archive *AHX, RestoreOptions *ropt)
{
	ArchiveHandle *AH = (ArchiveHandle *) AHX;
	TocEntry   *te;
	teReqs		reqs;
	OutputContext sav =
	{
		NULL,					/* OF */
		0,						/* gzOut */
	};

	bool		defnDumped;

	AH->ropt = ropt;
	AH->stage = STAGE_INITIALIZING;

	/*
	 * Check for nonsensical option combinations.
	 *
	 * NB: createDB+dropSchema is useless because if you're creating the DB,
	 * there's no need to drop individual items in it.  Moreover, if we tried
	 * to do that then we'd issue the drops in the database initially
	 * connected to, not the one we will create, which is very bad...
	 */
	if (ropt->createDB && ropt->dropSchema)
		die_horribly(AH, modulename, "-C and -c are incompatible options\n");
	/*
	 * -1 is not compatible with -C, because we can't create a database
	 *  inside a transaction block.
	 */
	if (ropt->createDB && ropt->single_txn)
		die_horribly(AH, modulename, "-C and -1 are incompatible options\n");

	/*
	 * -C is not compatible with -1, because we can't create a database inside
	 * a transaction block.
	 */
	if (ropt->createDB && ropt->single_txn)
		die_horribly(AH, modulename, "-C and -1 are incompatible options\n");

	/*
	 * If we're using a DB connection, then connect it.
	 */
	if (ropt->useDB)
	{
		ahlog(AH, 1, "connecting to database for restore\n");
		if (AH->version < K_VERS_1_3)
			die_horribly(AH, modulename, "direct database connections are not supported in pre-1.3 archives\n");

		/* XXX Should get this from the archive */
		AHX->minRemoteVersion = 070100;
		AHX->maxRemoteVersion = 999999;

		ConnectDatabase(AHX, ropt->dbname,
						ropt->pghost, ropt->pgport, ropt->username,
						ropt->promptPassword,
						false);

		/*
		 * If we're talking to the DB directly, don't send comments since they
		 * obscure SQL when displaying errors
		 */
		AH->noTocComments = 1;
	}

	/*
	 * Work out if we have an implied data-only restore. This can happen if
	 * the dump was data only or if the user has used a toc list to exclude
	 * all of the schema data. All we do is look for schema entries - if none
	 * are found then we set the dataOnly flag.
	 *
	 * We could scan for wanted TABLE entries, but that is not the same as
	 * dataOnly. At this stage, it seems unnecessary (6-Mar-2001).
	 */
	if (!ropt->dataOnly)
	{
		int			impliedDataOnly = 1;

		for (te = AH->toc->next; te != AH->toc; te = te->next)
		{
			reqs = _tocEntryRequired(te, ropt, true);
			if ((reqs & REQ_SCHEMA) != 0)
			{					/* It's schema, and it's wanted */
				impliedDataOnly = 0;
				break;
			}
		}
		if (impliedDataOnly)
		{
			ropt->dataOnly = impliedDataOnly;
			ahlog(AH, 1, "implied data-only restore\n");
		}
	}

	/*
	 * Setup the output file if necessary.
	 */
	if (ropt->filename || ropt->compression)
		sav = SetOutput(AH, ropt->filename, ropt->compression);

	ahprintf(AH, "--\n-- Greenplum Database database dump\n--\n\n");

	if (AH->public.verbose)
	{
		if (AH->archiveRemoteVersion)
			ahprintf(AH, "-- Dumped from database version %s\n",
					 AH->archiveRemoteVersion);
		if (AH->archiveDumpVersion)
			ahprintf(AH, "-- Dumped by pg_dump version %s\n",
					 AH->archiveDumpVersion);
		dumpTimestamp(AH, "Started on", AH->createDate);
	}

	if (ropt->single_txn)
	{
		if (AH->connection)
			StartTransaction(AH);
		else
			ahprintf(AH, "BEGIN;\n\n");
	}

	/*
	 * Establish important parameter values right away.
	 */
	_doSetFixedOutputState(AH);

	AH->stage = STAGE_PROCESSING;

	/*
	 * Drop the items at the start, in reverse order
	 */
	if (ropt->dropSchema)
	{
		for (te = AH->toc->prev; te != AH->toc; te = te->prev)
		{
			AH->currentTE = te;

			reqs = _tocEntryRequired(te, ropt, false /* needn't drop ACLs */ );
			if (((reqs & REQ_SCHEMA) != 0) && te->dropStmt)
			{
				/* We want the schema */
				ahlog(AH, 1, "dropping %s %s\n", te->desc, te->tag);
				/* Select owner and schema as necessary */
				_becomeOwner(AH, te);
				_selectOutputSchema(AH, te->namespace);
				/* Drop it */
				ahprintf(AH, "%s", te->dropStmt);
			}
		}

		/*
		 * _selectOutputSchema may have set currSchema to reflect the effect
		 * of a "SET search_path" command it emitted.  However, by now we may
		 * have dropped that schema; or it might not have existed in the first
		 * place.  In either case the effective value of search_path will not
		 * be what we think.  Forcibly reset currSchema so that we will
		 * re-establish the search_path setting when needed (after creating
		 * the schema).
		 *
		 * If we treated users as pg_dump'able objects then we'd need to reset
		 * currUser here too.
		 */
		if (AH->currSchema)
			free(AH->currSchema);
		AH->currSchema = strdup("");
	}

	/*
	 * Now process each non-ACL TOC entry
	 */
	for (te = AH->toc->next; te != AH->toc; te = te->next)
	{
		AH->currentTE = te;

		/* Work out what, if anything, we want from this entry */
		reqs = _tocEntryRequired(te, ropt, false);

		/* Dump any relevant dump warnings to stderr */
		if (!ropt->suppressDumpWarnings && strcmp(te->desc, "WARNING") == 0)
		{
			if (!ropt->dataOnly && te->defn != NULL && strlen(te->defn) != 0)
				write_msg(modulename, "warning from original dump file: %s\n", te->defn);
			else if (te->copyStmt != NULL && strlen(te->copyStmt) != 0)
				write_msg(modulename, "warning from original dump file: %s\n", te->copyStmt);
		}

		defnDumped = false;

		if ((reqs & REQ_SCHEMA) != 0)	/* We want the schema */
		{
			ahlog(AH, 1, "creating %s %s\n", te->desc, te->tag);

			_printTocEntry(AH, te, ropt, false, false);
			defnDumped = true;

			/*
			 * If we could not create a table and --no-data-for-failed-tables
			 * was given, ignore the corresponding TABLE DATA
			 */
			if (ropt->noDataForFailedTables &&
				AH->lastErrorTE == te &&
				(strcmp(te->desc, "TABLE") == 0 ||
				 strcmp(te->desc, "EXTERNAL TABLE") == 0 ||
				 strcmp(te->desc, "FOREIGN TABLE") == 0))
			{
				TocEntry   *tes;

				ahlog(AH, 1, "table \"%s\" could not be created, will not restore its data\n",
					  te->tag);

				for (tes = te->next; tes != AH->toc; tes = tes->next)
				{
					if (strcmp(tes->desc, "TABLE DATA") == 0 &&
						strcmp(tes->tag, te->tag) == 0 &&
						strcmp(tes->namespace ? tes->namespace : "",
							   te->namespace ? te->namespace : "") == 0)
					{
						/* mark it unwanted */
						ropt->idWanted[tes->dumpId - 1] = false;
						break;
					}
				}
			}

			/* If we created a DB, connect to it... */
			if (strcmp(te->desc, "DATABASE") == 0)
			{
				ahlog(AH, 1, "connecting to new database \"%s\"\n", te->tag);
				_reconnectToDB(AH, te->tag);
			}
		}

		/*
		 * If we have a data component, then process it
		 */
		if ((reqs & REQ_DATA) != 0)
		{
			/*
			 * hadDumper will be set if there is genuine data component for
			 * this node. Otherwise, we need to check the defn field for
			 * statements that need to be executed in data-only restores.
			 */
			if (te->hadDumper)
			{
				/*
				 * If we can output the data, then restore it.
				 */
				if (AH->PrintTocDataPtr !=NULL && (reqs & REQ_DATA) != 0)
				{
#ifndef HAVE_LIBZ
					if (AH->compression != 0)
						die_horribly(AH, modulename, "cannot restore from compressed archive (compression not supported in this installation)\n");
#endif

					_printTocEntry(AH, te, ropt, true, false);

					if (strcmp(te->desc, "BLOBS") == 0 ||
						strcmp(te->desc, "BLOB COMMENTS") == 0)
					{
						ahlog(AH, 1, "restoring %s\n", te->desc);

						_selectOutputSchema(AH, "pg_catalog");

						(*AH->PrintTocDataPtr) (AH, te, ropt);
					}
					else
					{
						_disableTriggersIfNecessary(AH, te, ropt);

						/* Select owner and schema as necessary */
						_becomeOwner(AH, te);
						_selectOutputSchema(AH, te->namespace);

						ahlog(AH, 1, "restoring data for table \"%s\"\n",
							  te->tag);

						/*
						 * If we have a copy statement, use it.
						 */
						if (te->copyStmt && strlen(te->copyStmt) > 0)
						{
							ahprintf(AH, "%s", te->copyStmt);
							AH->outputKind = OUTPUT_COPYDATA;
						}
						else
							AH->outputKind = OUTPUT_OTHERDATA;

						(*AH->PrintTocDataPtr) (AH, te, ropt);

						/*
						 * Terminate COPY if needed.
						 */
						if (AH->outputKind == OUTPUT_COPYDATA &&
							RestoringToDB(AH))
							EndDBCopyMode(AH, te);
						AH->outputKind = OUTPUT_SQLCMDS;

						_enableTriggersIfNecessary(AH, te, ropt);
					}
				}
			}
			else if (!defnDumped)
			{
				/* If we haven't already dumped the defn part, do so now */
				ahlog(AH, 1, "executing %s %s\n", te->desc, te->tag);
				_printTocEntry(AH, te, ropt, false, false);
			}
		}
	}							/* end loop over TOC entries */

	/*
	 * Scan TOC again to output ownership commands and ACLs
	 */
	for (te = AH->toc->next; te != AH->toc; te = te->next)
	{
		AH->currentTE = te;

		/* Work out what, if anything, we want from this entry */
		reqs = _tocEntryRequired(te, ropt, true);

		if ((reqs & REQ_SCHEMA) != 0)	/* We want the schema */
		{
			ahlog(AH, 1, "setting owner and privileges for %s %s\n",
				  te->desc, te->tag);
			_printTocEntry(AH, te, ropt, false, true);
		}
	}

	if (ropt->single_txn)
	{
		if (AH->connection)
			CommitTransaction(AH);
		else
			ahprintf(AH, "COMMIT;\n\n");
	}

	if (AH->public.verbose)
		dumpTimestamp(AH, "Completed on", time(NULL));

	ahprintf(AH, "--\n-- Greenplum Database database dump complete\n--\n\n");

	/*
	 * Clean up & we're done.
	 */
	AH->stage = STAGE_FINALIZING;

	if (ropt->filename || ropt->compression)
		ResetOutput(AH, sav);

	if (ropt->useDB)
	{
		PQfinish(AH->connection);
		AH->connection = NULL;
	}
}

/*
 * Allocate a new RestoreOptions block.
 * This is mainly so we can initialize it, but also for future expansion,
 */
RestoreOptions *
NewRestoreOptions(void)
{
	RestoreOptions *opts;

	opts = (RestoreOptions *) calloc(1, sizeof(RestoreOptions));

	/* set any fields that shouldn't default to zeroes */
	opts->format = archUnknown;
<<<<<<< HEAD
	opts->promptPassword = TRI_DEFAULT;
	opts->suppressDumpWarnings = false;
	opts->exit_on_error = false;
=======
>>>>>>> b0a6ad70

	return opts;
}

static void
_disableTriggersIfNecessary(ArchiveHandle *AH, TocEntry *te, RestoreOptions *ropt)
{
	/* This hack is only needed in a data-only restore */
	if (!ropt->dataOnly || !ropt->disable_triggers)
		return;

	ahlog(AH, 1, "disabling triggers for %s\n", te->tag);

	/*
	 * Become superuser if possible, since they are the only ones who can
	 * disable constraint triggers.  If -S was not given, assume the initial
	 * user identity is a superuser.  (XXX would it be better to become the
	 * table owner?)
	 */
	_becomeUser(AH, ropt->superuser);

	/*
	 * Disable them.
	 */
	_selectOutputSchema(AH, te->namespace);

	ahprintf(AH, "ALTER TABLE %s DISABLE TRIGGER ALL;\n\n",
			 fmtId(te->tag));
}

static void
_enableTriggersIfNecessary(ArchiveHandle *AH, TocEntry *te, RestoreOptions *ropt)
{
	/* This hack is only needed in a data-only restore */
	if (!ropt->dataOnly || !ropt->disable_triggers)
		return;

	ahlog(AH, 1, "enabling triggers for %s\n", te->tag);

	/*
	 * Become superuser if possible, since they are the only ones who can
	 * disable constraint triggers.  If -S was not given, assume the initial
	 * user identity is a superuser.  (XXX would it be better to become the
	 * table owner?)
	 */
	_becomeUser(AH, ropt->superuser);

	/*
	 * Enable them.
	 */
	_selectOutputSchema(AH, te->namespace);

	ahprintf(AH, "ALTER TABLE %s ENABLE TRIGGER ALL;\n\n",
			 fmtId(te->tag));
}

/*
 * This is a routine that is part of the dumper interface, hence the 'Archive*' parameter.
 */

/* Public */
size_t
WriteData(Archive *AHX, const void *data, size_t dLen)
{
	ArchiveHandle *AH = (ArchiveHandle *) AHX;

	if (!AH->currToc)
		die_horribly(AH, modulename, "internal error -- WriteData cannot be called outside the context of a DataDumper routine\n");

	return (*AH->WriteDataPtr) (AH, data, dLen);
}

/*
 * Create a new TOC entry. The TOC was designed as a TOC, but is now the
 * repository for all metadata. But the name has stuck.
 */

/* Public */
void
ArchiveEntry(Archive *AHX,
			 CatalogId catalogId, DumpId dumpId,
			 const char *tag,
			 const char *namespace,
			 const char *tablespace,
			 const char *owner, bool withOids,
			 const char *desc, const char *defn,
			 const char *dropStmt, const char *copyStmt,
			 const DumpId *deps, int nDeps,
			 DataDumperPtr dumpFn, void *dumpArg)
{
	ArchiveHandle *AH = (ArchiveHandle *) AHX;
	TocEntry   *newToc;

	newToc = (TocEntry *) calloc(1, sizeof(TocEntry));
	if (!newToc)
		die_horribly(AH, modulename, "out of memory\n");

	AH->tocCount++;
	if (dumpId > AH->maxDumpId)
		AH->maxDumpId = dumpId;

	newToc->prev = AH->toc->prev;
	newToc->next = AH->toc;
	AH->toc->prev->next = newToc;
	AH->toc->prev = newToc;

	newToc->catalogId = catalogId;
	newToc->dumpId = dumpId;

	newToc->tag = strdup(tag);
	newToc->namespace = namespace ? strdup(namespace) : NULL;
	newToc->tablespace = tablespace ? strdup(tablespace) : NULL;
	newToc->owner = owner ? strdup(owner) : NULL;
	newToc->withOids = withOids;
	newToc->desc = strdup(desc);
	newToc->defn = strdup(defn);
	newToc->dropStmt = dropStmt ? strdup(dropStmt) : NULL;
	newToc->copyStmt = copyStmt ? strdup(copyStmt) : NULL;

	if (nDeps > 0)
	{
		newToc->dependencies = (DumpId *) malloc(nDeps * sizeof(DumpId));
		memcpy(newToc->dependencies, deps, nDeps * sizeof(DumpId));
		newToc->nDeps = nDeps;
	}
	else
	{
		newToc->dependencies = NULL;
		newToc->nDeps = 0;
	}

	newToc->dataDumper = dumpFn;
	newToc->dataDumperArg = dumpArg;
	newToc->hadDumper = dumpFn ? true : false;

	newToc->formatData = NULL;

	if (AH->ArchiveEntryPtr !=NULL)
		(*AH->ArchiveEntryPtr) (AH, newToc);
}

/* Public */
void
PrintTOCSummary(Archive *AHX, RestoreOptions *ropt)
{
	ArchiveHandle *AH = (ArchiveHandle *) AHX;
	TocEntry   *te = AH->toc->next;
	OutputContext sav =
	{
		NULL,					/* OF */
		0,						/* gzOut */
	};

	char	   *fmtName;

	if (ropt->filename)
		sav = SetOutput(AH, ropt->filename, 0 /* no compression */ );

	ahprintf(AH, ";\n; Archive created at %s", ctime(&AH->createDate));
	ahprintf(AH, ";     dbname: %s\n;     TOC Entries: %d\n;     Compression: %d\n",
			 AH->archdbname, AH->tocCount, AH->compression);

	switch (AH->format)
	{
		case archFiles:
			fmtName = "FILES";
			break;
		case archCustom:
			fmtName = "CUSTOM";
			break;
		case archTar:
			fmtName = "TAR";
			break;
		default:
			fmtName = "UNKNOWN";
	}

	ahprintf(AH, ";     Dump Version: %d.%d-%d\n", AH->vmaj, AH->vmin, AH->vrev);
	ahprintf(AH, ";     Format: %s\n", fmtName);
	ahprintf(AH, ";     Integer: %d bytes\n", (int) AH->intSize);
	ahprintf(AH, ";     Offset: %d bytes\n", (int) AH->offSize);
	if (AH->archiveRemoteVersion)
		ahprintf(AH, ";     Dumped from database version: %s\n",
				 AH->archiveRemoteVersion);
	if (AH->archiveDumpVersion)
		ahprintf(AH, ";     Dumped by pg_dump version: %s\n",
				 AH->archiveDumpVersion);

	ahprintf(AH, ";\n;\n; Selected TOC Entries:\n;\n");

	while (te != AH->toc)
	{
		if (_tocEntryRequired(te, ropt, true) != 0)
			ahprintf(AH, "%d; %u %u %s %s %s %s\n", te->dumpId,
					 te->catalogId.tableoid, te->catalogId.oid,
					 te->desc, te->namespace ? te->namespace : "-",
					 te->tag, te->owner);
		te = te->next;
	}

	if (ropt->filename)
		ResetOutput(AH, sav);
}

/***********
 * BLOB Archival
 ***********/

/* Called by a dumper to signal start of a BLOB */
int
StartBlob(Archive *AHX, Oid oid)
{
	ArchiveHandle *AH = (ArchiveHandle *) AHX;

	if (!AH->StartBlobPtr)
		die_horribly(AH, modulename, "large-object output not supported in chosen format\n");

	(*AH->StartBlobPtr) (AH, AH->currToc, oid);

	return 1;
}

/* Called by a dumper to signal end of a BLOB */
int
EndBlob(Archive *AHX, Oid oid)
{
	ArchiveHandle *AH = (ArchiveHandle *) AHX;

	if (AH->EndBlobPtr)
		(*AH->EndBlobPtr) (AH, AH->currToc, oid);

	return 1;
}

/**********
 * BLOB Restoration
 **********/

/*
 * Called by a format handler before any blobs are restored
 */
void
StartRestoreBlobs(ArchiveHandle *AH)
{
	if (!AH->ropt->single_txn)
	{
		if (AH->connection)
			StartTransaction(AH);
		else
			ahprintf(AH, "BEGIN;\n\n");
	}

	AH->blobCount = 0;
}

/*
 * Called by a format handler after all blobs are restored
 */
void
EndRestoreBlobs(ArchiveHandle *AH)
{
	if (!AH->ropt->single_txn)
	{
		if (AH->connection)
			CommitTransaction(AH);
		else
			ahprintf(AH, "COMMIT;\n\n");
	}

	ahlog(AH, 1, "restored %d large objects\n", AH->blobCount);
}


/*
 * Called by a format handler to initiate restoration of a blob
 */
void
StartRestoreBlob(ArchiveHandle *AH, Oid oid)
{
	Oid			loOid;

	AH->blobCount++;

	/* Initialize the LO Buffer */
	AH->lo_buf_used = 0;

	ahlog(AH, 1, "restoring large object with OID %u\n", oid);

	if (AH->connection)
	{
		loOid = lo_create(AH->connection, oid);
		if (loOid == 0 || loOid != oid)
			die_horribly(AH, modulename, "could not create large object %u\n",
						 oid);

		AH->loFd = lo_open(AH->connection, oid, INV_WRITE);
		if (AH->loFd == -1)
			die_horribly(AH, modulename, "could not open large object\n");
	}
	else
	{
		ahprintf(AH, "SELECT lo_open(lo_create(%u), %d);\n", oid, INV_WRITE);
	}

	AH->writingBlob = 1;
}

void
EndRestoreBlob(ArchiveHandle *AH, Oid oid)
{
	if (AH->lo_buf_used > 0)
	{
		/* Write remaining bytes from the LO buffer */
		dump_lo_buf(AH);
	}

	AH->writingBlob = 0;

	if (AH->connection)
	{
		lo_close(AH->connection, AH->loFd);
		AH->loFd = -1;
	}
	else
	{
		ahprintf(AH, "SELECT lo_close(0);\n\n");
	}
}

/***********
 * Sorting and Reordering
 ***********/

void
SortTocFromFile(Archive *AHX, RestoreOptions *ropt)
{
	ArchiveHandle *AH = (ArchiveHandle *) AHX;
	FILE	   *fh;
	char		buf[100];
	bool		incomplete_line;
	TocEntry   *tePrev;

	/* Allocate space for the 'wanted' array, and init it */
	ropt->idWanted = (bool *) malloc(sizeof(bool) * AH->maxDumpId);
	memset(ropt->idWanted, 0, sizeof(bool) * AH->maxDumpId);

	/* Set prev entry as head of list */
	tePrev = AH->toc;

	/* Setup the file */
	fh = fopen(ropt->tocFile, PG_BINARY_R);
	if (!fh)
		die_horribly(AH, modulename, "could not open TOC file \"%s\": %s\n",
					 ropt->tocFile, strerror(errno));

	incomplete_line = false;
	while (fgets(buf, sizeof(buf), fh) != NULL)
	{
		bool		prev_incomplete_line = incomplete_line;
		int			buflen;
		char	   *cmnt;
		char	   *endptr;
		DumpId		id;
		TocEntry   *te;

		/*
		 * Some lines in the file might be longer than sizeof(buf).  This is
		 * no problem, since we only care about the leading numeric ID which
		 * can be at most a few characters; but we have to skip continuation
		 * bufferloads when processing a long line.
		 */
		buflen = strlen(buf);
		if (buflen > 0 && buf[buflen - 1] == '\n')
			incomplete_line = false;
		else
			incomplete_line = true;
		if (prev_incomplete_line)
			continue;

		/* Truncate line at comment, if any */
		cmnt = strchr(buf, ';');
		if (cmnt != NULL)
			cmnt[0] = '\0';

		/* Ignore if all blank */
		if (strspn(buf, " \t\r") == strlen(buf))
			continue;

		/* Get an ID, check it's valid and not already seen */
		id = strtol(buf, &endptr, 10);
		if (endptr == buf || id <= 0 || id > AH->maxDumpId ||
			ropt->idWanted[id - 1])
		{
			write_msg(modulename, "WARNING: line ignored: %s\n", buf);
			continue;
		}

		/* Find TOC entry */
		te = getTocEntryByDumpId(AH, id);
		if (!te)
			die_horribly(AH, modulename, "could not find entry for ID %d\n",
						 id);

		/* Mark it wanted */
		ropt->idWanted[id - 1] = true;

		_moveAfter(AH, tePrev, te);
		tePrev = te;
	}

	if (fclose(fh) != 0)
		die_horribly(AH, modulename, "could not close TOC file: %s\n",
					 strerror(errno));
}

/*
 * Set up a dummy ID filter that selects all dump IDs
 */
void
InitDummyWantedList(Archive *AHX, RestoreOptions *ropt)
{
	ArchiveHandle *AH = (ArchiveHandle *) AHX;

	/* Allocate space for the 'wanted' array, and init it to 1's */
	ropt->idWanted = (bool *) malloc(sizeof(bool) * AH->maxDumpId);
	memset(ropt->idWanted, 1, sizeof(bool) * AH->maxDumpId);
}

/**********************
 * 'Convenience functions that look like standard IO functions
 * for writing data when in dump mode.
 **********************/

/* Public */
int
archputs(const char *s, Archive *AH)
{
	return WriteData(AH, s, strlen(s));
}

/* Public */
int
archprintf(Archive *AH, const char *fmt,...)
{
	char	   *p = NULL;
	va_list		ap;
	int			bSize = strlen(fmt) + 256;
	int			cnt = -1;

	/*
	 * This is paranoid: deal with the possibility that vsnprintf is willing
	 * to ignore trailing null or returns > 0 even if string does not fit. It
	 * may be the case that it returns cnt = bufsize
	 */
	while (cnt < 0 || cnt >= (bSize - 1))
	{
		if (p != NULL)
			free(p);
		bSize *= 2;
		p = (char *) malloc(bSize);
		if (p == NULL)
			exit_horribly(AH, modulename, "out of memory\n");
		va_start(ap, fmt);
		cnt = vsnprintf(p, bSize, fmt, ap);
		va_end(ap);
	}
	WriteData(AH, p, cnt);
	free(p);
	return cnt;
}


/*******************************
 * Stuff below here should be 'private' to the archiver routines
 *******************************/

static OutputContext
SetOutput(ArchiveHandle *AH, char *filename, int compression)
{
	OutputContext sav =
	{
		NULL,					/* OF */
		0,						/* gzOut */
	};

	int			fn;

	/* Replace the AH output file handle */
	sav.OF = AH->OF;
	sav.gzOut = AH->gzOut;

	if (filename)
		fn = -1;
	else if (AH->FH)
		fn = fileno(AH->FH);
	else if (AH->fSpec)
	{
		fn = -1;
		filename = AH->fSpec;
	}
	else
		fn = fileno(stdout);

	/* If compression explicitly requested, use gzopen */
#ifdef HAVE_LIBZ
	if (compression != 0)
	{
		char		fmode[10];

		/* Don't use PG_BINARY_x since this is zlib */
		sprintf(fmode, "wb%d", compression);
		if (fn >= 0)
			AH->OF = gzdopen(dup(fn), fmode);
		else
			AH->OF = gzopen(filename, fmode);
		AH->gzOut = 1;
	}
	else
#endif
	{							/* Use fopen */
		if (AH->mode == archModeAppend)
		{
			if (fn >= 0)
				AH->OF = fdopen(dup(fn), PG_BINARY_A);
			else
				AH->OF = fopen(filename, PG_BINARY_A);
		}
		else
		{
			if (fn >= 0)
				AH->OF = fdopen(dup(fn), PG_BINARY_W);
			else
				AH->OF = fopen(filename, PG_BINARY_W);
		}
		AH->gzOut = 0;
	}

	if (!AH->OF)
	{
		if (filename)
			die_horribly(AH, modulename, "could not open output file \"%s\": %s\n",
						 filename, strerror(errno));
		else
			die_horribly(AH, modulename, "could not open output file: %s\n",
						 strerror(errno));
	}

	return sav;
}

static void
ResetOutput(ArchiveHandle *AH, OutputContext sav)
{
	int			res;

	if (AH->gzOut)
		res = GZCLOSE(AH->OF);
	else
		res = fclose(AH->OF);

	if (res != 0)
		die_horribly(AH, modulename, "could not close output file: %s\n",
					 strerror(errno));

	AH->gzOut = sav.gzOut;
	AH->OF = sav.OF;
}



/*
 *	Print formatted text to the output file (usually stdout).
 */
int
ahprintf(ArchiveHandle *AH, const char *fmt,...)
{
	char	   *p = NULL;
	va_list		ap;
	int			bSize = strlen(fmt) + 256;		/* Usually enough */
	int			cnt = -1;

	/*
	 * This is paranoid: deal with the possibility that vsnprintf is willing
	 * to ignore trailing null or returns > 0 even if string does not fit.
	 * It may be the case that it returns cnt = bufsize.
	 */
	while (cnt < 0 || cnt >= (bSize - 1))
	{
		if (p != NULL)
			free(p);
		bSize *= 2;
		p = (char *) malloc(bSize);
		if (p == NULL)
			die_horribly(AH, modulename, "out of memory\n");
		va_start(ap, fmt);
		cnt = vsnprintf(p, bSize, fmt, ap);
		va_end(ap);
	}
	ahwrite(p, 1, cnt, AH);
	free(p);
	return cnt;
}

void
ahlog(ArchiveHandle *AH, int level, const char *fmt,...)
{
	va_list		ap;

	if (AH->debugLevel < level && (!AH->public.verbose || level > 1))
		return;

	va_start(ap, fmt);
	_write_msg(NULL, fmt, ap);
	va_end(ap);
}

/*
 * Single place for logic which says 'We are restoring to a direct DB connection'.
 */
static int
RestoringToDB(ArchiveHandle *AH)
{
	return (AH->ropt && AH->ropt->useDB && AH->connection);
}

/*
 * Dump the current contents of the LO data buffer while writing a BLOB
 */
static void
dump_lo_buf(ArchiveHandle *AH)
{
	if (AH->connection)
	{
		size_t		res;

		res = lo_write(AH->connection, AH->loFd, AH->lo_buf, AH->lo_buf_used);
		ahlog(AH, 5, "wrote %lu bytes of large object data (result = %lu)\n",
			  (unsigned long) AH->lo_buf_used, (unsigned long) res);
		if (res != AH->lo_buf_used)
			die_horribly(AH, modulename,
			"could not write to large object (result: %lu, expected: %lu)\n",
					   (unsigned long) res, (unsigned long) AH->lo_buf_used);
	}
	else
	{
		PQExpBuffer buf = createPQExpBuffer();

		appendByteaLiteralAHX(buf,
							  (const unsigned char *) AH->lo_buf,
							  AH->lo_buf_used,
							  AH);

		/* Hack: turn off writingBlob so ahwrite doesn't recurse to here */
		AH->writingBlob = 0;
		ahprintf(AH, "SELECT pg_catalog.lowrite(0, %s);\n", buf->data);
		AH->writingBlob = 1;

		destroyPQExpBuffer(buf);
	}
	AH->lo_buf_used = 0;
}


/*
 *	Write buffer to the output file (usually stdout). This is used for
 *	outputting 'restore' scripts etc. It is even possible for an archive
 *	format to create a custom output routine to 'fake' a restore if it
 *	wants to generate a script (see TAR output).
 */
int
ahwrite(const void *ptr, size_t size, size_t nmemb, ArchiveHandle *AH)
{
	size_t		res;

	if (AH->writingBlob)
	{
		size_t		remaining = size * nmemb;

		while (AH->lo_buf_used + remaining > AH->lo_buf_size)
		{
			size_t		avail = AH->lo_buf_size - AH->lo_buf_used;

			memcpy((char *) AH->lo_buf + AH->lo_buf_used, ptr, avail);
			ptr = (const void *) ((const char *) ptr + avail);
			remaining -= avail;
			AH->lo_buf_used += avail;
			dump_lo_buf(AH);
		}

		memcpy((char *) AH->lo_buf + AH->lo_buf_used, ptr, remaining);
		AH->lo_buf_used += remaining;

		return size * nmemb;
	}
	else if (AH->gzOut)
	{
		res = GZWRITE((void *) ptr, size, nmemb, AH->OF);
		if (res != (nmemb * size))
			die_horribly(AH, modulename, "could not write to output file: %s\n", strerror(errno));
		return res;
	}
	else if (AH->CustomOutPtr)
	{
		res = AH->CustomOutPtr (AH, ptr, size * nmemb);

		if (res != (nmemb * size))
			die_horribly(AH, modulename, "could not write to custom output routine\n");
		return res;
	}
	else
	{
		/*
		 * If we're doing a restore, and it's direct to DB, and we're
		 * connected then send it to the DB.
		 */
		if (RestoringToDB(AH))
			return ExecuteSqlCommandBuf(AH, (const char *) ptr, size * nmemb);
		else
		{
			res = fwrite((void *) ptr, size, nmemb, AH->OF);
			if (res != nmemb)
				die_horribly(AH, modulename, "could not write to output file: %s\n",
							 strerror(errno));
			return res;
		}
	}
}

/* Common exit code */
static void
_write_msg(const char *modulename, const char *fmt, va_list ap)
{
	if (modulename)
		fprintf(stderr, "%s: [%s] ", progname, _(modulename));
	else
		fprintf(stderr, "%s: ", progname);
	vfprintf(stderr, _(fmt), ap);
}

void
write_msg(const char *modulename, const char *fmt,...)
{
	va_list		ap;

	va_start(ap, fmt);
	_write_msg(modulename, fmt, ap);
	va_end(ap);
}


static void
_die_horribly(ArchiveHandle *AH, const char *modulename, const char *fmt, va_list ap)
{
	_write_msg(modulename, fmt, ap);

	if (AH)
	{
		if (AH->public.verbose)
			write_msg(NULL, "*** aborted because of error\n");
		if (AH->connection)
			PQfinish(AH->connection);
	}

	exit(1);
}

/* External use */
void
exit_horribly(Archive *AH, const char *modulename, const char *fmt,...)
{
	va_list		ap;

	va_start(ap, fmt);
	_die_horribly((ArchiveHandle *) AH, modulename, fmt, ap);
	va_end(ap);
}

/* Archiver use (just different arg declaration) */
void
die_horribly(ArchiveHandle *AH, const char *modulename, const char *fmt,...)
{
	va_list		ap;

	va_start(ap, fmt);
	_die_horribly(AH, modulename, fmt, ap);
	va_end(ap);
}

/* on some error, we may decide to go on... */
void
warn_or_die_horribly(ArchiveHandle *AH,
					 const char *modulename, const char *fmt,...)
{
	va_list		ap;

	switch (AH->stage)
	{

		case STAGE_NONE:
			/* Do nothing special */
			break;

		case STAGE_INITIALIZING:
			if (AH->stage != AH->lastErrorStage)
				write_msg(modulename, "Error while INITIALIZING:\n");
			break;

		case STAGE_PROCESSING:
			if (AH->stage != AH->lastErrorStage)
				write_msg(modulename, "Error while PROCESSING TOC:\n");
			break;

		case STAGE_FINALIZING:
			if (AH->stage != AH->lastErrorStage)
				write_msg(modulename, "Error while FINALIZING:\n");
			break;
	}
	if (AH->currentTE != NULL && AH->currentTE != AH->lastErrorTE)
	{
		write_msg(modulename, "Error from TOC entry %d; %u %u %s %s %s\n",
				  AH->currentTE->dumpId,
			 AH->currentTE->catalogId.tableoid, AH->currentTE->catalogId.oid,
			  AH->currentTE->desc, AH->currentTE->tag, AH->currentTE->owner);
	}
	AH->lastErrorStage = AH->stage;
	AH->lastErrorTE = AH->currentTE;

	va_start(ap, fmt);
	if (AH->public.exit_on_error)
		_die_horribly(AH, modulename, fmt, ap);
	else
	{
		_write_msg(modulename, fmt, ap);
		AH->public.n_errors++;
	}
	va_end(ap);
}

static void
			_moveAfter(ArchiveHandle *AH __attribute__((unused)), TocEntry *pos, TocEntry *te)
{
	/* Unlink te from list */
	te->prev->next = te->next;
	te->next->prev = te->prev;

	/* and insert it after "pos" */
	te->prev = pos;
	te->next = pos->next;

	pos->next->prev = te;
	pos->next = te;
}

#ifdef NOT_USED

static void
_moveBefore(ArchiveHandle *AH, TocEntry *pos, TocEntry *te)
{
	/* Unlink te from list */
	te->prev->next = te->next;
	te->next->prev = te->prev;

	/* and insert it before "pos" */
	te->prev = pos->prev;
	te->next = pos;
	pos->prev->next = te;
	pos->prev = te;
}
#endif

static TocEntry *
getTocEntryByDumpId(ArchiveHandle *AH, DumpId id)
{
	TocEntry   *te;

	te = AH->toc->next;
	while (te != AH->toc)
	{
		if (te->dumpId == id)
			return te;
		te = te->next;
	}
	return NULL;
}

teReqs
TocIDRequired(ArchiveHandle *AH, DumpId id, RestoreOptions *ropt)
{
	TocEntry   *te = getTocEntryByDumpId(AH, id);

	if (!te)
		return 0;

	return _tocEntryRequired(te, ropt, true);
}

size_t
WriteOffset(ArchiveHandle *AH, pgoff_t o, int wasSet)
{
	int			off;

	/* Save the flag */
	(*AH->WriteBytePtr) (AH, wasSet);

	/* Write out pgoff_t smallest byte first, prevents endian mismatch */
	for (off = 0; off < sizeof(pgoff_t); off++)
	{
		(*AH->WriteBytePtr) (AH, o & 0xFF);
		o >>= 8;
	}
	return sizeof(pgoff_t) + 1;
}

int
ReadOffset(ArchiveHandle *AH, pgoff_t * o)
{
	int			i;
	int			off;
	int			offsetFlg;

	/* Initialize to zero */
	*o = 0;

	/* Check for old version */
	if (AH->version < K_VERS_1_7)
	{
		/* Prior versions wrote offsets using WriteInt */
		i = ReadInt(AH);
		/* -1 means not set */
		if (i < 0)
			return K_OFFSET_POS_NOT_SET;
		else if (i == 0)
			return K_OFFSET_NO_DATA;

		/* Cast to pgoff_t because it was written as an int. */
		*o = (pgoff_t) i;
		return K_OFFSET_POS_SET;
	}

	/*
	 * Read the flag indicating the state of the data pointer. Check if valid
	 * and die if not.
	 *
	 * This used to be handled by a negative or zero pointer, now we use an
	 * extra byte specifically for the state.
	 */
	offsetFlg = (*AH->ReadBytePtr) (AH) & 0xFF;

	switch (offsetFlg)
	{
		case K_OFFSET_POS_NOT_SET:
		case K_OFFSET_NO_DATA:
		case K_OFFSET_POS_SET:

			break;

		default:
			die_horribly(AH, modulename, "unexpected data offset flag %d\n", offsetFlg);
	}

	/*
	 * Read the bytes
	 */
	for (off = 0; off < AH->offSize; off++)
	{
		if (off < sizeof(pgoff_t))
			*o |= ((pgoff_t) ((*AH->ReadBytePtr) (AH))) << (off * 8);
		else
		{
			if ((*AH->ReadBytePtr) (AH) != 0)
				die_horribly(AH, modulename, "file offset in dump file is too large\n");
		}
	}

	return offsetFlg;
}

size_t
WriteInt(ArchiveHandle *AH, int i)
{
	int			b;

	/*
	 * This is a bit yucky, but I don't want to make the binary format very
	 * dependent on representation, and not knowing much about it, I write out
	 * a sign byte. If you change this, don't forget to change the file
	 * version #, and modify readInt to read the new format AS WELL AS the old
	 * formats.
	 */

	/* SIGN byte */
	if (i < 0)
	{
		(*AH->WriteBytePtr) (AH, 1);
		i = -i;
	}
	else
		(*AH->WriteBytePtr) (AH, 0);

	for (b = 0; b < AH->intSize; b++)
	{
		(*AH->WriteBytePtr) (AH, i & 0xFF);
		i >>= 8;
	}

	return AH->intSize + 1;
}

int
ReadInt(ArchiveHandle *AH)
{
	int			res = 0;
	int			bv,
				b;
	int			sign = 0;		/* Default positive */
	int			bitShift = 0;

	if (AH->version > K_VERS_1_0)
		/* Read a sign byte */
		sign = (*AH->ReadBytePtr) (AH);

	for (b = 0; b < AH->intSize; b++)
	{
		bv = (*AH->ReadBytePtr) (AH) & 0xFF;
		if (bv != 0)
			res = res + (bv << bitShift);
		bitShift += 8;
	}

	if (sign)
		res = -res;

	return res;
}

size_t
WriteStr(ArchiveHandle *AH, const char *c)
{
	size_t		res;

	if (c)
	{
		res = WriteInt(AH, strlen(c));
		res += (*AH->WriteBufPtr) (AH, c, strlen(c));
	}
	else
		res = WriteInt(AH, -1);

	return res;
}

char *
ReadStr(ArchiveHandle *AH)
{
	char	   *buf;
	int			l;

	l = ReadInt(AH);
	if (l < 0)
		buf = NULL;
	else
	{
		buf = (char *) malloc(l + 1);
		if (!buf)
			die_horribly(AH, modulename, "out of memory\n");

		if ((*AH->ReadBufPtr) (AH, (void *) buf, l) != l)
			die_horribly(AH, modulename, "unexpected end of file\n");

		buf[l] = '\0';
	}

	return buf;
}

static int
_discoverArchiveFormat(ArchiveHandle *AH)
{
	FILE	   *fh;
	char		sig[6];			/* More than enough */
	size_t		cnt;
	int			wantClose = 0;

#if 0
	write_msg(modulename, "attempting to ascertain archive format\n");
#endif

	if (AH->lookahead)
		free(AH->lookahead);

	AH->lookaheadSize = 512;
	AH->lookahead = calloc(1, 512);
	AH->lookaheadLen = 0;
	AH->lookaheadPos = 0;

	if (AH->fSpec)
	{
		wantClose = 1;
		fh = fopen(AH->fSpec, PG_BINARY_R);
		if (!fh)
			die_horribly(AH, modulename, "could not open input file \"%s\": %s\n",
						 AH->fSpec, strerror(errno));
	}
	else
	{
		fh = stdin;
		if (!fh)
			die_horribly(AH, modulename, "could not open input file: %s\n",
						 strerror(errno));
	}

	cnt = fread(sig, 1, 5, fh);

	if (cnt != 5)
	{
		if (ferror(fh))
			die_horribly(AH, modulename, "could not read input file: %s\n", strerror(errno));
		else
			die_horribly(AH, modulename, "input file is too short (read %lu, expected 5)\n",
						 (unsigned long) cnt);
	}

	/* Save it, just in case we need it later */
	strncpy(&AH->lookahead[0], sig, 5);
	AH->lookaheadLen = 5;

	if (strncmp(sig, "PGDMP", 5) == 0)
	{
		/*
		 * Finish reading (most of) a custom-format header.
		 *
		 * NB: this code must agree with ReadHead().
		 */
		AH->vmaj = fgetc(fh);
		AH->vmin = fgetc(fh);

		/* Save these too... */
		AH->lookahead[AH->lookaheadLen++] = AH->vmaj;
		AH->lookahead[AH->lookaheadLen++] = AH->vmin;

		/* Check header version; varies from V1.0 */
		if (AH->vmaj > 1 || ((AH->vmaj == 1) && (AH->vmin > 0)))		/* Version > 1.0 */
		{
			AH->vrev = fgetc(fh);
			AH->lookahead[AH->lookaheadLen++] = AH->vrev;
		}
		else
			AH->vrev = 0;

		/* Make a convenient integer <maj><min><rev>00 */
		AH->version = ((AH->vmaj * 256 + AH->vmin) * 256 + AH->vrev) * 256 + 0;

		AH->intSize = fgetc(fh);
		AH->lookahead[AH->lookaheadLen++] = AH->intSize;

		if (AH->version >= K_VERS_1_7)
		{
			AH->offSize = fgetc(fh);
			AH->lookahead[AH->lookaheadLen++] = AH->offSize;
		}
		else
			AH->offSize = AH->intSize;

		AH->format = fgetc(fh);
		AH->lookahead[AH->lookaheadLen++] = AH->format;
	}
	else
	{
		/*
		 * *Maybe* we have a tar archive format file... So, read first 512
		 * byte header...
		 */
		cnt = fread(&AH->lookahead[AH->lookaheadLen], 1, 512 - AH->lookaheadLen, fh);
		AH->lookaheadLen += cnt;

		if (AH->lookaheadLen != 512)
			die_horribly(AH, modulename, "input file does not appear to be a valid archive (too short?)\n");

		if (!isValidTarHeader(AH->lookahead))
			die_horribly(AH, modulename, "input file does not appear to be a valid archive\n");

		AH->format = archTar;
	}

	/* If we can't seek, then mark the header as read */
	if (fseeko(fh, 0, SEEK_SET) != 0)
	{
		/*
		 * NOTE: Formats that use the lookahead buffer can unset this in their
		 * Init routine.
		 */
		AH->readHeader = 1;
	}
	else
		AH->lookaheadLen = 0;	/* Don't bother since we've reset the file */

	/* Close the file */
	if (wantClose)
		if (fclose(fh) != 0)
			die_horribly(AH, modulename, "could not close input file: %s\n",
						 strerror(errno));

	return AH->format;
}


/*
 * Allocate an archive handle
 */
static ArchiveHandle *
_allocAH(const char *FileSpec, const ArchiveFormat fmt,
		 const int compression, ArchiveMode mode)
{
	ArchiveHandle *AH;

	AH = (ArchiveHandle *) calloc(1, sizeof(ArchiveHandle));
	if (!AH)
		die_horribly(AH, modulename, "out of memory\n");

	/* AH->debugLevel = 100; */

	AH->vmaj = K_VERS_MAJOR;
	AH->vmin = K_VERS_MINOR;
	AH->vrev = K_VERS_REV;

	/* initialize for backwards compatible string processing */
	AH->public.encoding = 0;	/* PG_SQL_ASCII */
	AH->public.std_strings = false;

	/* sql error handling */
	AH->public.exit_on_error = true;
	AH->public.n_errors = 0;

	AH->createDate = time(NULL);

	AH->intSize = sizeof(int);
	AH->offSize = sizeof(pgoff_t);
	if (FileSpec)
	{
		AH->fSpec = strdup(FileSpec);

		/*
		 * Not used; maybe later....
		 *
		 * AH->workDir = strdup(FileSpec);
		 * for(i=strlen(FileSpec) ; i > 0 ; i--)
		 *     if (AH->workDir[i-1] == '/')
		 */
	}
	else
		AH->fSpec = NULL;

	AH->currUser = strdup("");	/* So it's valid, but we can free() it later
								 * if necessary */
	AH->currSchema = strdup("");	/* ditto */
	AH->currWithOids = -1;		/* force SET */

	AH->toc = (TocEntry *) calloc(1, sizeof(TocEntry));
	if (!AH->toc)
		die_horribly(AH, modulename, "out of memory\n");

	AH->toc->next = AH->toc;
	AH->toc->prev = AH->toc;

	AH->mode = mode;
	AH->compression = compression;

	memset(&(AH->sqlparse), 0, sizeof(AH->sqlparse));

	/* Open stdout with no compression for AH output handle */
	AH->gzOut = 0;
	AH->OF = stdout;

	/*
	 * On Windows, we need to use binary mode to read/write non-text archive
	 * formats.  Force stdin/stdout into binary mode if that is what we are
	 * using.
	 */
#ifdef WIN32
	if (fmt != archNull &&
		(AH->fSpec == NULL || strcmp(AH->fSpec, "") == 0))
	{
		if (mode == archModeWrite)
			setmode(fileno(stdout), O_BINARY);
		else
			setmode(fileno(stdin), O_BINARY);
	}
#endif

	if (fmt == archUnknown)
		AH->format = _discoverArchiveFormat(AH);
	else
		AH->format = fmt;

	AH->promptPassword = TRI_DEFAULT;

	switch (AH->format)
	{
		case archCustom:
			InitArchiveFmt_Custom(AH);
			break;

		case archFiles:
			InitArchiveFmt_Files(AH);
			break;

		case archNull:
			InitArchiveFmt_Null(AH);
			break;

		case archTar:
			InitArchiveFmt_Tar(AH);
			break;

		default:
			die_horribly(AH, modulename, "unrecognized file format \"%d\"\n", fmt);
	}

	return AH;
}


void
WriteDataChunks(ArchiveHandle *AH)
{
	TocEntry   *te = AH->toc->next;
	StartDataPtr startPtr;
	EndDataPtr	endPtr;

	while (te != AH->toc)
	{
		if (te->dataDumper != NULL)
		{
			AH->currToc = te;
			/* printf("Writing data for %d (%x)\n", te->id, te); */

			if (strcmp(te->desc, "BLOBS") == 0)
			{
				startPtr = AH->StartBlobsPtr;
				endPtr = AH->EndBlobsPtr;
			}
			else
			{
				startPtr = AH->StartDataPtr;
				endPtr = AH->EndDataPtr;
			}

			if (startPtr != NULL)
				(*startPtr) (AH, te);

			/*
			 * printf("Dumper arg for %d is %x\n", te->id, te->dataDumperArg);
			 */

			/*
			 * The user-provided DataDumper routine needs to call
			 * AH->WriteData
			 */
			(*te->dataDumper) ((Archive *) AH, te->dataDumperArg);

			if (endPtr != NULL)
				(*endPtr) (AH, te);
			AH->currToc = NULL;
		}
		te = te->next;
	}
}

void
WriteToc(ArchiveHandle *AH)
{
	TocEntry   *te;
	char		workbuf[32];
	int			i;

	/* printf("%d TOC Entries to save\n", AH->tocCount); */

	WriteInt(AH, AH->tocCount);

	for (te = AH->toc->next; te != AH->toc; te = te->next)
	{
		WriteInt(AH, te->dumpId);
		WriteInt(AH, te->dataDumper ? 1 : 0);

		/* OID is recorded as a string for historical reasons */
		sprintf(workbuf, "%u", te->catalogId.tableoid);
		WriteStr(AH, workbuf);
		sprintf(workbuf, "%u", te->catalogId.oid);
		WriteStr(AH, workbuf);

		WriteStr(AH, te->tag);
		WriteStr(AH, te->desc);
		WriteStr(AH, te->defn);
		WriteStr(AH, te->dropStmt);
		WriteStr(AH, te->copyStmt);
		WriteStr(AH, te->namespace);
		WriteStr(AH, te->tablespace);
		WriteStr(AH, te->owner);
		WriteStr(AH, te->withOids ? "true" : "false");

		/* Dump list of dependencies */
		for (i = 0; i < te->nDeps; i++)
		{
			sprintf(workbuf, "%d", te->dependencies[i]);
			WriteStr(AH, workbuf);
		}
		WriteStr(AH, NULL);		/* Terminate List */

		if (AH->WriteExtraTocPtr)
			(*AH->WriteExtraTocPtr) (AH, te);
	}
}

void
ReadToc(ArchiveHandle *AH)
{
	int			i;
	char	   *tmp;
	DumpId	   *deps;
	int			depIdx;
	int			depSize;

	TocEntry   *te = AH->toc->next;

	AH->tocCount = ReadInt(AH);
	AH->maxDumpId = 0;

	for (i = 0; i < AH->tocCount; i++)
	{
		te = (TocEntry *) calloc(1, sizeof(TocEntry));
		te->dumpId = ReadInt(AH);

		if (te->dumpId > AH->maxDumpId)
			AH->maxDumpId = te->dumpId;

		/* Sanity check */
		if (te->dumpId <= 0)
			die_horribly(AH, modulename,
					   "entry ID %d out of range -- perhaps a corrupt TOC\n",
						 te->dumpId);

		te->hadDumper = ReadInt(AH);

		if (AH->version >= K_VERS_1_8)
		{
			tmp = ReadStr(AH);
			sscanf(tmp, "%u", &te->catalogId.tableoid);
			free(tmp);
		}
		else
			te->catalogId.tableoid = InvalidOid;
		tmp = ReadStr(AH);
		sscanf(tmp, "%u", &te->catalogId.oid);
		free(tmp);

		te->tag = ReadStr(AH);
		te->desc = ReadStr(AH);
		te->defn = ReadStr(AH);
		te->dropStmt = ReadStr(AH);

		if (AH->version >= K_VERS_1_3)
			te->copyStmt = ReadStr(AH);

		if (AH->version >= K_VERS_1_6)
			te->namespace = ReadStr(AH);

		if (AH->version >= K_VERS_1_10)
			te->tablespace = ReadStr(AH);

		te->owner = ReadStr(AH);
		if (AH->version >= K_VERS_1_9)
		{
			if (strcmp(ReadStr(AH), "true") == 0)
				te->withOids = true;
			else
				te->withOids = false;
		}
		else
			te->withOids = true;

		/* Read TOC entry dependencies */
		if (AH->version >= K_VERS_1_5)
		{
			depSize = 100;
			deps = (DumpId *) malloc(sizeof(DumpId) * depSize);
			depIdx = 0;
			for (;;)
			{
				tmp = ReadStr(AH);
				if (!tmp)
					break;		/* end of list */
				if (depIdx >= depSize)
				{
					depSize *= 2;
					deps = (DumpId *) realloc(deps, sizeof(DumpId) * depSize);
				}
				sscanf(tmp, "%d", &deps[depIdx]);
				free(tmp);
				depIdx++;
			}

			if (depIdx > 0)		/* We have a non-null entry */
			{
				deps = (DumpId *) realloc(deps, sizeof(DumpId) * depIdx);
				te->dependencies = deps;
				te->nDeps = depIdx;
			}
			else
			{
				free(deps);
				te->dependencies = NULL;
				te->nDeps = 0;
			}
		}
		else
		{
			te->dependencies = NULL;
			te->nDeps = 0;
		}

		if (AH->ReadExtraTocPtr)
			(*AH->ReadExtraTocPtr) (AH, te);

		ahlog(AH, 3, "read TOC entry %d (ID %d) for %s %s\n",
			  i, te->dumpId, te->desc, te->tag);

		/* link completed entry into TOC circular list */
		te->prev = AH->toc->prev;
		AH->toc->prev->next = te;
		AH->toc->prev = te;
		te->next = AH->toc;

		/* special processing immediately upon read for some items */
		if (strcmp(te->desc, "ENCODING") == 0)
			processEncodingEntry(AH, te);
		else if (strcmp(te->desc, "STDSTRINGS") == 0)
			processStdStringsEntry(AH, te);
	}
}

static void
processEncodingEntry(ArchiveHandle *AH, TocEntry *te)
{
	/* te->defn should have the form SET client_encoding = 'foo'; */
	char	   *defn = strdup(te->defn);
	char	   *ptr1;
	char	   *ptr2 = NULL;
	int			encoding;

	ptr1 = strchr(defn, '\'');
	if (ptr1)
		ptr2 = strchr(++ptr1, '\'');
	if (ptr2)
	{
		*ptr2 = '\0';
		encoding = pg_char_to_encoding(ptr1);
		if (encoding < 0)
			die_horribly(AH, modulename, "unrecognized encoding \"%s\"\n",
						 ptr1);
		AH->public.encoding = encoding;
	}
	else
		die_horribly(AH, modulename, "invalid ENCODING item: %s\n",
					 te->defn);

	free(defn);
}

static void
processStdStringsEntry(ArchiveHandle *AH, TocEntry *te)
{
	/* te->defn should have the form SET standard_conforming_strings = 'x'; */
	char	   *ptr1;

	ptr1 = strchr(te->defn, '\'');
	if (ptr1 && strncmp(ptr1, "'on'", 4) == 0)
		AH->public.std_strings = true;
	else if (ptr1 && strncmp(ptr1, "'off'", 5) == 0)
		AH->public.std_strings = false;
	else
		die_horribly(AH, modulename, "invalid STDSTRINGS item: %s\n",
					 te->defn);
}

static teReqs
_tocEntryRequired(TocEntry *te, RestoreOptions *ropt, bool include_acls)
{
	teReqs		res = REQ_ALL;

	/* ENCODING and STDSTRINGS items are dumped specially, so always reject */
	if (strcmp(te->desc, "ENCODING") == 0 ||
		strcmp(te->desc, "STDSTRINGS") == 0)
		return 0;

	/* If it's an ACL, maybe ignore it */
	if ((!include_acls || ropt->aclsSkip) && strcmp(te->desc, "ACL") == 0)
		return 0;

	if (!ropt->createDB && strcmp(te->desc, "DATABASE") == 0)
		return 0;

	/* Check options for selective dump/restore */
	if (ropt->schemaNames)
	{
		/* If no namespace is specified, it means all. */
		if (!te->namespace)
			return 0;
		if (strcmp(ropt->schemaNames, te->namespace) != 0)
			return 0;
	}

	if (ropt->selTypes)
	{
		if (strcmp(te->desc, "TABLE") == 0 ||
			strcmp(te->desc, "EXTERNAL TABLE") == 0 ||
			strcmp(te->desc, "FOREIGN TABLE") == 0 ||
			strcmp(te->desc, "TABLE DATA") == 0)
		{
			if (!ropt->selTable)
				return 0;
			if (ropt->tableNames && strcmp(ropt->tableNames, te->tag) != 0)
				return 0;
		}
		else if (strcmp(te->desc, "INDEX") == 0)
		{
			if (!ropt->selIndex)
				return 0;
			if (ropt->indexNames && strcmp(ropt->indexNames, te->tag) != 0)
				return 0;
		}
		else if (strcmp(te->desc, "FUNCTION") == 0)
		{
			if (!ropt->selFunction)
				return 0;
			if (ropt->functionNames && strcmp(ropt->functionNames, te->tag) != 0)
				return 0;
		}
		else if (strcmp(te->desc, "TRIGGER") == 0)
		{
			if (!ropt->selTrigger)
				return 0;
			if (ropt->triggerNames && strcmp(ropt->triggerNames, te->tag) != 0)
				return 0;
		}
		else
			return 0;
	}

	/*
	 * Check if we had a dataDumper. Indicates if the entry is schema or data
	 */
	if (!te->hadDumper)
	{
		/*
		 * Special Case: If 'SEQUENCE SET' then it is considered a data entry
		 */
		if (strcmp(te->desc, "SEQUENCE SET") == 0)
			res = res & REQ_DATA;
		else
			res = res & ~REQ_DATA;
	}

	/*
	 * Special case: <Init> type with <Max OID> tag; this is obsolete and we
	 * always ignore it.
	 */
	if ((strcmp(te->desc, "<Init>") == 0) && (strcmp(te->tag, "Max OID") == 0))
		return 0;

	/* Mask it if we only want schema */
	if (ropt->schemaOnly)
		res = res & REQ_SCHEMA;

	/* Mask it we only want data */
	if (ropt->dataOnly)
		res = res & REQ_DATA;

	/* Mask it if we don't have a schema contribution */
	if (!te->defn || strlen(te->defn) == 0)
		res = res & ~REQ_SCHEMA;

	/* Finally, if there's a per-ID filter, limit based on that as well */
	if (ropt->idWanted && !ropt->idWanted[te->dumpId - 1])
		return 0;

	return res;
}

/*
 * Issue SET commands for parameters that we want to have set the same way
 * at all times during execution of a restore script.
 */
static void
_doSetFixedOutputState(ArchiveHandle *AH)
{
	/* Disable statement_timeout in archive for pg_restore/psql	 */
	ahprintf(AH, "SET statement_timeout = 0;\n");

	/* Select the correct character set encoding */
	ahprintf(AH, "SET client_encoding = '%s';\n",
			 pg_encoding_to_char(AH->public.encoding));

	/* Select the correct string literal syntax */
	ahprintf(AH, "SET standard_conforming_strings = %s;\n",
			 AH->public.std_strings ? "on" : "off");

	/* Select the role to be used during restore */
	if (AH->ropt && AH->ropt->use_role)
		ahprintf(AH, "SET ROLE %s;\n", fmtId(AH->ropt->use_role));

	/* Make sure function checking is disabled */
	ahprintf(AH, "SET check_function_bodies = false;\n");

	/* Avoid annoying notices etc */
	ahprintf(AH, "SET client_min_messages = warning;\n");
	if (!AH->public.std_strings)
		ahprintf(AH, "SET escape_string_warning = off;\n");

	ahprintf(AH, "\n");
}

/*
 * Issue a SET SESSION AUTHORIZATION command.  Caller is responsible
 * for updating state if appropriate.  If user is NULL or an empty string,
 * the specification DEFAULT will be used.
 */
static void
_doSetSessionAuth(ArchiveHandle *AH, const char *user)
{
	PQExpBuffer cmd = createPQExpBuffer();

	appendPQExpBuffer(cmd, "SET SESSION AUTHORIZATION ");

	/*
	 * SQL requires a string literal here.	Might as well be correct.
	 */
	if (user && *user)
		appendStringLiteralAHX(cmd, user, AH);
	else
		appendPQExpBuffer(cmd, "DEFAULT");
	appendPQExpBuffer(cmd, ";");

	if (RestoringToDB(AH))
	{
		PGresult   *res;

		res = PQexec(AH->connection, cmd->data);

		if (!res || PQresultStatus(res) != PGRES_COMMAND_OK)
			/* NOT warn_or_die_horribly... use -O instead to skip this. */
			die_horribly(AH, modulename, "could not set session user to \"%s\": %s",
						 user, PQerrorMessage(AH->connection));

		PQclear(res);
	}
	else
		ahprintf(AH, "%s\n\n", cmd->data);

	destroyPQExpBuffer(cmd);
}


/*
 * Issue a SET default_with_oids command.  Caller is responsible
 * for updating state if appropriate.
 */
static void
_doSetWithOids(ArchiveHandle *AH, const bool withOids)
{
	PQExpBuffer cmd = createPQExpBuffer();

	appendPQExpBuffer(cmd, "SET default_with_oids = %s;", withOids ?
					  "true" : "false");

	if (RestoringToDB(AH))
	{
		PGresult   *res;

		res = PQexec(AH->connection, cmd->data);

		if (!res || PQresultStatus(res) != PGRES_COMMAND_OK)
			warn_or_die_horribly(AH, modulename,
								 "could not set default_with_oids: %s",
								 PQerrorMessage(AH->connection));

		PQclear(res);
	}
	else
		ahprintf(AH, "%s\n\n", cmd->data);

	destroyPQExpBuffer(cmd);
}


/*
 * Issue the commands to connect to the specified database.
 *
 * If we're currently restoring right into a database, this will
 * actually establish a connection. Otherwise it puts a \connect into
 * the script output.
 *
 * NULL dbname implies reconnecting to the current DB (pretty useless).
 */
static void
_reconnectToDB(ArchiveHandle *AH, const char *dbname)
{
	if (RestoringToDB(AH))
		ReconnectToServer(AH, dbname, NULL);
	else
	{
		PQExpBuffer qry = createPQExpBuffer();

		appendPQExpBuffer(qry, "\\connect %s\n\n",
						  dbname ? fmtId(dbname) : "-");
		ahprintf(AH, "%s", qry->data);
		destroyPQExpBuffer(qry);
	}

	/*
	 * NOTE: currUser keeps track of what the imaginary session user in our
	 * script is.  It's now effectively reset to the original userID.
	 */
	if (AH->currUser)
		free(AH->currUser);
	AH->currUser = NULL;

	/* don't assume we still know the output schema, tablespace, etc either */
	if (AH->currSchema)
		free(AH->currSchema);
	AH->currSchema = NULL;
	if (AH->currTablespace)
		free(AH->currTablespace);
	AH->currTablespace = NULL;
	AH->currWithOids = -1;

	/* re-establish fixed state */
	_doSetFixedOutputState(AH);
}

/*
 * Become the specified user, and update state to avoid redundant commands
 *
 * NULL or empty argument is taken to mean restoring the session default
 */
static void
_becomeUser(ArchiveHandle *AH, const char *user)
{
	if (!user)
		user = "";				/* avoid null pointers */

	if (AH->currUser && strcmp(AH->currUser, user) == 0)
		return;					/* no need to do anything */

	_doSetSessionAuth(AH, user);

	/*
	 * NOTE: currUser keeps track of what the imaginary session user in our
	 * script is
	 */
	if (AH->currUser)
		free(AH->currUser);

	AH->currUser = strdup(user);
}

/*
 * Become the owner of the given TOC entry object.	If
 * changes in ownership are not allowed, this doesn't do anything.
 */
static void
_becomeOwner(ArchiveHandle *AH, TocEntry *te)
{
	if (AH->ropt && (AH->ropt->noOwner || !AH->ropt->use_setsessauth))
		return;

	_becomeUser(AH, te->owner);
}


/*
 * Set the proper default_with_oids value for the table.
 */
static void
_setWithOids(ArchiveHandle *AH, TocEntry *te)
{
	if (AH->currWithOids != te->withOids)
	{
		_doSetWithOids(AH, te->withOids);
		AH->currWithOids = te->withOids;
	}
}


/*
 * Issue the commands to select the specified schema as the current schema
 * in the target database.
 */
static void
_selectOutputSchema(ArchiveHandle *AH, const char *schemaName)
{
	PQExpBuffer qry;

	if (!schemaName || *schemaName == '\0' ||
		(AH->currSchema && strcmp(AH->currSchema, schemaName) == 0))
		return;					/* no need to do anything */

	qry = createPQExpBuffer();

	appendPQExpBuffer(qry, "SET search_path = %s",
					  fmtId(schemaName));
	if (strcmp(schemaName, "pg_catalog") != 0)
		appendPQExpBuffer(qry, ", pg_catalog");

	if (RestoringToDB(AH))
	{
		PGresult   *res;

		res = PQexec(AH->connection, qry->data);

		if (!res || PQresultStatus(res) != PGRES_COMMAND_OK)
			warn_or_die_horribly(AH, modulename,
								 "could not set search_path to \"%s\": %s",
								 schemaName, PQerrorMessage(AH->connection));

		PQclear(res);
	}
	else
		ahprintf(AH, "%s;\n\n", qry->data);

	if (AH->currSchema)
		free(AH->currSchema);
	AH->currSchema = strdup(schemaName);

	destroyPQExpBuffer(qry);
}

/*
 * Issue the commands to select the specified tablespace as the current one
 * in the target database.
 */
static void
_selectTablespace(ArchiveHandle *AH, const char *tablespace)
{
	PQExpBuffer qry;
	const char *want,
			   *have;

	/* do nothing in --no-tablespaces mode */
	if (AH->ropt->noTablespace)
		return;

	have = AH->currTablespace;
	want = tablespace;

	/* no need to do anything for non-tablespace object */
	if (!want)
		return;

	if (have && strcmp(want, have) == 0)
		return;					/* no need to do anything */

	qry = createPQExpBuffer();

	if (strcmp(want, "") == 0)
	{
		/* We want the tablespace to be the database's default */
		appendPQExpBuffer(qry, "SET default_tablespace = ''");
	}
	else
	{
		/* We want an explicit tablespace */
		appendPQExpBuffer(qry, "SET default_tablespace = %s", fmtId(want));
	}

	if (RestoringToDB(AH))
	{
		PGresult   *res;

		res = PQexec(AH->connection, qry->data);

		if (!res || PQresultStatus(res) != PGRES_COMMAND_OK)
			warn_or_die_horribly(AH, modulename,
								 "could not set default_tablespace to %s: %s",
								 fmtId(want), PQerrorMessage(AH->connection));

		PQclear(res);
	}
	else
		ahprintf(AH, "%s;\n\n", qry->data);

	if (AH->currTablespace)
		free(AH->currTablespace);
	AH->currTablespace = strdup(want);

	destroyPQExpBuffer(qry);
}

/*
 * Extract an object description for a TOC entry, and append it to buf.
 *
 * This is not quite as general as it may seem, since it really only
 * handles constructing the right thing to put into ALTER ... OWNER TO.
 *
 * The whole thing is pretty grotty, but we are kind of stuck since the
 * information used is all that's available in older dump files.
 */
static void
_getObjectDescription(PQExpBuffer buf, TocEntry *te, ArchiveHandle *AH)
{
	const char *type = te->desc;

	/* Use ALTER TABLE for views and sequences */
	if (strcmp(type, "VIEW") == 0 || strcmp(type, "SEQUENCE") == 0)
		type = "TABLE";

	/* objects named by a schema and name */
	if (strcmp(type, "CONVERSION") == 0 ||
		strcmp(type, "DOMAIN") == 0 ||
		strcmp(type, "TABLE") == 0 ||
		strcmp(type, "EXTERNAL TABLE") == 0 ||
		strcmp(type, "FOREIGN TABLE") == 0 ||
		strcmp(type, "TYPE") == 0 ||
		strcmp(type, "TEXT SEARCH DICTIONARY") == 0 ||
		strcmp(type, "TEXT SEARCH CONFIGURATION") == 0)
	{
		appendPQExpBuffer(buf, "%s ", type);
		if (te->namespace && te->namespace[0])	/* is null pre-7.3 */
			appendPQExpBuffer(buf, "%s.", fmtId(te->namespace));

		/*
		 * Pre-7.3 pg_dump would sometimes (not always) put a fmtId'd name
		 * into te->tag for an index. This check is heuristic, so make its
		 * scope as narrow as possible.
		 */
		if (AH->version < K_VERS_1_7 &&
			te->tag[0] == '"' &&
			te->tag[strlen(te->tag) - 1] == '"' &&
			strcmp(type, "INDEX") == 0)
			appendPQExpBuffer(buf, "%s", te->tag);
		else
			appendPQExpBuffer(buf, "%s", fmtId(te->tag));
		return;
	}

	/* objects named by just a name */
	if (strcmp(type, "DATABASE") == 0 ||
		strcmp(type, "FOREIGN DATA WRAPPER") == 0 ||
		strcmp(type, "SERVER") == 0 ||
		strcmp(type, "USER MAPPING") == 0 ||
		strcmp(type, "PROCEDURAL LANGUAGE") == 0 ||
		strcmp(type, "SCHEMA") == 0 ||
		strcmp(type, "FOREIGN DATA WRAPPER") == 0 ||
		strcmp(type, "SERVER") == 0 ||
		strcmp(type, "USER MAPPING") == 0)
	{
		appendPQExpBuffer(buf, "%s %s", type, fmtId(te->tag));
		return;
	}

	/*
	 * These object types require additional decoration.  Fortunately, the
	 * information needed is exactly what's in the DROP command.
	 */
	if (strcmp(type, "AGGREGATE") == 0 ||
		strcmp(type, "FUNCTION") == 0 ||
		strcmp(type, "OPERATOR") == 0 ||
		strcmp(type, "OPERATOR CLASS") == 0 ||
		strcmp(type, "OPERATOR FAMILY") == 0 ||
		strcmp(type, "PROTOCOL") == 0)
	{
		/* Chop "DROP " off the front and make a modifiable copy */
		char	   *first = strdup(te->dropStmt + 5);
		char	   *last;

		/* point to last character in string */
		last = first + strlen(first) - 1;

		/* Strip off any ';' or '\n' at the end */
		while (last >= first && (*last == '\n' || *last == ';'))
			last--;
		*(last + 1) = '\0';

		appendPQExpBufferStr(buf, first);

		free(first);
		return;
	}

	write_msg(modulename, "WARNING: don't know how to set owner for object type %s\n",
			  type);
}

static void
_printTocEntry(ArchiveHandle *AH, TocEntry *te, RestoreOptions *ropt, bool isData, bool acl_pass)
{
	/* ACLs are dumped only during acl pass */
	if (acl_pass)
	{
		if (strcmp(te->desc, "ACL") != 0)
			return;
	}
	else
	{
		if (strcmp(te->desc, "ACL") == 0)
			return;
	}

	/*
	 * Avoid dumping the public schema, as it will already be created ...
	 * unless we are using --clean mode, in which case it's been deleted and
	 * we'd better recreate it.  Likewise for its comment, if any.
	 */
	if (!ropt->dropSchema)
	{
		if (strcmp(te->desc, "SCHEMA") == 0 &&
			strcmp(te->tag, "public") == 0)
			return;
		/* The comment restore would require super-user privs, so avoid it. */
		if (strcmp(te->desc, "COMMENT") == 0 &&
			strcmp(te->tag, "SCHEMA public") == 0)
			return;
	}

#if 0
	/*
	 * Some items, including
	 * CONSTRAINT, INDEX , RULE, TRIGGER, FK_CONSTRAINT
	 * and any check constraints (if dumped separately)
	 * must be created AFTER the data is loaded, and are in that order
	 *
	 * if fSpec is null, we are outputting to stdout, so we don't have the ability
	 * to switch files
	 */
	if (AH->fSpec != NULL)
	{
		static int	secondfile = 0;

		if ((!secondfile) &&
		   (strcmp(te->desc, "CONSTRAINT") == 0 ||
			strcmp(te->desc, "INDEX") == 0 ||
			strcmp(te->desc, "RULE") == 0 ||
			strcmp(te->desc, "TRIGGER") == 0 ||
			strcmp(te->desc, "FK_CONSTRAINT") == 0))
		{
			OutputContext dummy =
			{
				NULL,			/* OF */
				0,				/* gzOut */
			};
			char *secondfilename = (char *)malloc(strlen(AH->fSpec) + strlen("_after_data"));

			strcpy(secondfilename,AH->fSpec);
			strcat(secondfilename,"_after_data");

			ResetOutput(AH, dummy);
			AH->currSchema[0] = '\0';
			/* Switch to second output file */
			SetOutput(AH, secondfilename, false);
			_selectTablespace(AH, "");
			secondfile = true;
		}
	}
#endif

	/* Select owner, schema, and tablespace as necessary */
	_becomeOwner(AH, te);
	_selectOutputSchema(AH, te->namespace);
	_selectTablespace(AH, te->tablespace);

	/* Set up OID mode too */
	if (strcmp(te->desc, "TABLE") == 0 ||
		strcmp(te->desc, "EXTERNAL TABLE") ||
		strcmp(te->desc, "FOREIGN TABLE"))
		_setWithOids(AH, te);

	/* Emit header comment for item */
	if (!AH->noTocComments)
	{
		const char *pfx;
		char	   *sanitized_name;
		char	   *sanitized_schema;
		char	   *sanitized_owner;

		if (isData)
			pfx = "Data for ";
		else
			pfx = "";

		ahprintf(AH, "--\n");
		if (AH->public.verbose)
		{
			ahprintf(AH, "-- TOC entry %d (class %u OID %u)\n",
					 te->dumpId, te->catalogId.tableoid, te->catalogId.oid);
			if (te->nDeps > 0)
			{
				int			i;

				ahprintf(AH, "-- Dependencies:");
				for (i = 0; i < te->nDeps; i++)
					ahprintf(AH, " %d", te->dependencies[i]);
				ahprintf(AH, "\n");
			}
		}

		/*
		 * Zap any line endings embedded in user-supplied fields, to prevent
		 * corruption of the dump (which could, in the worst case, present an
		 * SQL injection vulnerability if someone were to incautiously load a
		 * dump containing objects with maliciously crafted names).
		 */
		sanitized_name = replace_line_endings(te->tag);
		if (te->namespace)
			sanitized_schema = replace_line_endings(te->namespace);
		else
			sanitized_schema = strdup("-");
		if (!ropt->noOwner)
			sanitized_owner = replace_line_endings(te->owner);
		else
			sanitized_owner = strdup("-");

		ahprintf(AH, "-- %sName: %s; Type: %s; Schema: %s; Owner: %s",
				 pfx, sanitized_name, te->desc, sanitized_schema,
				 sanitized_owner);

		free(sanitized_name);
		free(sanitized_schema);
		free(sanitized_owner);

		if (te->tablespace)
		{
			char   *sanitized_tablespace;

			sanitized_tablespace = replace_line_endings(te->tablespace);
			ahprintf(AH, "; Tablespace: %s", sanitized_tablespace);
			free(sanitized_tablespace);
		}
		ahprintf(AH, "\n");

		if (AH->PrintExtraTocPtr !=NULL)
			(*AH->PrintExtraTocPtr) (AH, te);
		ahprintf(AH, "--\n\n");
	}

	/*
	 * Actually print the definition.
	 *
	 * Really crude hack for suppressing AUTHORIZATION clause that old pg_dump
	 * versions put into CREATE SCHEMA.  We have to do this when --no-owner
	 * mode is selected.  This is ugly, but I see no other good way ...
	 */
	if (ropt->noOwner && strcmp(te->desc, "SCHEMA") == 0)
	{
		ahprintf(AH, "CREATE SCHEMA %s;\n\n\n", fmtId(te->tag));
	}
	else
	{
		if (strlen(te->defn) > 0)
			ahprintf(AH, "%s\n\n", te->defn);
	}

	/*
	 * If we aren't using SET SESSION AUTH to determine ownership, we must
	 * instead issue an ALTER OWNER command.  We assume that anything without
	 * a DROP command is not a separately ownable object.  All the categories
	 * with DROP commands must appear in one list or the other.
	 */
	if (!ropt->noOwner && !ropt->use_setsessauth &&
		strlen(te->owner) > 0 && strlen(te->dropStmt) > 0)
	{
		if (strcmp(te->desc, "AGGREGATE") == 0 ||
			strcmp(te->desc, "CONVERSION") == 0 ||
			strcmp(te->desc, "DATABASE") == 0 ||
			strcmp(te->desc, "DOMAIN") == 0 ||
			strcmp(te->desc, "FUNCTION") == 0 ||
			strcmp(te->desc, "OPERATOR") == 0 ||
			strcmp(te->desc, "OPERATOR CLASS") == 0 ||
			strcmp(te->desc, "OPERATOR FAMILY") == 0 ||
			strcmp(te->desc, "PROCEDURAL LANGUAGE") == 0 ||
			strcmp(te->desc, "SCHEMA") == 0 ||
			strcmp(te->desc, "TABLE") == 0 ||
			strcmp(te->desc, "EXTERNAL TABLE") == 0 ||
			strcmp(te->desc, "FOREIGN TABLE") == 0 ||
			strcmp(te->desc, "TYPE") == 0 ||
			strcmp(te->desc, "VIEW") == 0 ||
			strcmp(te->desc, "SEQUENCE") == 0 ||
			strcmp(te->desc, "FOREIGN DATA WRAPPER") == 0 ||
			strcmp(te->desc, "SERVER") == 0 ||
			strcmp(te->desc, "PROTOCOL") == 0 ||
			strcmp(te->desc, "TEXT SEARCH DICTIONARY") == 0 ||
			strcmp(te->desc, "TEXT SEARCH CONFIGURATION") == 0 ||
			strcmp(te->desc, "FOREIGN DATA WRAPPER") == 0 ||
			strcmp(te->desc, "SERVER") == 0)
		{
			PQExpBuffer temp = createPQExpBuffer();

			appendPQExpBuffer(temp, "ALTER ");
			_getObjectDescription(temp, te, AH);
			appendPQExpBuffer(temp, " OWNER TO %s;", fmtId(te->owner));
			ahprintf(AH, "%s\n\n", temp->data);
			destroyPQExpBuffer(temp);
		}
		else if (strcmp(te->desc, "CAST") == 0 ||
				 strcmp(te->desc, "CHECK CONSTRAINT") == 0 ||
				 strcmp(te->desc, "CONSTRAINT") == 0 ||
				 strcmp(te->desc, "DEFAULT") == 0 ||
				 strcmp(te->desc, "FK CONSTRAINT") == 0 ||
				 strcmp(te->desc, "INDEX") == 0 ||
				 strcmp(te->desc, "RULE") == 0 ||
				 strcmp(te->desc, "TRIGGER") == 0 ||
				 strcmp(te->desc, "USER MAPPING") == 0 ||
				 strcmp(te->desc, "BINARY UPGRADE"))
		{
			/* these object types don't have separate owners */
		}
		else
		{
			write_msg(modulename, "WARNING: don't know how to set owner for object type %s\n",
					  te->desc);
		}
	}

	/*
	 * If it's an ACL entry, it might contain SET SESSION AUTHORIZATION
	 * commands, so we can no longer assume we know the current auth setting.
	 */
	if (strncmp(te->desc, "ACL", 3) == 0)
	{
		if (AH->currUser)
			free(AH->currUser);
		AH->currUser = NULL;
	}
}

/*
 * Sanitize a string to be included in an SQL comment, by replacing any
 * newlines with spaces.
 */
static char *
replace_line_endings(const char *str)
{
	char   *result;
	char   *s;

	result = strdup(str);

	for (s = result; *s != '\0'; s++)
	{
		if (*s == '\n' || *s == '\r')
			*s = ' ';
	}

	return result;
}

void
WriteHead(ArchiveHandle *AH)
{
	struct tm	crtm;

	(*AH->WriteBufPtr) (AH, "PGDMP", 5);		/* Magic code */
	(*AH->WriteBytePtr) (AH, AH->vmaj);
	(*AH->WriteBytePtr) (AH, AH->vmin);
	(*AH->WriteBytePtr) (AH, AH->vrev);
	(*AH->WriteBytePtr) (AH, AH->intSize);
	(*AH->WriteBytePtr) (AH, AH->offSize);
	(*AH->WriteBytePtr) (AH, AH->format);

#ifndef HAVE_LIBZ
	if (AH->compression != 0)
		write_msg(modulename, "WARNING: requested compression not available in this "
				  "installation -- archive will be uncompressed\n");

	AH->compression = 0;
#endif

	WriteInt(AH, AH->compression);

	crtm = *localtime(&AH->createDate);
	WriteInt(AH, crtm.tm_sec);
	WriteInt(AH, crtm.tm_min);
	WriteInt(AH, crtm.tm_hour);
	WriteInt(AH, crtm.tm_mday);
	WriteInt(AH, crtm.tm_mon);
	WriteInt(AH, crtm.tm_year);
	WriteInt(AH, crtm.tm_isdst);
	WriteStr(AH, PQdb(AH->connection));
	WriteStr(AH, AH->public.remoteVersionStr);
	WriteStr(AH, PG_VERSION);
}

void
ReadHead(ArchiveHandle *AH)
{
	char		tmpMag[7];
	int			fmt;
	struct tm	crtm;

	/* If we haven't already read the header... */
	if (!AH->readHeader)
	{
		if ((*AH->ReadBufPtr) (AH, tmpMag, 5) != 5)
			die_horribly(AH, modulename, "unexpected end of file\n");

		if (strncmp(tmpMag, "PGDMP", 5) != 0)
			die_horribly(AH, modulename, "did not find magic string in file header\n");

		AH->vmaj = (*AH->ReadBytePtr) (AH);
		AH->vmin = (*AH->ReadBytePtr) (AH);

		if (AH->vmaj > 1 || ((AH->vmaj == 1) && (AH->vmin > 0)))		/* Version > 1.0 */
			AH->vrev = (*AH->ReadBytePtr) (AH);
		else
			AH->vrev = 0;

		AH->version = ((AH->vmaj * 256 + AH->vmin) * 256 + AH->vrev) * 256 + 0;


		if (AH->version < K_VERS_1_0 || AH->version > K_VERS_MAX)
			die_horribly(AH, modulename, "unsupported version (%d.%d) in file header\n",
						 AH->vmaj, AH->vmin);

		AH->intSize = (*AH->ReadBytePtr) (AH);
		if (AH->intSize > 32)
			die_horribly(AH, modulename, "sanity check on integer size (%lu) failed\n",
						 (unsigned long) AH->intSize);

		if (AH->intSize > sizeof(int))
			write_msg(modulename, "WARNING: archive was made on a machine with larger integers, some operations might fail\n");

		if (AH->version >= K_VERS_1_7)
			AH->offSize = (*AH->ReadBytePtr) (AH);
		else
			AH->offSize = AH->intSize;

		fmt = (*AH->ReadBytePtr) (AH);

		if (AH->format != fmt)
			die_horribly(AH, modulename, "expected format (%d) differs from format found in file (%d)\n",
						 AH->format, fmt);
	}

	if (AH->version >= K_VERS_1_2)
	{
		if (AH->version < K_VERS_1_4)
			AH->compression = (*AH->ReadBytePtr) (AH);
		else
			AH->compression = ReadInt(AH);
	}
	else
		AH->compression = Z_DEFAULT_COMPRESSION;

#ifndef HAVE_LIBZ
	if (AH->compression != 0)
		write_msg(modulename, "WARNING: archive is compressed, but this installation does not support compression -- no data will be available\n");
#endif

	if (AH->version >= K_VERS_1_4)
	{
		crtm.tm_sec = ReadInt(AH);
		crtm.tm_min = ReadInt(AH);
		crtm.tm_hour = ReadInt(AH);
		crtm.tm_mday = ReadInt(AH);
		crtm.tm_mon = ReadInt(AH);
		crtm.tm_year = ReadInt(AH);
		crtm.tm_isdst = ReadInt(AH);

		AH->archdbname = ReadStr(AH);

		AH->createDate = mktime(&crtm);

		if (AH->createDate == (time_t) -1)
			write_msg(modulename, "WARNING: invalid creation date in header\n");
	}

	if (AH->version >= K_VERS_1_10)
	{
		AH->archiveRemoteVersion = ReadStr(AH);
		AH->archiveDumpVersion = ReadStr(AH);
	}

}


/*
 * checkSeek
 *	  check to see if fseek can be performed.
 */

bool
checkSeek(FILE *fp)
{

	if (fseeko(fp, 0, SEEK_CUR) != 0)
		return false;
	else if (sizeof(pgoff_t) > sizeof(long))

		/*
		 * At this point, pgoff_t is too large for long, so we return based on
		 * whether an pgoff_t version of fseek is available.
		 */
#ifdef HAVE_FSEEKO
		return true;
#else
		return false;
#endif
	else
		return true;
}


/*
 * dumpTimestamp
 */
static void
dumpTimestamp(ArchiveHandle *AH, const char *msg, time_t tim)
{
	char		buf[256];

	/*
	 * We don't print the timezone on Win32, because the names are long and
	 * localized, which means they may contain characters in various random
	 * encodings; this has been seen to cause encoding errors when reading the
	 * dump script.
	 */
	if (strftime(buf, sizeof(buf),
#ifndef WIN32
				 "%Y-%m-%d %H:%M:%S %Z",
#else
				 "%Y-%m-%d %H:%M:%S",
#endif
				 localtime(&tim)) != 0)
		ahprintf(AH, "-- %s %s\n\n", msg, buf);
}<|MERGE_RESOLUTION|>--- conflicted
+++ resolved
@@ -497,12 +497,9 @@
 
 	/* set any fields that shouldn't default to zeroes */
 	opts->format = archUnknown;
-<<<<<<< HEAD
 	opts->promptPassword = TRI_DEFAULT;
 	opts->suppressDumpWarnings = false;
 	opts->exit_on_error = false;
-=======
->>>>>>> b0a6ad70
 
 	return opts;
 }
