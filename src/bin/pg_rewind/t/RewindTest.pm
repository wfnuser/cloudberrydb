--- conflicted
+++ resolved
@@ -57,7 +57,7 @@
   start_primary
   create_standby
   promote_standby
-  promote_master
+  promote_primary
   run_pg_rewind
   clean_rewind_test
 );
@@ -116,10 +116,7 @@
 	}
 	else
 	{
-<<<<<<< HEAD
 		$stdout =~ s/\r\n/\n/g if $Config{osname} eq 'msys';
-=======
->>>>>>> d457cb4e
 		is($stdout, $expected_stdout, "$test_name: query result matches");
 	}
 	return;
@@ -203,25 +200,20 @@
 
 sub promote_standby
 {
-	my ($stop_master_before_promote) = @_;
+	my ($stop_primary_before_promote) = @_;
 	#### Now run the test-specific parts to run after standby has been started
 	# up standby
 
 	# Wait for the standby to receive and write all WAL.
 	$node_primary->wait_for_catchup($node_standby, 'write');
 
-<<<<<<< HEAD
-	if(defined($stop_master_before_promote) && $stop_master_before_promote)
-	{
-		$node_master->stop;
-	}
-
-	# Now promote standby and insert some new data on master, this will put
-	# the master out-of-sync with the standby.
-=======
+	if(defined($stop_primary_before_promote) && $stop_primary_before_promote)
+	{
+		$node_primary->stop;
+	}
+
 	# Now promote standby and insert some new data on primary, this will put
 	# the primary out-of-sync with the standby.
->>>>>>> d457cb4e
 	$node_standby->promote;
 
 	# Force a checkpoint after the promotion. pg_rewind looks at the control
@@ -235,14 +227,14 @@
 	return;
 }
 
-sub promote_master
-{
-	# Wait for the master to receive and write all WAL.
-	#$node_standby->wait_for_catchup($node_master, 'write');
-
-	# Now promote master and insert some new data on master, this will put
-	# the standby out-of-sync with the master.
-	$node_master->promote;
+sub promote_primary
+{
+	# Wait for the primary to receive and write all WAL.
+	#$node_standby->wait_for_catchup($node_primary, 'write');
+
+	# Now promote primary and insert some new data on primary, this will put
+	# the standby out-of-sync with the primary.
+	$node_primary->promote;
 
 	# Force a checkpoint after the promotion. pg_rewind looks at the control
 	# file to determine what timeline the server is on, and that isn't updated
@@ -250,7 +242,7 @@
 	# pg_rewind in remote mode, it's possible that we complete the test steps
 	# after promotion so quickly that when pg_rewind runs, the standby has not
 	# performed a checkpoint after promotion yet.
-	master_psql("checkpoint");
+	primary_psql("checkpoint");
 
 	return;
 }
@@ -258,32 +250,18 @@
 sub run_pg_rewind
 {
 	my $test_mode       = shift;
-<<<<<<< HEAD
 	my (%params)        = @_;
-	my $master_pgdata   = $node_master->data_dir;
-=======
-	my $primary_pgdata  = $node_primary->data_dir;
->>>>>>> d457cb4e
+	my $primary_pgdata   = $node_primary->data_dir;
 	my $standby_pgdata  = $node_standby->data_dir;
 	my $standby_connstr = $node_standby->connstr('postgres');
 	my $tmp_folder      = TestLib::tempdir;
 
-	$params{stop_master_mode} = 0 unless defined $params{stop_master_mode};
-	$params{do_not_start_master} = 0 unless defined $params{do_not_start_master};
+	$params{stop_primary_mode} = 0 unless defined $params{stop_primary_mode};
+	$params{do_not_start_primary} = 0 unless defined $params{do_not_start_primary};
 
 	# Append the rewind-specific role to the connection string.
 	$standby_connstr = "$standby_connstr user=rewind_user";
 
-<<<<<<< HEAD
-	# Stop the master and be ready to perform the rewind
-	if ($params{stop_master_mode})
-	{
-		$node_master->stop($params{stop_master_mode});
-	}
-	else
-	{
-		$node_master->stop;
-=======
 	if ($test_mode eq 'archive')
 	{
 		# pg_rewind is tested with --restore-target-wal by moving all
@@ -303,7 +281,6 @@
 		# needs recovery to finish once, and pg_rewind makes sure that it
 		# happens automatically.
 		$node_primary->stop('immediate');
->>>>>>> d457cb4e
 	}
 
 	# At this point, the rewind processing is ready to run.
@@ -345,23 +322,6 @@
 		# recovery configuration automatically.
 		command_ok(
 			[
-<<<<<<< HEAD
-				'pg_rewind',                      "--debug",
-				"--source-server",                $standby_connstr,
-				"--target-pgdata=$master_pgdata", "-R",
-				"--no-sync"
-			],
-			'pg_rewind remote');
-
-		# Check that standby.signal has been created.
-		ok(-e "$master_pgdata/standby.signal");
-
-		# Now, when pg_rewind apparently succeeded with minimal permissions,
-		# add REPLICATION privilege.  So we could test that new standby
-		# is able to connect to the new master with generated config.
-		$node_standby->safe_psql('postgres',
-			"ALTER ROLE rewind_user WITH REPLICATION;");
-=======
 				'pg_rewind',                       "--debug",
 				"--source-server",                 $standby_connstr,
 				"--target-pgdata=$primary_pgdata", "--no-sync",
@@ -424,7 +384,6 @@
 				"--restore-target-wal"
 			],
 			'pg_rewind archive');
->>>>>>> d457cb4e
 	}
 	else
 	{
@@ -448,24 +407,6 @@
 	if ($test_mode ne "remote")
 	{
 		my $port_standby = $node_standby->port;
-<<<<<<< HEAD
-		$node_master->append_conf(
-			'postgresql.conf', qq(
-primary_conninfo='port=$port_standby'));
-
-		$node_master->set_standby_mode();
-	}
-
-	unless ($params{do_not_start_master})
-	{
-		# Restart the master to check that rewind went correctly
-		$node_master->start;
-
-		# GPDB doesn't have hot standby enabled. Hence promote master to
-		# perform below validations.
-		RewindTest::promote_master();
-	}
-=======
 		$node_primary->append_conf(
 			'postgresql.conf', qq(
 primary_conninfo='port=$port_standby'));
@@ -473,9 +414,15 @@
 		$node_primary->set_standby_mode();
 	}
 
-	# Restart the primary to check that rewind went correctly
-	$node_primary->start;
->>>>>>> d457cb4e
+	unless ($params{do_not_start_primary})
+	{
+		# Restart the primary to check that rewind went correctly
+		$node_primary->start;
+
+		# GPDB doesn't have hot standby enabled. Hence promote primary to
+		# perform below validations.
+		RewindTest::promote_primary();
+	}
 
 	#### Now run the test-specific parts to check the result
 
