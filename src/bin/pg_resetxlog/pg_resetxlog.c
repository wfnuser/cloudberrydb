/*-------------------------------------------------------------------------
 *
 * pg_resetxlog.c
 *	  A utility to "zero out" the xlog when it's corrupt beyond recovery.
 *	  Can also rebuild pg_control if needed.
 *
 * The theory of operation is fairly simple:
 *	  1. Read the existing pg_control (which will include the last
 *		 checkpoint record).  If it is an old format then update to
 *		 current format.
 *	  2. If pg_control is corrupt, attempt to intuit reasonable values,
 *		 by scanning the old xlog if necessary.
 *	  3. Modify pg_control to reflect a "shutdown" state with a checkpoint
 *		 record at the start of xlog.
 *	  4. Flush the existing xlog files and write a new segment with
 *		 just a checkpoint record in it.  The new segment is positioned
 *		 just past the end of the old xlog, so that existing LSNs in
 *		 data pages will appear to be "in the past".
 * This is all pretty straightforward except for the intuition part of
 * step 2 ...
 *
 *
 * Portions Copyright (c) 1996-2009, PostgreSQL Global Development Group
 * Portions Copyright (c) 1994, Regents of the University of California
 *
 * $PostgreSQL: pgsql/src/bin/pg_resetxlog/pg_resetxlog.c,v 1.70 2008/12/11 07:34:08 petere Exp $
 *
 *-------------------------------------------------------------------------
 */

/*
 * We have to use postgres.h not postgres_fe.h here, because there's so much
 * backend-only stuff in the XLOG include files we need.  But we need a
 * frontend-ish environment otherwise.  Hence this ugly hack.
 */
<<<<<<< HEAD
#ifndef FRONTEND
#define FRONTEND 1
#endif 
=======
#define FRONTEND 1
>>>>>>> 38e93482

#include "postgres.h"
#include "pgtime.h"

#include <dirent.h>
#include <fcntl.h>
#include <locale.h>
#include <sys/stat.h>
#include <sys/time.h>
#include <time.h>
#include <unistd.h>
#ifdef HAVE_GETOPT_H
#include <getopt.h>
#endif

#include "access/transam.h"
#include "access/tuptoaster.h"
#include "access/multixact.h"
#include "access/xlog_internal.h"
#include "catalog/catversion.h"
#include "catalog/pg_control.h"
#include "postmaster/primary_mirror_mode.h"

extern int	optind;
extern char *optarg;


static ControlFileData ControlFile;		/* pg_control values */
static uint32 newXlogId,
			newXlogSeg;			/* ID/Segment of new XLOG segment */
static bool guessed = false;	/* T if we had to guess at any values */
static const char *progname;

static bool ReadControlFile(void);
static void GuessControlValues(void);
static void PrintControlValues(bool guessed);
static void RewriteControlFile(void);
static void FindEndOfXLOG(void);
static void KillExistingXLOG(void);
static void KillExistingArchiveStatus(void);
static void WriteEmptyXLOG(void);
static void usage(void);
static bool AcceptWarning(void);

#ifndef BUFFER_LEN
#define BUFFER_LEN (2 * (MAXPGPATH))
#endif

int
main(int argc, char *argv[])
{
	int			c;
	bool		force = false;
	bool		binary_upgrade = false;
	bool		noupdate = false;
	uint32		set_xid_epoch = (uint32) -1;
	TransactionId set_xid = 0;
	Oid			set_oid = 0;
	Oid			set_relfilenode = 0;
	MultiXactId set_mxid = 0;
	MultiXactOffset set_mxoff = (MultiXactOffset) -1;
	uint32		minXlogTli = 0,
				minXlogId = 0,
				minXlogSeg = 0;
	uint32		data_checksum_version = (uint32) PG_DATA_CHECKSUM_VERSION + 1;
	char	   *endptr;
	char	   *endptr2;
	char	   *endptr3;
	char	   *DataDir;
	int			fd;

	set_pglocale_pgservice(argv[0], PG_TEXTDOMAIN("pg_resetxlog"));

	progname = get_progname(argv[0]);

	if (argc > 1)
	{
		if (strcmp(argv[1], "--help") == 0 || strcmp(argv[1], "-?") == 0)
		{
			usage();
			exit(0);
		}
		if (strcmp(argv[1], "--version") == 0 || strcmp(argv[1], "-V") == 0)
		{
			puts("pg_resetxlog (Greenplum Database) " PG_VERSION);
			exit(0);
		}
		if (strcmp(argv[1], "--gp-version") == 0)
		{
			puts("pg_resetxlog (Greenplum Database) " GP_VERSION);
			exit(0);
		}
	}


	while ((c = getopt(argc, argv, "yfl:m:no:r:O:x:e:k:")) != -1)
	{
		switch (c)
		{
			case 'y':
				binary_upgrade = true;
				break;

			case 'f':
				force = true;
				break;

			case 'n':
				noupdate = true;
				break;

			case 'e':
				set_xid_epoch = strtoul(optarg, &endptr, 0);
				if (endptr == optarg || *endptr != '\0')
				{
					fprintf(stderr, _("%s: invalid argument for option -e\n"), progname);
					fprintf(stderr, _("Try \"%s --help\" for more information.\n"), progname);
					exit(1);
				}
				if (set_xid_epoch == -1)
				{
					fprintf(stderr, _("%s: transaction ID epoch (-e) must not be -1\n"), progname);
					exit(1);
				}
				break;

			case 'x':
				set_xid = strtoul(optarg, &endptr, 0);
				if (endptr == optarg || *endptr != '\0')
				{
					fprintf(stderr, _("%s: invalid argument for option -x\n"), progname);
					fprintf(stderr, _("Try \"%s --help\" for more information.\n"), progname);
					exit(1);
				}
				if (set_xid == 0)
				{
					fprintf(stderr, _("%s: transaction ID (-x) must not be 0\n"), progname);
					exit(1);
				}
				break;

			case 'o':
				set_oid = strtoul(optarg, &endptr, 0);
				if (endptr == optarg || *endptr != '\0')
				{
					fprintf(stderr, _("%s: invalid argument for option -o\n"), progname);
					fprintf(stderr, _("Try \"%s --help\" for more information.\n"), progname);
					exit(1);
				}
				if (set_oid == 0)
				{
					fprintf(stderr, _("%s: OID (-o) must not be 0\n"), progname);
					exit(1);
				}
				break;

			case 'r':
				set_relfilenode = strtoul(optarg, &endptr, 0);
				if (endptr == optarg || *endptr != '\0')
				{
					fprintf(stderr, _("%s: invalid argument for option -r\n"), progname);
					fprintf(stderr, _("Try \"%s --help\" for more information.\n"), progname);
					exit(1);
				}
				if (set_relfilenode == 0)
				{
					fprintf(stderr, _("%s: relfilenode (-r) must not be 0\n"), progname);
					exit(1);
				}
				break;

			case 'm':
				set_mxid = strtoul(optarg, &endptr, 0);
				if (endptr == optarg || *endptr != '\0')
				{
					fprintf(stderr, _("%s: invalid argument for option -m\n"), progname);
					fprintf(stderr, _("Try \"%s --help\" for more information.\n"), progname);
					exit(1);
				}
				if (set_mxid == 0)
				{
					fprintf(stderr, _("%s: multitransaction ID (-m) must not be 0\n"), progname);
					exit(1);
				}
				break;

			case 'O':
				set_mxoff = strtoul(optarg, &endptr, 0);
				if (endptr == optarg || *endptr != '\0')
				{
					fprintf(stderr, _("%s: invalid argument for option -O\n"), progname);
					fprintf(stderr, _("Try \"%s --help\" for more information.\n"), progname);
					exit(1);
				}
				if (set_mxoff == -1)
				{
					fprintf(stderr, _("%s: multitransaction offset (-O) must not be -1\n"), progname);
					exit(1);
				}
				break;

			case 'l':
				minXlogTli = strtoul(optarg, &endptr, 0);
				if (endptr == optarg || *endptr != ',')
				{
					fprintf(stderr, _("%s: invalid argument for option -l\n"), progname);
					fprintf(stderr, _("Try \"%s --help\" for more information.\n"), progname);
					exit(1);
				}
				minXlogId = strtoul(endptr + 1, &endptr2, 0);
				if (endptr2 == endptr + 1 || *endptr2 != ',')
				{
					fprintf(stderr, _("%s: invalid argument for option -l\n"), progname);
					fprintf(stderr, _("Try \"%s --help\" for more information.\n"), progname);
					exit(1);
				}
				minXlogSeg = strtoul(endptr2 + 1, &endptr3, 0);
				if (endptr3 == endptr2 + 1 || *endptr3 != '\0')
				{
					fprintf(stderr, _("%s: invalid argument for option -l\n"), progname);
					fprintf(stderr, _("Try \"%s --help\" for more information.\n"), progname);
					exit(1);
				}
				break;

			case 'k':
				data_checksum_version = strtol(optarg, &endptr, 0);
				if (endptr == optarg || *endptr != '\0')
				{
					fprintf(stderr, _("%s: invalid argument for option -k\n"), progname);
					fprintf(stderr, _("Try \"%s --help\" for more information.\n"), progname);
					exit(1);
				}
				if (data_checksum_version > PG_DATA_CHECKSUM_VERSION)
				{
					fprintf(stderr, _("%s: data_checksum_version (-k) must be within 0..%d\n"),
					        progname, PG_DATA_CHECKSUM_VERSION);
					exit(1);
				}
				break;

			default:
				fprintf(stderr, _("Try \"%s --help\" for more information.\n"), progname);
				exit(1);
		}
	}

	if (optind == argc)
	{
		fprintf(stderr, _("%s: no data directory specified\n"), progname);
		fprintf(stderr, _("Try \"%s --help\" for more information.\n"), progname);
		exit(1);
	}

	/*
	 * Don't allow pg_resetxlog to be run as root, to avoid overwriting the
	 * ownership of files in the data directory. We need only check for root
	 * -- any other user won't have sufficient permissions to modify files in
	 * the data directory.
	 */
#ifndef WIN32
	if (geteuid() == 0)
	{
		fprintf(stderr, _("%s: cannot be executed by \"root\"\n"),
				progname);
		fprintf(stderr, _("You must run %s as the PostgreSQL superuser.\n"),
				progname);
		exit(1);
	}
#endif

	DataDir = argv[optind];

	if (chdir(DataDir) < 0)
	{
		fprintf(stderr, _("%s: could not change directory to \"%s\": %s\n"),
				progname, DataDir, strerror(errno));
		exit(1);
	}

	/*
	 * Check for a postmaster lock file --- if there is one, refuse to
	 * proceed, on grounds we might be interfering with a live installation.
	 */
	if ((fd = open("postmaster.pid", O_RDONLY, 0)) < 0)
	{
		if (errno != ENOENT)
		{
			fprintf(stderr, _("%s: could not open file \"%s\" for reading: %s\n"),
					progname, "postmaster.pid", strerror(errno));
			exit(1);
		}
	}
	else
	{
		fprintf(stderr, _("%s: lock file \"%s\" exists\n"
						  "Is a server running?  If not, delete the lock file and try again.\n"),
				progname, "postmaster.pid");
		exit(1);
	}

	/*
	 * Attempt to read the existing pg_control file
	 */
	if (!ReadControlFile())
		GuessControlValues();

	/*
	 * Also look at existing segment files to set up newXlogId/newXlogSeg
	 */
	FindEndOfXLOG();

	/*
	 * Adjust fields if required by switches.  (Do this now so that printout,
	 * if any, includes these values.)
	 */
	if (set_xid_epoch != -1)
		ControlFile.checkPointCopy.nextXidEpoch = set_xid_epoch;

	if (set_xid != 0)
		ControlFile.checkPointCopy.nextXid = set_xid;

	if (set_oid != 0)
		ControlFile.checkPointCopy.nextOid = set_oid;

	if (set_relfilenode != 0)
		ControlFile.checkPointCopy.nextRelfilenode = set_relfilenode;

	if (set_mxid != 0)
		ControlFile.checkPointCopy.nextMulti = set_mxid;

	if (set_mxoff != -1)
		ControlFile.checkPointCopy.nextMultiOffset = set_mxoff;

	if (minXlogTli > ControlFile.checkPointCopy.ThisTimeLineID)
		ControlFile.checkPointCopy.ThisTimeLineID = minXlogTli;

	if (minXlogId > newXlogId ||
		(minXlogId == newXlogId &&
		 minXlogSeg > newXlogSeg))
	{
		newXlogId = minXlogId;
		newXlogSeg = minXlogSeg;
	}

	if (data_checksum_version <= PG_DATA_CHECKSUM_VERSION)
	{
		ControlFile.data_checksum_version = data_checksum_version;
	}

	/*
	 * If we had to guess anything, and -f was not given, just print the
	 * guessed values and exit.  Also print if -n is given.
	 */
	if ((guessed && !force) || noupdate)
	{
		PrintControlValues(guessed);
		if (!noupdate)
		{
			printf(_("\nIf these values seem acceptable, use -f to force reset.\n"));
			exit(1);
		}
		else
			exit(0);
	}

	/*
	 * Don't reset from a dirty pg_control without -f, either.
	 */
	if (ControlFile.state != DB_SHUTDOWNED && !force)
	{
		printf(_("The database server was not shut down cleanly.\n"
			   "Resetting the transaction log might cause data to be lost.\n"
				 "If you want to proceed anyway, use -f to force reset.\n"));
		exit(1);
	}

	/*
	 * Warn user of using pg_resetxlog with GPDB
	 */
	if(!binary_upgrade && !AcceptWarning())
	{
		printf(_("Abort %s!\n"), progname);
		exit(1);
	}

	/*
	 * Else, do the dirty deed.
	 */
	RewriteControlFile();
	KillExistingXLOG();
	KillExistingArchiveStatus();
	WriteEmptyXLOG();

	printf(_("Transaction log reset\n"));
	return 0;
}

/*
 * Before making actual changes to xlog, warn user doing so might corrupt
 * GPDB cluster.
 *
 * Return true if user accept the risk described in the warning.
 */
static bool
AcceptWarning(void)
{
	int		ret;
	char	response[5];

	/* initialize response to empty string. */
	response[0] = 0;

	printf(_("WARNING: Do not use this on Greenplum. %s might cause data loss\n"
			"and render system irrecoverable. Do you wish to proceed? [yes/no] "), progname);

	/* Reading up to 4 letters instead of just 3 to ensure something like
	 * "yesterday" won't be counted as "yes". Then discard anything after
	 * the 4th character.
	 */
	ret = scanf("%4[^\n]%*[^\n]", response);

	/* Protection against failed scanf result in uninitialized response.*/
	if (ret == EOF || ret != 1)
	{
		return false;
	}

	if (strcmp(response, "yes") == 0 || strcmp(response, "Y") == 0)
	{
		return true;
	}

	return false;
}

/*
 * Try to read the existing pg_control file.
 *
 * This routine is also responsible for updating old pg_control versions
 * to the current format.  (Currently we don't do anything of the sort.)
 */
static bool
ReadControlFile(void)
{
	int			fd;
	int			len;
	char	   *buffer;
	pg_crc32	crc;

	if ((fd = open(XLOG_CONTROL_FILE, O_RDONLY | PG_BINARY, 0)) < 0)
	{
		/*
		 * If pg_control is not there at all, or we can't read it, the odds
		 * are we've been handed a bad DataDir path, so give up. User can do
		 * "touch pg_control" to force us to proceed.
		 */
		fprintf(stderr, _("%s: could not open file \"%s\" for reading: %s\n"),
				progname, XLOG_CONTROL_FILE, strerror(errno));
		if (errno == ENOENT)
			fprintf(stderr, _("If you are sure the data directory path is correct, execute\n"
							  "  touch %s\n"
							  "and try again.\n"),
					XLOG_CONTROL_FILE);
		exit(1);
	}

	/* Use malloc to ensure we have a maxaligned buffer */
	buffer = (char *) malloc(PG_CONTROL_SIZE);

	len = read(fd, buffer, PG_CONTROL_SIZE);
	if (len < 0)
	{
		fprintf(stderr, _("%s: could not read file \"%s\": %s\n"),
				progname, XLOG_CONTROL_FILE, strerror(errno));
		exit(1);
	}
	close(fd);

	if (len >= sizeof(ControlFileData) &&
	  ((ControlFileData *) buffer)->pg_control_version == PG_CONTROL_VERSION)
	{
		/* Check the CRC. */
		INIT_CRC32C(crc);
		COMP_CRC32C(crc, buffer, offsetof(ControlFileData, crc));
		FIN_CRC32C(crc);

		if (EQ_CRC32C(crc, ((ControlFileData *) buffer)->crc))
		{
			/* Valid data... */
			memcpy(&ControlFile, buffer, sizeof(ControlFile));
			return true;
		}

		fprintf(stderr, _("%s: pg_control exists but has invalid CRC; proceed with caution\n"),
				progname);
		/* We will use the data anyway, but treat it as guessed. */
		memcpy(&ControlFile, buffer, sizeof(ControlFile));
		guessed = true;
		return true;
	}

	/* Looks like it's a mess. */
	fprintf(stderr, _("%s: pg_control exists but is broken or unknown version; ignoring it\n"),
			progname);
	return false;
}


/*
 * Guess at pg_control values when we can't read the old ones.
 */
static void
GuessControlValues(void)
{
	uint64		sysidentifier;
	struct timeval tv;

	/*
	 * Set up a completely default set of pg_control values.
	 */
	guessed = true;
	memset(&ControlFile, 0, sizeof(ControlFile));

	ControlFile.pg_control_version = PG_CONTROL_VERSION;
	ControlFile.catalog_version_no = CATALOG_VERSION_NO;

	/*
	 * Create a new unique installation identifier, since we can no longer use
	 * any old XLOG records.  See notes in xlog.c about the algorithm.
	 */
	gettimeofday(&tv, NULL);
	sysidentifier = ((uint64) tv.tv_sec) << 32;
	sysidentifier |= (uint32) (tv.tv_sec | tv.tv_usec);

	ControlFile.system_identifier = sysidentifier;

	ControlFile.checkPointCopy.redo.xlogid = 0;
	ControlFile.checkPointCopy.redo.xrecoff = SizeOfXLogLongPHD;
	ControlFile.checkPointCopy.ThisTimeLineID = 1;
	ControlFile.checkPointCopy.nextXidEpoch = 0;
	ControlFile.checkPointCopy.nextXid = (TransactionId) 514;	/* XXX */
	ControlFile.checkPointCopy.nextOid = FirstBootstrapObjectId;
	ControlFile.checkPointCopy.nextRelfilenode = FirstNormalObjectId;
	ControlFile.checkPointCopy.nextMulti = FirstMultiXactId;
	ControlFile.checkPointCopy.nextMultiOffset = 0;
	ControlFile.checkPointCopy.time = (pg_time_t) time(NULL);

	ControlFile.state = DB_SHUTDOWNED;
	ControlFile.time = (pg_time_t) time(NULL);
	ControlFile.checkPoint = ControlFile.checkPointCopy.redo;

	ControlFile.maxAlign = MAXIMUM_ALIGNOF;
	ControlFile.floatFormat = FLOATFORMAT_VALUE;
	ControlFile.blcksz = BLCKSZ;
	ControlFile.relseg_size = RELSEG_SIZE;
	ControlFile.xlog_blcksz = XLOG_BLCKSZ;
	ControlFile.xlog_seg_size = XLOG_SEG_SIZE;
	ControlFile.nameDataLen = NAMEDATALEN;
	ControlFile.indexMaxKeys = INDEX_MAX_KEYS;
	ControlFile.toast_max_chunk_size = TOAST_MAX_CHUNK_SIZE;
#ifdef HAVE_INT64_TIMESTAMP
	ControlFile.enableIntTimes = true;
#else
	ControlFile.enableIntTimes = false;
#endif
	ControlFile.float4ByVal = FLOAT4PASSBYVAL;
	ControlFile.float8ByVal = FLOAT8PASSBYVAL;
<<<<<<< HEAD
	ControlFile.localeBuflen = LOCALE_NAME_BUFLEN;
	ControlFile.data_checksum_version = PG_DATA_CHECKSUM_VERSION;

	localeptr = setlocale(LC_COLLATE, "");
	if (!localeptr)
	{
		fprintf(stderr, _("%s: invalid LC_COLLATE setting\n"), progname);
		exit(1);
	}
	strlcpy(ControlFile.lc_collate, localeptr, sizeof(ControlFile.lc_collate));
	localeptr = setlocale(LC_CTYPE, "");
	if (!localeptr)
	{
		fprintf(stderr, _("%s: invalid LC_CTYPE setting\n"), progname);
		exit(1);
	}
	strlcpy(ControlFile.lc_ctype, localeptr, sizeof(ControlFile.lc_ctype));
=======
>>>>>>> 38e93482

	/*
	 * XXX eventually, should try to grovel through old XLOG to develop more
	 * accurate values for TimeLineID, nextXID, etc.
	 */
}


/*
 * Print the guessed pg_control values when we had to guess.
 *
 * NB: this display should be just those fields that will not be
 * reset by RewriteControlFile().
 */
static void
PrintControlValues(bool guessed)
{
	char		sysident_str[32];

	if (guessed)
		printf(_("Guessed pg_control values:\n\n"));
	else
		printf(_("pg_control values:\n\n"));

	/*
	 * Format system_identifier separately to keep platform-dependent format
	 * code out of the translatable message string.
	 */
	snprintf(sysident_str, sizeof(sysident_str), UINT64_FORMAT,
			 ControlFile.system_identifier);

	printf(_("First log file ID after reset:        %u\n"),
		   newXlogId);
	printf(_("First log file segment after reset:   %u\n"),
		   newXlogSeg);
	printf(_("pg_control version number:            %u\n"),
		   ControlFile.pg_control_version);
	printf(_("Catalog version number:               %u\n"),
		   ControlFile.catalog_version_no);
	printf(_("Database system identifier:           %s\n"),
		   sysident_str);
	printf(_("Latest checkpoint's TimeLineID:       %u\n"),
		   ControlFile.checkPointCopy.ThisTimeLineID);
	printf(_("Latest checkpoint's NextXID:          %u/%u\n"),
		   ControlFile.checkPointCopy.nextXidEpoch,
		   ControlFile.checkPointCopy.nextXid);
	printf(_("Latest checkpoint's NextOID:          %u\n"),
		   ControlFile.checkPointCopy.nextOid);
	printf(_("Latest checkpoint's NextRelfilenode:  %u\n"),
		   ControlFile.checkPointCopy.nextRelfilenode);
	printf(_("Latest checkpoint's NextMultiXactId:  %u\n"),
		   ControlFile.checkPointCopy.nextMulti);
	printf(_("Latest checkpoint's NextMultiOffset:  %u\n"),
		   ControlFile.checkPointCopy.nextMultiOffset);
	printf(_("Maximum data alignment:               %u\n"),
		   ControlFile.maxAlign);
	/* we don't print floatFormat since can't say much useful about it */
	printf(_("Database block size:                  %u\n"),
		   ControlFile.blcksz);
	printf(_("Blocks per segment of large relation: %u\n"),
		   ControlFile.relseg_size);
	printf(_("WAL block size:                       %u\n"),
		   ControlFile.xlog_blcksz);
	printf(_("Bytes per WAL segment:                %u\n"),
		   ControlFile.xlog_seg_size);
	printf(_("Maximum length of identifiers:        %u\n"),
		   ControlFile.nameDataLen);
	printf(_("Maximum columns in an index:          %u\n"),
		   ControlFile.indexMaxKeys);
	printf(_("Maximum size of a TOAST chunk:        %u\n"),
		   ControlFile.toast_max_chunk_size);
	printf(_("Date/time type storage:               %s\n"),
		   (ControlFile.enableIntTimes ? _("64-bit integers") : _("floating-point numbers")));
	printf(_("Float4 argument passing:              %s\n"),
		   (ControlFile.float4ByVal ? _("by value") : _("by reference")));
	printf(_("Float8 argument passing:              %s\n"),
		   (ControlFile.float8ByVal ? _("by value") : _("by reference")));
<<<<<<< HEAD
	printf(_("Maximum length of locale name:        %u\n"),
		   ControlFile.localeBuflen);
	printf(_("LC_COLLATE:                           %s\n"),
		   ControlFile.lc_collate);
	printf(_("LC_CTYPE:                             %s\n"),
		   ControlFile.lc_ctype);
	printf(_("Data page checksum version:           %u\n"),
		   ControlFile.data_checksum_version);
=======
>>>>>>> 38e93482
}


/*
 * Write out the new pg_control file.
 */
static void
RewriteControlFile(void)
{
	int			fd;
	char		buffer[PG_CONTROL_SIZE];		/* need not be aligned */

	/*
	 * Adjust fields as needed to force an empty XLOG starting at
	 * newXlogId/newXlogSeg.
	 */
	ControlFile.checkPointCopy.redo.xlogid = newXlogId;
	ControlFile.checkPointCopy.redo.xrecoff =
		newXlogSeg * XLogSegSize + SizeOfXLogLongPHD;
	ControlFile.checkPointCopy.time = (pg_time_t) time(NULL);

	ControlFile.state = DB_SHUTDOWNED;
	ControlFile.time = (pg_time_t) time(NULL);
	ControlFile.checkPoint = ControlFile.checkPointCopy.redo;
	ControlFile.prevCheckPoint.xlogid = 0;
	ControlFile.prevCheckPoint.xrecoff = 0;
	ControlFile.minRecoveryPoint.xlogid = 0;
	ControlFile.minRecoveryPoint.xrecoff = 0;
	ControlFile.backupStartPoint.xlogid = 0;
	ControlFile.backupStartPoint.xrecoff = 0;
	ControlFile.backupEndRequired = false;

	/* Now we can force the recorded xlog seg size to the right thing. */
	ControlFile.xlog_seg_size = XLogSegSize;

	/* Contents are protected with a CRC */
	INIT_CRC32C(ControlFile.crc);
	COMP_CRC32C(ControlFile.crc, &ControlFile, offsetof(ControlFileData, crc));
	FIN_CRC32C(ControlFile.crc);

	/*
	 * We write out PG_CONTROL_SIZE bytes into pg_control, zero-padding the
	 * excess over sizeof(ControlFileData).  This reduces the odds of
	 * premature-EOF errors when reading pg_control.  We'll still fail when we
	 * check the contents of the file, but hopefully with a more specific
	 * error than "couldn't read pg_control".
	 */
	if (sizeof(ControlFileData) > PG_CONTROL_SIZE)
	{
		fprintf(stderr,
				_("%s: internal error -- sizeof(ControlFileData) is too large ... fix PG_CONTROL_SIZE\n"),
				progname);
		exit(1);
	}

	memset(buffer, 0, PG_CONTROL_SIZE);
	memcpy(buffer, &ControlFile, sizeof(ControlFileData));

	unlink(XLOG_CONTROL_FILE);

	fd = open(XLOG_CONTROL_FILE,
			  O_RDWR | O_CREAT | O_EXCL | PG_BINARY,
			  S_IRUSR | S_IWUSR);
	if (fd < 0)
	{
		fprintf(stderr, _("%s: could not create pg_control file: %s\n"),
				progname, strerror(errno));
		exit(1);
	}

	errno = 0;
	if (write(fd, buffer, PG_CONTROL_SIZE) != PG_CONTROL_SIZE)
	{
		/* if write didn't set errno, assume problem is no disk space */
		if (errno == 0)
			errno = ENOSPC;
		fprintf(stderr, _("%s: could not write pg_control file: %s\n"),
				progname, strerror(errno));
		exit(1);
	}

	if (fsync(fd) != 0)
	{
		fprintf(stderr, _("%s: fsync error: %s\n"), progname, strerror(errno));
		exit(1);
	}

	close(fd);
}


/*
 * Scan existing XLOG files and determine the highest existing WAL address
 *
 * On entry, ControlFile.checkPointCopy.redo and ControlFile.xlog_seg_size
 * are assumed valid (note that we allow the old xlog seg size to differ
 * from what we're using).  On exit, newXlogId and newXlogSeg are set to
 * suitable values for the beginning of replacement WAL (in our seg size).
 */
static void
FindEndOfXLOG(void)
{
	DIR		   *xldir;
	struct dirent *xlde;

	/*
	 * Initialize the max() computation using the last checkpoint address from
	 * old pg_control.	Note that for the moment we are working with segment
	 * numbering according to the old xlog seg size.
	 */
	newXlogId = ControlFile.checkPointCopy.redo.xlogid;
	newXlogSeg = ControlFile.checkPointCopy.redo.xrecoff / ControlFile.xlog_seg_size;

	/*
	 * Scan the pg_xlog directory to find existing WAL segment files. We
	 * assume any present have been used; in most scenarios this should be
	 * conservative, because of xlog.c's attempts to pre-create files.
	 */
	xldir = opendir(XLOGDIR);
	if (xldir == NULL)
	{
		fprintf(stderr, _("%s: could not open directory \"%s\": %s\n"),
				progname, XLOGDIR, strerror(errno));
		exit(1);
	}

	errno = 0;
	while ((xlde = readdir(xldir)) != NULL)
	{
		if (strlen(xlde->d_name) == 24 &&
			strspn(xlde->d_name, "0123456789ABCDEF") == 24)
		{
			unsigned int tli,
						log,
						seg;

			sscanf(xlde->d_name, "%08X%08X%08X", &tli, &log, &seg);

			/*
			 * Note: we take the max of all files found, regardless of their
			 * timelines.  Another possibility would be to ignore files of
			 * timelines other than the target TLI, but this seems safer.
			 * Better too large a result than too small...
			 */
			if (log > newXlogId ||
				(log == newXlogId && seg > newXlogSeg))
			{
				newXlogId = log;
				newXlogSeg = seg;
			}
		}
		errno = 0;
	}
#ifdef WIN32

	/*
	 * This fix is in mingw cvs (runtime/mingwex/dirent.c rev 1.4), but not in
	 * released version
	 */
	if (GetLastError() == ERROR_NO_MORE_FILES)
		errno = 0;
#endif

	if (errno)
	{
		fprintf(stderr, _("%s: could not read from directory \"%s\": %s\n"),
				progname, XLOGDIR, strerror(errno));
		exit(1);
	}
	closedir(xldir);

	/*
	 * Finally, convert to new xlog seg size, and advance by one to ensure we
	 * are in virgin territory.
	 */
	newXlogSeg *= ControlFile.xlog_seg_size;
	newXlogSeg = (newXlogSeg + XLogSegSize - 1) / XLogSegSize;

	/* be sure we wrap around correctly at end of a logfile */
	NextLogSeg(newXlogId, newXlogSeg);
}


/*
 * Remove existing XLOG files
 */
static void
KillExistingXLOG(void)
{
	DIR		   *xldir;
	struct dirent *xlde;
	char		path[MAXPGPATH];

	xldir = opendir(XLOGDIR);
	if (xldir == NULL)
	{
		fprintf(stderr, _("%s: could not open directory \"%s\": %s\n"),
				progname, XLOGDIR, strerror(errno));
		exit(1);
	}

	errno = 0;
	while ((xlde = readdir(xldir)) != NULL)
	{
		if (strlen(xlde->d_name) == 24 &&
			strspn(xlde->d_name, "0123456789ABCDEF") == 24)
		{
			snprintf(path, MAXPGPATH, "%s/%s", XLOGDIR, xlde->d_name);
			if (unlink(path) < 0)
			{
				fprintf(stderr, _("%s: could not delete file \"%s\": %s\n"),
						progname, path, strerror(errno));
				exit(1);
			}
		}
		errno = 0;
	}
#ifdef WIN32

	/*
	 * This fix is in mingw cvs (runtime/mingwex/dirent.c rev 1.4), but not in
	 * released version
	 */
	if (GetLastError() == ERROR_NO_MORE_FILES)
		errno = 0;
#endif

	if (errno)
	{
		fprintf(stderr, _("%s: could not read from directory \"%s\": %s\n"),
				progname, XLOGDIR, strerror(errno));
		exit(1);
	}
	closedir(xldir);
}


/*
 * Remove existing archive status files
 */
static void
KillExistingArchiveStatus(void)
{
	DIR		   *xldir;
	struct dirent *xlde;
	char		path[MAXPGPATH];

#define ARCHSTATDIR	XLOGDIR "/archive_status"

	xldir = opendir(ARCHSTATDIR);
	if (xldir == NULL)
	{
		fprintf(stderr, _("%s: could not open directory \"%s\": %s\n"),
				progname, ARCHSTATDIR, strerror(errno));
		exit(1);
	}

	errno = 0;
	while ((xlde = readdir(xldir)) != NULL)
	{
		if (strspn(xlde->d_name, "0123456789ABCDEF") == 24 &&
			(strcmp(xlde->d_name + 24, ".ready") == 0 ||
			 strcmp(xlde->d_name + 24, ".done")  == 0))
		{
			snprintf(path, MAXPGPATH, "%s/%s", ARCHSTATDIR, xlde->d_name);
			if (unlink(path) < 0)
			{
				fprintf(stderr, _("%s: could not delete file \"%s\": %s\n"),
						progname, path, strerror(errno));
				exit(1);
			}
		}
		errno = 0;
	}
#ifdef WIN32

	/*
	 * This fix is in mingw cvs (runtime/mingwex/dirent.c rev 1.4), but not in
	 * released version
	 */
	if (GetLastError() == ERROR_NO_MORE_FILES)
		errno = 0;
#endif

	if (errno)
	{
		fprintf(stderr, _("%s: could not read from directory \"%s\": %s\n"),
				progname, ARCHSTATDIR, strerror(errno));
		exit(1);
	}
	closedir(xldir);
}


/*
 * Write an empty XLOG file, containing only the checkpoint record
 * already set up in ControlFile.
 */
static void
WriteEmptyXLOG(void)
{
	char	   *buffer;
	XLogPageHeader page;
	XLogLongPageHeader longpage;
	XLogRecord *record;
	pg_crc32	crc;
	char		path[MAXPGPATH];
	int			fd;
	int			nbytes;
	FILE		*fp = NULL;
	char 		*pch = NULL;
	char 		buf[BUFFER_LEN];

	/* Use malloc() to ensure buffer is MAXALIGNED */
	buffer = (char *) malloc(XLOG_BLCKSZ);
	page = (XLogPageHeader) buffer;
	memset(buffer, 0, XLOG_BLCKSZ);

	/* Set up the XLOG page header */
	page->xlp_magic = XLOG_PAGE_MAGIC;
	page->xlp_info = XLP_LONG_HEADER;
	page->xlp_tli = ControlFile.checkPointCopy.ThisTimeLineID;
	page->xlp_pageaddr.xlogid =
		ControlFile.checkPointCopy.redo.xlogid;
	page->xlp_pageaddr.xrecoff =
		ControlFile.checkPointCopy.redo.xrecoff - SizeOfXLogLongPHD;
	longpage = (XLogLongPageHeader) page;
	longpage->xlp_sysid = ControlFile.system_identifier;
	longpage->xlp_seg_size = XLogSegSize;
	longpage->xlp_xlog_blcksz = XLOG_BLCKSZ;

	/* Insert the initial checkpoint record */
	record = (XLogRecord *) ((char *) page + SizeOfXLogLongPHD);
	record->xl_prev.xlogid = 0;
	record->xl_prev.xrecoff = 0;
	record->xl_xid = InvalidTransactionId;
	record->xl_tot_len = SizeOfXLogRecord + sizeof(CheckPoint);
	record->xl_len = sizeof(CheckPoint);
	record->xl_info = XLOG_CHECKPOINT_SHUTDOWN;
	record->xl_rmid = RM_XLOG_ID;
	memcpy(XLogRecGetData(record), &ControlFile.checkPointCopy,
		   sizeof(CheckPoint));

	INIT_CRC32C(crc);
	COMP_CRC32C(crc, &ControlFile.checkPointCopy, sizeof(CheckPoint));
	COMP_CRC32C(crc, (char *) record + sizeof(pg_crc32), SizeOfXLogRecord - sizeof(pg_crc32));
	FIN_CRC32C(crc);
	record->xl_crc = crc;

	/* 
	 * If we make the filespace for transaction files configurable, then
	 * pg_resetxlog should pick up the XLOG files from the right location.
	 * Check the flat file for determining the right location of XLOG files
	 */
	fp = fopen(TXN_FILESPACE_FLATFILE, "r");
	if (fp)
	{
		MemSet(buf, 0, BUFFER_LEN);
		if (fgets(buf, BUFFER_LEN, fp))
			;	/* First line is Filespace OID, skip it */

		MemSet(buf, 0, BUFFER_LEN);
		if (fgets(buf, BUFFER_LEN, fp))
		{
			buf[strlen(buf)-1]='\0';
			pch = strtok(buf, " ");	/* The first part is DBID. Skip it */
			pch = strtok(NULL, " ");
			sprintf(path,"%s/%s", pch, XLOGDIR);
		}
		fclose(fp);
	}
	else
	{
		/* No flat file. Use the default pg_system filespace */
		sprintf(path, "%s", XLOGDIR);
	}

	/* Write the first page */
	XLogFilePath2(path, ControlFile.checkPointCopy.ThisTimeLineID,
				 newXlogId, newXlogSeg);

	unlink(path);

	fd = open(path, O_RDWR | O_CREAT | O_EXCL | PG_BINARY,
			  S_IRUSR | S_IWUSR);
	if (fd < 0)
	{
		fprintf(stderr, _("%s: could not open file \"%s\": %s\n"),
				progname, path, strerror(errno));
		exit(1);
	}

	errno = 0;
	if (write(fd, buffer, XLOG_BLCKSZ) != XLOG_BLCKSZ)
	{
		/* if write didn't set errno, assume problem is no disk space */
		if (errno == 0)
			errno = ENOSPC;
		fprintf(stderr, _("%s: could not write file \"%s\": %s\n"),
				progname, path, strerror(errno));
		exit(1);
	}

	/* Fill the rest of the file with zeroes */
	memset(buffer, 0, XLOG_BLCKSZ);
	for (nbytes = XLOG_BLCKSZ; nbytes < XLogSegSize; nbytes += XLOG_BLCKSZ)
	{
		errno = 0;
		if (write(fd, buffer, XLOG_BLCKSZ) != XLOG_BLCKSZ)
		{
			if (errno == 0)
				errno = ENOSPC;
			fprintf(stderr, _("%s: could not write file \"%s\": %s\n"),
					progname, path, strerror(errno));
			exit(1);
		}
	}

	if (fsync(fd) != 0)
	{
		fprintf(stderr, _("%s: fsync error: %s\n"), progname, strerror(errno));
		exit(1);
	}

	close(fd);
}


static void
usage(void)
{
	printf(_("%s resets the PostgreSQL transaction log.\n\n"), progname);
	printf(_("Usage:\n  %s [OPTION]... DATADIR\n\n"), progname);
	printf(_("Options:\n"));
	printf(_("  -e XIDEPOCH     set next transaction ID epoch\n"));
	printf(_("  -f              force update to be done\n"));
	printf(_("  -k data_checksum_version     set data_checksum_version\n"));
	printf(_("  -l TLI,FILE,SEG force minimum WAL starting location for new transaction log\n"));
	printf(_("  -m XID          set next multitransaction ID\n"));
	printf(_("  -n              no update, just show extracted control values (for testing)\n"));
	printf(_("  -o OID          set next OID\n"));
	printf(_("  -r RELFILENODE  set next RELFILENODE\n"));
	printf(_("  -O OFFSET       set next multitransaction offset\n"));
	printf(_("  -x XID          set next transaction ID\n"));
	printf(_("  --help          show this help, then exit\n"));
	printf(_("  --version       output version information, then exit\n"));
	printf(_("  --gp-version    output Greenplum version information, then exit\n"));
	printf(_("\nReport bugs to <bugs@greenplum.org>.\n"));
}<|MERGE_RESOLUTION|>--- conflicted
+++ resolved
@@ -33,13 +33,7 @@
  * backend-only stuff in the XLOG include files we need.  But we need a
  * frontend-ish environment otherwise.  Hence this ugly hack.
  */
-<<<<<<< HEAD
-#ifndef FRONTEND
 #define FRONTEND 1
-#endif 
-=======
-#define FRONTEND 1
->>>>>>> 38e93482
 
 #include "postgres.h"
 #include "pgtime.h"
@@ -608,26 +602,7 @@
 #endif
 	ControlFile.float4ByVal = FLOAT4PASSBYVAL;
 	ControlFile.float8ByVal = FLOAT8PASSBYVAL;
-<<<<<<< HEAD
-	ControlFile.localeBuflen = LOCALE_NAME_BUFLEN;
 	ControlFile.data_checksum_version = PG_DATA_CHECKSUM_VERSION;
-
-	localeptr = setlocale(LC_COLLATE, "");
-	if (!localeptr)
-	{
-		fprintf(stderr, _("%s: invalid LC_COLLATE setting\n"), progname);
-		exit(1);
-	}
-	strlcpy(ControlFile.lc_collate, localeptr, sizeof(ControlFile.lc_collate));
-	localeptr = setlocale(LC_CTYPE, "");
-	if (!localeptr)
-	{
-		fprintf(stderr, _("%s: invalid LC_CTYPE setting\n"), progname);
-		exit(1);
-	}
-	strlcpy(ControlFile.lc_ctype, localeptr, sizeof(ControlFile.lc_ctype));
-=======
->>>>>>> 38e93482
 
 	/*
 	 * XXX eventually, should try to grovel through old XLOG to develop more
@@ -705,17 +680,8 @@
 		   (ControlFile.float4ByVal ? _("by value") : _("by reference")));
 	printf(_("Float8 argument passing:              %s\n"),
 		   (ControlFile.float8ByVal ? _("by value") : _("by reference")));
-<<<<<<< HEAD
-	printf(_("Maximum length of locale name:        %u\n"),
-		   ControlFile.localeBuflen);
-	printf(_("LC_COLLATE:                           %s\n"),
-		   ControlFile.lc_collate);
-	printf(_("LC_CTYPE:                             %s\n"),
-		   ControlFile.lc_ctype);
 	printf(_("Data page checksum version:           %u\n"),
 		   ControlFile.data_checksum_version);
-=======
->>>>>>> 38e93482
 }
 
 
