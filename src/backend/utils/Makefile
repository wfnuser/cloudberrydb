--- conflicted
+++ resolved
@@ -15,10 +15,6 @@
 include $(top_srcdir)/src/backend/common.mk
 
 all: fmgroids.h probes.h
-<<<<<<< HEAD
-
-=======
->>>>>>> f260edb1
 
 $(SUBDIRS:%=%-recursive): fmgroids.h
 
@@ -42,16 +38,5 @@
 	sed -f $(srcdir)/Gen_dummy_probes.sed $< >$@
 endif
 
-
-probes.h: probes.d
-ifeq ($(enable_dtrace), yes)
-	$(DTRACE) -h -s $< -o $@.tmp
-	sed -e 's/POSTGRESQL_/TRACE_POSTGRESQL_/g' $@.tmp >$@
-	rm $@.tmp
-else
-	sed -f $(srcdir)/Gen_dummy_probes.sed $< >$@
-endif
-
-
 clean:
 	rm -f fmgroids.h fmgrtab.c probes.h