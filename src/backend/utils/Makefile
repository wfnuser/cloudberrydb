--- conflicted
+++ resolved
@@ -8,14 +8,9 @@
 top_builddir = ../../..
 include $(top_builddir)/src/Makefile.global
 
-<<<<<<< HEAD
 OBJS        = fmgrtab.o session_state.o
 SUBDIRS     = adt cache datumstream error fmgr hash init mb misc mmgr resowner \
 			   resscheduler sort stat time gpmon gp workfile_manager
-=======
-SUBDIRS     = adt cache error fmgr hash init mb misc mmgr resowner sort time
-SUBDIROBJS  = $(SUBDIRS:%=%/SUBSYS.o)
->>>>>>> 4ab8fcba
 
 include $(top_srcdir)/src/backend/common.mk
 
