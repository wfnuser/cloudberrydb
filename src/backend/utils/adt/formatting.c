/* -----------------------------------------------------------------------
 * formatting.c
 *
 * src/backend/utils/adt/formatting.c
 *
 *
 *	 Portions Copyright (c) 1999-2015, PostgreSQL Global Development Group
 *
 *
 *	 TO_CHAR(); TO_TIMESTAMP(); TO_DATE(); TO_NUMBER();
 *
 *	 The PostgreSQL routines for a timestamp/int/float/numeric formatting,
 *	 inspired by the Oracle TO_CHAR() / TO_DATE() / TO_NUMBER() routines.
 *
 *
 *	 Cache & Memory:
 *	Routines use (itself) internal cache for format pictures.
 *
 *	The cache uses a static buffer and is persistent across transactions.  If
 *	the format-picture is bigger than the cache buffer, the parser is called
 *	always.
 *
 *	 NOTE for Number version:
 *	All in this version is implemented as keywords ( => not used
 *	suffixes), because a format picture is for *one* item (number)
 *	only. It not is as a timestamp version, where each keyword (can)
 *	has suffix.
 *
 *	 NOTE for Timestamp routines:
 *	In this module the POSIX 'struct tm' type is *not* used, but rather
 *	PgSQL type, which has tm_mon based on one (*non* zero) and
 *	year *not* based on 1900, but is used full year number.
 *	Module supports AD / BC / AM / PM.
 *
 *	Supported types for to_char():
 *
 *		Timestamp, Numeric, int4, int8, float4, float8
 *
 *	Supported types for reverse conversion:
 *
 *		Timestamp	- to_timestamp()
 *		Date		- to_date()
 *		Numeric		- to_number()
 *
 *
 *	Karel Zak
 *
 * TODO
 *	- better number building (formatting) / parsing, now it isn't
 *		  ideal code
 *	- use Assert()
 *	- add support for abstime
 *	- add support for roman number to standard number conversion
 *	- add support for number spelling
 *	- add support for string to string formatting (we must be better
 *	  than Oracle :-),
 *		to_char('Hello', 'X X X X X') -> 'H e l l o'
 *
 * -----------------------------------------------------------------------
 */

#ifdef DEBUG_TO_FROM_CHAR
#define DEBUG_elog_output	DEBUG3
#endif

#include "postgres.h"

#include <ctype.h>
#include <unistd.h>
#include <math.h>
#include <float.h>
#include <limits.h>

/*
 * towlower() and friends should be in <wctype.h>, but some pre-C99 systems
 * declare them in <wchar.h>.
 */
#ifdef HAVE_WCHAR_H
#include <wchar.h>
#endif
#ifdef HAVE_WCTYPE_H
#include <wctype.h>
#endif

#include "catalog/pg_collation.h"
#include "mb/pg_wchar.h"
#include "utils/builtins.h"
#include "utils/date.h"
#include "utils/datetime.h"
#include "utils/formatting.h"
#include "utils/int8.h"
#include "utils/numeric.h"
#include "utils/pg_locale.h"

/* ----------
 * Routines type
 * ----------
 */
#define DCH_TYPE		1		/* DATE-TIME version	*/
#define NUM_TYPE		2		/* NUMBER version	*/

/* ----------
 * KeyWord Index (ascii from position 32 (' ') to 126 (~))
 * ----------
 */
#define KeyWord_INDEX_SIZE		('~' - ' ')
#define KeyWord_INDEX_FILTER(_c)	((_c) <= ' ' || (_c) >= '~' ? 0 : 1)

/* ----------
 * Maximal length of one node
 * ----------
 */
#define DCH_MAX_ITEM_SIZ	   12		/* max localized day name		*/
#define NUM_MAX_ITEM_SIZ		8		/* roman number (RN has 15 chars)	*/

/* ----------
 * More is in float.c
 * ----------
 */
#define MAXFLOATWIDTH	60
#define MAXDOUBLEWIDTH	500


/* ----------
 * Format parser structs
 * ----------
 */
typedef struct
{
	char	   *name;			/* suffix string		*/
	int			len,			/* suffix length		*/
				id,				/* used in node->suffix */
				type;			/* prefix / postfix			*/
} KeySuffix;

/* ----------
 * FromCharDateMode
 * ----------
 *
 * This value is used to nominate one of several distinct (and mutually
 * exclusive) date conventions that a keyword can belong to.
 */
typedef enum
{
	FROM_CHAR_DATE_NONE = 0,	/* Value does not affect date mode. */
	FROM_CHAR_DATE_GREGORIAN,	/* Gregorian (day, month, year) style date */
	FROM_CHAR_DATE_ISOWEEK		/* ISO 8601 week date */
} FromCharDateMode;

typedef struct FormatNode FormatNode;

typedef struct
{
	const char *name;
	int			len;
	int			id;
	bool		is_digit;
	FromCharDateMode date_mode;
} KeyWord;

struct FormatNode
{
	int			type;			/* node type			*/
	const KeyWord *key;			/* if node type is KEYWORD	*/
	char		character;		/* if node type is CHAR		*/
	int			suffix;			/* keyword suffix		*/
};

#define NODE_TYPE_END		1
#define NODE_TYPE_ACTION	2
#define NODE_TYPE_CHAR		3

#define SUFFTYPE_PREFIX		1
#define SUFFTYPE_POSTFIX	2

#define CLOCK_24_HOUR		0
#define CLOCK_12_HOUR		1


/* ----------
 * Full months
 * ----------
 */
static const char *const months_full[] = {
	"January", "February", "March", "April", "May", "June", "July",
	"August", "September", "October", "November", "December", NULL
};

static const char *const days_short[] = {
	"Sun", "Mon", "Tue", "Wed", "Thu", "Fri", "Sat", NULL
};

/* ----------
 * AD / BC
 * ----------
 *	There is no 0 AD.  Years go from 1 BC to 1 AD, so we make it
 *	positive and map year == -1 to year zero, and shift all negative
 *	years up one.  For interval years, we just return the year.
 */
#define ADJUST_YEAR(year, is_interval)	((is_interval) ? (year) : ((year) <= 0 ? -((year) - 1) : (year)))

#define A_D_STR		"A.D."
#define a_d_STR		"a.d."
#define AD_STR		"AD"
#define ad_STR		"ad"

#define B_C_STR		"B.C."
#define b_c_STR		"b.c."
#define BC_STR		"BC"
#define bc_STR		"bc"

/*
 * AD / BC strings for seq_search.
 *
 * These are given in two variants, a long form with periods and a standard
 * form without.
 *
 * The array is laid out such that matches for AD have an even index, and
 * matches for BC have an odd index.  So the boolean value for BC is given by
 * taking the array index of the match, modulo 2.
 */
static const char *const adbc_strings[] = {ad_STR, bc_STR, AD_STR, BC_STR, NULL};
static const char *const adbc_strings_long[] = {a_d_STR, b_c_STR, A_D_STR, B_C_STR, NULL};

/* ----------
 * AM / PM
 * ----------
 */
#define A_M_STR		"A.M."
#define a_m_STR		"a.m."
#define AM_STR		"AM"
#define am_STR		"am"

#define P_M_STR		"P.M."
#define p_m_STR		"p.m."
#define PM_STR		"PM"
#define pm_STR		"pm"

/*
 * AM / PM strings for seq_search.
 *
 * These are given in two variants, a long form with periods and a standard
 * form without.
 *
 * The array is laid out such that matches for AM have an even index, and
 * matches for PM have an odd index.  So the boolean value for PM is given by
 * taking the array index of the match, modulo 2.
 */
static const char *const ampm_strings[] = {am_STR, pm_STR, AM_STR, PM_STR, NULL};
static const char *const ampm_strings_long[] = {a_m_STR, p_m_STR, A_M_STR, P_M_STR, NULL};

/* ----------
 * Months in roman-numeral
 * (Must be in reverse order for seq_search (in FROM_CHAR), because
 *	'VIII' must have higher precedence than 'V')
 * ----------
 */
static const char *const rm_months_upper[] =
{"XII", "XI", "X", "IX", "VIII", "VII", "VI", "V", "IV", "III", "II", "I", NULL};

static const char *const rm_months_lower[] =
{"xii", "xi", "x", "ix", "viii", "vii", "vi", "v", "iv", "iii", "ii", "i", NULL};

/* ----------
 * Roman numbers
 * ----------
 */
static const char *const rm1[] = {"I", "II", "III", "IV", "V", "VI", "VII", "VIII", "IX", NULL};
static const char *const rm10[] = {"X", "XX", "XXX", "XL", "L", "LX", "LXX", "LXXX", "XC", NULL};
static const char *const rm100[] = {"C", "CC", "CCC", "CD", "D", "DC", "DCC", "DCCC", "CM", NULL};

/* ----------
 * Ordinal postfixes
 * ----------
 */
static const char *const numTH[] = {"ST", "ND", "RD", "TH", NULL};
static const char *const numth[] = {"st", "nd", "rd", "th", NULL};

/* ----------
 * Flags & Options:
 * ----------
 */
#define ONE_UPPER		1		/* Name */
#define ALL_UPPER		2		/* NAME */
#define ALL_LOWER		3		/* name */

#define FULL_SIZ		0

#define MAX_MONTH_LEN	9
#define MAX_MON_LEN		3
#define MAX_DAY_LEN		9
#define MAX_DY_LEN		3
#define MAX_RM_LEN		4

#define TH_UPPER		1
#define TH_LOWER		2

/* ----------
 * Number description struct
 * ----------
 */
typedef struct
{
	int			pre,			/* (count) numbers before decimal */
				post,			/* (count) numbers after decimal  */
				lsign,			/* want locales sign		  */
				flag,			/* number parameters		  */
				pre_lsign_num,	/* tmp value for lsign		  */
				multi,			/* multiplier for 'V'		  */
				zero_start,		/* position of first zero	  */
				zero_end,		/* position of last zero	  */
				need_locale;	/* needs it locale		  */
} NUMDesc;

/* ----------
 * Flags for NUMBER version
 * ----------
 */
#define NUM_F_DECIMAL		(1 << 1)
#define NUM_F_LDECIMAL		(1 << 2)
#define NUM_F_ZERO			(1 << 3)
#define NUM_F_BLANK			(1 << 4)
#define NUM_F_FILLMODE		(1 << 5)
#define NUM_F_LSIGN			(1 << 6)
#define NUM_F_BRACKET		(1 << 7)
#define NUM_F_MINUS			(1 << 8)
#define NUM_F_PLUS			(1 << 9)
#define NUM_F_ROMAN			(1 << 10)
#define NUM_F_MULTI			(1 << 11)
#define NUM_F_PLUS_POST		(1 << 12)
#define NUM_F_MINUS_POST	(1 << 13)
#define NUM_F_EEEE			(1 << 14)

#define NUM_LSIGN_PRE	(-1)
#define NUM_LSIGN_POST	1
#define NUM_LSIGN_NONE	0

/* ----------
 * Tests
 * ----------
 */
#define IS_DECIMAL(_f)	((_f)->flag & NUM_F_DECIMAL)
#define IS_LDECIMAL(_f) ((_f)->flag & NUM_F_LDECIMAL)
#define IS_ZERO(_f) ((_f)->flag & NUM_F_ZERO)
#define IS_BLANK(_f)	((_f)->flag & NUM_F_BLANK)
#define IS_FILLMODE(_f) ((_f)->flag & NUM_F_FILLMODE)
#define IS_BRACKET(_f)	((_f)->flag & NUM_F_BRACKET)
#define IS_MINUS(_f)	((_f)->flag & NUM_F_MINUS)
#define IS_LSIGN(_f)	((_f)->flag & NUM_F_LSIGN)
#define IS_PLUS(_f) ((_f)->flag & NUM_F_PLUS)
#define IS_ROMAN(_f)	((_f)->flag & NUM_F_ROMAN)
#define IS_MULTI(_f)	((_f)->flag & NUM_F_MULTI)
#define IS_EEEE(_f)		((_f)->flag & NUM_F_EEEE)

/* ----------
 * Format picture cache
 *	(cache size:
 *		Number part = NUM_CACHE_SIZE * NUM_CACHE_FIELDS
 *		Date-time part	= DCH_CACHE_SIZE * DCH_CACHE_FIELDS
 *	)
 * ----------
 */
#define NUM_CACHE_SIZE		64
#define NUM_CACHE_FIELDS	16
#define DCH_CACHE_SIZE		128
#define DCH_CACHE_FIELDS	16

typedef struct
{
	FormatNode	format[DCH_CACHE_SIZE + 1];
	char		str[DCH_CACHE_SIZE + 1];
	int			age;
} DCHCacheEntry;

typedef struct
{
	FormatNode	format[NUM_CACHE_SIZE + 1];
	char		str[NUM_CACHE_SIZE + 1];
	int			age;
	NUMDesc		Num;
} NUMCacheEntry;

/* global cache for --- date/time part */
static DCHCacheEntry DCHCache[DCH_CACHE_FIELDS + 1];

static int	n_DCHCache = 0;		/* number of entries */
static int	DCHCounter = 0;

/* global cache for --- number part */
static NUMCacheEntry NUMCache[NUM_CACHE_FIELDS + 1];

static int	n_NUMCache = 0;		/* number of entries */
static int	NUMCounter = 0;
static NUMCacheEntry *last_NUMCacheEntry = NUMCache + 0;

/* ----------
 * For char->date/time conversion
 * ----------
 */
typedef struct
{
	FromCharDateMode mode;
	int			hh,
				pm,
				mi,
				ss,
				ssss,
				d,				/* stored as 1-7, Sunday = 1, 0 means missing */
				dd,
				ddd,
				mm,
				ms,
				year,
				bc,
				ww,
				w,
				cc,
				j,
				us,
				yysz,			/* is it YY or YYYY ? */
				clock;			/* 12 or 24 hour clock? */
} TmFromChar;

#define ZERO_tmfc(_X) memset(_X, 0, sizeof(TmFromChar))

/* ----------
 * Debug
 * ----------
 */
#ifdef DEBUG_TO_FROM_CHAR
#define DEBUG_TMFC(_X) \
		elog(DEBUG_elog_output, "TMFC:\nmode %d\nhh %d\npm %d\nmi %d\nss %d\nssss %d\nd %d\ndd %d\nddd %d\nmm %d\nms: %d\nyear %d\nbc %d\nww %d\nw %d\ncc %d\nj %d\nus: %d\nyysz: %d\nclock: %d", \
			(_X)->mode, (_X)->hh, (_X)->pm, (_X)->mi, (_X)->ss, (_X)->ssss, \
			(_X)->d, (_X)->dd, (_X)->ddd, (_X)->mm, (_X)->ms, (_X)->year, \
			(_X)->bc, (_X)->ww, (_X)->w, (_X)->cc, (_X)->j, (_X)->us, \
			(_X)->yysz, (_X)->clock);
#define DEBUG_TM(_X) \
		elog(DEBUG_elog_output, "TM:\nsec %d\nyear %d\nmin %d\nwday %d\nhour %d\nyday %d\nmday %d\nnisdst %d\nmon %d\n",\
			(_X)->tm_sec, (_X)->tm_year,\
			(_X)->tm_min, (_X)->tm_wday, (_X)->tm_hour, (_X)->tm_yday,\
			(_X)->tm_mday, (_X)->tm_isdst, (_X)->tm_mon)
#else
#define DEBUG_TMFC(_X)
#define DEBUG_TM(_X)
#endif

/* ----------
 * Datetime to char conversion
 * ----------
 */
typedef struct TmToChar
{
	struct pg_tm tm;			/* classic 'tm' struct */
	fsec_t		fsec;			/* fractional seconds */
	const char *tzn;			/* timezone */
} TmToChar;

#define tmtcTm(_X)	(&(_X)->tm)
#define tmtcTzn(_X) ((_X)->tzn)
#define tmtcFsec(_X)	((_X)->fsec)

#define ZERO_tm(_X) \
do {	\
	(_X)->tm_sec  = (_X)->tm_year = (_X)->tm_min = (_X)->tm_wday = \
	(_X)->tm_hour = (_X)->tm_yday = (_X)->tm_isdst = 0; \
	(_X)->tm_mday = (_X)->tm_mon  = 1; \
} while(0)

#define ZERO_tmtc(_X) \
do { \
	ZERO_tm( tmtcTm(_X) ); \
	tmtcFsec(_X) = 0; \
	tmtcTzn(_X) = NULL; \
} while(0)

/*
 *	to_char(time) appears to to_char() as an interval, so this check
 *	is really for interval and time data types.
 */
#define INVALID_FOR_INTERVAL  \
do { \
	if (is_interval) \
		ereport(ERROR, \
				(errcode(ERRCODE_INVALID_DATETIME_FORMAT), \
				 errmsg("invalid format specification for an interval value"), \
				 errhint("Intervals are not tied to specific calendar dates."))); \
} while(0)

/*****************************************************************************
 *			KeyWord definitions
 *****************************************************************************/

/* ----------
 * Suffixes:
 * ----------
 */
#define DCH_S_FM	0x01
#define DCH_S_TH	0x02
#define DCH_S_th	0x04
#define DCH_S_SP	0x08
#define DCH_S_TM	0x10

/* ----------
 * Suffix tests
 * ----------
 */
#define S_THth(_s)	((((_s) & DCH_S_TH) || ((_s) & DCH_S_th)) ? 1 : 0)
#define S_TH(_s)	(((_s) & DCH_S_TH) ? 1 : 0)
#define S_th(_s)	(((_s) & DCH_S_th) ? 1 : 0)
#define S_TH_TYPE(_s)	(((_s) & DCH_S_TH) ? TH_UPPER : TH_LOWER)

/* Oracle toggles FM behavior, we don't; see docs. */
#define S_FM(_s)	(((_s) & DCH_S_FM) ? 1 : 0)
#define S_SP(_s)	(((_s) & DCH_S_SP) ? 1 : 0)
#define S_TM(_s)	(((_s) & DCH_S_TM) ? 1 : 0)

/* ----------
 * Suffixes definition for DATE-TIME TO/FROM CHAR
 * ----------
 */
#define TM_SUFFIX_LEN	2

static const KeySuffix DCH_suff[] = {
	{"FM", 2, DCH_S_FM, SUFFTYPE_PREFIX},
	{"fm", 2, DCH_S_FM, SUFFTYPE_PREFIX},
	{"TM", TM_SUFFIX_LEN, DCH_S_TM, SUFFTYPE_PREFIX},
	{"tm", 2, DCH_S_TM, SUFFTYPE_PREFIX},
	{"TH", 2, DCH_S_TH, SUFFTYPE_POSTFIX},
	{"th", 2, DCH_S_th, SUFFTYPE_POSTFIX},
	{"SP", 2, DCH_S_SP, SUFFTYPE_POSTFIX},
	/* last */
	{NULL, 0, 0, 0}
};


/* ----------
 * Format-pictures (KeyWord).
 *
 * The KeyWord field; alphabetic sorted, *BUT* strings alike is sorted
 *		  complicated -to-> easy:
 *
 *	(example: "DDD","DD","Day","D" )
 *
 * (this specific sort needs the algorithm for sequential search for strings,
 * which not has exact end; -> How keyword is in "HH12blabla" ? - "HH"
 * or "HH12"? You must first try "HH12", because "HH" is in string, but
 * it is not good.
 *
 * (!)
 *	 - Position for the keyword is similar as position in the enum DCH/NUM_poz.
 * (!)
 *
 * For fast search is used the 'int index[]', index is ascii table from position
 * 32 (' ') to 126 (~), in this index is DCH_ / NUM_ enums for each ASCII
 * position or -1 if char is not used in the KeyWord. Search example for
 * string "MM":
 *	1)	see in index to index['M' - 32],
 *	2)	take keywords position (enum DCH_MI) from index
 *	3)	run sequential search in keywords[] from this position
 *
 * ----------
 */

typedef enum
{
	DCH_A_D,
	DCH_A_M,
	DCH_AD,
	DCH_AM,
	DCH_B_C,
	DCH_BC,
	DCH_CC,
	DCH_DAY,
	DCH_DDD,
	DCH_DD,
	DCH_DY,
	DCH_Day,
	DCH_Dy,
	DCH_D,
	DCH_FX,						/* global suffix */
	DCH_HH24,
	DCH_HH12,
	DCH_HH,
	DCH_IDDD,
	DCH_ID,
	DCH_IW,
	DCH_IYYY,
	DCH_IYY,
	DCH_IY,
	DCH_I,
	DCH_J,
	DCH_MI,
	DCH_MM,
	DCH_MONTH,
	DCH_MON,
	DCH_MS,
	DCH_Month,
	DCH_Mon,
	DCH_OF,
	DCH_P_M,
	DCH_PM,
	DCH_Q,
	DCH_RM,
	DCH_SSSS,
	DCH_SS,
	DCH_TZ,
	DCH_US,
	DCH_WW,
	DCH_W,
	DCH_Y_YYY,
	DCH_YYYY,
	DCH_YYY,
	DCH_YY,
	DCH_Y,
	DCH_a_d,
	DCH_a_m,
	DCH_ad,
	DCH_am,
	DCH_b_c,
	DCH_bc,
	DCH_cc,
	DCH_day,
	DCH_ddd,
	DCH_dd,
	DCH_dy,
	DCH_d,
	DCH_fx,
	DCH_hh24,
	DCH_hh12,
	DCH_hh,
	DCH_iddd,
	DCH_id,
	DCH_iw,
	DCH_iyyy,
	DCH_iyy,
	DCH_iy,
	DCH_i,
	DCH_j,
	DCH_mi,
	DCH_mm,
	DCH_month,
	DCH_mon,
	DCH_ms,
	DCH_p_m,
	DCH_pm,
	DCH_q,
	DCH_rm,
	DCH_ssss,
	DCH_ss,
	DCH_tz,
	DCH_us,
	DCH_ww,
	DCH_w,
	DCH_y_yyy,
	DCH_yyyy,
	DCH_yyy,
	DCH_yy,
	DCH_y,

	/* last */
	_DCH_last_
}	DCH_poz;

typedef enum
{
	NUM_COMMA,
	NUM_DEC,
	NUM_0,
	NUM_9,
	NUM_B,
	NUM_C,
	NUM_D,
	NUM_E,
	NUM_FM,
	NUM_G,
	NUM_L,
	NUM_MI,
	NUM_PL,
	NUM_PR,
	NUM_RN,
	NUM_SG,
	NUM_SP,
	NUM_S,
	NUM_TH,
	NUM_V,
	NUM_b,
	NUM_c,
	NUM_d,
	NUM_e,
	NUM_fm,
	NUM_g,
	NUM_l,
	NUM_mi,
	NUM_pl,
	NUM_pr,
	NUM_rn,
	NUM_sg,
	NUM_sp,
	NUM_s,
	NUM_th,
	NUM_v,

	/* last */
	_NUM_last_
}	NUM_poz;

/* ----------
 * KeyWords for DATE-TIME version
 * ----------
 */
static const KeyWord DCH_keywords[] = {
/*	name, len, id, is_digit, date_mode */
	{"A.D.", 4, DCH_A_D, FALSE, FROM_CHAR_DATE_NONE},	/* A */
	{"A.M.", 4, DCH_A_M, FALSE, FROM_CHAR_DATE_NONE},
	{"AD", 2, DCH_AD, FALSE, FROM_CHAR_DATE_NONE},
	{"AM", 2, DCH_AM, FALSE, FROM_CHAR_DATE_NONE},
	{"B.C.", 4, DCH_B_C, FALSE, FROM_CHAR_DATE_NONE},	/* B */
	{"BC", 2, DCH_BC, FALSE, FROM_CHAR_DATE_NONE},
	{"CC", 2, DCH_CC, TRUE, FROM_CHAR_DATE_NONE},		/* C */
	{"DAY", 3, DCH_DAY, FALSE, FROM_CHAR_DATE_NONE},	/* D */
	{"DDD", 3, DCH_DDD, TRUE, FROM_CHAR_DATE_GREGORIAN},
	{"DD", 2, DCH_DD, TRUE, FROM_CHAR_DATE_GREGORIAN},
	{"DY", 2, DCH_DY, FALSE, FROM_CHAR_DATE_NONE},
	{"Day", 3, DCH_Day, FALSE, FROM_CHAR_DATE_NONE},
	{"Dy", 2, DCH_Dy, FALSE, FROM_CHAR_DATE_NONE},
	{"D", 1, DCH_D, TRUE, FROM_CHAR_DATE_GREGORIAN},
	{"FX", 2, DCH_FX, FALSE, FROM_CHAR_DATE_NONE},		/* F */
	{"HH24", 4, DCH_HH24, TRUE, FROM_CHAR_DATE_NONE},	/* H */
	{"HH12", 4, DCH_HH12, TRUE, FROM_CHAR_DATE_NONE},
	{"HH", 2, DCH_HH, TRUE, FROM_CHAR_DATE_NONE},
	{"IDDD", 4, DCH_IDDD, TRUE, FROM_CHAR_DATE_ISOWEEK},		/* I */
	{"ID", 2, DCH_ID, TRUE, FROM_CHAR_DATE_ISOWEEK},
	{"IW", 2, DCH_IW, TRUE, FROM_CHAR_DATE_ISOWEEK},
	{"IYYY", 4, DCH_IYYY, TRUE, FROM_CHAR_DATE_ISOWEEK},
	{"IYY", 3, DCH_IYY, TRUE, FROM_CHAR_DATE_ISOWEEK},
	{"IY", 2, DCH_IY, TRUE, FROM_CHAR_DATE_ISOWEEK},
	{"I", 1, DCH_I, TRUE, FROM_CHAR_DATE_ISOWEEK},
	{"J", 1, DCH_J, TRUE, FROM_CHAR_DATE_NONE}, /* J */
	{"MI", 2, DCH_MI, TRUE, FROM_CHAR_DATE_NONE},		/* M */
	{"MM", 2, DCH_MM, TRUE, FROM_CHAR_DATE_GREGORIAN},
	{"MONTH", 5, DCH_MONTH, FALSE, FROM_CHAR_DATE_GREGORIAN},
	{"MON", 3, DCH_MON, FALSE, FROM_CHAR_DATE_GREGORIAN},
	{"MS", 2, DCH_MS, TRUE, FROM_CHAR_DATE_NONE},
	{"Month", 5, DCH_Month, FALSE, FROM_CHAR_DATE_GREGORIAN},
	{"Mon", 3, DCH_Mon, FALSE, FROM_CHAR_DATE_GREGORIAN},
	{"OF", 2, DCH_OF, FALSE, FROM_CHAR_DATE_NONE},		/* O */
	{"P.M.", 4, DCH_P_M, FALSE, FROM_CHAR_DATE_NONE},	/* P */
	{"PM", 2, DCH_PM, FALSE, FROM_CHAR_DATE_NONE},
	{"Q", 1, DCH_Q, TRUE, FROM_CHAR_DATE_NONE}, /* Q */
	{"RM", 2, DCH_RM, FALSE, FROM_CHAR_DATE_GREGORIAN}, /* R */
	{"SSSS", 4, DCH_SSSS, TRUE, FROM_CHAR_DATE_NONE},	/* S */
	{"SS", 2, DCH_SS, TRUE, FROM_CHAR_DATE_NONE},
	{"TZ", 2, DCH_TZ, FALSE, FROM_CHAR_DATE_NONE},		/* T */
	{"US", 2, DCH_US, TRUE, FROM_CHAR_DATE_NONE},		/* U */
	{"WW", 2, DCH_WW, TRUE, FROM_CHAR_DATE_GREGORIAN},	/* W */
	{"W", 1, DCH_W, TRUE, FROM_CHAR_DATE_GREGORIAN},
	{"Y,YYY", 5, DCH_Y_YYY, TRUE, FROM_CHAR_DATE_GREGORIAN},	/* Y */
	{"YYYY", 4, DCH_YYYY, TRUE, FROM_CHAR_DATE_GREGORIAN},
	{"YYY", 3, DCH_YYY, TRUE, FROM_CHAR_DATE_GREGORIAN},
	{"YY", 2, DCH_YY, TRUE, FROM_CHAR_DATE_GREGORIAN},
	{"Y", 1, DCH_Y, TRUE, FROM_CHAR_DATE_GREGORIAN},
	{"a.d.", 4, DCH_a_d, FALSE, FROM_CHAR_DATE_NONE},	/* a */
	{"a.m.", 4, DCH_a_m, FALSE, FROM_CHAR_DATE_NONE},
	{"ad", 2, DCH_ad, FALSE, FROM_CHAR_DATE_NONE},
	{"am", 2, DCH_am, FALSE, FROM_CHAR_DATE_NONE},
	{"b.c.", 4, DCH_b_c, FALSE, FROM_CHAR_DATE_NONE},	/* b */
	{"bc", 2, DCH_bc, FALSE, FROM_CHAR_DATE_NONE},
	{"cc", 2, DCH_CC, TRUE, FROM_CHAR_DATE_NONE},		/* c */
	{"day", 3, DCH_day, FALSE, FROM_CHAR_DATE_NONE},	/* d */
	{"ddd", 3, DCH_DDD, TRUE, FROM_CHAR_DATE_GREGORIAN},
	{"dd", 2, DCH_DD, TRUE, FROM_CHAR_DATE_GREGORIAN},
	{"dy", 2, DCH_dy, FALSE, FROM_CHAR_DATE_NONE},
	{"d", 1, DCH_D, TRUE, FROM_CHAR_DATE_GREGORIAN},
	{"fx", 2, DCH_FX, FALSE, FROM_CHAR_DATE_NONE},		/* f */
	{"hh24", 4, DCH_HH24, TRUE, FROM_CHAR_DATE_NONE},	/* h */
	{"hh12", 4, DCH_HH12, TRUE, FROM_CHAR_DATE_NONE},
	{"hh", 2, DCH_HH, TRUE, FROM_CHAR_DATE_NONE},
	{"iddd", 4, DCH_IDDD, TRUE, FROM_CHAR_DATE_ISOWEEK},		/* i */
	{"id", 2, DCH_ID, TRUE, FROM_CHAR_DATE_ISOWEEK},
	{"iw", 2, DCH_IW, TRUE, FROM_CHAR_DATE_ISOWEEK},
	{"iyyy", 4, DCH_IYYY, TRUE, FROM_CHAR_DATE_ISOWEEK},
	{"iyy", 3, DCH_IYY, TRUE, FROM_CHAR_DATE_ISOWEEK},
	{"iy", 2, DCH_IY, TRUE, FROM_CHAR_DATE_ISOWEEK},
	{"i", 1, DCH_I, TRUE, FROM_CHAR_DATE_ISOWEEK},
	{"j", 1, DCH_J, TRUE, FROM_CHAR_DATE_NONE}, /* j */
	{"mi", 2, DCH_MI, TRUE, FROM_CHAR_DATE_NONE},		/* m */
	{"mm", 2, DCH_MM, TRUE, FROM_CHAR_DATE_GREGORIAN},
	{"month", 5, DCH_month, FALSE, FROM_CHAR_DATE_GREGORIAN},
	{"mon", 3, DCH_mon, FALSE, FROM_CHAR_DATE_GREGORIAN},
	{"ms", 2, DCH_MS, TRUE, FROM_CHAR_DATE_NONE},
	{"p.m.", 4, DCH_p_m, FALSE, FROM_CHAR_DATE_NONE},	/* p */
	{"pm", 2, DCH_pm, FALSE, FROM_CHAR_DATE_NONE},
	{"q", 1, DCH_Q, TRUE, FROM_CHAR_DATE_NONE}, /* q */
	{"rm", 2, DCH_rm, FALSE, FROM_CHAR_DATE_GREGORIAN}, /* r */
	{"ssss", 4, DCH_SSSS, TRUE, FROM_CHAR_DATE_NONE},	/* s */
	{"ss", 2, DCH_SS, TRUE, FROM_CHAR_DATE_NONE},
	{"tz", 2, DCH_tz, FALSE, FROM_CHAR_DATE_NONE},		/* t */
	{"us", 2, DCH_US, TRUE, FROM_CHAR_DATE_NONE},		/* u */
	{"ww", 2, DCH_WW, TRUE, FROM_CHAR_DATE_GREGORIAN},	/* w */
	{"w", 1, DCH_W, TRUE, FROM_CHAR_DATE_GREGORIAN},
	{"y,yyy", 5, DCH_Y_YYY, TRUE, FROM_CHAR_DATE_GREGORIAN},	/* y */
	{"yyyy", 4, DCH_YYYY, TRUE, FROM_CHAR_DATE_GREGORIAN},
	{"yyy", 3, DCH_YYY, TRUE, FROM_CHAR_DATE_GREGORIAN},
	{"yy", 2, DCH_YY, TRUE, FROM_CHAR_DATE_GREGORIAN},
	{"y", 1, DCH_Y, TRUE, FROM_CHAR_DATE_GREGORIAN},

	/* last */
	{NULL, 0, 0, 0, 0}
};

/* ----------
 * KeyWords for NUMBER version
 *
 * The is_digit and date_mode fields are not relevant here.
 * ----------
 */
static const KeyWord NUM_keywords[] = {
/*	name, len, id			is in Index */
	{",", 1, NUM_COMMA},		/* , */
	{".", 1, NUM_DEC},			/* . */
	{"0", 1, NUM_0},			/* 0 */
	{"9", 1, NUM_9},			/* 9 */
	{"B", 1, NUM_B},			/* B */
	{"C", 1, NUM_C},			/* C */
	{"D", 1, NUM_D},			/* D */
	{"EEEE", 4, NUM_E},			/* E */
	{"FM", 2, NUM_FM},			/* F */
	{"G", 1, NUM_G},			/* G */
	{"L", 1, NUM_L},			/* L */
	{"MI", 2, NUM_MI},			/* M */
	{"PL", 2, NUM_PL},			/* P */
	{"PR", 2, NUM_PR},
	{"RN", 2, NUM_RN},			/* R */
	{"SG", 2, NUM_SG},			/* S */
	{"SP", 2, NUM_SP},
	{"S", 1, NUM_S},
	{"TH", 2, NUM_TH},			/* T */
	{"V", 1, NUM_V},			/* V */
	{"b", 1, NUM_B},			/* b */
	{"c", 1, NUM_C},			/* c */
	{"d", 1, NUM_D},			/* d */
	{"eeee", 4, NUM_E},			/* e */
	{"fm", 2, NUM_FM},			/* f */
	{"g", 1, NUM_G},			/* g */
	{"l", 1, NUM_L},			/* l */
	{"mi", 2, NUM_MI},			/* m */
	{"pl", 2, NUM_PL},			/* p */
	{"pr", 2, NUM_PR},
	{"rn", 2, NUM_rn},			/* r */
	{"sg", 2, NUM_SG},			/* s */
	{"sp", 2, NUM_SP},
	{"s", 1, NUM_S},
	{"th", 2, NUM_th},			/* t */
	{"v", 1, NUM_V},			/* v */

	/* last */
	{NULL, 0, 0}
};


/* ----------
 * KeyWords index for DATE-TIME version
 * ----------
 */
static const int DCH_index[KeyWord_INDEX_SIZE] = {
/*
0	1	2	3	4	5	6	7	8	9
*/
	/*---- first 0..31 chars are skipped ----*/

	-1, -1, -1, -1, -1, -1, -1, -1,
	-1, -1, -1, -1, -1, -1, -1, -1, -1, -1,
	-1, -1, -1, -1, -1, -1, -1, -1, -1, -1,
	-1, -1, -1, -1, -1, DCH_A_D, DCH_B_C, DCH_CC, DCH_DAY, -1,
	DCH_FX, -1, DCH_HH24, DCH_IDDD, DCH_J, -1, -1, DCH_MI, -1, DCH_OF,
	DCH_P_M, DCH_Q, DCH_RM, DCH_SSSS, DCH_TZ, DCH_US, -1, DCH_WW, -1, DCH_Y_YYY,
	-1, -1, -1, -1, -1, -1, -1, DCH_a_d, DCH_b_c, DCH_cc,
	DCH_day, -1, DCH_fx, -1, DCH_hh24, DCH_iddd, DCH_j, -1, -1, DCH_mi,
	-1, -1, DCH_p_m, DCH_q, DCH_rm, DCH_ssss, DCH_tz, DCH_us, -1, DCH_ww,
	-1, DCH_y_yyy, -1, -1, -1, -1

	/*---- chars over 126 are skipped ----*/
};

/* ----------
 * KeyWords index for NUMBER version
 * ----------
 */
static const int NUM_index[KeyWord_INDEX_SIZE] = {
/*
0	1	2	3	4	5	6	7	8	9
*/
	/*---- first 0..31 chars are skipped ----*/

	-1, -1, -1, -1, -1, -1, -1, -1,
	-1, -1, -1, -1, NUM_COMMA, -1, NUM_DEC, -1, NUM_0, -1,
	-1, -1, -1, -1, -1, -1, -1, NUM_9, -1, -1,
	-1, -1, -1, -1, -1, -1, NUM_B, NUM_C, NUM_D, NUM_E,
	NUM_FM, NUM_G, -1, -1, -1, -1, NUM_L, NUM_MI, -1, -1,
	NUM_PL, -1, NUM_RN, NUM_SG, NUM_TH, -1, NUM_V, -1, -1, -1,
	-1, -1, -1, -1, -1, -1, -1, -1, NUM_b, NUM_c,
	NUM_d, NUM_e, NUM_fm, NUM_g, -1, -1, -1, -1, NUM_l, NUM_mi,
	-1, -1, NUM_pl, -1, NUM_rn, NUM_sg, NUM_th, -1, NUM_v, -1,
	-1, -1, -1, -1, -1, -1

	/*---- chars over 126 are skipped ----*/
};

/* ----------
 * Number processor struct
 * ----------
 */
typedef struct NUMProc
{
	bool		is_to_char;
	NUMDesc    *Num;			/* number description		*/

	int			sign,			/* '-' or '+'			*/
				sign_wrote,		/* was sign write		*/
				num_count,		/* number of write digits	*/
				num_in,			/* is inside number		*/
				num_curr,		/* current position in number	*/
<<<<<<< HEAD
				out_pre_spaces,	/* spaces before first digit	*/
=======
				out_pre_spaces, /* spaces before first digit	*/
>>>>>>> ab93f90c

				read_dec,		/* to_number - was read dec. point	*/
				read_post,		/* to_number - number of dec. digit */
				read_pre;		/* to_number - number non-dec. digit */

	char	   *number,			/* string with number	*/
			   *number_p,		/* pointer to current number position */
			   *inout,			/* in / out buffer	*/
			   *inout_p,		/* pointer to current inout position */
			   *last_relevant,	/* last relevant number after decimal point */

			   *L_negative_sign,	/* Locale */
			   *L_positive_sign,
			   *decimal,
			   *L_thousands_sep,
			   *L_currency_symbol;
} NUMProc;


/* ----------
 * Functions
 * ----------
 */
static const KeyWord *index_seq_search(char *str, const KeyWord *kw,
				 const int *index);
static const KeySuffix *suff_search(char *str, const KeySuffix *suf, int type);
static void NUMDesc_prepare(NUMDesc *num, FormatNode *n, char *func);
static void parse_format(FormatNode *node, char *str, const KeyWord *kw,
			 const KeySuffix *suf, const int *index, int ver, NUMDesc *Num,
			 char *func);

static void DCH_to_char(FormatNode *node, bool is_interval,
			TmToChar *in, char *out, Oid collid);
static void DCH_from_char(FormatNode *node, char *in, TmFromChar *out);

#ifdef DEBUG_TO_FROM_CHAR
static void dump_index(const KeyWord *k, const int *index);
static void dump_node(FormatNode *node, int max);
#endif

static const char *get_th(char *num, int type);
static char *str_numth(char *dest, char *num, int type);
static int	adjust_partial_year_to_2020(int year);
static int	strspace_len(char *str);
static void from_char_set_mode(TmFromChar *tmfc, const FromCharDateMode mode);
static void from_char_set_int(int *dest, const int value, const FormatNode *node);
static int	from_char_parse_int_len(int *dest, char **src, const int len, FormatNode *node);
static int	from_char_parse_int(int *dest, char **src, FormatNode *node);
static int	seq_search(char *name, const char *const * array, int type, int max, int *len);
static int	from_char_seq_search(int *dest, char **src, const char *const * array, int type, int max, FormatNode *node);
static void do_to_timestamp(text *date_txt, text *fmt,
				struct pg_tm * tm, fsec_t *fsec);
static char *fill_str(char *str, int c, int max);
static FormatNode *NUM_cache(int len, NUMDesc *Num, text *pars_str, bool *shouldFree);
static char *int_to_roman(int number);
static void NUM_prepare_locale(NUMProc *Np);
static char *get_last_relevant_decnum(char *num);
static void NUM_numpart_from_char(NUMProc *Np, int id, int input_len);
static void NUM_numpart_to_char(NUMProc *Np, int id);
static char *NUM_processor(FormatNode *node, NUMDesc *Num, char *inout,
<<<<<<< HEAD
			  char *number, int from_char_input_len, int to_char_out_pre_spaces,
=======
		   char *number, int from_char_input_len, int to_char_out_pre_spaces,
>>>>>>> ab93f90c
			  int sign, bool is_to_char, Oid collid);
static DCHCacheEntry *DCH_cache_search(char *str);
static DCHCacheEntry *DCH_cache_getnew(char *str);

static NUMCacheEntry *NUM_cache_search(char *str);
static NUMCacheEntry *NUM_cache_getnew(char *str);
static void NUM_cache_remove(NUMCacheEntry *ent);


/* ----------
 * Fast sequential search, use index for data selection which
 * go to seq. cycle (it is very fast for unwanted strings)
 * (can't be used binary search in format parsing)
 * ----------
 */
static const KeyWord *
index_seq_search(char *str, const KeyWord *kw, const int *index)
{
	int			poz;

	if (!KeyWord_INDEX_FILTER(*str))
		return NULL;

	if ((poz = *(index + (*str - ' '))) > -1)
	{
		const KeyWord *k = kw + poz;

		do
		{
			if (strncmp(str, k->name, k->len) == 0)
				return k;
			k++;
			if (!k->name)
				return NULL;
		} while (*str == *k->name);
	}
	return NULL;
}

static const KeySuffix *
suff_search(char *str, const KeySuffix *suf, int type)
{
	const KeySuffix *s;

	for (s = suf; s->name != NULL; s++)
	{
		if (s->type != type)
			continue;

		if (strncmp(str, s->name, s->len) == 0)
			return s;
	}
	return NULL;
}

/* ----------
 * Prepare NUMDesc (number description struct) via FormatNode struct
 * ----------
 */
static void
NUMDesc_prepare(NUMDesc *num, FormatNode *n, char *func)
{
	if (n->type != NODE_TYPE_ACTION)
		return;

	/*
	 * In case of an error, we need to remove the numeric from the cache.  Use
	 * a PG_TRY block to ensure that this happens.
	 */
	PG_TRY();
	{
		if (IS_EEEE(num) && n->key->id != NUM_E)
			ereport(ERROR,
					(errcode(ERRCODE_SYNTAX_ERROR),
					 errmsg("\"EEEE\" must be the last pattern used")));

		switch (n->key->id)
		{
			case NUM_9:
				if (IS_BRACKET(num))
					ereport(ERROR,
							(errcode(ERRCODE_SYNTAX_ERROR),
							 errmsg("\"9\" must be ahead of \"PR\"")));
				if (IS_MULTI(num))
				{
					++num->multi;
					break;
				}
				if (IS_DECIMAL(num))
					++num->post;
				else
					++num->pre;
				break;

			case NUM_0:
				if (IS_BRACKET(num))
					ereport(ERROR,
							(errcode(ERRCODE_SYNTAX_ERROR),
							 errmsg("\"0\" must be ahead of \"PR\"")));
				if (!IS_ZERO(num) && !IS_DECIMAL(num))
				{
					num->flag |= NUM_F_ZERO;
					num->zero_start = num->pre + 1;
				}
				if (!IS_DECIMAL(num))
					++num->pre;
				else
					++num->post;

				num->zero_end = num->pre + num->post;
				break;

			case NUM_B:
				if (num->pre == 0 && num->post == 0 && (!IS_ZERO(num)))
					num->flag |= NUM_F_BLANK;
				break;

			case NUM_D:
				num->flag |= NUM_F_LDECIMAL;
				num->need_locale = TRUE;
				/* FALLTHROUGH */
			case NUM_DEC:
				if (IS_DECIMAL(num))
					ereport(ERROR,
							(errcode(ERRCODE_SYNTAX_ERROR),
							 errmsg("multiple decimal points")));
				if (IS_MULTI(num))
					ereport(ERROR,
							(errcode(ERRCODE_SYNTAX_ERROR),
					 errmsg("cannot use \"V\" and decimal point together")));
				num->flag |= NUM_F_DECIMAL;
				break;

			case NUM_FM:
				num->flag |= NUM_F_FILLMODE;
				break;

			case NUM_S:
				if (IS_LSIGN(num))
					ereport(ERROR,
							(errcode(ERRCODE_SYNTAX_ERROR),
							 errmsg("cannot use \"S\" twice")));
				if (IS_PLUS(num) || IS_MINUS(num) || IS_BRACKET(num))
					ereport(ERROR,
							(errcode(ERRCODE_SYNTAX_ERROR),
							 errmsg("cannot use \"S\" and \"PL\"/\"MI\"/\"SG\"/\"PR\" together")));
				if (!IS_DECIMAL(num))
				{
					num->lsign = NUM_LSIGN_PRE;
					num->pre_lsign_num = num->pre;
					num->need_locale = TRUE;
					num->flag |= NUM_F_LSIGN;
				}
				else if (num->lsign == NUM_LSIGN_NONE)
				{
					num->lsign = NUM_LSIGN_POST;
					num->need_locale = TRUE;
					num->flag |= NUM_F_LSIGN;
				}
				break;

			case NUM_MI:
				if (IS_LSIGN(num))
					ereport(ERROR,
							(errcode(ERRCODE_SYNTAX_ERROR),
							 errmsg("cannot use \"S\" and \"MI\" together")));
				num->flag |= NUM_F_MINUS;
				if (IS_DECIMAL(num))
					num->flag |= NUM_F_MINUS_POST;
				break;

			case NUM_PL:
				if (IS_LSIGN(num))
					ereport(ERROR,
							(errcode(ERRCODE_SYNTAX_ERROR),
							 errmsg("cannot use \"S\" and \"PL\" together")));
				num->flag |= NUM_F_PLUS;
				if (IS_DECIMAL(num))
					num->flag |= NUM_F_PLUS_POST;
				break;

			case NUM_SG:
				if (IS_LSIGN(num))
					ereport(ERROR,
							(errcode(ERRCODE_SYNTAX_ERROR),
							 errmsg("cannot use \"S\" and \"SG\" together")));
				num->flag |= NUM_F_MINUS;
				num->flag |= NUM_F_PLUS;
				break;

			case NUM_PR:
				if (IS_LSIGN(num) || IS_PLUS(num) || IS_MINUS(num))
					ereport(ERROR,
							(errcode(ERRCODE_SYNTAX_ERROR),
							 errmsg("cannot use \"PR\" and \"S\"/\"PL\"/\"MI\"/\"SG\" together")));
				num->flag |= NUM_F_BRACKET;
				break;

			case NUM_rn:
			case NUM_RN:
				num->flag |= NUM_F_ROMAN;
				break;

			case NUM_L:
			case NUM_G:
				num->need_locale = TRUE;
				break;

			case NUM_V:
				if (IS_DECIMAL(num))
					ereport(ERROR,
							(errcode(ERRCODE_SYNTAX_ERROR),
					 errmsg("cannot use \"V\" and decimal point together")));
				num->flag |= NUM_F_MULTI;
				break;

			case NUM_E:
				if (IS_EEEE(num))
					ereport(ERROR,
							(errcode(ERRCODE_SYNTAX_ERROR),
							 errmsg("cannot use \"EEEE\" twice")));
				if (IS_BLANK(num) || IS_FILLMODE(num) || IS_LSIGN(num) ||
					IS_BRACKET(num) || IS_MINUS(num) || IS_PLUS(num) ||
					IS_ROMAN(num) || IS_MULTI(num))
					ereport(ERROR,
							(errcode(ERRCODE_SYNTAX_ERROR),
					   errmsg("\"EEEE\" is incompatible with other formats"),
							 errdetail("\"EEEE\" may only be used together with digit and decimal point patterns.")));
				num->flag |= NUM_F_EEEE;
				break;
		}
	}
	PG_CATCH();
	{
		NUM_cache_remove(last_NUMCacheEntry);
		PG_RE_THROW();
	}
	PG_END_TRY();


	return;
}

/* ----------
 * Format parser, search small keywords and keyword's suffixes, and make
 * format-node tree.
 *
 * for DATE-TIME & NUMBER version
 * ----------
 */
static void
parse_format(FormatNode *node, char *str, const KeyWord *kw,
			 const KeySuffix *suf, const int *index, int ver, NUMDesc *Num,
			 char *func)
{
	const KeySuffix *s;
	FormatNode *n;
	int			node_set = 0,
				suffix,
				last = 0;

#ifdef DEBUG_TO_FROM_CHAR
	elog(DEBUG_elog_output, "to_char/number(): run parser");
#endif

	n = node;

	while (*str)
	{
		suffix = 0;

		/*
		 * Prefix
		 */
		if (ver == DCH_TYPE && (s = suff_search(str, suf, SUFFTYPE_PREFIX)) != NULL)
		{
			suffix |= s->id;
			if (s->len)
				str += s->len;
		}

		/*
		 * Keyword
		 */
		if (*str && (n->key = index_seq_search(str, kw, index)) != NULL)
		{
			n->type = NODE_TYPE_ACTION;
			n->suffix = 0;
			node_set = 1;
			if (n->key->len)
				str += n->key->len;

			/*
			 * NUM version: Prepare global NUMDesc struct
			 */
			if (ver == NUM_TYPE)
				NUMDesc_prepare(Num, n, func);

			/*
			 * Postfix
			 */
			if (ver == DCH_TYPE && *str && (s = suff_search(str, suf, SUFFTYPE_POSTFIX)) != NULL)
			{
				suffix |= s->id;
				if (s->len)
					str += s->len;
			}
		}
		else if (*str)
		{
			/*
			 * Special characters '\' and '"'
			 */
			if (*str == '"' && last != '\\')
			{
				int			x = 0;

				while (*(++str))
				{
					if (*str == '"' && x != '\\')
					{
						str++;
						break;
					}
					else if (*str == '\\' && x != '\\')
					{
						x = '\\';
						continue;
					}
					n->type = NODE_TYPE_CHAR;
					n->character = *str;
					n->key = NULL;
					n->suffix = 0;
					++n;
					x = *str;
				}
				node_set = 0;
				suffix = 0;
				last = 0;
			}
			else if (*str && *str == '\\' && last != '\\' && *(str + 1) == '"')
			{
				last = *str;
				str++;
			}
			else if (*str)
			{
				n->type = NODE_TYPE_CHAR;
				n->character = *str;
				n->key = NULL;
				node_set = 1;
				last = 0;
				str++;
			}
		}

		/* end */
		if (node_set)
		{
			if (n->type == NODE_TYPE_ACTION)
				n->suffix = suffix;
			++n;

			n->suffix = 0;
			node_set = 0;
		}
	}

	n->type = NODE_TYPE_END;
	n->suffix = 0;
	return;
}

/* ----------
 * DEBUG: Dump the FormatNode Tree (debug)
 * ----------
 */
#ifdef DEBUG_TO_FROM_CHAR

#define DUMP_THth(_suf) (S_TH(_suf) ? "TH" : (S_th(_suf) ? "th" : " "))
#define DUMP_FM(_suf)	(S_FM(_suf) ? "FM" : " ")

static void
dump_node(FormatNode *node, int max)
{
	FormatNode *n;
	int			a;

	elog(DEBUG_elog_output, "to_from-char(): DUMP FORMAT");

	for (a = 0, n = node; a <= max; n++, a++)
	{
		if (n->type == NODE_TYPE_ACTION)
			elog(DEBUG_elog_output, "%d:\t NODE_TYPE_ACTION '%s'\t(%s,%s)",
				 a, n->key->name, DUMP_THth(n->suffix), DUMP_FM(n->suffix));
		else if (n->type == NODE_TYPE_CHAR)
			elog(DEBUG_elog_output, "%d:\t NODE_TYPE_CHAR '%c'", a, n->character);
		else if (n->type == NODE_TYPE_END)
		{
			elog(DEBUG_elog_output, "%d:\t NODE_TYPE_END", a);
			return;
		}
		else
			elog(DEBUG_elog_output, "%d:\t unknown NODE!", a);
	}
}
#endif   /* DEBUG */

/*****************************************************************************
 *			Private utils
 *****************************************************************************/

/* ----------
 * Return ST/ND/RD/TH for simple (1..9) numbers
 * type --> 0 upper, 1 lower
 * ----------
 */
static const char *
get_th(char *num, int type)
{
	int			len = strlen(num),
				last,
				seclast;

	last = *(num + (len - 1));
	if (!isdigit((unsigned char) last))
		ereport(ERROR,
				(errcode(ERRCODE_INVALID_TEXT_REPRESENTATION),
				 errmsg("\"%s\" is not a number", num)));

	/*
	 * All "teens" (<x>1[0-9]) get 'TH/th', while <x>[02-9][123] still get
	 * 'ST/st', 'ND/nd', 'RD/rd', respectively
	 */
	if ((len > 1) && ((seclast = num[len - 2]) == '1'))
		last = 0;

	switch (last)
	{
		case '1':
			if (type == TH_UPPER)
				return numTH[0];
			return numth[0];
		case '2':
			if (type == TH_UPPER)
				return numTH[1];
			return numth[1];
		case '3':
			if (type == TH_UPPER)
				return numTH[2];
			return numth[2];
		default:
			if (type == TH_UPPER)
				return numTH[3];
			return numth[3];
	}
}

/* ----------
 * Convert string-number to ordinal string-number
 * type --> 0 upper, 1 lower
 * ----------
 */
static char *
str_numth(char *dest, char *num, int type)
{
	if (dest != num)
		strcpy(dest, num);
	strcat(dest, get_th(num, type));
	return dest;
}

/*****************************************************************************
 *			upper/lower/initcap functions
 *****************************************************************************/

/*
 * If the system provides the needed functions for wide-character manipulation
 * (which are all standardized by C99), then we implement upper/lower/initcap
 * using wide-character functions, if necessary.  Otherwise we use the
 * traditional <ctype.h> functions, which of course will not work as desired
 * in multibyte character sets.  Note that in either case we are effectively
 * assuming that the database character encoding matches the encoding implied
 * by LC_CTYPE.
 *
 * If the system provides locale_t and associated functions (which are
 * standardized by Open Group's XBD), we can support collations that are
 * neither default nor C.  The code is written to handle both combinations
 * of have-wide-characters and have-locale_t, though it's rather unlikely
 * a platform would have the latter without the former.
 */

/*
 * collation-aware, wide-character-aware lower function
 *
 * We pass the number of bytes so we can pass varlena and char*
 * to this function.  The result is a palloc'd, null-terminated string.
 */
char *
str_tolower(const char *buff, size_t nbytes, Oid collid)
{
	char	   *result;

	if (!buff)
		return NULL;

	/* C/POSIX collations use this path regardless of database encoding */
	if (lc_ctype_is_c(collid))
	{
		result = asc_tolower(buff, nbytes);
	}
#ifdef USE_WIDE_UPPER_LOWER
	else if (pg_database_encoding_max_length() > 1)
	{
		pg_locale_t mylocale = 0;
		wchar_t    *workspace;
		size_t		curr_char;
		size_t		result_size;

		if (collid != DEFAULT_COLLATION_OID)
		{
			if (!OidIsValid(collid))
			{
				/*
				 * This typically means that the parser could not resolve a
				 * conflict of implicit collations, so report it that way.
				 */
				ereport(ERROR,
						(errcode(ERRCODE_INDETERMINATE_COLLATION),
						 errmsg("could not determine which collation to use for lower() function"),
						 errhint("Use the COLLATE clause to set the collation explicitly.")));
			}
			mylocale = pg_newlocale_from_collation(collid);
		}

		/* Overflow paranoia */
		if ((nbytes + 1) > (INT_MAX / sizeof(wchar_t)))
			ereport(ERROR,
					(errcode(ERRCODE_OUT_OF_MEMORY),
					 errmsg("out of memory")));

		/* Output workspace cannot have more codes than input bytes */
		workspace = (wchar_t *) palloc((nbytes + 1) * sizeof(wchar_t));

		char2wchar(workspace, nbytes + 1, buff, nbytes, mylocale);

		for (curr_char = 0; workspace[curr_char] != 0; curr_char++)
		{
#ifdef HAVE_LOCALE_T
			if (mylocale)
				workspace[curr_char] = towlower_l(workspace[curr_char], mylocale);
			else
#endif
				workspace[curr_char] = towlower(workspace[curr_char]);
		}

		/* Make result large enough; case change might change number of bytes */
		result_size = curr_char * pg_database_encoding_max_length() + 1;
		result = palloc(result_size);

		wchar2char(result, workspace, result_size, mylocale);
		pfree(workspace);
	}
#endif   /* USE_WIDE_UPPER_LOWER */
	else
	{
#ifdef HAVE_LOCALE_T
		pg_locale_t mylocale = 0;
#endif
		char	   *p;

		if (collid != DEFAULT_COLLATION_OID)
		{
			if (!OidIsValid(collid))
			{
				/*
				 * This typically means that the parser could not resolve a
				 * conflict of implicit collations, so report it that way.
				 */
				ereport(ERROR,
						(errcode(ERRCODE_INDETERMINATE_COLLATION),
						 errmsg("could not determine which collation to use for lower() function"),
						 errhint("Use the COLLATE clause to set the collation explicitly.")));
			}
#ifdef HAVE_LOCALE_T
			mylocale = pg_newlocale_from_collation(collid);
#endif
		}

		result = pnstrdup(buff, nbytes);

		/*
		 * Note: we assume that tolower_l() will not be so broken as to need
		 * an isupper_l() guard test.  When using the default collation, we
		 * apply the traditional Postgres behavior that forces ASCII-style
		 * treatment of I/i, but in non-default collations you get exactly
		 * what the collation says.
		 */
		for (p = result; *p; p++)
		{
#ifdef HAVE_LOCALE_T
			if (mylocale)
				*p = tolower_l((unsigned char) *p, mylocale);
			else
#endif
				*p = pg_tolower((unsigned char) *p);
		}
	}

	return result;
}

/*
 * collation-aware, wide-character-aware upper function
 *
 * We pass the number of bytes so we can pass varlena and char*
 * to this function.  The result is a palloc'd, null-terminated string.
 */
char *
str_toupper(const char *buff, size_t nbytes, Oid collid)
{
	char	   *result;

	if (!buff)
		return NULL;

	/* C/POSIX collations use this path regardless of database encoding */
	if (lc_ctype_is_c(collid))
	{
		result = asc_toupper(buff, nbytes);
	}
#ifdef USE_WIDE_UPPER_LOWER
	else if (pg_database_encoding_max_length() > 1)
	{
		pg_locale_t mylocale = 0;
		wchar_t    *workspace;
		size_t		curr_char;
		size_t		result_size;

		if (collid != DEFAULT_COLLATION_OID)
		{
			if (!OidIsValid(collid))
			{
				/*
				 * This typically means that the parser could not resolve a
				 * conflict of implicit collations, so report it that way.
				 */
				ereport(ERROR,
						(errcode(ERRCODE_INDETERMINATE_COLLATION),
						 errmsg("could not determine which collation to use for upper() function"),
						 errhint("Use the COLLATE clause to set the collation explicitly.")));
			}
			mylocale = pg_newlocale_from_collation(collid);
		}

		/* Overflow paranoia */
		if ((nbytes + 1) > (INT_MAX / sizeof(wchar_t)))
			ereport(ERROR,
					(errcode(ERRCODE_OUT_OF_MEMORY),
					 errmsg("out of memory")));

		/* Output workspace cannot have more codes than input bytes */
		workspace = (wchar_t *) palloc((nbytes + 1) * sizeof(wchar_t));

		char2wchar(workspace, nbytes + 1, buff, nbytes, mylocale);

		for (curr_char = 0; workspace[curr_char] != 0; curr_char++)
		{
#ifdef HAVE_LOCALE_T
			if (mylocale)
				workspace[curr_char] = towupper_l(workspace[curr_char], mylocale);
			else
#endif
				workspace[curr_char] = towupper(workspace[curr_char]);
		}

		/* Make result large enough; case change might change number of bytes */
		result_size = curr_char * pg_database_encoding_max_length() + 1;
		result = palloc(result_size);

		wchar2char(result, workspace, result_size, mylocale);
		pfree(workspace);
	}
#endif   /* USE_WIDE_UPPER_LOWER */
	else
	{
#ifdef HAVE_LOCALE_T
		pg_locale_t mylocale = 0;
#endif
		char	   *p;

		if (collid != DEFAULT_COLLATION_OID)
		{
			if (!OidIsValid(collid))
			{
				/*
				 * This typically means that the parser could not resolve a
				 * conflict of implicit collations, so report it that way.
				 */
				ereport(ERROR,
						(errcode(ERRCODE_INDETERMINATE_COLLATION),
						 errmsg("could not determine which collation to use for upper() function"),
						 errhint("Use the COLLATE clause to set the collation explicitly.")));
			}
#ifdef HAVE_LOCALE_T
			mylocale = pg_newlocale_from_collation(collid);
#endif
		}

		result = pnstrdup(buff, nbytes);

		/*
		 * Note: we assume that toupper_l() will not be so broken as to need
		 * an islower_l() guard test.  When using the default collation, we
		 * apply the traditional Postgres behavior that forces ASCII-style
		 * treatment of I/i, but in non-default collations you get exactly
		 * what the collation says.
		 */
		for (p = result; *p; p++)
		{
#ifdef HAVE_LOCALE_T
			if (mylocale)
				*p = toupper_l((unsigned char) *p, mylocale);
			else
#endif
				*p = pg_toupper((unsigned char) *p);
		}
	}

	return result;
}

/*
 * collation-aware, wide-character-aware initcap function
 *
 * We pass the number of bytes so we can pass varlena and char*
 * to this function.  The result is a palloc'd, null-terminated string.
 */
char *
str_initcap(const char *buff, size_t nbytes, Oid collid)
{
	char	   *result;
	int			wasalnum = false;

	if (!buff)
		return NULL;

	/* C/POSIX collations use this path regardless of database encoding */
	if (lc_ctype_is_c(collid))
	{
		result = asc_initcap(buff, nbytes);
	}
#ifdef USE_WIDE_UPPER_LOWER
	else if (pg_database_encoding_max_length() > 1)
	{
		pg_locale_t mylocale = 0;
		wchar_t    *workspace;
		size_t		curr_char;
		size_t		result_size;

		if (collid != DEFAULT_COLLATION_OID)
		{
			if (!OidIsValid(collid))
			{
				/*
				 * This typically means that the parser could not resolve a
				 * conflict of implicit collations, so report it that way.
				 */
				ereport(ERROR,
						(errcode(ERRCODE_INDETERMINATE_COLLATION),
						 errmsg("could not determine which collation to use for initcap() function"),
						 errhint("Use the COLLATE clause to set the collation explicitly.")));
			}
			mylocale = pg_newlocale_from_collation(collid);
		}

		/* Overflow paranoia */
		if ((nbytes + 1) > (INT_MAX / sizeof(wchar_t)))
			ereport(ERROR,
					(errcode(ERRCODE_OUT_OF_MEMORY),
					 errmsg("out of memory")));

		/* Output workspace cannot have more codes than input bytes */
		workspace = (wchar_t *) palloc((nbytes + 1) * sizeof(wchar_t));

		char2wchar(workspace, nbytes + 1, buff, nbytes, mylocale);

		for (curr_char = 0; workspace[curr_char] != 0; curr_char++)
		{
#ifdef HAVE_LOCALE_T
			if (mylocale)
			{
				if (wasalnum)
					workspace[curr_char] = towlower_l(workspace[curr_char], mylocale);
				else
					workspace[curr_char] = towupper_l(workspace[curr_char], mylocale);
				wasalnum = iswalnum_l(workspace[curr_char], mylocale);
			}
			else
#endif
			{
				if (wasalnum)
					workspace[curr_char] = towlower(workspace[curr_char]);
				else
					workspace[curr_char] = towupper(workspace[curr_char]);
				wasalnum = iswalnum(workspace[curr_char]);
			}
		}

		/* Make result large enough; case change might change number of bytes */
		result_size = curr_char * pg_database_encoding_max_length() + 1;
		result = palloc(result_size);

		wchar2char(result, workspace, result_size, mylocale);
		pfree(workspace);
	}
#endif   /* USE_WIDE_UPPER_LOWER */
	else
	{
#ifdef HAVE_LOCALE_T
		pg_locale_t mylocale = 0;
#endif
		char	   *p;

		if (collid != DEFAULT_COLLATION_OID)
		{
			if (!OidIsValid(collid))
			{
				/*
				 * This typically means that the parser could not resolve a
				 * conflict of implicit collations, so report it that way.
				 */
				ereport(ERROR,
						(errcode(ERRCODE_INDETERMINATE_COLLATION),
						 errmsg("could not determine which collation to use for initcap() function"),
						 errhint("Use the COLLATE clause to set the collation explicitly.")));
			}
#ifdef HAVE_LOCALE_T
			mylocale = pg_newlocale_from_collation(collid);
#endif
		}

		result = pnstrdup(buff, nbytes);

		/*
		 * Note: we assume that toupper_l()/tolower_l() will not be so broken
		 * as to need guard tests.  When using the default collation, we apply
		 * the traditional Postgres behavior that forces ASCII-style treatment
		 * of I/i, but in non-default collations you get exactly what the
		 * collation says.
		 */
		for (p = result; *p; p++)
		{
#ifdef HAVE_LOCALE_T
			if (mylocale)
			{
				if (wasalnum)
					*p = tolower_l((unsigned char) *p, mylocale);
				else
					*p = toupper_l((unsigned char) *p, mylocale);
				wasalnum = isalnum_l((unsigned char) *p, mylocale);
			}
			else
#endif
			{
				if (wasalnum)
					*p = pg_tolower((unsigned char) *p);
				else
					*p = pg_toupper((unsigned char) *p);
				wasalnum = isalnum((unsigned char) *p);
			}
		}
	}

	return result;
}

/*
 * ASCII-only lower function
 *
 * We pass the number of bytes so we can pass varlena and char*
 * to this function.  The result is a palloc'd, null-terminated string.
 */
char *
asc_tolower(const char *buff, size_t nbytes)
{
	char	   *result;
	char	   *p;

	if (!buff)
		return NULL;

	result = pnstrdup(buff, nbytes);

	for (p = result; *p; p++)
		*p = pg_ascii_tolower((unsigned char) *p);

	return result;
}

/*
 * ASCII-only upper function
 *
 * We pass the number of bytes so we can pass varlena and char*
 * to this function.  The result is a palloc'd, null-terminated string.
 */
char *
asc_toupper(const char *buff, size_t nbytes)
{
	char	   *result;
	char	   *p;

	if (!buff)
		return NULL;

	result = pnstrdup(buff, nbytes);

	for (p = result; *p; p++)
		*p = pg_ascii_toupper((unsigned char) *p);

	return result;
}

/*
 * ASCII-only initcap function
 *
 * We pass the number of bytes so we can pass varlena and char*
 * to this function.  The result is a palloc'd, null-terminated string.
 */
char *
asc_initcap(const char *buff, size_t nbytes)
{
	char	   *result;
	char	   *p;
	int			wasalnum = false;

	if (!buff)
		return NULL;

	result = pnstrdup(buff, nbytes);

	for (p = result; *p; p++)
	{
		char		c;

		if (wasalnum)
			*p = c = pg_ascii_tolower((unsigned char) *p);
		else
			*p = c = pg_ascii_toupper((unsigned char) *p);
		/* we don't trust isalnum() here */
		wasalnum = ((c >= 'A' && c <= 'Z') ||
					(c >= 'a' && c <= 'z') ||
					(c >= '0' && c <= '9'));
	}

	return result;
}

/* convenience routines for when the input is null-terminated */

static char *
str_tolower_z(const char *buff, Oid collid)
{
	return str_tolower(buff, strlen(buff), collid);
}

static char *
str_toupper_z(const char *buff, Oid collid)
{
	return str_toupper(buff, strlen(buff), collid);
}

static char *
str_initcap_z(const char *buff, Oid collid)
{
	return str_initcap(buff, strlen(buff), collid);
}

static char *
asc_tolower_z(const char *buff)
{
	return asc_tolower(buff, strlen(buff));
}

static char *
asc_toupper_z(const char *buff)
{
	return asc_toupper(buff, strlen(buff));
}

/* asc_initcap_z is not currently needed */


/* ----------
 * Skip TM / th in FROM_CHAR
 *
 * If S_THth is on, skip two chars, assuming there are two available
 * ----------
 */
#define SKIP_THth(ptr, _suf) \
	do { \
		if (S_THth(_suf)) \
		{ \
			if (*(ptr)) (ptr)++; \
			if (*(ptr)) (ptr)++; \
		} \
	} while (0)


#ifdef DEBUG_TO_FROM_CHAR
/* -----------
 * DEBUG: Call for debug and for index checking; (Show ASCII char
 * and defined keyword for each used position
 * ----------
 */
static void
dump_index(const KeyWord *k, const int *index)
{
	int			i,
				count = 0,
				free_i = 0;

	elog(DEBUG_elog_output, "TO-FROM_CHAR: Dump KeyWord Index:");

	for (i = 0; i < KeyWord_INDEX_SIZE; i++)
	{
		if (index[i] != -1)
		{
			elog(DEBUG_elog_output, "\t%c: %s, ", i + 32, k[index[i]].name);
			count++;
		}
		else
		{
			free_i++;
			elog(DEBUG_elog_output, "\t(%d) %c %d", i, i + 32, index[i]);
		}
	}
	elog(DEBUG_elog_output, "\n\t\tUsed positions: %d,\n\t\tFree positions: %d",
		 count, free_i);
}
#endif   /* DEBUG */

/* ----------
 * Return TRUE if next format picture is not digit value
 * ----------
 */
static bool
is_next_separator(FormatNode *n)
{
	if (n->type == NODE_TYPE_END)
		return FALSE;

	if (n->type == NODE_TYPE_ACTION && S_THth(n->suffix))
		return TRUE;

	/*
	 * Next node
	 */
	n++;

	/* end of format string is treated like a non-digit separator */
	if (n->type == NODE_TYPE_END)
		return TRUE;

	if (n->type == NODE_TYPE_ACTION)
	{
		if (n->key->is_digit)
			return FALSE;

		return TRUE;
	}
	else if (isdigit((unsigned char) n->character))
		return FALSE;

	return TRUE;				/* some non-digit input (separator) */
}


static int
adjust_partial_year_to_2020(int year)
{
	/*
	 * Adjust all dates toward 2020; this is effectively what happens when we
	 * assume '70' is 1970 and '69' is 2069.
	 */
	/* Force 0-69 into the 2000's */
	if (year < 70)
		return year + 2000;
	/* Force 70-99 into the 1900's */
	else if (year < 100)
		return year + 1900;
	/* Force 100-519 into the 2000's */
	else if (year < 520)
		return year + 2000;
	/* Force 520-999 into the 1000's */
	else if (year < 1000)
		return year + 1000;
	else
		return year;
}


static int
strspace_len(char *str)
{
	int			len = 0;

	while (*str && isspace((unsigned char) *str))
	{
		str++;
		len++;
	}
	return len;
}

/*
 * Set the date mode of a from-char conversion.
 *
 * Puke if the date mode has already been set, and the caller attempts to set
 * it to a conflicting mode.
 */
static void
from_char_set_mode(TmFromChar *tmfc, const FromCharDateMode mode)
{
	if (mode != FROM_CHAR_DATE_NONE)
	{
		if (tmfc->mode == FROM_CHAR_DATE_NONE)
			tmfc->mode = mode;
		else if (tmfc->mode != mode)
			ereport(ERROR,
					(errcode(ERRCODE_INVALID_DATETIME_FORMAT),
					 errmsg("invalid combination of date conventions"),
					 errhint("Do not mix Gregorian and ISO week date "
							 "conventions in a formatting template.")));
	}
}

/*
 * Set the integer pointed to by 'dest' to the given value.
 *
 * Puke if the destination integer has previously been set to some other
 * non-zero value.
 */
static void
from_char_set_int(int *dest, const int value, const FormatNode *node)
{
	if (*dest != 0 && *dest != value)
		ereport(ERROR,
				(errcode(ERRCODE_INVALID_DATETIME_FORMAT),
		   errmsg("conflicting values for \"%s\" field in formatting string",
				  node->key->name),
				 errdetail("This value contradicts a previous setting for "
						   "the same field type.")));
	*dest = value;
}

/*
 * Read a single integer from the source string, into the int pointed to by
 * 'dest'. If 'dest' is NULL, the result is discarded.
 *
 * In fixed-width mode (the node does not have the FM suffix), consume at most
 * 'len' characters.  However, any leading whitespace isn't counted in 'len'.
 *
 * We use strtol() to recover the integer value from the source string, in
 * accordance with the given FormatNode.
 *
 * If the conversion completes successfully, src will have been advanced to
 * point at the character immediately following the last character used in the
 * conversion.
 *
 * Return the number of characters consumed.
 *
 * Note that from_char_parse_int() provides a more convenient wrapper where
 * the length of the field is the same as the length of the format keyword (as
 * with DD and MI).
 */
static int
from_char_parse_int_len(int *dest, char **src, const int len, FormatNode *node)
{
	long		result;
	char		copy[DCH_MAX_ITEM_SIZ + 1];
	char	   *init = *src;
	int			used;

	/*
	 * Skip any whitespace before parsing the integer.
	 */
	*src += strspace_len(*src);

	Assert(len <= DCH_MAX_ITEM_SIZ);
	used = (int) strlcpy(copy, *src, len + 1);

	if (S_FM(node->suffix) || is_next_separator(node))
	{
		/*
		 * This node is in Fill Mode, or the next node is known to be a
		 * non-digit value, so we just slurp as many characters as we can get.
		 */
		errno = 0;
		result = strtol(init, src, 10);
	}
	else
	{
		/*
		 * We need to pull exactly the number of characters given in 'len' out
		 * of the string, and convert those.
		 */
		char	   *last;

		if (used < len)
			ereport(ERROR,
					(errcode(ERRCODE_INVALID_DATETIME_FORMAT),
				errmsg("source string too short for \"%s\" formatting field",
					   node->key->name),
					 errdetail("Field requires %d characters, but only %d "
							   "remain.",
							   len, used),
					 errhint("If your source string is not fixed-width, try "
							 "using the \"FM\" modifier.")));

		errno = 0;
		result = strtol(copy, &last, 10);
		used = last - copy;

		if (used > 0 && used < len)
			ereport(ERROR,
					(errcode(ERRCODE_INVALID_DATETIME_FORMAT),
					 errmsg("invalid value \"%s\" for \"%s\"",
							copy, node->key->name),
					 errdetail("Field requires %d characters, but only %d "
							   "could be parsed.", len, used),
					 errhint("If your source string is not fixed-width, try "
							 "using the \"FM\" modifier.")));

		*src += used;
	}

	if (*src == init)
		ereport(ERROR,
				(errcode(ERRCODE_INVALID_DATETIME_FORMAT),
				 errmsg("invalid value \"%s\" for \"%s\"",
						copy, node->key->name),
				 errdetail("Value must be an integer.")));

	if (errno == ERANGE || result < INT_MIN || result > INT_MAX)
		ereport(ERROR,
				(errcode(ERRCODE_DATETIME_VALUE_OUT_OF_RANGE),
				 errmsg("value for \"%s\" in source string is out of range",
						node->key->name),
				 errdetail("Value must be in the range %d to %d.",
						   INT_MIN, INT_MAX)));

	if (dest != NULL)
		from_char_set_int(dest, (int) result, node);
	return *src - init;
}

/*
 * Call from_char_parse_int_len(), using the length of the format keyword as
 * the expected length of the field.
 *
 * Don't call this function if the field differs in length from the format
 * keyword (as with HH24; the keyword length is 4, but the field length is 2).
 * In such cases, call from_char_parse_int_len() instead to specify the
 * required length explicitly.
 */
static int
from_char_parse_int(int *dest, char **src, FormatNode *node)
{
	return from_char_parse_int_len(dest, src, node->key->len, node);
}

/* ----------
 * Sequential search with to upper/lower conversion
 * ----------
 */
static int
seq_search(char *name, const char *const * array, int type, int max, int *len)
{
	const char *p;
	const char *const * a;
	char	   *n;
	int			last,
				i;

	*len = 0;

	if (!*name)
		return -1;

	/* set first char */
	if (type == ONE_UPPER || type == ALL_UPPER)
		*name = pg_toupper((unsigned char) *name);
	else if (type == ALL_LOWER)
		*name = pg_tolower((unsigned char) *name);

	for (last = 0, a = array; *a != NULL; a++)
	{
		/* compare first chars */
		if (*name != **a)
			continue;

		for (i = 1, p = *a + 1, n = name + 1;; n++, p++, i++)
		{
			/* search fragment (max) only */
			if (max && i == max)
			{
				*len = i;
				return a - array;
			}
			/* full size */
			if (*p == '\0')
			{
				*len = i;
				return a - array;
			}
			/* Not found in array 'a' */
			if (*n == '\0')
				break;

			/*
			 * Convert (but convert new chars only)
			 */
			if (i > last)
			{
				if (type == ONE_UPPER || type == ALL_LOWER)
					*n = pg_tolower((unsigned char) *n);
				else if (type == ALL_UPPER)
					*n = pg_toupper((unsigned char) *n);
				last = i;
			}

#ifdef DEBUG_TO_FROM_CHAR
			elog(DEBUG_elog_output, "N: %c, P: %c, A: %s (%s)",
				 *n, *p, *a, name);
#endif
			if (*n != *p)
				break;
		}
	}

	return -1;
}

/*
 * Perform a sequential search in 'array' for text matching the first 'max'
 * characters of the source string.
 *
 * If a match is found, copy the array index of the match into the integer
 * pointed to by 'dest', advance 'src' to the end of the part of the string
 * which matched, and return the number of characters consumed.
 *
 * If the string doesn't match, throw an error.
 */
static int
from_char_seq_search(int *dest, char **src, const char *const * array, int type, int max,
					 FormatNode *node)
{
	int			len;

	*dest = seq_search(*src, array, type, max, &len);
	if (len <= 0)
	{
		char		copy[DCH_MAX_ITEM_SIZ + 1];

		Assert(max <= DCH_MAX_ITEM_SIZ);
		strlcpy(copy, *src, max + 1);

		ereport(ERROR,
				(errcode(ERRCODE_INVALID_DATETIME_FORMAT),
				 errmsg("invalid value \"%s\" for \"%s\"",
						copy, node->key->name),
				 errdetail("The given value did not match any of the allowed "
						   "values for this field.")));
	}
	*src += len;
	return len;
}

/* ----------
 * Process a TmToChar struct as denoted by a list of FormatNodes.
 * The formatted data is written to the string pointed to by 'out'.
 * ----------
 */
static void
DCH_to_char(FormatNode *node, bool is_interval, TmToChar *in, char *out, Oid collid)
{
	FormatNode *n;
	char	   *s;
	struct pg_tm *tm = &in->tm;
	int			i;

	/* cache localized days and months */
	cache_locale_time();

	s = out;
	for (n = node; n->type != NODE_TYPE_END; n++)
	{
		if (n->type != NODE_TYPE_ACTION)
		{
			*s = n->character;
			s++;
			continue;
		}

		switch (n->key->id)
		{
			case DCH_A_M:
			case DCH_P_M:
				strcpy(s, (tm->tm_hour % HOURS_PER_DAY >= HOURS_PER_DAY / 2)
					   ? P_M_STR : A_M_STR);
				s += strlen(s);
				break;
			case DCH_AM:
			case DCH_PM:
				strcpy(s, (tm->tm_hour % HOURS_PER_DAY >= HOURS_PER_DAY / 2)
					   ? PM_STR : AM_STR);
				s += strlen(s);
				break;
			case DCH_a_m:
			case DCH_p_m:
				strcpy(s, (tm->tm_hour % HOURS_PER_DAY >= HOURS_PER_DAY / 2)
					   ? p_m_STR : a_m_STR);
				s += strlen(s);
				break;
			case DCH_am:
			case DCH_pm:
				strcpy(s, (tm->tm_hour % HOURS_PER_DAY >= HOURS_PER_DAY / 2)
					   ? pm_STR : am_STR);
				s += strlen(s);
				break;
			case DCH_HH:
			case DCH_HH12:

				/*
				 * display time as shown on a 12-hour clock, even for
				 * intervals
				 */
				sprintf(s, "%0*d", S_FM(n->suffix) ? 0 : 2,
				 tm->tm_hour % (HOURS_PER_DAY / 2) == 0 ? HOURS_PER_DAY / 2 :
						tm->tm_hour % (HOURS_PER_DAY / 2));
				if (S_THth(n->suffix))
					str_numth(s, s, S_TH_TYPE(n->suffix));
				s += strlen(s);
				break;
			case DCH_HH24:
				sprintf(s, "%0*d", S_FM(n->suffix) ? 0 : 2, tm->tm_hour);
				if (S_THth(n->suffix))
					str_numth(s, s, S_TH_TYPE(n->suffix));
				s += strlen(s);
				break;
			case DCH_MI:
				sprintf(s, "%0*d", S_FM(n->suffix) ? 0 : 2, tm->tm_min);
				if (S_THth(n->suffix))
					str_numth(s, s, S_TH_TYPE(n->suffix));
				s += strlen(s);
				break;
			case DCH_SS:
				sprintf(s, "%0*d", S_FM(n->suffix) ? 0 : 2, tm->tm_sec);
				if (S_THth(n->suffix))
					str_numth(s, s, S_TH_TYPE(n->suffix));
				s += strlen(s);
				break;
			case DCH_MS:		/* millisecond */
#ifdef HAVE_INT64_TIMESTAMP
				sprintf(s, "%03d", (int) (in->fsec / INT64CONST(1000)));
#else
				/* No rint() because we can't overflow and we might print US */
				sprintf(s, "%03d", (int) (in->fsec * 1000));
#endif
				if (S_THth(n->suffix))
					str_numth(s, s, S_TH_TYPE(n->suffix));
				s += strlen(s);
				break;
			case DCH_US:		/* microsecond */
#ifdef HAVE_INT64_TIMESTAMP
				sprintf(s, "%06d", (int) in->fsec);
#else
				/* don't use rint() because we can't overflow 1000 */
				sprintf(s, "%06d", (int) (in->fsec * 1000000));
#endif
				if (S_THth(n->suffix))
					str_numth(s, s, S_TH_TYPE(n->suffix));
				s += strlen(s);
				break;
			case DCH_SSSS:
				sprintf(s, "%d", tm->tm_hour * SECS_PER_HOUR +
						tm->tm_min * SECS_PER_MINUTE +
						tm->tm_sec);
				if (S_THth(n->suffix))
					str_numth(s, s, S_TH_TYPE(n->suffix));
				s += strlen(s);
				break;
			case DCH_tz:
				INVALID_FOR_INTERVAL;
				if (tmtcTzn(in))
				{
					/* We assume here that timezone names aren't localized */
					char	   *p = asc_tolower_z(tmtcTzn(in));

					strcpy(s, p);
					pfree(p);
					s += strlen(s);
				}
				break;
			case DCH_TZ:
				INVALID_FOR_INTERVAL;
				if (tmtcTzn(in))
				{
					strcpy(s, tmtcTzn(in));
					s += strlen(s);
				}
				break;
			case DCH_OF:
				INVALID_FOR_INTERVAL;
<<<<<<< HEAD
				sprintf(s, "%c%0*d",
						(tm->tm_gmtoff >= 0) ? '+' : '-',
						S_FM(n->suffix) ? 0 : 2,
						abs((int) tm->tm_gmtoff) / SECS_PER_HOUR);
				s += strlen(s);
				if (abs((int) tm->tm_gmtoff) % SECS_PER_HOUR != 0)
				{
					sprintf(s, ":%02d",
							(abs((int) tm->tm_gmtoff) % SECS_PER_HOUR) / SECS_PER_MINUTE);
=======
				sprintf(s, "%+0*d", S_FM(n->suffix) ? 0 : 3, (int) tm->tm_gmtoff / SECS_PER_HOUR);
				s += strlen(s);
				if ((int) tm->tm_gmtoff % SECS_PER_HOUR != 0)
				{
					sprintf(s, ":%02d", abs((int) tm->tm_gmtoff % SECS_PER_HOUR) / SECS_PER_MINUTE);
>>>>>>> ab93f90c
					s += strlen(s);
				}
				break;
			case DCH_A_D:
			case DCH_B_C:
				INVALID_FOR_INTERVAL;
				strcpy(s, (tm->tm_year <= 0 ? B_C_STR : A_D_STR));
				s += strlen(s);
				break;
			case DCH_AD:
			case DCH_BC:
				INVALID_FOR_INTERVAL;
				strcpy(s, (tm->tm_year <= 0 ? BC_STR : AD_STR));
				s += strlen(s);
				break;
			case DCH_a_d:
			case DCH_b_c:
				INVALID_FOR_INTERVAL;
				strcpy(s, (tm->tm_year <= 0 ? b_c_STR : a_d_STR));
				s += strlen(s);
				break;
			case DCH_ad:
			case DCH_bc:
				INVALID_FOR_INTERVAL;
				strcpy(s, (tm->tm_year <= 0 ? bc_STR : ad_STR));
				s += strlen(s);
				break;
			case DCH_MONTH:
				INVALID_FOR_INTERVAL;
				if (!tm->tm_mon)
					break;
				if (S_TM(n->suffix))
				{
<<<<<<< HEAD
					char *str = str_toupper_z(localized_full_months[tm->tm_mon - 1], collid);

					if (strlen(str) < (n->key->len + TM_SUFFIX_LEN) * DCH_MAX_ITEM_SIZ)
=======
					char	   *str = str_toupper_z(localized_full_months[tm->tm_mon - 1], collid);

					if (strlen(str) <= (n->key->len + TM_SUFFIX_LEN) * DCH_MAX_ITEM_SIZ)
>>>>>>> ab93f90c
						strcpy(s, str);
					else
						ereport(ERROR,
								(errcode(ERRCODE_DATETIME_VALUE_OUT_OF_RANGE),
<<<<<<< HEAD
								 errmsg("localized string format value too long")));
=======
						  errmsg("localized string format value too long")));
>>>>>>> ab93f90c
				}
				else
					sprintf(s, "%*s", S_FM(n->suffix) ? 0 : -9,
							asc_toupper_z(months_full[tm->tm_mon - 1]));
				s += strlen(s);
				break;
			case DCH_Month:
				INVALID_FOR_INTERVAL;
				if (!tm->tm_mon)
					break;
				if (S_TM(n->suffix))
				{
<<<<<<< HEAD
					char *str = str_initcap_z(localized_full_months[tm->tm_mon - 1], collid);

					if (strlen(str) < (n->key->len + TM_SUFFIX_LEN) * DCH_MAX_ITEM_SIZ)
=======
					char	   *str = str_initcap_z(localized_full_months[tm->tm_mon - 1], collid);

					if (strlen(str) <= (n->key->len + TM_SUFFIX_LEN) * DCH_MAX_ITEM_SIZ)
>>>>>>> ab93f90c
						strcpy(s, str);
					else
						ereport(ERROR,
								(errcode(ERRCODE_DATETIME_VALUE_OUT_OF_RANGE),
<<<<<<< HEAD
								 errmsg("localized string format value too long")));
=======
						  errmsg("localized string format value too long")));
>>>>>>> ab93f90c
				}
				else
					sprintf(s, "%*s", S_FM(n->suffix) ? 0 : -9,
							months_full[tm->tm_mon - 1]);
				s += strlen(s);
				break;
			case DCH_month:
				INVALID_FOR_INTERVAL;
				if (!tm->tm_mon)
					break;
				if (S_TM(n->suffix))
				{
<<<<<<< HEAD
					char *str = str_tolower_z(localized_full_months[tm->tm_mon - 1], collid);

					if (strlen(str) < (n->key->len + TM_SUFFIX_LEN) * DCH_MAX_ITEM_SIZ)
=======
					char	   *str = str_tolower_z(localized_full_months[tm->tm_mon - 1], collid);

					if (strlen(str) <= (n->key->len + TM_SUFFIX_LEN) * DCH_MAX_ITEM_SIZ)
>>>>>>> ab93f90c
						strcpy(s, str);
					else
						ereport(ERROR,
								(errcode(ERRCODE_DATETIME_VALUE_OUT_OF_RANGE),
<<<<<<< HEAD
								 errmsg("localized string format value too long")));
=======
						  errmsg("localized string format value too long")));
>>>>>>> ab93f90c
				}
				else
					sprintf(s, "%*s", S_FM(n->suffix) ? 0 : -9,
							asc_tolower_z(months_full[tm->tm_mon - 1]));
				s += strlen(s);
				break;
			case DCH_MON:
				INVALID_FOR_INTERVAL;
				if (!tm->tm_mon)
					break;
				if (S_TM(n->suffix))
				{
<<<<<<< HEAD
					char *str = str_toupper_z(localized_abbrev_months[tm->tm_mon - 1], collid);

					if (strlen(str) < (n->key->len + TM_SUFFIX_LEN) * DCH_MAX_ITEM_SIZ)
=======
					char	   *str = str_toupper_z(localized_abbrev_months[tm->tm_mon - 1], collid);

					if (strlen(str) <= (n->key->len + TM_SUFFIX_LEN) * DCH_MAX_ITEM_SIZ)
>>>>>>> ab93f90c
						strcpy(s, str);
					else
						ereport(ERROR,
								(errcode(ERRCODE_DATETIME_VALUE_OUT_OF_RANGE),
<<<<<<< HEAD
								 errmsg("localized string format value too long")));
=======
						  errmsg("localized string format value too long")));
>>>>>>> ab93f90c
				}
				else
					strcpy(s, asc_toupper_z(months[tm->tm_mon - 1]));
				s += strlen(s);
				break;
			case DCH_Mon:
				INVALID_FOR_INTERVAL;
				if (!tm->tm_mon)
					break;
				if (S_TM(n->suffix))
				{
<<<<<<< HEAD
					char *str = str_initcap_z(localized_abbrev_months[tm->tm_mon - 1], collid);

					if (strlen(str) < (n->key->len + TM_SUFFIX_LEN) * DCH_MAX_ITEM_SIZ)
=======
					char	   *str = str_initcap_z(localized_abbrev_months[tm->tm_mon - 1], collid);

					if (strlen(str) <= (n->key->len + TM_SUFFIX_LEN) * DCH_MAX_ITEM_SIZ)
>>>>>>> ab93f90c
						strcpy(s, str);
					else
						ereport(ERROR,
								(errcode(ERRCODE_DATETIME_VALUE_OUT_OF_RANGE),
<<<<<<< HEAD
								 errmsg("localized string format value too long")));
=======
						  errmsg("localized string format value too long")));
>>>>>>> ab93f90c
				}
				else
					strcpy(s, months[tm->tm_mon - 1]);
				s += strlen(s);
				break;
			case DCH_mon:
				INVALID_FOR_INTERVAL;
				if (!tm->tm_mon)
					break;
				if (S_TM(n->suffix))
				{
<<<<<<< HEAD
					char *str = str_tolower_z(localized_abbrev_months[tm->tm_mon - 1], collid);

					if (strlen(str) < (n->key->len + TM_SUFFIX_LEN) * DCH_MAX_ITEM_SIZ)
=======
					char	   *str = str_tolower_z(localized_abbrev_months[tm->tm_mon - 1], collid);

					if (strlen(str) <= (n->key->len + TM_SUFFIX_LEN) * DCH_MAX_ITEM_SIZ)
>>>>>>> ab93f90c
						strcpy(s, str);
					else
						ereport(ERROR,
								(errcode(ERRCODE_DATETIME_VALUE_OUT_OF_RANGE),
<<<<<<< HEAD
								 errmsg("localized string format value too long")));
=======
						  errmsg("localized string format value too long")));
>>>>>>> ab93f90c
				}
				else
					strcpy(s, asc_tolower_z(months[tm->tm_mon - 1]));
				s += strlen(s);
				break;
			case DCH_MM:
				sprintf(s, "%0*d", S_FM(n->suffix) ? 0 : 2, tm->tm_mon);
				if (S_THth(n->suffix))
					str_numth(s, s, S_TH_TYPE(n->suffix));
				s += strlen(s);
				break;
			case DCH_DAY:
				INVALID_FOR_INTERVAL;
				if (S_TM(n->suffix))
				{
<<<<<<< HEAD
					char *str = str_toupper_z(localized_full_days[tm->tm_wday], collid);

					if (strlen(str) < (n->key->len + TM_SUFFIX_LEN) * DCH_MAX_ITEM_SIZ)
=======
					char	   *str = str_toupper_z(localized_full_days[tm->tm_wday], collid);

					if (strlen(str) <= (n->key->len + TM_SUFFIX_LEN) * DCH_MAX_ITEM_SIZ)
>>>>>>> ab93f90c
						strcpy(s, str);
					else
						ereport(ERROR,
								(errcode(ERRCODE_DATETIME_VALUE_OUT_OF_RANGE),
<<<<<<< HEAD
								 errmsg("localized string format value too long")));
=======
						  errmsg("localized string format value too long")));
>>>>>>> ab93f90c
				}
				else
					sprintf(s, "%*s", S_FM(n->suffix) ? 0 : -9,
							asc_toupper_z(days[tm->tm_wday]));
				s += strlen(s);
				break;
			case DCH_Day:
				INVALID_FOR_INTERVAL;
				if (S_TM(n->suffix))
				{
<<<<<<< HEAD
					char *str = str_initcap_z(localized_full_days[tm->tm_wday], collid);

					if (strlen(str) < (n->key->len + TM_SUFFIX_LEN) * DCH_MAX_ITEM_SIZ)
=======
					char	   *str = str_initcap_z(localized_full_days[tm->tm_wday], collid);

					if (strlen(str) <= (n->key->len + TM_SUFFIX_LEN) * DCH_MAX_ITEM_SIZ)
>>>>>>> ab93f90c
						strcpy(s, str);
					else
						ereport(ERROR,
								(errcode(ERRCODE_DATETIME_VALUE_OUT_OF_RANGE),
<<<<<<< HEAD
								 errmsg("localized string format value too long")));
=======
						  errmsg("localized string format value too long")));
>>>>>>> ab93f90c
				}
				else
					sprintf(s, "%*s", S_FM(n->suffix) ? 0 : -9,
							days[tm->tm_wday]);
				s += strlen(s);
				break;
			case DCH_day:
				INVALID_FOR_INTERVAL;
				if (S_TM(n->suffix))
				{
<<<<<<< HEAD
					char *str = str_tolower_z(localized_full_days[tm->tm_wday], collid);

					if (strlen(str) < (n->key->len + TM_SUFFIX_LEN) * DCH_MAX_ITEM_SIZ)
=======
					char	   *str = str_tolower_z(localized_full_days[tm->tm_wday], collid);

					if (strlen(str) <= (n->key->len + TM_SUFFIX_LEN) * DCH_MAX_ITEM_SIZ)
>>>>>>> ab93f90c
						strcpy(s, str);
					else
						ereport(ERROR,
								(errcode(ERRCODE_DATETIME_VALUE_OUT_OF_RANGE),
<<<<<<< HEAD
								 errmsg("localized string format value too long")));
=======
						  errmsg("localized string format value too long")));
>>>>>>> ab93f90c
				}
				else
					sprintf(s, "%*s", S_FM(n->suffix) ? 0 : -9,
							asc_tolower_z(days[tm->tm_wday]));
				s += strlen(s);
				break;
			case DCH_DY:
				INVALID_FOR_INTERVAL;
				if (S_TM(n->suffix))
				{
<<<<<<< HEAD
					char *str = str_toupper_z(localized_abbrev_days[tm->tm_wday], collid);

					if (strlen(str) < (n->key->len + TM_SUFFIX_LEN) * DCH_MAX_ITEM_SIZ)
=======
					char	   *str = str_toupper_z(localized_abbrev_days[tm->tm_wday], collid);

					if (strlen(str) <= (n->key->len + TM_SUFFIX_LEN) * DCH_MAX_ITEM_SIZ)
>>>>>>> ab93f90c
						strcpy(s, str);
					else
						ereport(ERROR,
								(errcode(ERRCODE_DATETIME_VALUE_OUT_OF_RANGE),
<<<<<<< HEAD
								 errmsg("localized string format value too long")));
=======
						  errmsg("localized string format value too long")));
>>>>>>> ab93f90c
				}
				else
					strcpy(s, asc_toupper_z(days_short[tm->tm_wday]));
				s += strlen(s);
				break;
			case DCH_Dy:
				INVALID_FOR_INTERVAL;
				if (S_TM(n->suffix))
				{
<<<<<<< HEAD
					char *str = str_initcap_z(localized_abbrev_days[tm->tm_wday], collid);

					if (strlen(str) < (n->key->len + TM_SUFFIX_LEN) * DCH_MAX_ITEM_SIZ)
=======
					char	   *str = str_initcap_z(localized_abbrev_days[tm->tm_wday], collid);

					if (strlen(str) <= (n->key->len + TM_SUFFIX_LEN) * DCH_MAX_ITEM_SIZ)
>>>>>>> ab93f90c
						strcpy(s, str);
					else
						ereport(ERROR,
								(errcode(ERRCODE_DATETIME_VALUE_OUT_OF_RANGE),
<<<<<<< HEAD
								 errmsg("localized string format value too long")));
=======
						  errmsg("localized string format value too long")));
>>>>>>> ab93f90c
				}
				else
					strcpy(s, days_short[tm->tm_wday]);
				s += strlen(s);
				break;
			case DCH_dy:
				INVALID_FOR_INTERVAL;
				if (S_TM(n->suffix))
				{
<<<<<<< HEAD
					char *str = str_tolower_z(localized_abbrev_days[tm->tm_wday], collid);

					if (strlen(str) < (n->key->len + TM_SUFFIX_LEN) * DCH_MAX_ITEM_SIZ)
=======
					char	   *str = str_tolower_z(localized_abbrev_days[tm->tm_wday], collid);

					if (strlen(str) <= (n->key->len + TM_SUFFIX_LEN) * DCH_MAX_ITEM_SIZ)
>>>>>>> ab93f90c
						strcpy(s, str);
					else
						ereport(ERROR,
								(errcode(ERRCODE_DATETIME_VALUE_OUT_OF_RANGE),
<<<<<<< HEAD
								 errmsg("localized string format value too long")));
=======
						  errmsg("localized string format value too long")));
>>>>>>> ab93f90c
				}
				else
					strcpy(s, asc_tolower_z(days_short[tm->tm_wday]));
				s += strlen(s);
				break;
			case DCH_DDD:
			case DCH_IDDD:
				sprintf(s, "%0*d", S_FM(n->suffix) ? 0 : 3,
						(n->key->id == DCH_DDD) ?
						tm->tm_yday :
					  date2isoyearday(tm->tm_year, tm->tm_mon, tm->tm_mday));
				if (S_THth(n->suffix))
					str_numth(s, s, S_TH_TYPE(n->suffix));
				s += strlen(s);
				break;
			case DCH_DD:
				sprintf(s, "%0*d", S_FM(n->suffix) ? 0 : 2, tm->tm_mday);
				if (S_THth(n->suffix))
					str_numth(s, s, S_TH_TYPE(n->suffix));
				s += strlen(s);
				break;
			case DCH_D:
				INVALID_FOR_INTERVAL;
				sprintf(s, "%d", tm->tm_wday + 1);
				if (S_THth(n->suffix))
					str_numth(s, s, S_TH_TYPE(n->suffix));
				s += strlen(s);
				break;
			case DCH_ID:
				INVALID_FOR_INTERVAL;
				sprintf(s, "%d", (tm->tm_wday == 0) ? 7 : tm->tm_wday);
				if (S_THth(n->suffix))
					str_numth(s, s, S_TH_TYPE(n->suffix));
				s += strlen(s);
				break;
			case DCH_WW:
				sprintf(s, "%0*d", S_FM(n->suffix) ? 0 : 2,
						(tm->tm_yday - 1) / 7 + 1);
				if (S_THth(n->suffix))
					str_numth(s, s, S_TH_TYPE(n->suffix));
				s += strlen(s);
				break;
			case DCH_IW:
				sprintf(s, "%0*d", S_FM(n->suffix) ? 0 : 2,
						date2isoweek(tm->tm_year, tm->tm_mon, tm->tm_mday));
				if (S_THth(n->suffix))
					str_numth(s, s, S_TH_TYPE(n->suffix));
				s += strlen(s);
				break;
			case DCH_Q:
				if (!tm->tm_mon)
					break;
				sprintf(s, "%d", (tm->tm_mon - 1) / 3 + 1);
				if (S_THth(n->suffix))
					str_numth(s, s, S_TH_TYPE(n->suffix));
				s += strlen(s);
				break;
			case DCH_CC:
				if (is_interval)	/* straight calculation */
					i = tm->tm_year / 100;
				else
				{
					if (tm->tm_year > 0)
						/* Century 20 == 1901 - 2000 */
						i = (tm->tm_year - 1) / 100 + 1;
					else
						/* Century 6BC == 600BC - 501BC */
						i = tm->tm_year / 100 - 1;
				}
				if (i <= 99 && i >= -99)
					sprintf(s, "%0*d", S_FM(n->suffix) ? 0 : 2, i);
				else
					sprintf(s, "%d", i);
				if (S_THth(n->suffix))
					str_numth(s, s, S_TH_TYPE(n->suffix));
				s += strlen(s);
				break;
			case DCH_Y_YYY:
				i = ADJUST_YEAR(tm->tm_year, is_interval) / 1000;
				sprintf(s, "%d,%03d", i,
						ADJUST_YEAR(tm->tm_year, is_interval) - (i * 1000));
				if (S_THth(n->suffix))
					str_numth(s, s, S_TH_TYPE(n->suffix));
				s += strlen(s);
				break;
			case DCH_YYYY:
			case DCH_IYYY:
				sprintf(s, "%0*d",
						S_FM(n->suffix) ? 0 : 4,
						(n->key->id == DCH_YYYY ?
						 ADJUST_YEAR(tm->tm_year, is_interval) :
						 ADJUST_YEAR(date2isoyear(tm->tm_year,
												  tm->tm_mon,
												  tm->tm_mday),
									 is_interval)));
				if (S_THth(n->suffix))
					str_numth(s, s, S_TH_TYPE(n->suffix));
				s += strlen(s);
				break;
			case DCH_YYY:
			case DCH_IYY:
				sprintf(s, "%0*d",
						S_FM(n->suffix) ? 0 : 3,
						(n->key->id == DCH_YYY ?
						 ADJUST_YEAR(tm->tm_year, is_interval) :
						 ADJUST_YEAR(date2isoyear(tm->tm_year,
												  tm->tm_mon,
												  tm->tm_mday),
									 is_interval)) % 1000);
				if (S_THth(n->suffix))
					str_numth(s, s, S_TH_TYPE(n->suffix));
				s += strlen(s);
				break;
			case DCH_YY:
			case DCH_IY:
				sprintf(s, "%0*d",
						S_FM(n->suffix) ? 0 : 2,
						(n->key->id == DCH_YY ?
						 ADJUST_YEAR(tm->tm_year, is_interval) :
						 ADJUST_YEAR(date2isoyear(tm->tm_year,
												  tm->tm_mon,
												  tm->tm_mday),
									 is_interval)) % 100);
				if (S_THth(n->suffix))
					str_numth(s, s, S_TH_TYPE(n->suffix));
				s += strlen(s);
				break;
			case DCH_Y:
			case DCH_I:
				sprintf(s, "%1d",
						(n->key->id == DCH_Y ?
						 ADJUST_YEAR(tm->tm_year, is_interval) :
						 ADJUST_YEAR(date2isoyear(tm->tm_year,
												  tm->tm_mon,
												  tm->tm_mday),
									 is_interval)) % 10);
				if (S_THth(n->suffix))
					str_numth(s, s, S_TH_TYPE(n->suffix));
				s += strlen(s);
				break;
			case DCH_RM:
				if (!tm->tm_mon)
					break;
				sprintf(s, "%*s", S_FM(n->suffix) ? 0 : -4,
						rm_months_upper[MONTHS_PER_YEAR - tm->tm_mon]);
				s += strlen(s);
				break;
			case DCH_rm:
				if (!tm->tm_mon)
					break;
				sprintf(s, "%*s", S_FM(n->suffix) ? 0 : -4,
						rm_months_lower[MONTHS_PER_YEAR - tm->tm_mon]);
				s += strlen(s);
				break;
			case DCH_W:
				sprintf(s, "%d", (tm->tm_mday - 1) / 7 + 1);
				if (S_THth(n->suffix))
					str_numth(s, s, S_TH_TYPE(n->suffix));
				s += strlen(s);
				break;
			case DCH_J:
				sprintf(s, "%d", date2j(tm->tm_year, tm->tm_mon, tm->tm_mday));
				if (S_THth(n->suffix))
					str_numth(s, s, S_TH_TYPE(n->suffix));
				s += strlen(s);
				break;
		}
	}

	*s = '\0';
}

/* ----------
 * Process a string as denoted by a list of FormatNodes.
 * The TmFromChar struct pointed to by 'out' is populated with the results.
 *
 * Note: we currently don't have any to_interval() function, so there
 * is no need here for INVALID_FOR_INTERVAL checks.
 * ----------
 */
static void
DCH_from_char(FormatNode *node, char *in, TmFromChar *out)
{
	FormatNode *n;
	char	   *s;
	int			len,
				value;
	bool		fx_mode = false;

	for (n = node, s = in; n->type != NODE_TYPE_END && *s != '\0'; n++)
	{
		if (n->type != NODE_TYPE_ACTION)
		{
			/*
			 * Separator, so consume one character from input string.  Notice
			 * we don't insist that the consumed character match the format's
			 * character.
			 */
			s++;
			continue;
		}

		/* Ignore spaces before fields when not in FX (fixed width) mode */
		if (!fx_mode && n->key->id != DCH_FX)
		{
			while (*s != '\0' && isspace((unsigned char) *s))
				s++;
		}

		from_char_set_mode(out, n->key->date_mode);

		switch (n->key->id)
		{
			case DCH_FX:
				fx_mode = true;
				break;
			case DCH_A_M:
			case DCH_P_M:
			case DCH_a_m:
			case DCH_p_m:
				from_char_seq_search(&value, &s, ampm_strings_long,
									 ALL_UPPER, n->key->len, n);
				from_char_set_int(&out->pm, value % 2, n);
				out->clock = CLOCK_12_HOUR;
				break;
			case DCH_AM:
			case DCH_PM:
			case DCH_am:
			case DCH_pm:
				from_char_seq_search(&value, &s, ampm_strings,
									 ALL_UPPER, n->key->len, n);
				from_char_set_int(&out->pm, value % 2, n);
				out->clock = CLOCK_12_HOUR;
				break;
			case DCH_HH:
			case DCH_HH12:
				from_char_parse_int_len(&out->hh, &s, 2, n);
				out->clock = CLOCK_12_HOUR;
				SKIP_THth(s, n->suffix);
				break;
			case DCH_HH24:
				from_char_parse_int_len(&out->hh, &s, 2, n);
				SKIP_THth(s, n->suffix);
				break;
			case DCH_MI:
				from_char_parse_int(&out->mi, &s, n);
				SKIP_THth(s, n->suffix);
				break;
			case DCH_SS:
				from_char_parse_int(&out->ss, &s, n);
				SKIP_THth(s, n->suffix);
				break;
			case DCH_MS:		/* millisecond */
				len = from_char_parse_int_len(&out->ms, &s, 3, n);

				/*
				 * 25 is 0.25 and 250 is 0.25 too; 025 is 0.025 and not 0.25
				 */
				out->ms *= len == 1 ? 100 :
					len == 2 ? 10 : 1;

				SKIP_THth(s, n->suffix);
				break;
			case DCH_US:		/* microsecond */
				len = from_char_parse_int_len(&out->us, &s, 6, n);

				out->us *= len == 1 ? 100000 :
					len == 2 ? 10000 :
					len == 3 ? 1000 :
					len == 4 ? 100 :
					len == 5 ? 10 : 1;

				SKIP_THth(s, n->suffix);
				break;
			case DCH_SSSS:
				from_char_parse_int(&out->ssss, &s, n);
				SKIP_THth(s, n->suffix);
				break;
			case DCH_tz:
			case DCH_TZ:
			case DCH_OF:
				ereport(ERROR,
						(errcode(ERRCODE_FEATURE_NOT_SUPPORTED),
						 errmsg("\"TZ\"/\"tz\"/\"OF\" format patterns are not supported in to_date")));
			case DCH_A_D:
			case DCH_B_C:
			case DCH_a_d:
			case DCH_b_c:
				from_char_seq_search(&value, &s, adbc_strings_long,
									 ALL_UPPER, n->key->len, n);
				from_char_set_int(&out->bc, value % 2, n);
				break;
			case DCH_AD:
			case DCH_BC:
			case DCH_ad:
			case DCH_bc:
				from_char_seq_search(&value, &s, adbc_strings,
									 ALL_UPPER, n->key->len, n);
				from_char_set_int(&out->bc, value % 2, n);
				break;
			case DCH_MONTH:
			case DCH_Month:
			case DCH_month:
				from_char_seq_search(&value, &s, months_full, ONE_UPPER,
									 MAX_MONTH_LEN, n);
				from_char_set_int(&out->mm, value + 1, n);
				break;
			case DCH_MON:
			case DCH_Mon:
			case DCH_mon:
				from_char_seq_search(&value, &s, months, ONE_UPPER,
									 MAX_MON_LEN, n);
				from_char_set_int(&out->mm, value + 1, n);
				break;
			case DCH_MM:
				from_char_parse_int(&out->mm, &s, n);
				SKIP_THth(s, n->suffix);
				break;
			case DCH_DAY:
			case DCH_Day:
			case DCH_day:
				from_char_seq_search(&value, &s, days, ONE_UPPER,
									 MAX_DAY_LEN, n);
				from_char_set_int(&out->d, value, n);
				out->d++;
				break;
			case DCH_DY:
			case DCH_Dy:
			case DCH_dy:
				from_char_seq_search(&value, &s, days, ONE_UPPER,
									 MAX_DY_LEN, n);
				from_char_set_int(&out->d, value, n);
				out->d++;
				break;
			case DCH_DDD:
				from_char_parse_int(&out->ddd, &s, n);
				SKIP_THth(s, n->suffix);
				break;
			case DCH_IDDD:
				from_char_parse_int_len(&out->ddd, &s, 3, n);
				SKIP_THth(s, n->suffix);
				break;
			case DCH_DD:
				from_char_parse_int(&out->dd, &s, n);
				SKIP_THth(s, n->suffix);
				break;
			case DCH_D:
				from_char_parse_int(&out->d, &s, n);
				SKIP_THth(s, n->suffix);
				break;
			case DCH_ID:
				from_char_parse_int_len(&out->d, &s, 1, n);
				/* Shift numbering to match Gregorian where Sunday = 1 */
				if (++out->d > 7)
					out->d = 1;
				SKIP_THth(s, n->suffix);
				break;
			case DCH_WW:
			case DCH_IW:
				from_char_parse_int(&out->ww, &s, n);
				SKIP_THth(s, n->suffix);
				break;
			case DCH_Q:

				/*
				 * We ignore 'Q' when converting to date because it is unclear
				 * which date in the quarter to use, and some people specify
				 * both quarter and month, so if it was honored it might
				 * conflict with the supplied month. That is also why we don't
				 * throw an error.
				 *
				 * We still parse the source string for an integer, but it
				 * isn't stored anywhere in 'out'.
				 */
				from_char_parse_int((int *) NULL, &s, n);
				SKIP_THth(s, n->suffix);
				break;
			case DCH_CC:
				from_char_parse_int(&out->cc, &s, n);
				SKIP_THth(s, n->suffix);
				break;
			case DCH_Y_YYY:
				{
					int			matched,
								years,
								millenia,
								nch;

					matched = sscanf(s, "%d,%03d%n", &millenia, &years, &nch);
					if (matched < 2)
						ereport(ERROR,
								(errcode(ERRCODE_INVALID_DATETIME_FORMAT),
							 errmsg("invalid input string for \"Y,YYY\" in function \"to_date\"")));
					years += (millenia * 1000);
					from_char_set_int(&out->year, years, n);
					out->yysz = 4;
					s += nch;
					SKIP_THth(s, n->suffix);
				}
				break;
			case DCH_YYYY:
			case DCH_IYYY:
				from_char_parse_int(&out->year, &s, n);
				out->yysz = 4;
				SKIP_THth(s, n->suffix);
				break;
			case DCH_YYY:
			case DCH_IYY:
				if (from_char_parse_int(&out->year, &s, n) < 4)
					out->year = adjust_partial_year_to_2020(out->year);
				out->yysz = 3;
				SKIP_THth(s, n->suffix);
				break;
			case DCH_YY:
			case DCH_IY:
				if (from_char_parse_int(&out->year, &s, n) < 4)
					out->year = adjust_partial_year_to_2020(out->year);
				out->yysz = 2;
				SKIP_THth(s, n->suffix);
				break;
			case DCH_Y:
			case DCH_I:
				if (from_char_parse_int(&out->year, &s, n) < 4)
					out->year = adjust_partial_year_to_2020(out->year);
				out->yysz = 1;
				SKIP_THth(s, n->suffix);
				break;
			case DCH_RM:
				from_char_seq_search(&value, &s, rm_months_upper,
									 ALL_UPPER, MAX_RM_LEN, n);
				from_char_set_int(&out->mm, MONTHS_PER_YEAR - value, n);
				break;
			case DCH_rm:
				from_char_seq_search(&value, &s, rm_months_lower,
									 ALL_LOWER, MAX_RM_LEN, n);
				from_char_set_int(&out->mm, MONTHS_PER_YEAR - value, n);
				break;
			case DCH_W:
				from_char_parse_int(&out->w, &s, n);
				SKIP_THth(s, n->suffix);
				break;
			case DCH_J:
				from_char_parse_int(&out->j, &s, n);
				SKIP_THth(s, n->suffix);
				break;
		}
	}
}

static DCHCacheEntry *
DCH_cache_getnew(char *str)
{
	DCHCacheEntry *ent;

	/* counter overflow check - paranoia? */
	if (DCHCounter >= (INT_MAX - DCH_CACHE_FIELDS - 1))
	{
		DCHCounter = 0;

		for (ent = DCHCache; ent <= (DCHCache + DCH_CACHE_FIELDS); ent++)
			ent->age = (++DCHCounter);
	}

	/*
	 * If cache is full, remove oldest entry
	 */
	if (n_DCHCache > DCH_CACHE_FIELDS)
	{
		DCHCacheEntry *old = DCHCache + 0;

#ifdef DEBUG_TO_FROM_CHAR
		elog(DEBUG_elog_output, "cache is full (%d)", n_DCHCache);
#endif
		for (ent = DCHCache + 1; ent <= (DCHCache + DCH_CACHE_FIELDS); ent++)
		{
			if (ent->age < old->age)
				old = ent;
		}
#ifdef DEBUG_TO_FROM_CHAR
		elog(DEBUG_elog_output, "OLD: '%s' AGE: %d", old->str, old->age);
#endif
		StrNCpy(old->str, str, DCH_CACHE_SIZE + 1);
		/* old->format fill parser */
		old->age = (++DCHCounter);
		return old;
	}
	else
	{
#ifdef DEBUG_TO_FROM_CHAR
		elog(DEBUG_elog_output, "NEW (%d)", n_DCHCache);
#endif
		ent = DCHCache + n_DCHCache;
		StrNCpy(ent->str, str, DCH_CACHE_SIZE + 1);
		/* ent->format fill parser */
		ent->age = (++DCHCounter);
		++n_DCHCache;
		return ent;
	}
}

static DCHCacheEntry *
DCH_cache_search(char *str)
{
	int			i;
	DCHCacheEntry *ent;

	/* counter overflow check - paranoia? */
	if (DCHCounter >= (INT_MAX - DCH_CACHE_FIELDS - 1))
	{
		DCHCounter = 0;

		for (ent = DCHCache; ent <= (DCHCache + DCH_CACHE_FIELDS); ent++)
			ent->age = (++DCHCounter);
	}

	for (i = 0, ent = DCHCache; i < n_DCHCache; i++, ent++)
	{
		if (strcmp(ent->str, str) == 0)
		{
			ent->age = (++DCHCounter);
			return ent;
		}
	}

	return NULL;
}

/*
 * Format a date/time or interval into a string according to fmt.
 * We parse fmt into a list of FormatNodes.  This is then passed to DCH_to_char
 * for formatting.
 */
static text *
datetime_to_char_body(TmToChar *tmtc, text *fmt, bool is_interval, Oid collid)
{
	FormatNode *format;
	char	   *fmt_str,
			   *result;
	bool		incache;
	int			fmt_len;
	text	   *res;

	/*
	 * Convert fmt to C string
	 */
	fmt_str = text_to_cstring(fmt);
	fmt_len = strlen(fmt_str);

	/*
	 * Allocate workspace for result as C string
	 */
	result = palloc((fmt_len * DCH_MAX_ITEM_SIZ) + 1);
	*result = '\0';

	/*
	 * Allocate new memory if format picture is bigger than static cache and
	 * not use cache (call parser always)
	 */
	if (fmt_len > DCH_CACHE_SIZE)
	{
		format = (FormatNode *) palloc((fmt_len + 1) * sizeof(FormatNode));
		incache = FALSE;

		parse_format(format, fmt_str, DCH_keywords,
					 DCH_suff, DCH_index, DCH_TYPE, NULL,
					 "to_char");

		(format + fmt_len)->type = NODE_TYPE_END;		/* Paranoia? */
	}
	else
	{
		/*
		 * Use cache buffers
		 */
		DCHCacheEntry *ent;

		incache = TRUE;

		if ((ent = DCH_cache_search(fmt_str)) == NULL)
		{
			ent = DCH_cache_getnew(fmt_str);

			/*
			 * Not in the cache, must run parser and save a new format-picture
			 * to the cache.
			 */
			parse_format(ent->format, fmt_str, DCH_keywords,
						 DCH_suff, DCH_index, DCH_TYPE, NULL,
						 "to_char");

			(ent->format + fmt_len)->type = NODE_TYPE_END;		/* Paranoia? */

#ifdef DEBUG_TO_FROM_CHAR
			/* dump_node(ent->format, fmt_len); */
			/* dump_index(DCH_keywords, DCH_index);  */
#endif
		}
		format = ent->format;
	}

	/* The real work is here */
	DCH_to_char(format, is_interval, tmtc, result, collid);

	if (!incache)
		pfree(format);

	pfree(fmt_str);

	/* convert C-string result to TEXT format */
	res = cstring_to_text(result);

	pfree(result);
	return res;
}

/****************************************************************************
 *				Public routines
 ***************************************************************************/

/* -------------------
 * TIMESTAMP to_char()
 * -------------------
 */
Datum
timestamp_to_char(PG_FUNCTION_ARGS)
{
	Timestamp	dt = PG_GETARG_TIMESTAMP(0);
	text	   *fmt = PG_GETARG_TEXT_P(1),
			   *res;
	TmToChar	tmtc;
	struct pg_tm *tm;
	int			thisdate;

	if ((VARSIZE(fmt) - VARHDRSZ) <= 0 || TIMESTAMP_NOT_FINITE(dt))
		PG_RETURN_NULL();

	ZERO_tmtc(&tmtc);
	tm = tmtcTm(&tmtc);

	if (timestamp2tm(dt, NULL, tm, &tmtcFsec(&tmtc), NULL, NULL) != 0)
		ereport(ERROR,
				(errcode(ERRCODE_DATETIME_VALUE_OUT_OF_RANGE),
				 errmsg("timestamp out of range for function \"to_char\"")));

	thisdate = date2j(tm->tm_year, tm->tm_mon, tm->tm_mday);
	tm->tm_wday = (thisdate + 1) % 7;
	tm->tm_yday = thisdate - date2j(tm->tm_year, 1, 1) + 1;

	if (!(res = datetime_to_char_body(&tmtc, fmt, false, PG_GET_COLLATION())))
		PG_RETURN_NULL();

	PG_RETURN_TEXT_P(res);
}

Datum
timestamptz_to_char(PG_FUNCTION_ARGS)
{
	TimestampTz dt = PG_GETARG_TIMESTAMP(0);
	text	   *fmt = PG_GETARG_TEXT_P(1),
			   *res;
	TmToChar	tmtc;
	int			tz;
	struct pg_tm *tm;
	int			thisdate;

	if ((VARSIZE(fmt) - VARHDRSZ) <= 0 || TIMESTAMP_NOT_FINITE(dt))
		PG_RETURN_NULL();

	ZERO_tmtc(&tmtc);
	tm = tmtcTm(&tmtc);

	if (timestamp2tm(dt, &tz, tm, &tmtcFsec(&tmtc), &tmtcTzn(&tmtc), NULL) != 0)
		ereport(ERROR,
				(errcode(ERRCODE_DATETIME_VALUE_OUT_OF_RANGE),
				 errmsg("timestamp out of range for function \"to_char\"")));

	thisdate = date2j(tm->tm_year, tm->tm_mon, tm->tm_mday);
	tm->tm_wday = (thisdate + 1) % 7;
	tm->tm_yday = thisdate - date2j(tm->tm_year, 1, 1) + 1;

	if (!(res = datetime_to_char_body(&tmtc, fmt, false, PG_GET_COLLATION())))
		PG_RETURN_NULL();

	PG_RETURN_TEXT_P(res);
}


/* -------------------
 * INTERVAL to_char()
 * -------------------
 */
Datum
interval_to_char(PG_FUNCTION_ARGS)
{
	Interval   *it = PG_GETARG_INTERVAL_P(0);
	text	   *fmt = PG_GETARG_TEXT_P(1),
			   *res;
	TmToChar	tmtc;
	struct pg_tm *tm;

	if ((VARSIZE(fmt) - VARHDRSZ) <= 0)
		PG_RETURN_NULL();

	ZERO_tmtc(&tmtc);
	tm = tmtcTm(&tmtc);

	if (interval2tm(*it, tm, &tmtcFsec(&tmtc)) != 0)
		PG_RETURN_NULL();

	/* wday is meaningless, yday approximates the total span in days */
	tm->tm_yday = (tm->tm_year * MONTHS_PER_YEAR + tm->tm_mon) * DAYS_PER_MONTH + tm->tm_mday;

	if (!(res = datetime_to_char_body(&tmtc, fmt, true, PG_GET_COLLATION())))
		PG_RETURN_NULL();

	PG_RETURN_TEXT_P(res);
}

/* ---------------------
 * TO_TIMESTAMP()
 *
 * Make Timestamp from date_str which is formatted at argument 'fmt'
 * ( to_timestamp is reverse to_char() )
 * ---------------------
 */
Datum
to_timestamp(PG_FUNCTION_ARGS)
{
	text	   *date_txt = PG_GETARG_TEXT_P(0);
	text	   *fmt = PG_GETARG_TEXT_P(1);
	Timestamp	result;
	int			tz;
	struct pg_tm tm;
	fsec_t		fsec;

	do_to_timestamp(date_txt, fmt, &tm, &fsec);

	tz = DetermineTimeZoneOffset(&tm, session_timezone);

	if (tm2timestamp(&tm, fsec, &tz, &result) != 0)
		ereport(ERROR,
				(errcode(ERRCODE_DATETIME_VALUE_OUT_OF_RANGE),
				 errmsg("timestamp out of range for function \"to_timestamp\"")));

	PG_RETURN_TIMESTAMP(result);
}

/* ----------
 * TO_DATE
 *	Make Date from date_str which is formated at argument 'fmt'
 * ----------
 */
Datum
to_date(PG_FUNCTION_ARGS)
{
	text	   *date_txt = PG_GETARG_TEXT_P(0);
	text	   *fmt = PG_GETARG_TEXT_P(1);
	DateADT		result;
	struct pg_tm tm;
	fsec_t		fsec;

	do_to_timestamp(date_txt, fmt, &tm, &fsec);

	if (!IS_VALID_JULIAN(tm.tm_year, tm.tm_mon, tm.tm_mday))
		ereport(ERROR,
				(errcode(ERRCODE_DATETIME_VALUE_OUT_OF_RANGE),
				 errmsg("date out of range: \"%s\"",
						text_to_cstring(date_txt))));

	result = date2j(tm.tm_year, tm.tm_mon, tm.tm_mday) - POSTGRES_EPOCH_JDATE;

	PG_RETURN_DATEADT(result);
}

/*
 * do_to_timestamp: shared code for to_timestamp and to_date
 *
 * Parse the 'date_txt' according to 'fmt', return results as a struct pg_tm
 * and fractional seconds.
 *
 * We parse 'fmt' into a list of FormatNodes, which is then passed to
 * DCH_from_char to populate a TmFromChar with the parsed contents of
 * 'date_txt'.
 *
 * The TmFromChar is then analysed and converted into the final results in
 * struct 'tm' and 'fsec'.
 *
 * This function does very little error checking, e.g.
 * to_timestamp('20096040','YYYYMMDD') works
 */
static void
do_to_timestamp(text *date_txt, text *fmt,
				struct pg_tm * tm, fsec_t *fsec)
{
	FormatNode *format;
	TmFromChar	tmfc;
	int			fmt_len;

	ZERO_tmfc(&tmfc);
	ZERO_tm(tm);
	*fsec = 0;

	fmt_len = VARSIZE_ANY_EXHDR(fmt);

	if (fmt_len)
	{
		char	   *fmt_str;
		char	   *date_str;
		bool		incache;

		fmt_str = text_to_cstring(fmt);

		/*
		 * Allocate new memory if format picture is bigger than static cache
		 * and not use cache (call parser always)
		 */
		if (fmt_len > DCH_CACHE_SIZE)
		{
			format = (FormatNode *) palloc((fmt_len + 1) * sizeof(FormatNode));
			incache = FALSE;

			parse_format(format, fmt_str, DCH_keywords,
						 DCH_suff, DCH_index, DCH_TYPE, NULL,
						 "to_timestamp");

			(format + fmt_len)->type = NODE_TYPE_END;	/* Paranoia? */
		}
		else
		{
			/*
			 * Use cache buffers
			 */
			DCHCacheEntry *ent;

			incache = TRUE;

			if ((ent = DCH_cache_search(fmt_str)) == NULL)
			{
				ent = DCH_cache_getnew(fmt_str);

				/*
				 * Not in the cache, must run parser and save a new
				 * format-picture to the cache.
				 */
				parse_format(ent->format, fmt_str, DCH_keywords,
							 DCH_suff, DCH_index, DCH_TYPE, NULL,
							 "to_timestamp");

				(ent->format + fmt_len)->type = NODE_TYPE_END;	/* Paranoia? */
#ifdef DEBUG_TO_FROM_CHAR
				/* dump_node(ent->format, fmt_len); */
				/* dump_index(DCH_keywords, DCH_index); */
#endif
			}
			format = ent->format;
		}

#ifdef DEBUG_TO_FROM_CHAR
		/* dump_node(format, fmt_len); */
#endif

		date_str = text_to_cstring(date_txt);

		DCH_from_char(format, date_str, &tmfc);

		pfree(date_str);
		pfree(fmt_str);
		if (!incache)
			pfree(format);
	}

	DEBUG_TMFC(&tmfc);

	/*
	 * Convert values that user define for FROM_CHAR (to_date/to_timestamp) to
	 * standard 'tm'
	 */
	if (tmfc.ssss)
	{
		int			x = tmfc.ssss;

		tm->tm_hour = x / SECS_PER_HOUR;
		x %= SECS_PER_HOUR;
		tm->tm_min = x / SECS_PER_MINUTE;
		x %= SECS_PER_MINUTE;
		tm->tm_sec = x;
	}

	if (tmfc.ss)
		tm->tm_sec = tmfc.ss;
	if (tmfc.mi)
		tm->tm_min = tmfc.mi;
	if (tmfc.hh)
		tm->tm_hour = tmfc.hh;

	if (tmfc.clock == CLOCK_12_HOUR)
	{
		if (tm->tm_hour < 1 || tm->tm_hour > HOURS_PER_DAY / 2)
		{
			if (tm->tm_hour > HOURS_PER_DAY / 2 && !tmfc.pm)
			{
				ereport(WARNING,
						(errcode(ERRCODE_INVALID_DATETIME_FORMAT),
						 errmsg("hour \"%d\" is invalid for the 12-hour clock",
								tm->tm_hour),
						 errhint("Use the 24-hour clock, or give an hour between 1 and 12.")));
				tmfc.pm = TRUE;
				tm->tm_hour = tm->tm_hour - HOURS_PER_DAY / 2;
			}
			else
				ereport(ERROR,
						(errcode(ERRCODE_INVALID_DATETIME_FORMAT),
						 errmsg("hour \"%d\" is invalid for the 12-hour clock",
								tm->tm_hour),
						 errhint("Use the 24-hour clock, or give an hour between 1 and 12.")));
		}

		if (tmfc.pm && tm->tm_hour < HOURS_PER_DAY / 2)
			tm->tm_hour += HOURS_PER_DAY / 2;
		else if (!tmfc.pm && tm->tm_hour == HOURS_PER_DAY / 2)
			tm->tm_hour = 0;
	}

	if (tmfc.year)
	{
		/*
		 * If CC and YY (or Y) are provided, use YY as 2 low-order digits for
		 * the year in the given century.  Keep in mind that the 21st century
		 * AD runs from 2001-2100, not 2000-2099; 6th century BC runs from
		 * 600BC to 501BC.
		 */
		if (tmfc.cc && tmfc.yysz <= 2)
		{
			if (tmfc.bc)
				tmfc.cc = -tmfc.cc;
			tm->tm_year = tmfc.year % 100;
			if (tm->tm_year)
			{
				if (tmfc.cc >= 0)
					tm->tm_year += (tmfc.cc - 1) * 100;
				else
					tm->tm_year = (tmfc.cc + 1) * 100 - tm->tm_year + 1;
			}
			else
				/* find century year for dates ending in "00" */
				tm->tm_year = tmfc.cc * 100 + ((tmfc.cc >= 0) ? 0 : 1);
		}
		else
			/* If a 4-digit year is provided, we use that and ignore CC. */
		{
			tm->tm_year = tmfc.year;
			if (tmfc.bc && tm->tm_year > 0)
				tm->tm_year = -(tm->tm_year - 1);
		}
	}
	else if (tmfc.cc)			/* use first year of century */
	{
		if (tmfc.bc)
			tmfc.cc = -tmfc.cc;
		if (tmfc.cc >= 0)
			/* +1 because 21st century started in 2001 */
			tm->tm_year = (tmfc.cc - 1) * 100 + 1;
		else
			/* +1 because year == 599 is 600 BC */
			tm->tm_year = tmfc.cc * 100 + 1;
	}

	if (tmfc.j)
		j2date(tmfc.j, &tm->tm_year, &tm->tm_mon, &tm->tm_mday);

	if (tmfc.ww)
	{
		if (tmfc.mode == FROM_CHAR_DATE_ISOWEEK)
		{
			/*
			 * If tmfc.d is not set, then the date is left at the beginning of
			 * the ISO week (Monday).
			 */
			if (tmfc.d)
				isoweekdate2date(tmfc.ww, tmfc.d, &tm->tm_year, &tm->tm_mon, &tm->tm_mday);
			else
				isoweek2date(tmfc.ww, &tm->tm_year, &tm->tm_mon, &tm->tm_mday);
		}
		else
			tmfc.ddd = (tmfc.ww - 1) * 7 + 1;
	}

	if (tmfc.w)
		tmfc.dd = (tmfc.w - 1) * 7 + 1;
	if (tmfc.d)
		tm->tm_wday = tmfc.d - 1;		/* convert to native numbering */
	if (tmfc.dd)
		tm->tm_mday = tmfc.dd;
	if (tmfc.ddd)
		tm->tm_yday = tmfc.ddd;
	if (tmfc.mm)
		tm->tm_mon = tmfc.mm;

	if (tmfc.ddd && (tm->tm_mon <= 1 || tm->tm_mday <= 1))
	{
		/*
		 * The month and day field have not been set, so we use the
		 * day-of-year field to populate them.  Depending on the date mode,
		 * this field may be interpreted as a Gregorian day-of-year, or an ISO
		 * week date day-of-year.
		 */

		if (!tm->tm_year && !tmfc.bc)
			ereport(ERROR,
					(errcode(ERRCODE_INVALID_DATETIME_FORMAT),
			errmsg("cannot calculate day of year without year information")));

		if (tmfc.mode == FROM_CHAR_DATE_ISOWEEK)
		{
			int			j0;		/* zeroth day of the ISO year, in Julian */

			j0 = isoweek2j(tm->tm_year, 1) - 1;

			j2date(j0 + tmfc.ddd, &tm->tm_year, &tm->tm_mon, &tm->tm_mday);
		}
		else
		{
			const int  *y;
			int			i;

			static const int ysum[2][13] = {
				{0, 31, 59, 90, 120, 151, 181, 212, 243, 273, 304, 334, 365},
			{0, 31, 60, 91, 121, 152, 182, 213, 244, 274, 305, 335, 366}};

			y = ysum[isleap(tm->tm_year)];

			for (i = 1; i <= MONTHS_PER_YEAR; i++)
			{
				if (tmfc.ddd < y[i])
					break;
			}
			if (tm->tm_mon <= 1)
				tm->tm_mon = i;

			if (tm->tm_mday <= 1)
				tm->tm_mday = tmfc.ddd - y[i - 1];
		}
	}

#ifdef HAVE_INT64_TIMESTAMP
	if (tmfc.ms)
		*fsec += tmfc.ms * 1000;
	if (tmfc.us)
		*fsec += tmfc.us;
#else
	if (tmfc.ms)
		*fsec += (double) tmfc.ms / 1000;
	if (tmfc.us)
		*fsec += (double) tmfc.us / 1000000;
#endif

	DEBUG_TM(tm);
}


/**********************************************************************
 *	the NUMBER version part
 *********************************************************************/


static char *
fill_str(char *str, int c, int max)
{
	memset(str, c, max);
	*(str + max) = '\0';
	return str;
}

#define zeroize_NUM(_n) \
do { \
	(_n)->flag		= 0;	\
	(_n)->lsign		= 0;	\
	(_n)->pre		= 0;	\
	(_n)->post		= 0;	\
	(_n)->pre_lsign_num = 0;	\
	(_n)->need_locale	= 0;	\
	(_n)->multi		= 0;	\
	(_n)->zero_start	= 0;	\
	(_n)->zero_end		= 0;	\
} while(0)

static NUMCacheEntry *
NUM_cache_getnew(char *str)
{
	NUMCacheEntry *ent;

	/* counter overflow check - paranoia? */
	if (NUMCounter >= (INT_MAX - NUM_CACHE_FIELDS - 1))
	{
		NUMCounter = 0;

		for (ent = NUMCache; ent <= (NUMCache + NUM_CACHE_FIELDS); ent++)
			ent->age = (++NUMCounter);
	}

	/*
	 * If cache is full, remove oldest entry
	 */
	if (n_NUMCache > NUM_CACHE_FIELDS)
	{
		NUMCacheEntry *old = NUMCache + 0;

#ifdef DEBUG_TO_FROM_CHAR
		elog(DEBUG_elog_output, "Cache is full (%d)", n_NUMCache);
#endif
		for (ent = NUMCache; ent <= (NUMCache + NUM_CACHE_FIELDS); ent++)
		{
			/*
			 * entry removed via NUM_cache_remove() can be used here, which is
			 * why it's worth scanning first entry again
			 */
			if (ent->str[0] == '\0')
			{
				old = ent;
				break;
			}
			if (ent->age < old->age)
				old = ent;
		}
#ifdef DEBUG_TO_FROM_CHAR
		elog(DEBUG_elog_output, "OLD: \"%s\" AGE: %d", old->str, old->age);
#endif
		StrNCpy(old->str, str, NUM_CACHE_SIZE + 1);
		/* old->format fill parser */
		old->age = (++NUMCounter);
		ent = old;
	}
	else
	{
#ifdef DEBUG_TO_FROM_CHAR
		elog(DEBUG_elog_output, "NEW (%d)", n_NUMCache);
#endif
		ent = NUMCache + n_NUMCache;
		StrNCpy(ent->str, str, NUM_CACHE_SIZE + 1);
		/* ent->format fill parser */
		ent->age = (++NUMCounter);
		++n_NUMCache;
	}

	zeroize_NUM(&ent->Num);

	last_NUMCacheEntry = ent;
	return ent;
}

static NUMCacheEntry *
NUM_cache_search(char *str)
{
	int			i;
	NUMCacheEntry *ent;

	/* counter overflow check - paranoia? */
	if (NUMCounter >= (INT_MAX - NUM_CACHE_FIELDS - 1))
	{
		NUMCounter = 0;

		for (ent = NUMCache; ent <= (NUMCache + NUM_CACHE_FIELDS); ent++)
			ent->age = (++NUMCounter);
	}

	for (i = 0, ent = NUMCache; i < n_NUMCache; i++, ent++)
	{
		if (strcmp(ent->str, str) == 0)
		{
			ent->age = (++NUMCounter);
			last_NUMCacheEntry = ent;
			return ent;
		}
	}

	return NULL;
}

static void
NUM_cache_remove(NUMCacheEntry *ent)
{
#ifdef DEBUG_TO_FROM_CHAR
	elog(DEBUG_elog_output, "REMOVING ENTRY (%s)", ent->str);
#endif
	ent->str[0] = '\0';
	ent->age = 0;
}

/* ----------
 * Cache routine for NUM to_char version
 * ----------
 */
static FormatNode *
NUM_cache(int len, NUMDesc *Num, text *pars_str, bool *shouldFree)
{
	FormatNode *format = NULL;
	char	   *str;

	str = text_to_cstring(pars_str);

	/*
	 * Allocate new memory if format picture is bigger than static cache and
	 * not use cache (call parser always). This branches sets shouldFree to
	 * true, accordingly.
	 */
	if (len > NUM_CACHE_SIZE)
	{
		format = (FormatNode *) palloc((len + 1) * sizeof(FormatNode));

		*shouldFree = true;

		zeroize_NUM(Num);

		parse_format(format, str, NUM_keywords,
					 NULL, NUM_index, NUM_TYPE, Num,
					 "to_char");

		(format + len)->type = NODE_TYPE_END;	/* Paranoia? */
	}
	else
	{
		/*
		 * Use cache buffers
		 */
		NUMCacheEntry *ent;

		*shouldFree = false;

		if ((ent = NUM_cache_search(str)) == NULL)
		{
			ent = NUM_cache_getnew(str);

			/*
			 * Not in the cache, must run parser and save a new format-picture
			 * to the cache.
			 */
			parse_format(ent->format, str, NUM_keywords,
						 NULL, NUM_index, NUM_TYPE, &ent->Num,
						 "to_char");

			(ent->format + len)->type = NODE_TYPE_END;	/* Paranoia? */
		}

		format = ent->format;

		/*
		 * Copy cache to used struct
		 */
		Num->flag = ent->Num.flag;
		Num->lsign = ent->Num.lsign;
		Num->pre = ent->Num.pre;
		Num->post = ent->Num.post;
		Num->pre_lsign_num = ent->Num.pre_lsign_num;
		Num->need_locale = ent->Num.need_locale;
		Num->multi = ent->Num.multi;
		Num->zero_start = ent->Num.zero_start;
		Num->zero_end = ent->Num.zero_end;
	}

#ifdef DEBUG_TO_FROM_CHAR
	/* dump_node(format, len); */
	dump_index(NUM_keywords, NUM_index);
#endif

	pfree(str);
	return format;
}


static char *
int_to_roman(int number)
{
	int			len = 0,
				num = 0;
	char	   *p = NULL,
			   *result,
				numstr[5];

	result = (char *) palloc(16);
	*result = '\0';

	if (number > 3999 || number < 1)
	{
		fill_str(result, '#', 15);
		return result;
	}
	len = snprintf(numstr, sizeof(numstr), "%d", number);

	for (p = numstr; *p != '\0'; p++, --len)
	{
		num = *p - 49;			/* 48 ascii + 1 */
		if (num < 0)
			continue;

		if (len > 3)
		{
			while (num-- != -1)
				strcat(result, "M");
		}
		else
		{
			if (len == 3)
				strcat(result, rm100[num]);
			else if (len == 2)
				strcat(result, rm10[num]);
			else if (len == 1)
				strcat(result, rm1[num]);
		}
	}
	return result;
}



/* ----------
 * Locale
 * ----------
 */
static void
NUM_prepare_locale(NUMProc *Np)
{
	if (Np->Num->need_locale)
	{
		struct lconv *lconv;

		/*
		 * Get locales
		 */
		lconv = PGLC_localeconv();

		/*
		 * Positive / Negative number sign
		 */
		if (lconv->negative_sign && *lconv->negative_sign)
			Np->L_negative_sign = lconv->negative_sign;
		else
			Np->L_negative_sign = "-";

		if (lconv->positive_sign && *lconv->positive_sign)
			Np->L_positive_sign = lconv->positive_sign;
		else
			Np->L_positive_sign = "+";

		/*
		 * Number decimal point
		 */
		if (lconv->decimal_point && *lconv->decimal_point)
			Np->decimal = lconv->decimal_point;

		else
			Np->decimal = ".";

		if (!IS_LDECIMAL(Np->Num))
			Np->decimal = ".";

		/*
		 * Number thousands separator
		 *
		 * Some locales (e.g. broken glibc pt_BR), have a comma for decimal,
		 * but "" for thousands_sep, so we set the thousands_sep too.
		 * http://archives.postgresql.org/pgsql-hackers/2007-11/msg00772.php
		 */
		if (lconv->thousands_sep && *lconv->thousands_sep)
			Np->L_thousands_sep = lconv->thousands_sep;
		/* Make sure thousands separator doesn't match decimal point symbol. */
		else if (strcmp(Np->decimal, ",") !=0)
			Np->L_thousands_sep = ",";
		else
			Np->L_thousands_sep = ".";

		/*
		 * Currency symbol
		 */
		if (lconv->currency_symbol && *lconv->currency_symbol)
			Np->L_currency_symbol = lconv->currency_symbol;
		else
			Np->L_currency_symbol = " ";
	}
	else
	{
		/*
		 * Default values
		 */
		Np->L_negative_sign = "-";
		Np->L_positive_sign = "+";
		Np->decimal = ".";

		Np->L_thousands_sep = ",";
		Np->L_currency_symbol = " ";
	}
}

/* ----------
 * Return pointer of last relevant number after decimal point
 *	12.0500 --> last relevant is '5'
 *	12.0000 --> last relevant is '.'
 * If there is no decimal point, return NULL (which will result in same
 * behavior as if FM hadn't been specified).
 * ----------
 */
static char *
get_last_relevant_decnum(char *num)
{
	char	   *result,
			   *p = strchr(num, '.');

#ifdef DEBUG_TO_FROM_CHAR
	elog(DEBUG_elog_output, "get_last_relevant_decnum()");
#endif

	if (!p)
		return NULL;

	result = p;

	while (*(++p))
	{
		if (*p != '0')
			result = p;
	}

	return result;
}

/* ----------
 * Number extraction for TO_NUMBER()
 * ----------
 */
static void
NUM_numpart_from_char(NUMProc *Np, int id, int input_len)
{
	bool		isread = FALSE;

#ifdef DEBUG_TO_FROM_CHAR
	elog(DEBUG_elog_output, " --- scan start --- id=%s",
		 (id == NUM_0 || id == NUM_9) ? "NUM_0/9" : id == NUM_DEC ? "NUM_DEC" : "???");
#endif

#define OVERLOAD_TEST	(Np->inout_p >= Np->inout + input_len)
#define AMOUNT_TEST(_s) (input_len-(Np->inout_p-Np->inout) >= _s)

<<<<<<< HEAD
	if (OVERLOAD_TEST)
		return;
=======
#define OVERLOAD_TEST	(Np->inout_p >= Np->inout + input_len)
#define AMOUNT_TEST(_s) (input_len-(Np->inout_p-Np->inout) >= _s)
>>>>>>> ab93f90c

	if (*Np->inout_p == ' ')
		Np->inout_p++;

	if (OVERLOAD_TEST)
		return;

	/*
	 * read sign before number
	 */
	if (*Np->number == ' ' && (id == NUM_0 || id == NUM_9) &&
		(Np->read_pre + Np->read_post) == 0)
	{
#ifdef DEBUG_TO_FROM_CHAR
		elog(DEBUG_elog_output, "Try read sign (%c), locale positive: %s, negative: %s",
			 *Np->inout_p, Np->L_positive_sign, Np->L_negative_sign);
#endif

		/*
		 * locale sign
		 */
		if (IS_LSIGN(Np->Num) && Np->Num->lsign == NUM_LSIGN_PRE)
		{
			int			x = 0;

#ifdef DEBUG_TO_FROM_CHAR
			elog(DEBUG_elog_output, "Try read locale pre-sign (%c)", *Np->inout_p);
#endif
			if ((x = strlen(Np->L_negative_sign)) &&
				AMOUNT_TEST(x) &&
				strncmp(Np->inout_p, Np->L_negative_sign, x) == 0)
			{
				Np->inout_p += x;
				*Np->number = '-';
			}
			else if ((x = strlen(Np->L_positive_sign)) &&
					 AMOUNT_TEST(x) &&
					 strncmp(Np->inout_p, Np->L_positive_sign, x) == 0)
			{
				Np->inout_p += x;
				*Np->number = '+';
			}
		}
		else
		{
#ifdef DEBUG_TO_FROM_CHAR
			elog(DEBUG_elog_output, "Try read simple sign (%c)", *Np->inout_p);
#endif

			/*
			 * simple + - < >
			 */
			if (*Np->inout_p == '-' || (IS_BRACKET(Np->Num) &&
										*Np->inout_p == '<'))
			{
				*Np->number = '-';		/* set - */
				Np->inout_p++;
			}
			else if (*Np->inout_p == '+')
			{
				*Np->number = '+';		/* set + */
				Np->inout_p++;
			}
		}
	}

	if (OVERLOAD_TEST)
		return;

#ifdef DEBUG_TO_FROM_CHAR
	elog(DEBUG_elog_output, "Scan for numbers (%c), current number: '%s'", *Np->inout_p, Np->number);
#endif

	/*
	 * read digit or decimal point
	 */
	if (isdigit((unsigned char) *Np->inout_p))
	{
		if (Np->read_dec && Np->read_post == Np->Num->post)
			return;

		*Np->number_p = *Np->inout_p;
		Np->number_p++;

		if (Np->read_dec)
			Np->read_post++;
		else
			Np->read_pre++;

		isread = TRUE;

#ifdef DEBUG_TO_FROM_CHAR
		elog(DEBUG_elog_output, "Read digit (%c)", *Np->inout_p);
#endif
	}
	else if (IS_DECIMAL(Np->Num) && Np->read_dec == FALSE)
	{
		/*
		 * We need not test IS_LDECIMAL(Np->Num) explicitly here, because
		 * Np->decimal is always just "." if we don't have a D format token.
		 * So we just unconditionally match to Np->decimal.
		 */
		int			x = strlen(Np->decimal);

#ifdef DEBUG_TO_FROM_CHAR
		elog(DEBUG_elog_output, "Try read decimal point (%c)",
			 *Np->inout_p);
#endif
		if (x && AMOUNT_TEST(x) && strncmp(Np->inout_p, Np->decimal, x) == 0)
		{
			Np->inout_p += x - 1;
			*Np->number_p = '.';
			Np->number_p++;
			Np->read_dec = TRUE;
			isread = TRUE;
		}
	}

	if (OVERLOAD_TEST)
		return;

	/*
	 * Read sign behind "last" number
	 *
	 * We need sign detection because determine exact position of post-sign is
	 * difficult:
	 *
	 * FM9999.9999999S	   -> 123.001- 9.9S			   -> .5- FM9.999999MI ->
	 * 5.01-
	 */
	if (*Np->number == ' ' && Np->read_pre + Np->read_post > 0)
	{
		/*
		 * locale sign (NUM_S) is always anchored behind a last number, if: -
		 * locale sign expected - last read char was NUM_0/9 or NUM_DEC - and
		 * next char is not digit
		 */
		if (IS_LSIGN(Np->Num) && isread &&
<<<<<<< HEAD
			(Np->inout_p + 1) < Np->inout + input_len &&
=======
			(Np->inout_p + 1) <= Np->inout + input_len &&
>>>>>>> ab93f90c
			!isdigit((unsigned char) *(Np->inout_p + 1)))
		{
			int			x;
			char	   *tmp = Np->inout_p++;

#ifdef DEBUG_TO_FROM_CHAR
			elog(DEBUG_elog_output, "Try read locale post-sign (%c)", *Np->inout_p);
#endif
			if ((x = strlen(Np->L_negative_sign)) &&
				AMOUNT_TEST(x) &&
				strncmp(Np->inout_p, Np->L_negative_sign, x) == 0)
			{
				Np->inout_p += x - 1;	/* -1 .. NUM_processor() do inout_p++ */
				*Np->number = '-';
			}
			else if ((x = strlen(Np->L_positive_sign)) &&
					 AMOUNT_TEST(x) &&
					 strncmp(Np->inout_p, Np->L_positive_sign, x) == 0)
			{
				Np->inout_p += x - 1;	/* -1 .. NUM_processor() do inout_p++ */
				*Np->number = '+';
			}
			if (*Np->number == ' ')
				/* no sign read */
				Np->inout_p = tmp;
		}

		/*
		 * try read non-locale sign, it's happen only if format is not exact
		 * and we cannot determine sign position of MI/PL/SG, an example:
		 *
		 * FM9.999999MI			   -> 5.01-
		 *
		 * if (.... && IS_LSIGN(Np->Num)==FALSE) prevents read wrong formats
		 * like to_number('1 -', '9S') where sign is not anchored to last
		 * number.
		 */
		else if (isread == FALSE && IS_LSIGN(Np->Num) == FALSE &&
				 (IS_PLUS(Np->Num) || IS_MINUS(Np->Num)))
		{
#ifdef DEBUG_TO_FROM_CHAR
			elog(DEBUG_elog_output, "Try read simple post-sign (%c)", *Np->inout_p);
#endif

			/*
			 * simple + -
			 */
			if (*Np->inout_p == '-' || *Np->inout_p == '+')
				/* NUM_processor() do inout_p++ */
				*Np->number = *Np->inout_p;
		}
	}
}

#define IS_PREDEC_SPACE(_n) \
		(IS_ZERO((_n)->Num)==FALSE && \
		 (_n)->number == (_n)->number_p && \
		 *(_n)->number == '0' && \
				 (_n)->Num->post != 0)

/* ----------
 * Add digit or sign to number-string
 * ----------
 */
static void
NUM_numpart_to_char(NUMProc *Np, int id)
{
	int			end;

	if (IS_ROMAN(Np->Num))
		return;

	/* Note: in this elog() output not set '\0' in 'inout' */

#ifdef DEBUG_TO_FROM_CHAR

	/*
	 * Np->num_curr is number of current item in format-picture, it is not
	 * current position in inout!
	 */
	elog(DEBUG_elog_output,
		 "SIGN_WROTE: %d, CURRENT: %d, NUMBER_P: \"%s\", INOUT: \"%s\"",
		 Np->sign_wrote,
		 Np->num_curr,
		 Np->number_p,
		 Np->inout);
#endif
	Np->num_in = FALSE;

	/*
	 * Write sign if real number will write to output Note: IS_PREDEC_SPACE()
	 * handle "9.9" --> " .1"
	 */
	if (Np->sign_wrote == FALSE &&
		(Np->num_curr >= Np->out_pre_spaces || (IS_ZERO(Np->Num) && Np->Num->zero_start == Np->num_curr)) &&
		(IS_PREDEC_SPACE(Np) == FALSE || (Np->last_relevant && *Np->last_relevant == '.')))
	{
		if (IS_LSIGN(Np->Num))
		{
			if (Np->Num->lsign == NUM_LSIGN_PRE)
			{
				if (Np->sign == '-')
					strcpy(Np->inout_p, Np->L_negative_sign);
				else
					strcpy(Np->inout_p, Np->L_positive_sign);
				Np->inout_p += strlen(Np->inout_p);
				Np->sign_wrote = TRUE;
			}
		}
		else if (IS_BRACKET(Np->Num))
		{
			*Np->inout_p = Np->sign == '+' ? ' ' : '<';
			++Np->inout_p;
			Np->sign_wrote = TRUE;
		}
		else if (Np->sign == '+')
		{
			if (!IS_FILLMODE(Np->Num))
			{
				*Np->inout_p = ' ';		/* Write + */
				++Np->inout_p;
			}
			Np->sign_wrote = TRUE;
		}
		else if (Np->sign == '-')
		{						/* Write - */
			*Np->inout_p = '-';
			++Np->inout_p;
			Np->sign_wrote = TRUE;
		}
	}


	/*
	 * digits / FM / Zero / Dec. point
	 */
	if (id == NUM_9 || id == NUM_0 || id == NUM_D || id == NUM_DEC)
	{
		if (Np->num_curr < Np->out_pre_spaces &&
			(Np->Num->zero_start > Np->num_curr || !IS_ZERO(Np->Num)))
		{
			/*
			 * Write blank space
			 */
			if (!IS_FILLMODE(Np->Num))
			{
				*Np->inout_p = ' ';		/* Write ' ' */
				++Np->inout_p;
			}
		}
		else if (IS_ZERO(Np->Num) &&
				 Np->num_curr < Np->out_pre_spaces &&
				 Np->Num->zero_start <= Np->num_curr)
		{
			/*
			 * Write ZERO
			 */
			*Np->inout_p = '0'; /* Write '0' */
			++Np->inout_p;
			Np->num_in = TRUE;
		}
		else
		{
			/*
			 * Write Decimal point
			 */
			if (*Np->number_p == '.')
			{
				if (!Np->last_relevant || *Np->last_relevant != '.')
				{
					strcpy(Np->inout_p, Np->decimal);	/* Write DEC/D */
					Np->inout_p += strlen(Np->inout_p);
				}

				/*
				 * Ora 'n' -- FM9.9 --> 'n.'
				 */
				else if (IS_FILLMODE(Np->Num) &&
						 Np->last_relevant && *Np->last_relevant == '.')
				{
					strcpy(Np->inout_p, Np->decimal);	/* Write DEC/D */
					Np->inout_p += strlen(Np->inout_p);
				}
			}
			else
			{
				/*
				 * Write Digits
				 */
				if (Np->last_relevant && Np->number_p > Np->last_relevant &&
					id != NUM_0)
					;

				/*
				 * '0.1' -- 9.9 --> '  .1'
				 */
				else if (IS_PREDEC_SPACE(Np))
				{
					if (!IS_FILLMODE(Np->Num))
					{
						*Np->inout_p = ' ';
						++Np->inout_p;
					}

					/*
					 * '0' -- FM9.9 --> '0.'
					 */
					else if (Np->last_relevant && *Np->last_relevant == '.')
					{
						*Np->inout_p = '0';
						++Np->inout_p;
					}
				}
				else
				{
					*Np->inout_p = *Np->number_p;		/* Write DIGIT */
					++Np->inout_p;
					Np->num_in = TRUE;
				}
			}
			/* do no exceed string length */
			if (*Np->number_p)
				++Np->number_p;
		}

		end = Np->num_count + (Np->out_pre_spaces ? 1 : 0) + (IS_DECIMAL(Np->Num) ? 1 : 0);

		if (Np->last_relevant && Np->last_relevant == Np->number_p)
			end = Np->num_curr;

		if (Np->num_curr + 1 == end)
		{
			if (Np->sign_wrote == TRUE && IS_BRACKET(Np->Num))
			{
				*Np->inout_p = Np->sign == '+' ? ' ' : '>';
				++Np->inout_p;
			}
			else if (IS_LSIGN(Np->Num) && Np->Num->lsign == NUM_LSIGN_POST)
			{
				if (Np->sign == '-')
					strcpy(Np->inout_p, Np->L_negative_sign);
				else
					strcpy(Np->inout_p, Np->L_positive_sign);
				Np->inout_p += strlen(Np->inout_p);
			}
		}
	}

	++Np->num_curr;
}

static char *
NUM_processor(FormatNode *node, NUMDesc *Num, char *inout,
<<<<<<< HEAD
			  char *number, int from_char_input_len, int to_char_out_pre_spaces,
=======
		   char *number, int from_char_input_len, int to_char_out_pre_spaces,
>>>>>>> ab93f90c
			  int sign, bool is_to_char, Oid collid)
{
	FormatNode *n;
	NUMProc		_Np,
			   *Np = &_Np;

	MemSet(Np, 0, sizeof(NUMProc));

	Np->Num = Num;
	Np->is_to_char = is_to_char;
	Np->number = number;
	Np->inout = inout;
	Np->last_relevant = NULL;
	Np->read_post = 0;
	Np->read_pre = 0;
	Np->read_dec = FALSE;

	if (Np->Num->zero_start)
		--Np->Num->zero_start;

	if (IS_EEEE(Np->Num))
	{
		if (!Np->is_to_char)
			ereport(ERROR,
					(errcode(ERRCODE_FEATURE_NOT_SUPPORTED),
					 errmsg("\"EEEE\" not supported for input")));
		return strcpy(inout, number);
	}

	/*
	 * Roman correction
	 */
	if (IS_ROMAN(Np->Num))
	{
		if (!Np->is_to_char)
			ereport(ERROR,
					(errcode(ERRCODE_FEATURE_NOT_SUPPORTED),
					 errmsg("\"RN\" not supported with function \"to_number\"")));

		Np->Num->lsign = Np->Num->pre_lsign_num = Np->Num->post =
			Np->Num->pre = Np->out_pre_spaces = Np->sign = 0;

		if (IS_FILLMODE(Np->Num))
		{
			Np->Num->flag = 0;
			Np->Num->flag |= NUM_F_FILLMODE;
		}
		else
			Np->Num->flag = 0;
		Np->Num->flag |= NUM_F_ROMAN;
	}

	/*
	 * Sign
	 */
	if (is_to_char)
	{
		Np->sign = sign;

		/* MI/PL/SG - write sign itself and not in number */
		if (IS_PLUS(Np->Num) || IS_MINUS(Np->Num))
		{
			if (IS_PLUS(Np->Num) && IS_MINUS(Np->Num) == FALSE)
				Np->sign_wrote = FALSE; /* need sign */
			else
				Np->sign_wrote = TRUE;	/* needn't sign */
		}
		else
		{
			if (Np->sign != '-')
			{
				if (IS_BRACKET(Np->Num) && IS_FILLMODE(Np->Num))
					Np->Num->flag &= ~NUM_F_BRACKET;
				if (IS_MINUS(Np->Num))
					Np->Num->flag &= ~NUM_F_MINUS;
			}
			else if (Np->sign != '+' && IS_PLUS(Np->Num))
				Np->Num->flag &= ~NUM_F_PLUS;

			if (Np->sign == '+' && IS_FILLMODE(Np->Num) && IS_LSIGN(Np->Num) == FALSE)
				Np->sign_wrote = TRUE;	/* needn't sign */
			else
				Np->sign_wrote = FALSE; /* need sign */

			if (Np->Num->lsign == NUM_LSIGN_PRE && Np->Num->pre == Np->Num->pre_lsign_num)
				Np->Num->lsign = NUM_LSIGN_POST;
		}
	}
	else
		Np->sign = FALSE;

	/*
	 * Count
	 */
	Np->num_count = Np->Num->post + Np->Num->pre - 1;

	if (is_to_char)
	{
		Np->out_pre_spaces = to_char_out_pre_spaces;

		if (IS_FILLMODE(Np->Num) && IS_DECIMAL(Np->Num))
		{
			Np->last_relevant = get_last_relevant_decnum(Np->number);

			/*
			 * If any '0' specifiers are present, make sure we don't strip
			 * those digits.
			 */
			if (Np->last_relevant && Np->Num->zero_end > Np->out_pre_spaces)
			{
				char	   *last_zero;

				last_zero = Np->number + (Np->Num->zero_end - Np->out_pre_spaces);
				if (Np->last_relevant < last_zero)
					Np->last_relevant = last_zero;
			}
		}

		if (Np->sign_wrote == FALSE && Np->out_pre_spaces == 0)
			++Np->num_count;
	}
	else
	{
		Np->out_pre_spaces = 0;
		*Np->number = ' ';		/* sign space */
		*(Np->number + 1) = '\0';
	}

	Np->num_in = 0;
	Np->num_curr = 0;

#ifdef DEBUG_TO_FROM_CHAR
	elog(DEBUG_elog_output,
		 "\n\tSIGN: '%c'\n\tNUM: '%s'\n\tPRE: %d\n\tPOST: %d\n\tNUM_COUNT: %d\n\tNUM_PRE: %d\n\tSIGN_WROTE: %s\n\tZERO: %s\n\tZERO_START: %d\n\tZERO_END: %d\n\tLAST_RELEVANT: %s\n\tBRACKET: %s\n\tPLUS: %s\n\tMINUS: %s\n\tFILLMODE: %s\n\tROMAN: %s\n\tEEEE: %s",
		 Np->sign,
		 Np->number,
		 Np->Num->pre,
		 Np->Num->post,
		 Np->num_count,
		 Np->out_pre_spaces,
		 Np->sign_wrote ? "Yes" : "No",
		 IS_ZERO(Np->Num) ? "Yes" : "No",
		 Np->Num->zero_start,
		 Np->Num->zero_end,
		 Np->last_relevant ? Np->last_relevant : "<not set>",
		 IS_BRACKET(Np->Num) ? "Yes" : "No",
		 IS_PLUS(Np->Num) ? "Yes" : "No",
		 IS_MINUS(Np->Num) ? "Yes" : "No",
		 IS_FILLMODE(Np->Num) ? "Yes" : "No",
		 IS_ROMAN(Np->Num) ? "Yes" : "No",
		 IS_EEEE(Np->Num) ? "Yes" : "No"
		);
#endif

	/*
	 * Locale
	 */
	NUM_prepare_locale(Np);

	/*
	 * Processor direct cycle
	 */
	if (Np->is_to_char)
		Np->number_p = Np->number;
	else
		Np->number_p = Np->number + 1;	/* first char is space for sign */

	for (n = node, Np->inout_p = Np->inout; n->type != NODE_TYPE_END; n++)
	{
		if (!Np->is_to_char)
		{
			/*
			 * Check non-string inout end
			 */
			if (Np->inout_p >= Np->inout + from_char_input_len)
				break;
		}

		/*
		 * Format pictures actions
		 */
		if (n->type == NODE_TYPE_ACTION)
		{
			/*
			 * Create/reading digit/zero/blank/sing
			 *
			 * 'NUM_S' note: The locale sign is anchored to number and we
			 * read/write it when we work with first or last number
			 * (NUM_0/NUM_9). This is reason why NUM_S missing in follow
			 * switch().
			 */
			switch (n->key->id)
			{
				case NUM_9:
				case NUM_0:
				case NUM_DEC:
				case NUM_D:
					if (Np->is_to_char)
					{
						NUM_numpart_to_char(Np, n->key->id);
						continue;		/* for() */
					}
					else
					{
						NUM_numpart_from_char(Np, n->key->id, from_char_input_len);
						break;	/* switch() case: */
					}

				case NUM_COMMA:
					if (Np->is_to_char)
					{
						if (!Np->num_in)
						{
							if (IS_FILLMODE(Np->Num))
								continue;
							else
								*Np->inout_p = ' ';
						}
						else
							*Np->inout_p = ',';
					}
					else
					{
						if (!Np->num_in)
						{
							if (IS_FILLMODE(Np->Num))
								continue;
						}
					}
					break;

				case NUM_G:
					if (Np->is_to_char)
					{
						if (!Np->num_in)
						{
							if (IS_FILLMODE(Np->Num))
								continue;
							else
							{
								int			x = strlen(Np->L_thousands_sep);

								memset(Np->inout_p, ' ', x);
								Np->inout_p += x - 1;
							}
						}
						else
						{
							strcpy(Np->inout_p, Np->L_thousands_sep);
							Np->inout_p += strlen(Np->inout_p) - 1;
						}
					}
					else
					{
						if (!Np->num_in)
						{
							if (IS_FILLMODE(Np->Num))
								continue;
						}
						Np->inout_p += strlen(Np->L_thousands_sep) - 1;
					}
					break;

				case NUM_L:
					if (Np->is_to_char)
					{
						strcpy(Np->inout_p, Np->L_currency_symbol);
						Np->inout_p += strlen(Np->inout_p) - 1;
					}
					else
						Np->inout_p += strlen(Np->L_currency_symbol) - 1;
					break;

				case NUM_RN:
					if (IS_FILLMODE(Np->Num))
					{
						strcpy(Np->inout_p, Np->number_p);
						Np->inout_p += strlen(Np->inout_p) - 1;
					}
					else
					{
						sprintf(Np->inout_p, "%15s", Np->number_p);
						Np->inout_p += strlen(Np->inout_p) - 1;
					}
					break;

				case NUM_rn:
					if (IS_FILLMODE(Np->Num))
					{
						strcpy(Np->inout_p, asc_tolower_z(Np->number_p));
						Np->inout_p += strlen(Np->inout_p) - 1;
					}
					else
					{
						sprintf(Np->inout_p, "%15s", asc_tolower_z(Np->number_p));
						Np->inout_p += strlen(Np->inout_p) - 1;
					}
					break;

				case NUM_th:
					if (IS_ROMAN(Np->Num) || *Np->number == '#' ||
						Np->sign == '-' || IS_DECIMAL(Np->Num))
						continue;

					if (Np->is_to_char)
						strcpy(Np->inout_p, get_th(Np->number, TH_LOWER));
					Np->inout_p += 1;
					break;

				case NUM_TH:
					if (IS_ROMAN(Np->Num) || *Np->number == '#' ||
						Np->sign == '-' || IS_DECIMAL(Np->Num))
						continue;

					if (Np->is_to_char)
						strcpy(Np->inout_p, get_th(Np->number, TH_UPPER));
					Np->inout_p += 1;
					break;

				case NUM_MI:
					if (Np->is_to_char)
					{
						if (Np->sign == '-')
							*Np->inout_p = '-';
						else if (IS_FILLMODE(Np->Num))
							continue;
						else
							*Np->inout_p = ' ';
					}
					else
					{
						if (*Np->inout_p == '-')
							*Np->number = '-';
					}
					break;

				case NUM_PL:
					if (Np->is_to_char)
					{
						if (Np->sign == '+')
							*Np->inout_p = '+';
						else if (IS_FILLMODE(Np->Num))
							continue;
						else
							*Np->inout_p = ' ';
					}
					else
					{
						if (*Np->inout_p == '+')
							*Np->number = '+';
					}
					break;

				case NUM_SG:
					if (Np->is_to_char)
						*Np->inout_p = Np->sign;

					else
					{
						if (*Np->inout_p == '-')
							*Np->number = '-';
						else if (*Np->inout_p == '+')
							*Np->number = '+';
					}
					break;


				default:
					continue;
					break;
			}
		}
		else
		{
			/*
			 * Remove to output char from input in TO_CHAR
			 */
			if (Np->is_to_char)
				*Np->inout_p = n->character;
		}
		Np->inout_p++;
	}

	if (Np->is_to_char)
	{
		*Np->inout_p = '\0';
		return Np->inout;
	}
	else
	{
		if (*(Np->number_p - 1) == '.')
			*(Np->number_p - 1) = '\0';
		else
			*Np->number_p = '\0';

		/*
		 * Correction - precision of dec. number
		 */
		Np->Num->post = Np->read_post;

#ifdef DEBUG_TO_FROM_CHAR
		elog(DEBUG_elog_output, "TO_NUMBER (number): '%s'", Np->number);
#endif
		return Np->number;
	}
}

/* ----------
 * MACRO: Start part of NUM - for all NUM's to_char variants
 *	(sorry, but I hate copy same code - macro is better..)
 * ----------
 */
#define NUM_TOCHAR_prepare \
do { \
	int len = VARSIZE_ANY_EXHDR(fmt); \
	if (len <= 0 || len >= (INT_MAX-VARHDRSZ)/NUM_MAX_ITEM_SIZ)		\
		PG_RETURN_TEXT_P(cstring_to_text("")); \
	result	= (text *) palloc0((len * NUM_MAX_ITEM_SIZ) + 1 + VARHDRSZ);	\
	format	= NUM_cache(len, &Num, fmt, &shouldFree);		\
} while (0)

/* ----------
 * MACRO: Finish part of NUM
 * ----------
 */
#define NUM_TOCHAR_finish \
do { \
	int		len; \
									\
	NUM_processor(format, &Num, VARDATA(result), numstr, 0, out_pre_spaces, sign, true, PG_GET_COLLATION()); \
									\
	if (shouldFree)					\
		pfree(format);				\
									\
	/*								\
	 * Convert null-terminated representation of result to standard text. \
	 * The result is usually much bigger than it needs to be, but there \
	 * seems little point in realloc'ing it smaller. \
	 */								\
	len = strlen(VARDATA(result));	\
	SET_VARSIZE(result, len + VARHDRSZ); \
} while (0)

/* -------------------
 * NUMERIC to_number() (convert string to numeric)
 * -------------------
 */
Datum
numeric_to_number(PG_FUNCTION_ARGS)
{
	text	   *value = PG_GETARG_TEXT_P(0);
	text	   *fmt = PG_GETARG_TEXT_P(1);
	NUMDesc		Num;
	Datum		result;
	FormatNode *format;
	char	   *numstr;
	bool		shouldFree;
	int			len = 0;
	int			scale,
				precision;

	len = VARSIZE(fmt) - VARHDRSZ;

	if (len <= 0 || len >= INT_MAX / NUM_MAX_ITEM_SIZ)
		PG_RETURN_NULL();

	format = NUM_cache(len, &Num, fmt, &shouldFree);

	numstr = (char *) palloc((len * NUM_MAX_ITEM_SIZ) + 1);

	NUM_processor(format, &Num, VARDATA(value), numstr,
				  VARSIZE(value) - VARHDRSZ, 0, 0, false, PG_GET_COLLATION());

	scale = Num.post;
	precision = Max(0, Num.pre) + scale;

	if (shouldFree)
		pfree(format);

	result = DirectFunctionCall3(numeric_in,
								 CStringGetDatum(numstr),
								 ObjectIdGetDatum(InvalidOid),
					  Int32GetDatum(((precision << 16) | scale) + VARHDRSZ));
	pfree(numstr);
	return result;
}

/* ------------------
 * NUMERIC to_char()
 * ------------------
 */
Datum
numeric_to_char(PG_FUNCTION_ARGS)
{
	Numeric		value = PG_GETARG_NUMERIC(0);
	text	   *fmt = PG_GETARG_TEXT_P(1);
	NUMDesc		Num;
	FormatNode *format;
	text	   *result;
	bool		shouldFree;
	int			out_pre_spaces = 0,
				sign = 0;
	char	   *numstr,
			   *orgnum,
			   *p;
	Numeric		x;

	NUM_TOCHAR_prepare;

	/*
	 * On DateType depend part (numeric)
	 */
	if (IS_ROMAN(&Num))
	{
		x = DatumGetNumeric(DirectFunctionCall2(numeric_round,
												NumericGetDatum(value),
												Int32GetDatum(0)));
		numstr = orgnum =
			int_to_roman(DatumGetInt32(DirectFunctionCall1(numeric_int4,
													   NumericGetDatum(x))));
	}
	else if (IS_EEEE(&Num))
	{
		orgnum = numeric_out_sci(value, Num.post);

		/*
		 * numeric_out_sci() does not emit a sign for positive numbers.  We
		 * need to add a space in this case so that positive and negative
		 * numbers are aligned.  We also have to do the right thing for NaN.
		 */
		if (strcmp(orgnum, "NaN") == 0)
		{
			/*
			 * Allow 6 characters for the leading sign, the decimal point,
			 * "e", the exponent's sign and two exponent digits.
			 */
			numstr = (char *) palloc(Num.pre + Num.post + 7);
			fill_str(numstr, '#', Num.pre + Num.post + 6);
			*numstr = ' ';
			*(numstr + Num.pre + 1) = '.';
		}
		else if (*orgnum != '-')
		{
			numstr = (char *) palloc(strlen(orgnum) + 2);
			*numstr = ' ';
			strcpy(numstr + 1, orgnum);
		}
		else
		{
			numstr = orgnum;
		}
	}
	else
	{
		int			numstr_pre_len;
		Numeric		val = value;

		if (IS_MULTI(&Num))
		{
			Numeric		a = DatumGetNumeric(DirectFunctionCall1(int4_numeric,
														 Int32GetDatum(10)));
			Numeric		b = DatumGetNumeric(DirectFunctionCall1(int4_numeric,
												  Int32GetDatum(Num.multi)));

			x = DatumGetNumeric(DirectFunctionCall2(numeric_power,
													NumericGetDatum(a),
													NumericGetDatum(b)));
			val = DatumGetNumeric(DirectFunctionCall2(numeric_mul,
													  NumericGetDatum(value),
													  NumericGetDatum(x)));
			Num.pre += Num.multi;
		}

		x = DatumGetNumeric(DirectFunctionCall2(numeric_round,
												NumericGetDatum(val),
												Int32GetDatum(Num.post)));
		orgnum = DatumGetCString(DirectFunctionCall1(numeric_out,
													 NumericGetDatum(x)));

		if (*orgnum == '-')
		{
			sign = '-';
			numstr = orgnum + 1;
		}
		else
		{
			sign = '+';
			numstr = orgnum;
		}

		if ((p = strchr(numstr, '.')))
			numstr_pre_len = p - numstr;
		else
			numstr_pre_len = strlen(numstr);

		/* needs padding? */
		if (numstr_pre_len < Num.pre)
			out_pre_spaces = Num.pre - numstr_pre_len;
		/* overflowed prefix digit format? */
		else if (numstr_pre_len > Num.pre)
		{
			numstr = (char *) palloc(Num.pre + Num.post + 2);
			fill_str(numstr, '#', Num.pre + Num.post + 1);
			*(numstr + Num.pre) = '.';
		}
	}

	NUM_TOCHAR_finish;
	PG_RETURN_TEXT_P(result);
}

/* ---------------
 * INT4 to_char()
 * ---------------
 */
Datum
int4_to_char(PG_FUNCTION_ARGS)
{
	int32		value = PG_GETARG_INT32(0);
	text	   *fmt = PG_GETARG_TEXT_P(1);
	NUMDesc		Num;
	FormatNode *format;
	text	   *result;
	bool		shouldFree;
	int			out_pre_spaces = 0,
				sign = 0;
	char	   *numstr,
			   *orgnum;

	NUM_TOCHAR_prepare;

	/*
	 * On DateType depend part (int32)
	 */
	if (IS_ROMAN(&Num))
		numstr = orgnum = int_to_roman(value);
	else if (IS_EEEE(&Num))
	{
		/* we can do it easily because float8 won't lose any precision */
		float8		val = (float8) value;

		orgnum = (char *) palloc(MAXDOUBLEWIDTH + 1);
		snprintf(orgnum, MAXDOUBLEWIDTH + 1, "%+.*e", Num.post, val);

		/*
		 * Swap a leading positive sign for a space.
		 */
		if (*orgnum == '+')
			*orgnum = ' ';

		numstr = orgnum;
	}
	else
	{
		int			numstr_pre_len;

		if (IS_MULTI(&Num))
		{
			orgnum = DatumGetCString(DirectFunctionCall1(int4out,
														 Int32GetDatum(value * ((int32) pow((double) 10, (double) Num.multi)))));
			Num.pre += Num.multi;
		}
		else
		{
			orgnum = DatumGetCString(DirectFunctionCall1(int4out,
													  Int32GetDatum(value)));
		}

		if (*orgnum == '-')
		{
			sign = '-';
			orgnum++;
		}
		else
			sign = '+';

		numstr_pre_len = strlen(orgnum);

		/* post-decimal digits?  Pad out with zeros. */
		if (Num.post)
		{
			numstr = (char *) palloc(numstr_pre_len + Num.post + 2);
			strcpy(numstr, orgnum);
			*(numstr + numstr_pre_len) = '.';
			memset(numstr + numstr_pre_len + 1, '0', Num.post);
			*(numstr + numstr_pre_len + Num.post + 1) = '\0';
		}
		else
			numstr = orgnum;

		/* needs padding? */
		if (numstr_pre_len < Num.pre)
			out_pre_spaces = Num.pre - numstr_pre_len;
		/* overflowed prefix digit format? */
		else if (numstr_pre_len > Num.pre)
		{
			numstr = (char *) palloc(Num.pre + Num.post + 2);
			fill_str(numstr, '#', Num.pre + Num.post + 1);
			*(numstr + Num.pre) = '.';
		}
	}

	NUM_TOCHAR_finish;
	PG_RETURN_TEXT_P(result);
}

/* ---------------
 * INT8 to_char()
 * ---------------
 */
Datum
int8_to_char(PG_FUNCTION_ARGS)
{
	int64		value = PG_GETARG_INT64(0);
	text	   *fmt = PG_GETARG_TEXT_P(1);
	NUMDesc		Num;
	FormatNode *format;
	text	   *result;
	bool		shouldFree;
	int			out_pre_spaces = 0,
				sign = 0;
	char	   *numstr,
			   *orgnum;

	NUM_TOCHAR_prepare;

	/*
	 * On DateType depend part (int32)
	 */
	if (IS_ROMAN(&Num))
	{
		/* Currently don't support int8 conversion to roman... */
		numstr = orgnum = int_to_roman(DatumGetInt32(
						  DirectFunctionCall1(int84, Int64GetDatum(value))));
	}
	else if (IS_EEEE(&Num))
	{
		/* to avoid loss of precision, must go via numeric not float8 */
		Numeric		val;

		val = DatumGetNumeric(DirectFunctionCall1(int8_numeric,
												  Int64GetDatum(value)));
		orgnum = numeric_out_sci(val, Num.post);

		/*
		 * numeric_out_sci() does not emit a sign for positive numbers.  We
		 * need to add a space in this case so that positive and negative
		 * numbers are aligned.  We don't have to worry about NaN here.
		 */
		if (*orgnum != '-')
		{
			numstr = (char *) palloc(strlen(orgnum) + 2);
			*numstr = ' ';
			strcpy(numstr + 1, orgnum);
		}
		else
		{
			numstr = orgnum;
		}
	}
	else
	{
		int			numstr_pre_len;

		if (IS_MULTI(&Num))
		{
			double		multi = pow((double) 10, (double) Num.multi);

			value = DatumGetInt64(DirectFunctionCall2(int8mul,
													  Int64GetDatum(value),
												   DirectFunctionCall1(dtoi8,
													Float8GetDatum(multi))));
			Num.pre += Num.multi;
		}

		orgnum = DatumGetCString(DirectFunctionCall1(int8out,
													 Int64GetDatum(value)));

		if (*orgnum == '-')
		{
			sign = '-';
			orgnum++;
		}
		else
			sign = '+';

		numstr_pre_len = strlen(orgnum);

		/* post-decimal digits?  Pad out with zeros. */
		if (Num.post)
		{
			numstr = (char *) palloc(numstr_pre_len + Num.post + 2);
			strcpy(numstr, orgnum);
			*(numstr + numstr_pre_len) = '.';
			memset(numstr + numstr_pre_len + 1, '0', Num.post);
			*(numstr + numstr_pre_len + Num.post + 1) = '\0';
		}
		else
			numstr = orgnum;

		/* needs padding? */
		if (numstr_pre_len < Num.pre)
			out_pre_spaces = Num.pre - numstr_pre_len;
		/* overflowed prefix digit format? */
		else if (numstr_pre_len > Num.pre)
		{
			numstr = (char *) palloc(Num.pre + Num.post + 2);
			fill_str(numstr, '#', Num.pre + Num.post + 1);
			*(numstr + Num.pre) = '.';
		}
	}

	NUM_TOCHAR_finish;
	PG_RETURN_TEXT_P(result);
}

/* -----------------
 * FLOAT4 to_char()
 * -----------------
 */
Datum
float4_to_char(PG_FUNCTION_ARGS)
{
	float4		value = PG_GETARG_FLOAT4(0);
	text	   *fmt = PG_GETARG_TEXT_P(1);
	NUMDesc		Num;
	FormatNode *format;
	text	   *result;
	bool		shouldFree;
	int			out_pre_spaces = 0,
				sign = 0;
	char	   *numstr,
			   *orgnum,
			   *p;

	NUM_TOCHAR_prepare;

	if (IS_ROMAN(&Num))
		numstr = orgnum = int_to_roman((int) rint(value));
	else if (IS_EEEE(&Num))
	{
		numstr = orgnum = (char *) palloc(MAXDOUBLEWIDTH + 1);
		if (isnan(value) || is_infinite(value))
		{
			/*
			 * Allow 6 characters for the leading sign, the decimal point,
			 * "e", the exponent's sign and two exponent digits.
			 */
			numstr = (char *) palloc(Num.pre + Num.post + 7);
			fill_str(numstr, '#', Num.pre + Num.post + 6);
			*numstr = ' ';
			*(numstr + Num.pre + 1) = '.';
		}
		else
		{
			snprintf(orgnum, MAXDOUBLEWIDTH + 1, "%+.*e", Num.post, value);

			/*
			 * Swap a leading positive sign for a space.
			 */
			if (*orgnum == '+')
				*orgnum = ' ';

			numstr = orgnum;
		}
	}
	else
	{
		float4		val = value;
		int			numstr_pre_len;

		if (IS_MULTI(&Num))
		{
			float		multi = pow((double) 10, (double) Num.multi);

			val = value * multi;
			Num.pre += Num.multi;
		}

		orgnum = (char *) palloc(MAXFLOATWIDTH + 1);
		snprintf(orgnum, MAXFLOATWIDTH + 1, "%.0f", fabs(val));
		numstr_pre_len = strlen(orgnum);

		/* adjust post digits to fit max float digits */
		if (numstr_pre_len >= FLT_DIG)
			Num.post = 0;
		else if (numstr_pre_len + Num.post > FLT_DIG)
			Num.post = FLT_DIG - numstr_pre_len;
		snprintf(orgnum, MAXFLOATWIDTH + 1, "%.*f", Num.post, val);

		if (*orgnum == '-')
		{						/* < 0 */
			sign = '-';
			numstr = orgnum + 1;
		}
		else
		{
			sign = '+';
			numstr = orgnum;
		}

		if ((p = strchr(numstr, '.')))
			numstr_pre_len = p - numstr;
		else
			numstr_pre_len = strlen(numstr);

		/* needs padding? */
		if (numstr_pre_len < Num.pre)
			out_pre_spaces = Num.pre - numstr_pre_len;
		/* overflowed prefix digit format? */
		else if (numstr_pre_len > Num.pre)
		{
			numstr = (char *) palloc(Num.pre + Num.post + 2);
			fill_str(numstr, '#', Num.pre + Num.post + 1);
			*(numstr + Num.pre) = '.';
		}
	}

	NUM_TOCHAR_finish;
	PG_RETURN_TEXT_P(result);
}

/* -----------------
 * FLOAT8 to_char()
 * -----------------
 */
Datum
float8_to_char(PG_FUNCTION_ARGS)
{
	float8		value = PG_GETARG_FLOAT8(0);
	text	   *fmt = PG_GETARG_TEXT_P(1);
	NUMDesc		Num;
	FormatNode *format;
	text	   *result;
	bool		shouldFree;
	int			out_pre_spaces = 0,
				sign = 0;
	char	   *numstr,
			   *orgnum,
			   *p;

	NUM_TOCHAR_prepare;

	if (IS_ROMAN(&Num))
		numstr = orgnum = int_to_roman((int) rint(value));
	else if (IS_EEEE(&Num))
	{
		numstr = orgnum = (char *) palloc(MAXDOUBLEWIDTH + 1);
		if (isnan(value) || is_infinite(value))
		{
			/*
			 * Allow 6 characters for the leading sign, the decimal point,
			 * "e", the exponent's sign and two exponent digits.
			 */
			numstr = (char *) palloc(Num.pre + Num.post + 7);
			fill_str(numstr, '#', Num.pre + Num.post + 6);
			*numstr = ' ';
			*(numstr + Num.pre + 1) = '.';
		}
		else
		{
			snprintf(orgnum, MAXDOUBLEWIDTH + 1, "%+.*e", Num.post, value);

			/*
			 * Swap a leading positive sign for a space.
			 */
			if (*orgnum == '+')
				*orgnum = ' ';

			numstr = orgnum;
		}
	}
	else
	{
		float8		val = value;
		int			numstr_pre_len;

		if (IS_MULTI(&Num))
		{
			double		multi = pow((double) 10, (double) Num.multi);

			val = value * multi;
			Num.pre += Num.multi;
		}
		orgnum = (char *) palloc(MAXDOUBLEWIDTH + 1);
		numstr_pre_len = snprintf(orgnum, MAXDOUBLEWIDTH + 1, "%.0f", fabs(val));

		/* adjust post digits to fit max double digits */
		if (numstr_pre_len >= DBL_DIG)
			Num.post = 0;
		else if (numstr_pre_len + Num.post > DBL_DIG)
			Num.post = DBL_DIG - numstr_pre_len;
		snprintf(orgnum, MAXDOUBLEWIDTH + 1, "%.*f", Num.post, val);

		if (*orgnum == '-')
		{						/* < 0 */
			sign = '-';
			numstr = orgnum + 1;
		}
		else
		{
			sign = '+';
			numstr = orgnum;
		}

		if ((p = strchr(numstr, '.')))
			numstr_pre_len = p - numstr;
		else
			numstr_pre_len = strlen(numstr);

		/* needs padding? */
		if (numstr_pre_len < Num.pre)
			out_pre_spaces = Num.pre - numstr_pre_len;
		/* overflowed prefix digit format? */
		else if (numstr_pre_len > Num.pre)
		{
			numstr = (char *) palloc(Num.pre + Num.post + 2);
			fill_str(numstr, '#', Num.pre + Num.post + 1);
			*(numstr + Num.pre) = '.';
		}
	}

	NUM_TOCHAR_finish;
	PG_RETURN_TEXT_P(result);
}<|MERGE_RESOLUTION|>--- conflicted
+++ resolved
@@ -920,11 +920,7 @@
 				num_count,		/* number of write digits	*/
 				num_in,			/* is inside number		*/
 				num_curr,		/* current position in number	*/
-<<<<<<< HEAD
-				out_pre_spaces,	/* spaces before first digit	*/
-=======
 				out_pre_spaces, /* spaces before first digit	*/
->>>>>>> ab93f90c
 
 				read_dec,		/* to_number - was read dec. point	*/
 				read_post,		/* to_number - number of dec. digit */
@@ -985,11 +981,7 @@
 static void NUM_numpart_from_char(NUMProc *Np, int id, int input_len);
 static void NUM_numpart_to_char(NUMProc *Np, int id);
 static char *NUM_processor(FormatNode *node, NUMDesc *Num, char *inout,
-<<<<<<< HEAD
-			  char *number, int from_char_input_len, int to_char_out_pre_spaces,
-=======
 		   char *number, int from_char_input_len, int to_char_out_pre_spaces,
->>>>>>> ab93f90c
 			  int sign, bool is_to_char, Oid collid);
 static DCHCacheEntry *DCH_cache_search(char *str);
 static DCHCacheEntry *DCH_cache_getnew(char *str);
@@ -2505,7 +2497,6 @@
 				break;
 			case DCH_OF:
 				INVALID_FOR_INTERVAL;
-<<<<<<< HEAD
 				sprintf(s, "%c%0*d",
 						(tm->tm_gmtoff >= 0) ? '+' : '-',
 						S_FM(n->suffix) ? 0 : 2,
@@ -2515,13 +2506,6 @@
 				{
 					sprintf(s, ":%02d",
 							(abs((int) tm->tm_gmtoff) % SECS_PER_HOUR) / SECS_PER_MINUTE);
-=======
-				sprintf(s, "%+0*d", S_FM(n->suffix) ? 0 : 3, (int) tm->tm_gmtoff / SECS_PER_HOUR);
-				s += strlen(s);
-				if ((int) tm->tm_gmtoff % SECS_PER_HOUR != 0)
-				{
-					sprintf(s, ":%02d", abs((int) tm->tm_gmtoff % SECS_PER_HOUR) / SECS_PER_MINUTE);
->>>>>>> ab93f90c
 					s += strlen(s);
 				}
 				break;
@@ -2555,24 +2539,14 @@
 					break;
 				if (S_TM(n->suffix))
 				{
-<<<<<<< HEAD
-					char *str = str_toupper_z(localized_full_months[tm->tm_mon - 1], collid);
-
-					if (strlen(str) < (n->key->len + TM_SUFFIX_LEN) * DCH_MAX_ITEM_SIZ)
-=======
 					char	   *str = str_toupper_z(localized_full_months[tm->tm_mon - 1], collid);
 
 					if (strlen(str) <= (n->key->len + TM_SUFFIX_LEN) * DCH_MAX_ITEM_SIZ)
->>>>>>> ab93f90c
 						strcpy(s, str);
 					else
 						ereport(ERROR,
 								(errcode(ERRCODE_DATETIME_VALUE_OUT_OF_RANGE),
-<<<<<<< HEAD
-								 errmsg("localized string format value too long")));
-=======
 						  errmsg("localized string format value too long")));
->>>>>>> ab93f90c
 				}
 				else
 					sprintf(s, "%*s", S_FM(n->suffix) ? 0 : -9,
@@ -2585,24 +2559,14 @@
 					break;
 				if (S_TM(n->suffix))
 				{
-<<<<<<< HEAD
-					char *str = str_initcap_z(localized_full_months[tm->tm_mon - 1], collid);
-
-					if (strlen(str) < (n->key->len + TM_SUFFIX_LEN) * DCH_MAX_ITEM_SIZ)
-=======
 					char	   *str = str_initcap_z(localized_full_months[tm->tm_mon - 1], collid);
 
 					if (strlen(str) <= (n->key->len + TM_SUFFIX_LEN) * DCH_MAX_ITEM_SIZ)
->>>>>>> ab93f90c
 						strcpy(s, str);
 					else
 						ereport(ERROR,
 								(errcode(ERRCODE_DATETIME_VALUE_OUT_OF_RANGE),
-<<<<<<< HEAD
-								 errmsg("localized string format value too long")));
-=======
 						  errmsg("localized string format value too long")));
->>>>>>> ab93f90c
 				}
 				else
 					sprintf(s, "%*s", S_FM(n->suffix) ? 0 : -9,
@@ -2615,24 +2579,14 @@
 					break;
 				if (S_TM(n->suffix))
 				{
-<<<<<<< HEAD
-					char *str = str_tolower_z(localized_full_months[tm->tm_mon - 1], collid);
-
-					if (strlen(str) < (n->key->len + TM_SUFFIX_LEN) * DCH_MAX_ITEM_SIZ)
-=======
 					char	   *str = str_tolower_z(localized_full_months[tm->tm_mon - 1], collid);
 
 					if (strlen(str) <= (n->key->len + TM_SUFFIX_LEN) * DCH_MAX_ITEM_SIZ)
->>>>>>> ab93f90c
 						strcpy(s, str);
 					else
 						ereport(ERROR,
 								(errcode(ERRCODE_DATETIME_VALUE_OUT_OF_RANGE),
-<<<<<<< HEAD
-								 errmsg("localized string format value too long")));
-=======
 						  errmsg("localized string format value too long")));
->>>>>>> ab93f90c
 				}
 				else
 					sprintf(s, "%*s", S_FM(n->suffix) ? 0 : -9,
@@ -2645,24 +2599,14 @@
 					break;
 				if (S_TM(n->suffix))
 				{
-<<<<<<< HEAD
-					char *str = str_toupper_z(localized_abbrev_months[tm->tm_mon - 1], collid);
-
-					if (strlen(str) < (n->key->len + TM_SUFFIX_LEN) * DCH_MAX_ITEM_SIZ)
-=======
 					char	   *str = str_toupper_z(localized_abbrev_months[tm->tm_mon - 1], collid);
 
 					if (strlen(str) <= (n->key->len + TM_SUFFIX_LEN) * DCH_MAX_ITEM_SIZ)
->>>>>>> ab93f90c
 						strcpy(s, str);
 					else
 						ereport(ERROR,
 								(errcode(ERRCODE_DATETIME_VALUE_OUT_OF_RANGE),
-<<<<<<< HEAD
-								 errmsg("localized string format value too long")));
-=======
 						  errmsg("localized string format value too long")));
->>>>>>> ab93f90c
 				}
 				else
 					strcpy(s, asc_toupper_z(months[tm->tm_mon - 1]));
@@ -2674,24 +2618,14 @@
 					break;
 				if (S_TM(n->suffix))
 				{
-<<<<<<< HEAD
-					char *str = str_initcap_z(localized_abbrev_months[tm->tm_mon - 1], collid);
-
-					if (strlen(str) < (n->key->len + TM_SUFFIX_LEN) * DCH_MAX_ITEM_SIZ)
-=======
 					char	   *str = str_initcap_z(localized_abbrev_months[tm->tm_mon - 1], collid);
 
 					if (strlen(str) <= (n->key->len + TM_SUFFIX_LEN) * DCH_MAX_ITEM_SIZ)
->>>>>>> ab93f90c
 						strcpy(s, str);
 					else
 						ereport(ERROR,
 								(errcode(ERRCODE_DATETIME_VALUE_OUT_OF_RANGE),
-<<<<<<< HEAD
-								 errmsg("localized string format value too long")));
-=======
 						  errmsg("localized string format value too long")));
->>>>>>> ab93f90c
 				}
 				else
 					strcpy(s, months[tm->tm_mon - 1]);
@@ -2703,24 +2637,14 @@
 					break;
 				if (S_TM(n->suffix))
 				{
-<<<<<<< HEAD
-					char *str = str_tolower_z(localized_abbrev_months[tm->tm_mon - 1], collid);
-
-					if (strlen(str) < (n->key->len + TM_SUFFIX_LEN) * DCH_MAX_ITEM_SIZ)
-=======
 					char	   *str = str_tolower_z(localized_abbrev_months[tm->tm_mon - 1], collid);
 
 					if (strlen(str) <= (n->key->len + TM_SUFFIX_LEN) * DCH_MAX_ITEM_SIZ)
->>>>>>> ab93f90c
 						strcpy(s, str);
 					else
 						ereport(ERROR,
 								(errcode(ERRCODE_DATETIME_VALUE_OUT_OF_RANGE),
-<<<<<<< HEAD
-								 errmsg("localized string format value too long")));
-=======
 						  errmsg("localized string format value too long")));
->>>>>>> ab93f90c
 				}
 				else
 					strcpy(s, asc_tolower_z(months[tm->tm_mon - 1]));
@@ -2736,24 +2660,14 @@
 				INVALID_FOR_INTERVAL;
 				if (S_TM(n->suffix))
 				{
-<<<<<<< HEAD
-					char *str = str_toupper_z(localized_full_days[tm->tm_wday], collid);
-
-					if (strlen(str) < (n->key->len + TM_SUFFIX_LEN) * DCH_MAX_ITEM_SIZ)
-=======
 					char	   *str = str_toupper_z(localized_full_days[tm->tm_wday], collid);
 
 					if (strlen(str) <= (n->key->len + TM_SUFFIX_LEN) * DCH_MAX_ITEM_SIZ)
->>>>>>> ab93f90c
 						strcpy(s, str);
 					else
 						ereport(ERROR,
 								(errcode(ERRCODE_DATETIME_VALUE_OUT_OF_RANGE),
-<<<<<<< HEAD
-								 errmsg("localized string format value too long")));
-=======
 						  errmsg("localized string format value too long")));
->>>>>>> ab93f90c
 				}
 				else
 					sprintf(s, "%*s", S_FM(n->suffix) ? 0 : -9,
@@ -2764,24 +2678,14 @@
 				INVALID_FOR_INTERVAL;
 				if (S_TM(n->suffix))
 				{
-<<<<<<< HEAD
-					char *str = str_initcap_z(localized_full_days[tm->tm_wday], collid);
-
-					if (strlen(str) < (n->key->len + TM_SUFFIX_LEN) * DCH_MAX_ITEM_SIZ)
-=======
 					char	   *str = str_initcap_z(localized_full_days[tm->tm_wday], collid);
 
 					if (strlen(str) <= (n->key->len + TM_SUFFIX_LEN) * DCH_MAX_ITEM_SIZ)
->>>>>>> ab93f90c
 						strcpy(s, str);
 					else
 						ereport(ERROR,
 								(errcode(ERRCODE_DATETIME_VALUE_OUT_OF_RANGE),
-<<<<<<< HEAD
-								 errmsg("localized string format value too long")));
-=======
 						  errmsg("localized string format value too long")));
->>>>>>> ab93f90c
 				}
 				else
 					sprintf(s, "%*s", S_FM(n->suffix) ? 0 : -9,
@@ -2792,24 +2696,14 @@
 				INVALID_FOR_INTERVAL;
 				if (S_TM(n->suffix))
 				{
-<<<<<<< HEAD
-					char *str = str_tolower_z(localized_full_days[tm->tm_wday], collid);
-
-					if (strlen(str) < (n->key->len + TM_SUFFIX_LEN) * DCH_MAX_ITEM_SIZ)
-=======
 					char	   *str = str_tolower_z(localized_full_days[tm->tm_wday], collid);
 
 					if (strlen(str) <= (n->key->len + TM_SUFFIX_LEN) * DCH_MAX_ITEM_SIZ)
->>>>>>> ab93f90c
 						strcpy(s, str);
 					else
 						ereport(ERROR,
 								(errcode(ERRCODE_DATETIME_VALUE_OUT_OF_RANGE),
-<<<<<<< HEAD
-								 errmsg("localized string format value too long")));
-=======
 						  errmsg("localized string format value too long")));
->>>>>>> ab93f90c
 				}
 				else
 					sprintf(s, "%*s", S_FM(n->suffix) ? 0 : -9,
@@ -2820,24 +2714,14 @@
 				INVALID_FOR_INTERVAL;
 				if (S_TM(n->suffix))
 				{
-<<<<<<< HEAD
-					char *str = str_toupper_z(localized_abbrev_days[tm->tm_wday], collid);
-
-					if (strlen(str) < (n->key->len + TM_SUFFIX_LEN) * DCH_MAX_ITEM_SIZ)
-=======
 					char	   *str = str_toupper_z(localized_abbrev_days[tm->tm_wday], collid);
 
 					if (strlen(str) <= (n->key->len + TM_SUFFIX_LEN) * DCH_MAX_ITEM_SIZ)
->>>>>>> ab93f90c
 						strcpy(s, str);
 					else
 						ereport(ERROR,
 								(errcode(ERRCODE_DATETIME_VALUE_OUT_OF_RANGE),
-<<<<<<< HEAD
-								 errmsg("localized string format value too long")));
-=======
 						  errmsg("localized string format value too long")));
->>>>>>> ab93f90c
 				}
 				else
 					strcpy(s, asc_toupper_z(days_short[tm->tm_wday]));
@@ -2847,24 +2731,14 @@
 				INVALID_FOR_INTERVAL;
 				if (S_TM(n->suffix))
 				{
-<<<<<<< HEAD
-					char *str = str_initcap_z(localized_abbrev_days[tm->tm_wday], collid);
-
-					if (strlen(str) < (n->key->len + TM_SUFFIX_LEN) * DCH_MAX_ITEM_SIZ)
-=======
 					char	   *str = str_initcap_z(localized_abbrev_days[tm->tm_wday], collid);
 
 					if (strlen(str) <= (n->key->len + TM_SUFFIX_LEN) * DCH_MAX_ITEM_SIZ)
->>>>>>> ab93f90c
 						strcpy(s, str);
 					else
 						ereport(ERROR,
 								(errcode(ERRCODE_DATETIME_VALUE_OUT_OF_RANGE),
-<<<<<<< HEAD
-								 errmsg("localized string format value too long")));
-=======
 						  errmsg("localized string format value too long")));
->>>>>>> ab93f90c
 				}
 				else
 					strcpy(s, days_short[tm->tm_wday]);
@@ -2874,24 +2748,14 @@
 				INVALID_FOR_INTERVAL;
 				if (S_TM(n->suffix))
 				{
-<<<<<<< HEAD
-					char *str = str_tolower_z(localized_abbrev_days[tm->tm_wday], collid);
-
-					if (strlen(str) < (n->key->len + TM_SUFFIX_LEN) * DCH_MAX_ITEM_SIZ)
-=======
 					char	   *str = str_tolower_z(localized_abbrev_days[tm->tm_wday], collid);
 
 					if (strlen(str) <= (n->key->len + TM_SUFFIX_LEN) * DCH_MAX_ITEM_SIZ)
->>>>>>> ab93f90c
 						strcpy(s, str);
 					else
 						ereport(ERROR,
 								(errcode(ERRCODE_DATETIME_VALUE_OUT_OF_RANGE),
-<<<<<<< HEAD
-								 errmsg("localized string format value too long")));
-=======
 						  errmsg("localized string format value too long")));
->>>>>>> ab93f90c
 				}
 				else
 					strcpy(s, asc_tolower_z(days_short[tm->tm_wday]));
@@ -4333,14 +4197,6 @@
 #define OVERLOAD_TEST	(Np->inout_p >= Np->inout + input_len)
 #define AMOUNT_TEST(_s) (input_len-(Np->inout_p-Np->inout) >= _s)
 
-<<<<<<< HEAD
-	if (OVERLOAD_TEST)
-		return;
-=======
-#define OVERLOAD_TEST	(Np->inout_p >= Np->inout + input_len)
-#define AMOUNT_TEST(_s) (input_len-(Np->inout_p-Np->inout) >= _s)
->>>>>>> ab93f90c
-
 	if (*Np->inout_p == ' ')
 		Np->inout_p++;
 
@@ -4478,11 +4334,7 @@
 		 * next char is not digit
 		 */
 		if (IS_LSIGN(Np->Num) && isread &&
-<<<<<<< HEAD
-			(Np->inout_p + 1) < Np->inout + input_len &&
-=======
 			(Np->inout_p + 1) <= Np->inout + input_len &&
->>>>>>> ab93f90c
 			!isdigit((unsigned char) *(Np->inout_p + 1)))
 		{
 			int			x;
@@ -4736,11 +4588,7 @@
 
 static char *
 NUM_processor(FormatNode *node, NUMDesc *Num, char *inout,
-<<<<<<< HEAD
-			  char *number, int from_char_input_len, int to_char_out_pre_spaces,
-=======
 		   char *number, int from_char_input_len, int to_char_out_pre_spaces,
->>>>>>> ab93f90c
 			  int sign, bool is_to_char, Oid collid)
 {
 	FormatNode *n;
