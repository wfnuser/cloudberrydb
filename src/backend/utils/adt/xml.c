/*-------------------------------------------------------------------------
 *
 * xml.c
 *	  XML data type support.
 *
 *
 * Portions Copyright (c) 1996-2016, PostgreSQL Global Development Group
 * Portions Copyright (c) 1994, Regents of the University of California
 *
 * src/backend/utils/adt/xml.c
 *
 *-------------------------------------------------------------------------
 */

/*
 * Generally, XML type support is only available when libxml use was
 * configured during the build.  But even if that is not done, the
 * type and all the functions are available, but most of them will
 * fail.  For one thing, this avoids having to manage variant catalog
 * installations.  But it also has nice effects such as that you can
 * dump a database containing XML type data even if the server is not
 * linked with libxml.  Thus, make sure xml_out() works even if nothing
 * else does.
 */

/*
 * Notes on memory management:
 *
 * Sometimes libxml allocates global structures in the hope that it can reuse
 * them later on.  This makes it impractical to change the xmlMemSetup
 * functions on-the-fly; that is likely to lead to trying to pfree() chunks
 * allocated with malloc() or vice versa.  Since libxml might be used by
 * loadable modules, eg libperl, our only safe choices are to change the
 * functions at postmaster/backend launch or not at all.  Since we'd rather
 * not activate libxml in sessions that might never use it, the latter choice
 * is the preferred one.  However, for debugging purposes it can be awfully
 * handy to constrain libxml's allocations to be done in a specific palloc
 * context, where they're easy to track.  Therefore there is code here that
 * can be enabled in debug builds to redirect libxml's allocations into a
 * special context LibxmlContext.  It's not recommended to turn this on in
 * a production build because of the possibility of bad interactions with
 * external modules.
 */
/* #define USE_LIBXMLCONTEXT */

#include "postgres.h"

#ifdef USE_LIBXML
#include <libxml/chvalid.h>
#include <libxml/parser.h>
#include <libxml/parserInternals.h>
#include <libxml/tree.h>
#include <libxml/uri.h>
#include <libxml/xmlerror.h>
#include <libxml/xmlversion.h>
#include <libxml/xmlwriter.h>
#include <libxml/xpath.h>
#include <libxml/xpathInternals.h>

/*
 * We used to check for xmlStructuredErrorContext via a configure test; but
 * that doesn't work on Windows, so instead use this grottier method of
 * testing the library version number.
 */
#if LIBXML_VERSION >= 20704
#define HAVE_XMLSTRUCTUREDERRORCONTEXT 1
#endif
#endif   /* USE_LIBXML */

#include "access/htup_details.h"
#include "catalog/namespace.h"
#include "catalog/pg_type.h"
#include "commands/dbcommands.h"
#include "executor/executor.h"
#include "executor/spi.h"
#include "fmgr.h"
#include "lib/stringinfo.h"
#include "libpq/pqformat.h"
#include "mb/pg_wchar.h"
#include "miscadmin.h"
#include "nodes/execnodes.h"
#include "nodes/nodeFuncs.h"
#include "utils/array.h"
#include "utils/builtins.h"
#include "utils/date.h"
#include "utils/datetime.h"
#include "utils/lsyscache.h"
#include "utils/memutils.h"
#include "utils/rel.h"
#include "utils/syscache.h"
#include "utils/xml.h"


/* GUC variables */
int			xmlbinary;
int			xmloption;

#ifdef USE_LIBXML

/* random number to identify PgXmlErrorContext */
#define ERRCXT_MAGIC	68275028

static xmlParserInputPtr xmlPgEntityLoader(const char *URL, const char *ID,
				  xmlParserCtxtPtr ctxt);
struct PgXmlErrorContext
{
	int			magic;
	/* strictness argument passed to pg_xml_init */
	PgXmlStrictness strictness;
	/* current error status and accumulated message, if any */
	bool		err_occurred;
	StringInfoData err_buf;
	/* previous libxml error handling state (saved by pg_xml_init) */
	xmlStructuredErrorFunc saved_errfunc;
	void	   *saved_errcxt;
	/* previous libxml entity handler (saved by pg_xml_init) */
	xmlExternalEntityLoader saved_entityfunc;
};

static xmlParserInputPtr xmlPgEntityLoader(const char *URL, const char *ID,
				  xmlParserCtxtPtr ctxt);
static void xml_errorHandler(void *data, xmlErrorPtr error);
static void xml_ereport_by_code(int level, int sqlcode,
					const char *msg, int errcode);
static void chopStringInfoNewlines(StringInfo str);
static void appendStringInfoLineSeparator(StringInfo str);

#ifdef USE_LIBXMLCONTEXT

static MemoryContext LibxmlContext = NULL;

static void xml_memory_init(void);
static void *xml_palloc(size_t size);
static void *xml_repalloc(void *ptr, size_t size);
static void xml_pfree(void *ptr);
static char *xml_pstrdup(const char *string);
#endif   /* USE_LIBXMLCONTEXT */

static xmlChar *xml_text2xmlChar(text *in);
static int parse_xml_decl(const xmlChar *str, size_t *lenp,
			   xmlChar **version, xmlChar **encoding, int *standalone);
static bool print_xml_decl(StringInfo buf, const xmlChar *version,
			   pg_enc encoding, int standalone);
static xmlDocPtr xml_parse(text *data, XmlOptionType xmloption_arg,
		  bool preserve_whitespace, int encoding);
static text *xml_xmlnodetoxmltype(xmlNodePtr cur, PgXmlErrorContext *xmlerrcxt);
static int xml_xpathobjtoxmlarray(xmlXPathObjectPtr xpathobj,
					   ArrayBuildState *astate,
					   PgXmlErrorContext *xmlerrcxt);
#endif   /* USE_LIBXML */

static void xmldata_root_element_start(StringInfo result, const char *eltname,
						   const char *xmlschema, const char *targetns,
						   bool top_level);
static void xmldata_root_element_end(StringInfo result, const char *eltname);
static StringInfo query_to_xml_internal(const char *query, char *tablename,
					  const char *xmlschema, bool nulls, bool tableforest,
					  const char *targetns, bool top_level);
static const char *map_sql_table_to_xmlschema(TupleDesc tupdesc, Oid relid,
						 bool nulls, bool tableforest, const char *targetns);
static const char *map_sql_schema_to_xmlschema_types(Oid nspid,
								  List *relid_list, bool nulls,
								  bool tableforest, const char *targetns);
static const char *map_sql_catalog_to_xmlschema_types(List *nspid_list,
								   bool nulls, bool tableforest,
								   const char *targetns);
static const char *map_sql_type_to_xml_name(Oid typeoid, int typmod);
static const char *map_sql_typecoll_to_xmlschema_types(List *tupdesc_list);
static const char *map_sql_type_to_xmlschema_type(Oid typeoid, int typmod);
static void SPI_sql_row_to_xmlelement(uint64 rownum, StringInfo result,
						  char *tablename, bool nulls, bool tableforest,
						  const char *targetns, bool top_level);

#define NO_XML_SUPPORT() \
	ereport(ERROR, \
			(errcode(ERRCODE_FEATURE_NOT_SUPPORTED), \
			 errmsg("unsupported XML feature"), \
			 errdetail("This functionality requires the server to be built with libxml support."), \
			 errhint("You need to rebuild PostgreSQL using --with-libxml.")))


/* from SQL/XML:2008 section 4.9 */
#define NAMESPACE_XSD "http://www.w3.org/2001/XMLSchema"
#define NAMESPACE_XSI "http://www.w3.org/2001/XMLSchema-instance"
#define NAMESPACE_SQLXML "http://standards.iso.org/iso/9075/2003/sqlxml"


#ifdef USE_LIBXML

static int
xmlChar_to_encoding(const xmlChar *encoding_name)
{
	int			encoding = pg_char_to_encoding((const char *) encoding_name);

	if (encoding < 0)
		ereport(ERROR,
				(errcode(ERRCODE_INVALID_PARAMETER_VALUE),
				 errmsg("invalid encoding name \"%s\"",
						(const char *) encoding_name)));
	return encoding;
}
#endif


/*
 * xml_in uses a plain C string to VARDATA conversion, so for the time being
 * we use the conversion function for the text datatype.
 *
 * This is only acceptable so long as xmltype and text use the same
 * representation.
 */
Datum
xml_in(PG_FUNCTION_ARGS)
{
#ifdef USE_LIBXML
	char	   *s = PG_GETARG_CSTRING(0);
	xmltype    *vardata;
	xmlDocPtr	doc;

	vardata = (xmltype *) cstring_to_text(s);

	/*
	 * Parse the data to check if it is well-formed XML data.  Assume that
	 * ERROR occurred if parsing failed.
	 */
	doc = xml_parse(vardata, xmloption, true, GetDatabaseEncoding());
	xmlFreeDoc(doc);

	PG_RETURN_XML_P(vardata);
#else
	NO_XML_SUPPORT();
	return 0;
#endif
}


#define PG_XML_DEFAULT_VERSION "1.0"


/*
 * xml_out_internal uses a plain VARDATA to C string conversion, so for the
 * time being we use the conversion function for the text datatype.
 *
 * This is only acceptable so long as xmltype and text use the same
 * representation.
 */
static char *
xml_out_internal(xmltype *x, pg_enc target_encoding)
{
	char	   *str = text_to_cstring((text *) x);

#ifdef USE_LIBXML
	size_t		len = strlen(str);
	xmlChar    *version;
	int			standalone;
	int			res_code;

	if ((res_code = parse_xml_decl((xmlChar *) str,
								   &len, &version, NULL, &standalone)) == 0)
	{
		StringInfoData buf;

		initStringInfo(&buf);

		if (!print_xml_decl(&buf, version, target_encoding, standalone))
		{
			/*
			 * If we are not going to produce an XML declaration, eat a single
			 * newline in the original string to prevent empty first lines in
			 * the output.
			 */
			if (*(str + len) == '\n')
				len += 1;
		}
		appendStringInfoString(&buf, str + len);

		pfree(str);

		return buf.data;
	}

	xml_ereport_by_code(WARNING, ERRCODE_INTERNAL_ERROR,
						"could not parse XML declaration in stored value",
						res_code);
#endif
	return str;
}


Datum
xml_out(PG_FUNCTION_ARGS)
{
	xmltype    *x = PG_GETARG_XML_P(0);

	/*
	 * xml_out removes the encoding property in all cases.  This is because we
	 * cannot control from here whether the datum will be converted to a
	 * different client encoding, so we'd do more harm than good by including
	 * it.
	 */
	PG_RETURN_CSTRING(xml_out_internal(x, 0));
}


Datum
xml_recv(PG_FUNCTION_ARGS)
{
#ifdef USE_LIBXML
	StringInfo	buf = (StringInfo) PG_GETARG_POINTER(0);
	xmltype    *result;
	char	   *str;
	char	   *newstr;
	int			nbytes;
	xmlDocPtr	doc;
	xmlChar    *encodingStr = NULL;
	int			encoding;

	/*
	 * Read the data in raw format. We don't know yet what the encoding is, as
	 * that information is embedded in the xml declaration; so we have to
	 * parse that before converting to server encoding.
	 */
	nbytes = buf->len - buf->cursor;
	str = (char *) pq_getmsgbytes(buf, nbytes);

	/*
	 * We need a null-terminated string to pass to parse_xml_decl().  Rather
	 * than make a separate copy, make the temporary result one byte bigger
	 * than it needs to be.
	 */
	result = palloc(nbytes + 1 + VARHDRSZ);
	SET_VARSIZE(result, nbytes + VARHDRSZ);
	memcpy(VARDATA(result), str, nbytes);
	str = VARDATA(result);
	str[nbytes] = '\0';

	parse_xml_decl((const xmlChar *) str, NULL, NULL, &encodingStr, NULL);

	/*
	 * If encoding wasn't explicitly specified in the XML header, treat it as
	 * UTF-8, as that's the default in XML. This is different from xml_in(),
	 * where the input has to go through the normal client to server encoding
	 * conversion.
	 */
	encoding = encodingStr ? xmlChar_to_encoding(encodingStr) : PG_UTF8;

	/*
	 * Parse the data to check if it is well-formed XML data.  Assume that
	 * xml_parse will throw ERROR if not.
	 */
	doc = xml_parse(result, xmloption, true, encoding);
	xmlFreeDoc(doc);

	/* Now that we know what we're dealing with, convert to server encoding */
	newstr = pg_any_to_server(str, nbytes, encoding);

	if (newstr != str)
	{
		pfree(result);
		result = (xmltype *) cstring_to_text(newstr);
		pfree(newstr);
	}

	PG_RETURN_XML_P(result);
#else
	NO_XML_SUPPORT();
	return 0;
#endif
}


Datum
xml_send(PG_FUNCTION_ARGS)
{
	xmltype    *x = PG_GETARG_XML_P(0);
	char	   *outval;
	StringInfoData buf;

	/*
	 * xml_out_internal doesn't convert the encoding, it just prints the right
	 * declaration. pq_sendtext will do the conversion.
	 */
	outval = xml_out_internal(x, pg_get_client_encoding());

	pq_begintypsend(&buf);
	pq_sendtext(&buf, outval, strlen(outval));
	pfree(outval);
	PG_RETURN_BYTEA_P(pq_endtypsend(&buf));
}


#ifdef USE_LIBXML
static void
appendStringInfoText(StringInfo str, const text *t)
{
	appendBinaryStringInfo(str, VARDATA(t), VARSIZE(t) - VARHDRSZ);
}
#endif


static xmltype *
stringinfo_to_xmltype(StringInfo buf)
{
	return (xmltype *) cstring_to_text_with_len(buf->data, buf->len);
}


static xmltype *
cstring_to_xmltype(const char *string)
{
	return (xmltype *) cstring_to_text(string);
}


#ifdef USE_LIBXML
static xmltype *
xmlBuffer_to_xmltype(xmlBufferPtr buf)
{
	return (xmltype *) cstring_to_text_with_len((const char *) xmlBufferContent(buf),
												xmlBufferLength(buf));
}
#endif


Datum
xmlcomment(PG_FUNCTION_ARGS)
{
#ifdef USE_LIBXML
	text	   *arg = PG_GETARG_TEXT_P(0);
	char	   *argdata = VARDATA(arg);
	int			len = VARSIZE(arg) - VARHDRSZ;
	StringInfoData buf;
	int			i;

	/* check for "--" in string or "-" at the end */
	for (i = 1; i < len; i++)
	{
		if (argdata[i] == '-' && argdata[i - 1] == '-')
			ereport(ERROR,
					(errcode(ERRCODE_INVALID_XML_COMMENT),
					 errmsg("invalid XML comment")));
	}
	if (len > 0 && argdata[len - 1] == '-')
		ereport(ERROR,
				(errcode(ERRCODE_INVALID_XML_COMMENT),
				 errmsg("invalid XML comment")));

	initStringInfo(&buf);
	appendStringInfoString(&buf, "<!--");
	appendStringInfoText(&buf, arg);
	appendStringInfoString(&buf, "-->");

	PG_RETURN_XML_P(stringinfo_to_xmltype(&buf));
#else
	NO_XML_SUPPORT();
	return 0;
#endif
}



/*
 * TODO: xmlconcat needs to merge the notations and unparsed entities
 * of the argument values.  Not very important in practice, though.
 */
xmltype *
xmlconcat(List *args)
{
#ifdef USE_LIBXML
	int			global_standalone = 1;
	xmlChar    *global_version = NULL;
	bool		global_version_no_value = false;
	StringInfoData buf;
	ListCell   *v;

	initStringInfo(&buf);
	foreach(v, args)
	{
		xmltype    *x = DatumGetXmlP(PointerGetDatum(lfirst(v)));
		size_t		len;
		xmlChar    *version;
		int			standalone;
		char	   *str;

		len = VARSIZE(x) - VARHDRSZ;
		str = text_to_cstring((text *) x);

		parse_xml_decl((xmlChar *) str, &len, &version, NULL, &standalone);

		if (standalone == 0 && global_standalone == 1)
			global_standalone = 0;
		if (standalone < 0)
			global_standalone = -1;

		if (!version)
			global_version_no_value = true;
		else if (!global_version)
			global_version = version;
		else if (xmlStrcmp(version, global_version) != 0)
			global_version_no_value = true;

		appendStringInfoString(&buf, str + len);
		pfree(str);
	}

	if (!global_version_no_value || global_standalone >= 0)
	{
		StringInfoData buf2;

		initStringInfo(&buf2);

		print_xml_decl(&buf2,
					   (!global_version_no_value) ? global_version : NULL,
					   0,
					   global_standalone);

		appendStringInfoString(&buf2, buf.data);
		buf = buf2;
	}

	return stringinfo_to_xmltype(&buf);
#else
	NO_XML_SUPPORT();
	return NULL;
#endif
}


/*
 * XMLAGG support
 */
Datum
xmlconcat2(PG_FUNCTION_ARGS)
{
	if (PG_ARGISNULL(0))
	{
		if (PG_ARGISNULL(1))
			PG_RETURN_NULL();
		else
			PG_RETURN_XML_P(PG_GETARG_XML_P(1));
	}
	else if (PG_ARGISNULL(1))
		PG_RETURN_XML_P(PG_GETARG_XML_P(0));
	else
		PG_RETURN_XML_P(xmlconcat(list_make2(PG_GETARG_XML_P(0),
											 PG_GETARG_XML_P(1))));
}


Datum
texttoxml(PG_FUNCTION_ARGS)
{
	text	   *data = PG_GETARG_TEXT_P(0);

	PG_RETURN_XML_P(xmlparse(data, xmloption, true));
}


Datum
xmltotext(PG_FUNCTION_ARGS)
{
	xmltype    *data = PG_GETARG_XML_P(0);

	/* It's actually binary compatible. */
	PG_RETURN_TEXT_P((text *) data);
}


text *
xmltotext_with_xmloption(xmltype *data, XmlOptionType xmloption_arg)
{
	if (xmloption_arg == XMLOPTION_DOCUMENT && !xml_is_document(data))
		ereport(ERROR,
				(errcode(ERRCODE_NOT_AN_XML_DOCUMENT),
				 errmsg("not an XML document")));

	/* It's actually binary compatible, save for the above check. */
	return (text *) data;
}


xmltype *
xmlelement(XmlExprState *xmlExpr, ExprContext *econtext)
{
#ifdef USE_LIBXML
	XmlExpr    *xexpr = (XmlExpr *) xmlExpr->xprstate.expr;
	xmltype    *result;
	List	   *named_arg_strings;
	List	   *arg_strings;
	int			i;
	ListCell   *arg;
	ListCell   *narg;
	PgXmlErrorContext *xmlerrcxt;
	volatile xmlBufferPtr buf = NULL;
	volatile xmlTextWriterPtr writer = NULL;

	/*
	 * We first evaluate all the arguments, then start up libxml and create
	 * the result.  This avoids issues if one of the arguments involves a call
	 * to some other function or subsystem that wants to use libxml on its own
	 * terms.
	 */
	named_arg_strings = NIL;
	i = 0;
	foreach(arg, xmlExpr->named_args)
	{
		ExprState  *e = (ExprState *) lfirst(arg);
		Datum		value;
		bool		isnull;
		char	   *str;

		value = ExecEvalExpr(e, econtext, &isnull, NULL);
		if (isnull)
			str = NULL;
		else
			str = map_sql_value_to_xml_value(value, exprType((Node *) e->expr), false);
		named_arg_strings = lappend(named_arg_strings, str);
		i++;
	}

	arg_strings = NIL;
	foreach(arg, xmlExpr->args)
	{
		ExprState  *e = (ExprState *) lfirst(arg);
		Datum		value;
		bool		isnull;
		char	   *str;

		value = ExecEvalExpr(e, econtext, &isnull, NULL);
		/* here we can just forget NULL elements immediately */
		if (!isnull)
		{
			str = map_sql_value_to_xml_value(value,
										   exprType((Node *) e->expr), true);
			arg_strings = lappend(arg_strings, str);
		}
	}

	/* now safe to run libxml */
	xmlerrcxt = pg_xml_init(PG_XML_STRICTNESS_ALL);

	PG_TRY();
	{
		buf = xmlBufferCreate();
		if (buf == NULL || xmlerrcxt->err_occurred)
			xml_ereport(xmlerrcxt, ERROR, ERRCODE_OUT_OF_MEMORY,
						"could not allocate xmlBuffer");
		writer = xmlNewTextWriterMemory(buf, 0);
		if (writer == NULL || xmlerrcxt->err_occurred)
			xml_ereport(xmlerrcxt, ERROR, ERRCODE_OUT_OF_MEMORY,
						"could not allocate xmlTextWriter");

		xmlTextWriterStartElement(writer, (xmlChar *) xexpr->name);

		forboth(arg, named_arg_strings, narg, xexpr->arg_names)
		{
			char	   *str = (char *) lfirst(arg);
			char	   *argname = strVal(lfirst(narg));

			if (str)
				xmlTextWriterWriteAttribute(writer,
											(xmlChar *) argname,
											(xmlChar *) str);
		}

		foreach(arg, arg_strings)
		{
			char	   *str = (char *) lfirst(arg);

			xmlTextWriterWriteRaw(writer, (xmlChar *) str);
		}

		xmlTextWriterEndElement(writer);

		/* we MUST do this now to flush data out to the buffer ... */
		xmlFreeTextWriter(writer);
		writer = NULL;

		result = xmlBuffer_to_xmltype(buf);
	}
	PG_CATCH();
	{
		if (writer)
			xmlFreeTextWriter(writer);
		if (buf)
			xmlBufferFree(buf);

		pg_xml_done(xmlerrcxt, true);

		PG_RE_THROW();
	}
	PG_END_TRY();

	xmlBufferFree(buf);

	pg_xml_done(xmlerrcxt, false);

	return result;
#else
	NO_XML_SUPPORT();
	return NULL;
#endif
}


xmltype *
xmlparse(text *data, XmlOptionType xmloption_arg, bool preserve_whitespace)
{
#ifdef USE_LIBXML
	xmlDocPtr	doc;

	doc = xml_parse(data, xmloption_arg, preserve_whitespace,
					GetDatabaseEncoding());
	xmlFreeDoc(doc);

	return (xmltype *) data;
#else
	NO_XML_SUPPORT();
	return NULL;
#endif
}


xmltype *
xmlpi(char *target, text *arg, bool arg_is_null, bool *result_is_null)
{
#ifdef USE_LIBXML
	xmltype    *result;
	StringInfoData buf;

	if (pg_strcasecmp(target, "xml") == 0)
		ereport(ERROR,
				(errcode(ERRCODE_SYNTAX_ERROR), /* really */
				 errmsg("invalid XML processing instruction"),
				 errdetail("XML processing instruction target name cannot be \"%s\".", target)));

	/*
	 * Following the SQL standard, the null check comes after the syntax check
	 * above.
	 */
	*result_is_null = arg_is_null;
	if (*result_is_null)
		return NULL;

	initStringInfo(&buf);

	appendStringInfo(&buf, "<?%s", target);

	if (arg != NULL)
	{
		char	   *string;

		string = text_to_cstring(arg);
		if (strstr(string, "?>") != NULL)
			ereport(ERROR,
					(errcode(ERRCODE_INVALID_XML_PROCESSING_INSTRUCTION),
					 errmsg("invalid XML processing instruction"),
			errdetail("XML processing instruction cannot contain \"?>\".")));

		appendStringInfoChar(&buf, ' ');
		appendStringInfoString(&buf, string + strspn(string, " "));
		pfree(string);
	}
	appendStringInfoString(&buf, "?>");

	result = stringinfo_to_xmltype(&buf);
	pfree(buf.data);
	return result;
#else
	NO_XML_SUPPORT();
	return NULL;
#endif
}


xmltype *
xmlroot(xmltype *data, text *version, int standalone)
{
#ifdef USE_LIBXML
	char	   *str;
	size_t		len;
	xmlChar    *orig_version;
	int			orig_standalone;
	StringInfoData buf;

	len = VARSIZE(data) - VARHDRSZ;
	str = text_to_cstring((text *) data);

	parse_xml_decl((xmlChar *) str, &len, &orig_version, NULL, &orig_standalone);

	if (version)
		orig_version = xml_text2xmlChar(version);
	else
		orig_version = NULL;

	switch (standalone)
	{
		case XML_STANDALONE_YES:
			orig_standalone = 1;
			break;
		case XML_STANDALONE_NO:
			orig_standalone = 0;
			break;
		case XML_STANDALONE_NO_VALUE:
			orig_standalone = -1;
			break;
		case XML_STANDALONE_OMITTED:
			/* leave original value */
			break;
	}

	initStringInfo(&buf);
	print_xml_decl(&buf, orig_version, 0, orig_standalone);
	appendStringInfoString(&buf, str + len);

	return stringinfo_to_xmltype(&buf);
#else
	NO_XML_SUPPORT();
	return NULL;
#endif
}


/*
 * Validate document (given as string) against DTD (given as external link)
 *
 * This has been removed because it is a security hole: unprivileged users
 * should not be able to use Postgres to fetch arbitrary external files,
 * which unfortunately is exactly what libxml is willing to do with the DTD
 * parameter.
 */
Datum
xmlvalidate(PG_FUNCTION_ARGS)
{
	ereport(ERROR,
			(errcode(ERRCODE_FEATURE_NOT_SUPPORTED),
			 errmsg("xmlvalidate is not implemented")));
	return 0;
}


bool
xml_is_document(xmltype *arg)
{
#ifdef USE_LIBXML
	bool		result;
	volatile xmlDocPtr doc = NULL;
	MemoryContext ccxt = CurrentMemoryContext;

	/* We want to catch ereport(INVALID_XML_DOCUMENT) and return false */
	PG_TRY();
	{
		doc = xml_parse((text *) arg, XMLOPTION_DOCUMENT, true,
						GetDatabaseEncoding());
		result = true;
	}
	PG_CATCH();
	{
		ErrorData  *errdata;
		MemoryContext ecxt;

		ecxt = MemoryContextSwitchTo(ccxt);
		errdata = CopyErrorData();
		if (errdata->sqlerrcode == ERRCODE_INVALID_XML_DOCUMENT)
		{
			FlushErrorState();
			result = false;
		}
		else
		{
			MemoryContextSwitchTo(ecxt);
			PG_RE_THROW();
		}
	}
	PG_END_TRY();

	if (doc)
		xmlFreeDoc(doc);

	return result;
#else							/* not USE_LIBXML */
	NO_XML_SUPPORT();
	return false;
#endif   /* not USE_LIBXML */
}


#ifdef USE_LIBXML

/*
 * pg_xml_init_library --- set up for use of libxml
 *
 * This should be called by each function that is about to use libxml
 * facilities but doesn't require error handling.  It initializes libxml
 * and verifies compatibility with the loaded libxml version.  These are
 * once-per-session activities.
 *
 * TODO: xmlChar is utf8-char, make proper tuning (initdb with enc!=utf8 and
 * check)
 */
void
pg_xml_init_library(void)
{
	static bool first_time = true;

	if (first_time)
	{
		/* Stuff we need do only once per session */

		/*
		 * Currently, we have no pure UTF-8 support for internals -- check if
		 * we can work.
		 */
		if (sizeof(char) != sizeof(xmlChar))
			ereport(ERROR,
					(errmsg("could not initialize XML library"),
					 errdetail("libxml2 has incompatible char type: sizeof(char)=%u, sizeof(xmlChar)=%u.",
							   (int) sizeof(char), (int) sizeof(xmlChar))));

#ifdef USE_LIBXMLCONTEXT
		/* Set up libxml's memory allocation our way */
		xml_memory_init();
#endif

		/* Check library compatibility */
		LIBXML_TEST_VERSION;

		first_time = false;
	}
}

/*
 * pg_xml_init --- set up for use of libxml and register an error handler
 *
 * This should be called by each function that is about to use libxml
 * facilities and requires error handling.  It initializes libxml with
 * pg_xml_init_library() and establishes our libxml error handler.
 *
 * strictness determines which errors are reported and which are ignored.
 *
 * Calls to this function MUST be followed by a PG_TRY block that guarantees
 * that pg_xml_done() is called during either normal or error exit.
 *
 * This is exported for use by contrib/xml2, as well as other code that might
 * wish to share use of this module's libxml error handler.
 */
PgXmlErrorContext *
pg_xml_init(PgXmlStrictness strictness)
{
	PgXmlErrorContext *errcxt;
	void	   *new_errcxt;

	/* Do one-time setup if needed */
	pg_xml_init_library();

	/* Create error handling context structure */
	errcxt = (PgXmlErrorContext *) palloc(sizeof(PgXmlErrorContext));
	errcxt->magic = ERRCXT_MAGIC;
	errcxt->strictness = strictness;
	errcxt->err_occurred = false;
	initStringInfo(&errcxt->err_buf);

	/*
	 * Save original error handler and install ours. libxml originally didn't
	 * distinguish between the contexts for generic and for structured error
	 * handlers.  If we're using an old libxml version, we must thus save the
	 * generic error context, even though we're using a structured error
	 * handler.
	 */
	errcxt->saved_errfunc = xmlStructuredError;

#ifdef HAVE_XMLSTRUCTUREDERRORCONTEXT
	errcxt->saved_errcxt = xmlStructuredErrorContext;
#else
	errcxt->saved_errcxt = xmlGenericErrorContext;
#endif

	xmlSetStructuredErrorFunc((void *) errcxt, xml_errorHandler);

	/* set up our entity loader, too */
	xmlSetExternalEntityLoader(xmlPgEntityLoader);

	/*
	 * Verify that xmlSetStructuredErrorFunc set the context variable we
	 * expected it to.  If not, the error context pointer we just saved is not
	 * the correct thing to restore, and since that leaves us without a way to
	 * restore the context in pg_xml_done, we must fail.
	 *
	 * The only known situation in which this test fails is if we compile with
	 * headers from a libxml2 that doesn't track the structured error context
	 * separately (< 2.7.4), but at runtime use a version that does, or vice
	 * versa.  The libxml2 authors did not treat that change as constituting
	 * an ABI break, so the LIBXML_TEST_VERSION test in pg_xml_init_library
	 * fails to protect us from this.
	 */

#ifdef HAVE_XMLSTRUCTUREDERRORCONTEXT
	new_errcxt = xmlStructuredErrorContext;
#else
	new_errcxt = xmlGenericErrorContext;
#endif

	if (new_errcxt != (void *) errcxt)
		ereport(ERROR,
				(errcode(ERRCODE_FEATURE_NOT_SUPPORTED),
				 errmsg("could not set up XML error handler"),
				 errhint("This probably indicates that the version of libxml2"
						 " being used is not compatible with the libxml2"
						 " header files that PostgreSQL was built with.")));

	/*
	 * Also, install an entity loader to prevent unwanted fetches of external
	 * files and URLs.
	 */
	errcxt->saved_entityfunc = xmlGetExternalEntityLoader();
	xmlSetExternalEntityLoader(xmlPgEntityLoader);

	/*
	 * Also, install an entity loader to prevent unwanted fetches of external
	 * files and URLs.
	 */
	errcxt->saved_entityfunc = xmlGetExternalEntityLoader();
	xmlSetExternalEntityLoader(xmlPgEntityLoader);

	return errcxt;
}


/*
 * pg_xml_done --- restore previous libxml error handling
 *
 * Resets libxml's global error-handling state to what it was before
 * pg_xml_init() was called.
 *
 * This routine verifies that all pending errors have been dealt with
 * (in assert-enabled builds, anyway).
 */
void
pg_xml_done(PgXmlErrorContext *errcxt, bool isError)
{
	void	   *cur_errcxt;

	/* An assert seems like enough protection here */
	Assert(errcxt->magic == ERRCXT_MAGIC);

	/*
	 * In a normal exit, there should be no un-handled libxml errors.  But we
	 * shouldn't try to enforce this during error recovery, since the longjmp
	 * could have been thrown before xml_ereport had a chance to run.
	 */
	Assert(!errcxt->err_occurred || isError);

	/*
	 * Check that libxml's global state is correct, warn if not.  This is a
	 * real test and not an Assert because it has a higher probability of
	 * happening.
	 */
#ifdef HAVE_XMLSTRUCTUREDERRORCONTEXT
	cur_errcxt = xmlStructuredErrorContext;
#else
	cur_errcxt = xmlGenericErrorContext;
#endif

	if (cur_errcxt != (void *) errcxt)
		elog(WARNING, "libxml error handling state is out of sync with xml.c");

	/* Restore the saved handlers */
	xmlSetStructuredErrorFunc(errcxt->saved_errcxt, errcxt->saved_errfunc);
	xmlSetExternalEntityLoader(errcxt->saved_entityfunc);

	/*
	 * Mark the struct as invalid, just in case somebody somehow manages to
	 * call xml_errorHandler or xml_ereport with it.
	 */
	errcxt->magic = 0;

	/* Release memory */
	pfree(errcxt->err_buf.data);
	pfree(errcxt);
}


/*
 * pg_xml_error_occurred() --- test the error flag
 */
bool
pg_xml_error_occurred(PgXmlErrorContext *errcxt)
{
	return errcxt->err_occurred;
}


/*
 * SQL/XML allows storing "XML documents" or "XML content".  "XML
 * documents" are specified by the XML specification and are parsed
 * easily by libxml.  "XML content" is specified by SQL/XML as the
 * production "XMLDecl? content".  But libxml can only parse the
 * "content" part, so we have to parse the XML declaration ourselves
 * to complete this.
 */

#define CHECK_XML_SPACE(p) \
	do { \
		if (!xmlIsBlank_ch(*(p))) \
			return XML_ERR_SPACE_REQUIRED; \
	} while (0)

#define SKIP_XML_SPACE(p) \
	while (xmlIsBlank_ch(*(p))) (p)++

/* Letter | Digit | '.' | '-' | '_' | ':' | CombiningChar | Extender */
/* Beware of multiple evaluations of argument! */
#define PG_XMLISNAMECHAR(c) \
	(xmlIsBaseChar_ch(c) || xmlIsIdeographicQ(c) \
			|| xmlIsDigit_ch(c) \
			|| c == '.' || c == '-' || c == '_' || c == ':' \
			|| xmlIsCombiningQ(c) \
			|| xmlIsExtender_ch(c))

/* pnstrdup, but deal with xmlChar not char; len is measured in xmlChars */
static xmlChar *
xml_pnstrdup(const xmlChar *str, size_t len)
{
	xmlChar    *result;

	result = (xmlChar *) palloc((len + 1) * sizeof(xmlChar));
	memcpy(result, str, len * sizeof(xmlChar));
	result[len] = 0;
	return result;
}

/*
 * str is the null-terminated input string.  Remaining arguments are
 * output arguments; each can be NULL if value is not wanted.
 * version and encoding are returned as locally-palloc'd strings.
 * Result is 0 if OK, an error code if not.
 */
static int
parse_xml_decl(const xmlChar *str, size_t *lenp,
			   xmlChar **version, xmlChar **encoding, int *standalone)
{
	const xmlChar *p;
	const xmlChar *save_p;
	size_t		len;
	int			utf8char;
	int			utf8len;

	/*
	 * Only initialize libxml.  We don't need error handling here, but we do
	 * need to make sure libxml is initialized before calling any of its
	 * functions.  Note that this is safe (and a no-op) if caller has already
	 * done pg_xml_init().
	 */
	pg_xml_init_library();

	/* Initialize output arguments to "not present" */
	if (version)
		*version = NULL;
	if (encoding)
		*encoding = NULL;
	if (standalone)
		*standalone = -1;

	p = str;

	if (xmlStrncmp(p, (xmlChar *) "<?xml", 5) != 0)
		goto finished;

	/* if next char is name char, it's a PI like <?xml-stylesheet ...?> */
	utf8len = strlen((const char *) (p + 5));
	utf8char = xmlGetUTF8Char(p + 5, &utf8len);
	if (PG_XMLISNAMECHAR(utf8char))
		goto finished;

	p += 5;

	/* version */
	CHECK_XML_SPACE(p);
	SKIP_XML_SPACE(p);
	if (xmlStrncmp(p, (xmlChar *) "version", 7) != 0)
		return XML_ERR_VERSION_MISSING;
	p += 7;
	SKIP_XML_SPACE(p);
	if (*p != '=')
		return XML_ERR_VERSION_MISSING;
	p += 1;
	SKIP_XML_SPACE(p);

	if (*p == '\'' || *p == '"')
	{
		const xmlChar *q;

		q = xmlStrchr(p + 1, *p);
		if (!q)
			return XML_ERR_VERSION_MISSING;

		if (version)
			*version = xml_pnstrdup(p + 1, q - p - 1);
		p = q + 1;
	}
	else
		return XML_ERR_VERSION_MISSING;

	/* encoding */
	save_p = p;
	SKIP_XML_SPACE(p);
	if (xmlStrncmp(p, (xmlChar *) "encoding", 8) == 0)
	{
		CHECK_XML_SPACE(save_p);
		p += 8;
		SKIP_XML_SPACE(p);
		if (*p != '=')
			return XML_ERR_MISSING_ENCODING;
		p += 1;
		SKIP_XML_SPACE(p);

		if (*p == '\'' || *p == '"')
		{
			const xmlChar *q;

			q = xmlStrchr(p + 1, *p);
			if (!q)
				return XML_ERR_MISSING_ENCODING;

			if (encoding)
				*encoding = xml_pnstrdup(p + 1, q - p - 1);
			p = q + 1;
		}
		else
			return XML_ERR_MISSING_ENCODING;
	}
	else
	{
		p = save_p;
	}

	/* standalone */
	save_p = p;
	SKIP_XML_SPACE(p);
	if (xmlStrncmp(p, (xmlChar *) "standalone", 10) == 0)
	{
		CHECK_XML_SPACE(save_p);
		p += 10;
		SKIP_XML_SPACE(p);
		if (*p != '=')
			return XML_ERR_STANDALONE_VALUE;
		p += 1;
		SKIP_XML_SPACE(p);
		if (xmlStrncmp(p, (xmlChar *) "'yes'", 5) == 0 ||
			xmlStrncmp(p, (xmlChar *) "\"yes\"", 5) == 0)
		{
			if (standalone)
				*standalone = 1;
			p += 5;
		}
		else if (xmlStrncmp(p, (xmlChar *) "'no'", 4) == 0 ||
				 xmlStrncmp(p, (xmlChar *) "\"no\"", 4) == 0)
		{
			if (standalone)
				*standalone = 0;
			p += 4;
		}
		else
			return XML_ERR_STANDALONE_VALUE;
	}
	else
	{
		p = save_p;
	}

	SKIP_XML_SPACE(p);
	if (xmlStrncmp(p, (xmlChar *) "?>", 2) != 0)
		return XML_ERR_XMLDECL_NOT_FINISHED;
	p += 2;

finished:
	len = p - str;

	for (p = str; p < str + len; p++)
		if (*p > 127)
			return XML_ERR_INVALID_CHAR;

	if (lenp)
		*lenp = len;

	return XML_ERR_OK;
}


/*
 * Write an XML declaration.  On output, we adjust the XML declaration
 * as follows.  (These rules are the moral equivalent of the clause
 * "Serialization of an XML value" in the SQL standard.)
 *
 * We try to avoid generating an XML declaration if possible.  This is
 * so that you don't get trivial things like xml '<foo/>' resulting in
 * '<?xml version="1.0"?><foo/>', which would surely be annoying.  We
 * must provide a declaration if the standalone property is specified
 * or if we include an encoding declaration.  If we have a
 * declaration, we must specify a version (XML requires this).
 * Otherwise we only make a declaration if the version is not "1.0",
 * which is the default version specified in SQL:2003.
 */
static bool
print_xml_decl(StringInfo buf, const xmlChar *version,
			   pg_enc encoding, int standalone)
{
	if ((version && strcmp((const char *) version, PG_XML_DEFAULT_VERSION) != 0)
		|| (encoding && encoding != PG_UTF8)
		|| standalone != -1)
	{
		appendStringInfoString(buf, "<?xml");

		if (version)
			appendStringInfo(buf, " version=\"%s\"", version);
		else
			appendStringInfo(buf, " version=\"%s\"", PG_XML_DEFAULT_VERSION);

		if (encoding && encoding != PG_UTF8)
		{
			/*
			 * XXX might be useful to convert this to IANA names (ISO-8859-1
			 * instead of LATIN1 etc.); needs field experience
			 */
			appendStringInfo(buf, " encoding=\"%s\"",
							 pg_encoding_to_char(encoding));
		}

		if (standalone == 1)
			appendStringInfoString(buf, " standalone=\"yes\"");
		else if (standalone == 0)
			appendStringInfoString(buf, " standalone=\"no\"");
		appendStringInfoString(buf, "?>");

		return true;
	}
	else
		return false;
}


/*
 * Convert a C string to XML internal representation
 *
 * Note: it is caller's responsibility to xmlFreeDoc() the result,
 * else a permanent memory leak will ensue!
 *
 * TODO maybe libxml2's xmlreader is better? (do not construct DOM,
 * yet do not use SAX - see xmlreader.c)
 */
static xmlDocPtr
xml_parse(text *data, XmlOptionType xmloption_arg, bool preserve_whitespace,
		  int encoding)
{
	int32		len;
	xmlChar    *string;
	xmlChar    *utf8string;
	PgXmlErrorContext *xmlerrcxt;
	volatile xmlParserCtxtPtr ctxt = NULL;
	volatile xmlDocPtr doc = NULL;

	len = VARSIZE(data) - VARHDRSZ;		/* will be useful later */
	string = xml_text2xmlChar(data);

	utf8string = pg_do_encoding_conversion(string,
										   len,
										   encoding,
										   PG_UTF8);

	/* Start up libxml and its parser */
	xmlerrcxt = pg_xml_init(PG_XML_STRICTNESS_WELLFORMED);

	/* Use a TRY block to ensure we clean up correctly */
	PG_TRY();
	{
		xmlInitParser();

		ctxt = xmlNewParserCtxt();
		if (ctxt == NULL || xmlerrcxt->err_occurred)
			xml_ereport(xmlerrcxt, ERROR, ERRCODE_OUT_OF_MEMORY,
						"could not allocate parser context");

		if (xmloption_arg == XMLOPTION_DOCUMENT)
		{
			/*
			 * Note, that here we try to apply DTD defaults
			 * (XML_PARSE_DTDATTR) according to SQL/XML:2008 GR 10.16.7.d:
			 * 'Default values defined by internal DTD are applied'. As for
			 * external DTDs, we try to support them too, (see SQL/XML:2008 GR
			 * 10.16.7.e)
			 */
			doc = xmlCtxtReadDoc(ctxt, utf8string,
								 NULL,
								 "UTF-8",
								 XML_PARSE_NOENT | XML_PARSE_DTDATTR
						   | (preserve_whitespace ? 0 : XML_PARSE_NOBLANKS));
			if (doc == NULL || xmlerrcxt->err_occurred)
				xml_ereport(xmlerrcxt, ERROR, ERRCODE_INVALID_XML_DOCUMENT,
							"invalid XML document");
		}
		else
		{
			int			res_code;
			size_t		count;
			xmlChar    *version;
			int			standalone;

			res_code = parse_xml_decl(utf8string,
									  &count, &version, NULL, &standalone);
			if (res_code != 0)
				xml_ereport_by_code(ERROR, ERRCODE_INVALID_XML_CONTENT,
							  "invalid XML content: invalid XML declaration",
									res_code);

			doc = xmlNewDoc(version);
			Assert(doc->encoding == NULL);
			doc->encoding = xmlStrdup((const xmlChar *) "UTF-8");
			doc->standalone = standalone;

			/* allow empty content */
			if (*(utf8string + count))
			{
				res_code = xmlParseBalancedChunkMemory(doc, NULL, NULL, 0,
												   utf8string + count, NULL);
				if (res_code != 0 || xmlerrcxt->err_occurred)
					xml_ereport(xmlerrcxt, ERROR, ERRCODE_INVALID_XML_CONTENT,
								"invalid XML content");
			}
		}
	}
	PG_CATCH();
	{
		if (doc != NULL)
			xmlFreeDoc(doc);
		if (ctxt != NULL)
			xmlFreeParserCtxt(ctxt);

		pg_xml_done(xmlerrcxt, true);

		PG_RE_THROW();
	}
	PG_END_TRY();

	xmlFreeParserCtxt(ctxt);

	pg_xml_done(xmlerrcxt, false);

	return doc;
}


/*
 * xmlChar<->text conversions
 */
static xmlChar *
xml_text2xmlChar(text *in)
{
	return (xmlChar *) text_to_cstring(in);
}


#ifdef USE_LIBXMLCONTEXT

/*
 * Manage the special context used for all libxml allocations (but only
 * in special debug builds; see notes at top of file)
 */
static void
xml_memory_init(void)
{
	/* Create memory context if not there already */
	if (LibxmlContext == NULL)
		LibxmlContext = AllocSetContextCreate(TopMemoryContext,
											  "LibxmlContext",
											  ALLOCSET_DEFAULT_MINSIZE,
											  ALLOCSET_DEFAULT_INITSIZE,
											  ALLOCSET_DEFAULT_MAXSIZE);

	/* Re-establish the callbacks even if already set */
	xmlMemSetup(xml_pfree, xml_palloc, xml_repalloc, xml_pstrdup);
}

/*
 * Wrappers for memory management functions
 */
static void *
xml_palloc(size_t size)
{
	return MemoryContextAlloc(LibxmlContext, size);
}


static void *
xml_repalloc(void *ptr, size_t size)
{
	return repalloc(ptr, size);
}


static void
xml_pfree(void *ptr)
{
	/* At least some parts of libxml assume xmlFree(NULL) is allowed */
	if (ptr)
		pfree(ptr);
}


static char *
xml_pstrdup(const char *string)
{
	return MemoryContextStrdup(LibxmlContext, string);
}
#endif   /* USE_LIBXMLCONTEXT */


/*
 * xmlPgEntityLoader --- entity loader callback function
 *
 * Silently prevent any external entity URL from being loaded.  We don't want
 * to throw an error, so instead make the entity appear to expand to an empty
 * string.
 *
 * We would prefer to allow loading entities that exist in the system's
 * global XML catalog; but the available libxml2 APIs make that a complex
 * and fragile task.  For now, just shut down all external access.
 */
static xmlParserInputPtr
xmlPgEntityLoader(const char *URL, const char *ID,
				  xmlParserCtxtPtr ctxt)
{
	return xmlNewStringInputStream(ctxt, (const xmlChar *) "");
}


/*
 * xml_ereport --- report an XML-related error
 *
 * The "msg" is the SQL-level message; some can be adopted from the SQL/XML
 * standard.  This function adds libxml's native error message, if any, as
 * detail.
 *
 * This is exported for modules that want to share the core libxml error
 * handler.  Note that pg_xml_init() *must* have been called previously.
 */
void
xml_ereport(PgXmlErrorContext *errcxt, int level, int sqlcode, const char *msg)
{
	char	   *detail;

	/* Defend against someone passing us a bogus context struct */
	if (errcxt->magic != ERRCXT_MAGIC)
		elog(ERROR, "xml_ereport called with invalid PgXmlErrorContext");

	/* Flag that the current libxml error has been reported */
	errcxt->err_occurred = false;

	/* Include detail only if we have some text from libxml */
	if (errcxt->err_buf.len > 0)
		detail = errcxt->err_buf.data;
	else
		detail = NULL;

	ereport(level,
			(errcode(sqlcode),
			 errmsg_internal("%s", msg),
			 detail ? errdetail_internal("%s", detail) : 0));
}


/*
 * Error handler for libxml errors and warnings
 */
static void
xml_errorHandler(void *data, xmlErrorPtr error)
{
	PgXmlErrorContext *xmlerrcxt = (PgXmlErrorContext *) data;
	xmlParserCtxtPtr ctxt = (xmlParserCtxtPtr) error->ctxt;
	xmlParserInputPtr input = (ctxt != NULL) ? ctxt->input : NULL;
	xmlNodePtr	node = error->node;
	const xmlChar *name = (node != NULL &&
						 node->type == XML_ELEMENT_NODE) ? node->name : NULL;
	int			domain = error->domain;
	int			level = error->level;
	StringInfo	errorBuf;

	/*
	 * Defend against someone passing us a bogus context struct.
	 *
	 * We force a backend exit if this check fails because longjmp'ing out of
	 * libxml would likely render it unsafe to use further.
	 */
	if (xmlerrcxt->magic != ERRCXT_MAGIC)
		elog(FATAL, "xml_errorHandler called with invalid PgXmlErrorContext");

	/*----------
	 * Older libxml versions report some errors differently.
	 * First, some errors were previously reported as coming from the parser
	 * domain but are now reported as coming from the namespace domain.
	 * Second, some warnings were upgraded to errors.
	 * We attempt to compensate for that here.
	 *----------
	 */
	switch (error->code)
	{
		case XML_WAR_NS_URI:
			level = XML_ERR_ERROR;
			domain = XML_FROM_NAMESPACE;
			break;

		case XML_ERR_NS_DECL_ERROR:
		case XML_WAR_NS_URI_RELATIVE:
		case XML_WAR_NS_COLUMN:
		case XML_NS_ERR_XML_NAMESPACE:
		case XML_NS_ERR_UNDEFINED_NAMESPACE:
		case XML_NS_ERR_QNAME:
		case XML_NS_ERR_ATTRIBUTE_REDEFINED:
		case XML_NS_ERR_EMPTY:
			domain = XML_FROM_NAMESPACE;
			break;
	}

	/* Decide whether to act on the error or not */
	switch (domain)
	{
		case XML_FROM_PARSER:
		case XML_FROM_NONE:
		case XML_FROM_MEMORY:
		case XML_FROM_IO:

			/*
			 * Suppress warnings about undeclared entities.  We need to do
			 * this to avoid problems due to not loading DTD definitions.
			 */
			if (error->code == XML_WAR_UNDECLARED_ENTITY)
				return;

			/* Otherwise, accept error regardless of the parsing purpose */
			break;

		default:
			/* Ignore error if only doing well-formedness check */
			if (xmlerrcxt->strictness == PG_XML_STRICTNESS_WELLFORMED)
				return;
			break;
	}

	/* Prepare error message in errorBuf */
	errorBuf = makeStringInfo();

	if (error->line > 0)
		appendStringInfo(errorBuf, "line %d: ", error->line);
	if (name != NULL)
		appendStringInfo(errorBuf, "element %s: ", name);
	appendStringInfoString(errorBuf, error->message);

	/*
	 * Append context information to errorBuf.
	 *
	 * xmlParserPrintFileContext() uses libxml's "generic" error handler to
	 * write the context.  Since we don't want to duplicate libxml
	 * functionality here, we set up a generic error handler temporarily.
	 *
	 * We use appendStringInfo() directly as libxml's generic error handler.
	 * This should work because it has essentially the same signature as
	 * libxml expects, namely (void *ptr, const char *msg, ...).
	 */
	if (input != NULL)
	{
		xmlGenericErrorFunc errFuncSaved = xmlGenericError;
		void	   *errCtxSaved = xmlGenericErrorContext;

		xmlSetGenericErrorFunc((void *) errorBuf,
							   (xmlGenericErrorFunc) appendStringInfo);

		/* Add context information to errorBuf */
		appendStringInfoLineSeparator(errorBuf);

		xmlParserPrintFileContext(input);

		/* Restore generic error func */
		xmlSetGenericErrorFunc(errCtxSaved, errFuncSaved);
	}

	/* Get rid of any trailing newlines in errorBuf */
	chopStringInfoNewlines(errorBuf);

	/*
	 * Legacy error handling mode.  err_occurred is never set, we just add the
	 * message to err_buf.  This mode exists because the xml2 contrib module
	 * uses our error-handling infrastructure, but we don't want to change its
	 * behaviour since it's deprecated anyway.  This is also why we don't
	 * distinguish between notices, warnings and errors here --- the old-style
	 * generic error handler wouldn't have done that either.
	 */
	if (xmlerrcxt->strictness == PG_XML_STRICTNESS_LEGACY)
	{
		appendStringInfoLineSeparator(&xmlerrcxt->err_buf);
		appendStringInfoString(&xmlerrcxt->err_buf, errorBuf->data);

		pfree(errorBuf->data);
		pfree(errorBuf);
		return;
	}

	/*
	 * We don't want to ereport() here because that'd probably leave libxml in
	 * an inconsistent state.  Instead, we remember the error and ereport()
	 * from xml_ereport().
	 *
	 * Warnings and notices can be reported immediately since they won't cause
	 * a longjmp() out of libxml.
	 */
	if (level >= XML_ERR_ERROR)
	{
		appendStringInfoLineSeparator(&xmlerrcxt->err_buf);
		appendStringInfoString(&xmlerrcxt->err_buf, errorBuf->data);

		xmlerrcxt->err_occurred = true;
	}
	else if (level >= XML_ERR_WARNING)
	{
		ereport(WARNING,
				(errmsg_internal("%s", errorBuf->data)));
	}
	else
	{
		ereport(NOTICE,
				(errmsg_internal("%s", errorBuf->data)));
	}

	pfree(errorBuf->data);
	pfree(errorBuf);
}


/*
 * Wrapper for "ereport" function for XML-related errors.  The "msg"
 * is the SQL-level message; some can be adopted from the SQL/XML
 * standard.  This function uses "code" to create a textual detail
 * message.  At the moment, we only need to cover those codes that we
 * may raise in this file.
 */
static void
xml_ereport_by_code(int level, int sqlcode,
					const char *msg, int code)
{
	const char *det;

	switch (code)
	{
		case XML_ERR_INVALID_CHAR:
			det = gettext_noop("Invalid character value.");
			break;
		case XML_ERR_SPACE_REQUIRED:
			det = gettext_noop("Space required.");
			break;
		case XML_ERR_STANDALONE_VALUE:
			det = gettext_noop("standalone accepts only 'yes' or 'no'.");
			break;
		case XML_ERR_VERSION_MISSING:
			det = gettext_noop("Malformed declaration: missing version.");
			break;
		case XML_ERR_MISSING_ENCODING:
			det = gettext_noop("Missing encoding in text declaration.");
			break;
		case XML_ERR_XMLDECL_NOT_FINISHED:
			det = gettext_noop("Parsing XML declaration: '?>' expected.");
			break;
		default:
			det = gettext_noop("Unrecognized libxml error code: %d.");
			break;
	}

	ereport(level,
			(errcode(sqlcode),
			 errmsg_internal("%s", msg),
			 errdetail(det, code)));
}


/*
 * Remove all trailing newlines from a StringInfo string
 */
static void
chopStringInfoNewlines(StringInfo str)
{
	while (str->len > 0 && str->data[str->len - 1] == '\n')
		str->data[--str->len] = '\0';
}


/*
 * Append a newline after removing any existing trailing newlines
 */
static void
appendStringInfoLineSeparator(StringInfo str)
{
	chopStringInfoNewlines(str);
	if (str->len > 0)
		appendStringInfoChar(str, '\n');
}


/*
 * Convert one char in the current server encoding to a Unicode codepoint.
 */
static pg_wchar
sqlchar_to_unicode(char *s)
{
	char	   *utf8string;
	pg_wchar	ret[2];			/* need space for trailing zero */

	/* note we're not assuming s is null-terminated */
	utf8string = pg_server_to_any(s, pg_mblen(s), PG_UTF8);

	pg_encoding_mb2wchar_with_len(PG_UTF8, utf8string, ret,
								  pg_encoding_mblen(PG_UTF8, utf8string));

	if (utf8string != s)
		pfree(utf8string);

	return ret[0];
}


static bool
is_valid_xml_namefirst(pg_wchar c)
{
	/* (Letter | '_' | ':') */
	return (xmlIsBaseCharQ(c) || xmlIsIdeographicQ(c)
			|| c == '_' || c == ':');
}


static bool
is_valid_xml_namechar(pg_wchar c)
{
	/* Letter | Digit | '.' | '-' | '_' | ':' | CombiningChar | Extender */
	return (xmlIsBaseCharQ(c) || xmlIsIdeographicQ(c)
			|| xmlIsDigitQ(c)
			|| c == '.' || c == '-' || c == '_' || c == ':'
			|| xmlIsCombiningQ(c)
			|| xmlIsExtenderQ(c));
}
#endif   /* USE_LIBXML */


/*
 * Map SQL identifier to XML name; see SQL/XML:2008 section 9.1.
 */
char *
map_sql_identifier_to_xml_name(char *ident, bool fully_escaped,
							   bool escape_period)
{
#ifdef USE_LIBXML
	StringInfoData buf;
	char	   *p;

	/*
	 * SQL/XML doesn't make use of this case anywhere, so it's probably a
	 * mistake.
	 */
	Assert(fully_escaped || !escape_period);

	initStringInfo(&buf);

	for (p = ident; *p; p += pg_mblen(p))
	{
		if (*p == ':' && (p == ident || fully_escaped))
			appendStringInfoString(&buf, "_x003A_");
		else if (*p == '_' && *(p + 1) == 'x')
			appendStringInfoString(&buf, "_x005F_");
		else if (fully_escaped && p == ident &&
				 pg_strncasecmp(p, "xml", 3) == 0)
		{
			if (*p == 'x')
				appendStringInfoString(&buf, "_x0078_");
			else
				appendStringInfoString(&buf, "_x0058_");
		}
		else if (escape_period && *p == '.')
			appendStringInfoString(&buf, "_x002E_");
		else
		{
			pg_wchar	u = sqlchar_to_unicode(p);

			if ((p == ident)
				? !is_valid_xml_namefirst(u)
				: !is_valid_xml_namechar(u))
				appendStringInfo(&buf, "_x%04X_", (unsigned int) u);
			else
				appendBinaryStringInfo(&buf, p, pg_mblen(p));
		}
	}

	return buf.data;
#else							/* not USE_LIBXML */
	NO_XML_SUPPORT();
	return NULL;
#endif   /* not USE_LIBXML */
}


/*
 * Map a Unicode codepoint into the current server encoding.
 */
static char *
unicode_to_sqlchar(pg_wchar c)
{
	char		utf8string[8];	/* need room for trailing zero */
	char	   *result;

	memset(utf8string, 0, sizeof(utf8string));
	unicode_to_utf8(c, (unsigned char *) utf8string);

	result = pg_any_to_server(utf8string, strlen(utf8string), PG_UTF8);
	/* if pg_any_to_server didn't strdup, we must */
	if (result == utf8string)
		result = pstrdup(result);
	return result;
}


/*
 * Map XML name to SQL identifier; see SQL/XML:2008 section 9.3.
 */
char *
map_xml_name_to_sql_identifier(char *name)
{
	StringInfoData buf;
	char	   *p;

	initStringInfo(&buf);

	for (p = name; *p; p += pg_mblen(p))
	{
		if (*p == '_' && *(p + 1) == 'x'
			&& isxdigit((unsigned char) *(p + 2))
			&& isxdigit((unsigned char) *(p + 3))
			&& isxdigit((unsigned char) *(p + 4))
			&& isxdigit((unsigned char) *(p + 5))
			&& *(p + 6) == '_')
		{
			unsigned int u;

			sscanf(p + 2, "%X", &u);
			appendStringInfoString(&buf, unicode_to_sqlchar(u));
			p += 6;
		}
		else
			appendBinaryStringInfo(&buf, p, pg_mblen(p));
	}

	return buf.data;
}

/*
 * Map SQL value to XML value; see SQL/XML:2008 section 9.8.
 *
 * When xml_escape_strings is true, then certain characters in string
 * values are replaced by entity references (&lt; etc.), as specified
 * in SQL/XML:2008 section 9.8 GR 9) a) iii).   This is normally what is
 * wanted.  The false case is mainly useful when the resulting value
 * is used with xmlTextWriterWriteAttribute() to write out an
 * attribute, because that function does the escaping itself.
 */
char *
map_sql_value_to_xml_value(Datum value, Oid type, bool xml_escape_strings)
{
	if (type_is_array_domain(type))
	{
		ArrayType  *array;
		Oid			elmtype;
		int16		elmlen;
		bool		elmbyval;
		char		elmalign;
		int			num_elems;
		Datum	   *elem_values;
		bool	   *elem_nulls;
		StringInfoData buf;
		int			i;

		array = DatumGetArrayTypeP(value);
		elmtype = ARR_ELEMTYPE(array);
		get_typlenbyvalalign(elmtype, &elmlen, &elmbyval, &elmalign);

		deconstruct_array(array, elmtype,
						  elmlen, elmbyval, elmalign,
						  &elem_values, &elem_nulls,
						  &num_elems);

		initStringInfo(&buf);

		for (i = 0; i < num_elems; i++)
		{
			if (elem_nulls[i])
				continue;
			appendStringInfoString(&buf, "<element>");
			appendStringInfoString(&buf,
								   map_sql_value_to_xml_value(elem_values[i],
															  elmtype, true));
			appendStringInfoString(&buf, "</element>");
		}

		pfree(elem_values);
		pfree(elem_nulls);

		return buf.data;
	}
	else
	{
		Oid			typeOut;
		bool		isvarlena;
		char	   *str;

		/*
		 * Flatten domains; the special-case treatments below should apply to,
		 * eg, domains over boolean not just boolean.
		 */
		type = getBaseType(type);

		/*
		 * Special XSD formatting for some data types
		 */
		switch (type)
		{
			case BOOLOID:
				if (DatumGetBool(value))
					return "true";
				else
					return "false";

			case DATEOID:
				{
					DateADT		date;
					struct pg_tm tm;
					char		buf[MAXDATELEN + 1];

					date = DatumGetDateADT(value);
					/* XSD doesn't support infinite values */
					if (DATE_NOT_FINITE(date))
						ereport(ERROR,
								(errcode(ERRCODE_DATETIME_VALUE_OUT_OF_RANGE),
								 errmsg("date out of range"),
								 errdetail("XML does not support infinite date values.")));
					j2date(date + POSTGRES_EPOCH_JDATE,
						   &(tm.tm_year), &(tm.tm_mon), &(tm.tm_mday));
					EncodeDateOnly(&tm, USE_XSD_DATES, buf);

					return pstrdup(buf);
				}

			case TIMESTAMPOID:
				{
					Timestamp	timestamp;
					struct pg_tm tm;
					fsec_t		fsec;
					char		buf[MAXDATELEN + 1];

					timestamp = DatumGetTimestamp(value);

					/* XSD doesn't support infinite values */
					if (TIMESTAMP_NOT_FINITE(timestamp))
						ereport(ERROR,
								(errcode(ERRCODE_DATETIME_VALUE_OUT_OF_RANGE),
								 errmsg("timestamp out of range"),
								 errdetail("XML does not support infinite timestamp values.")));
					else if (timestamp2tm(timestamp, NULL, &tm, &fsec, NULL, NULL) == 0)
						EncodeDateTime(&tm, fsec, false, 0, NULL, USE_XSD_DATES, buf);
					else
						ereport(ERROR,
								(errcode(ERRCODE_DATETIME_VALUE_OUT_OF_RANGE),
								 errmsg("timestamp out of range")));

					return pstrdup(buf);
				}

			case TIMESTAMPTZOID:
				{
					TimestampTz timestamp;
					struct pg_tm tm;
					int			tz;
					fsec_t		fsec;
					const char *tzn = NULL;
					char		buf[MAXDATELEN + 1];

					timestamp = DatumGetTimestamp(value);

					/* XSD doesn't support infinite values */
					if (TIMESTAMP_NOT_FINITE(timestamp))
						ereport(ERROR,
								(errcode(ERRCODE_DATETIME_VALUE_OUT_OF_RANGE),
								 errmsg("timestamp out of range"),
								 errdetail("XML does not support infinite timestamp values.")));
					else if (timestamp2tm(timestamp, &tz, &tm, &fsec, &tzn, NULL) == 0)
						EncodeDateTime(&tm, fsec, true, tz, tzn, USE_XSD_DATES, buf);
					else
						ereport(ERROR,
								(errcode(ERRCODE_DATETIME_VALUE_OUT_OF_RANGE),
								 errmsg("timestamp out of range")));

					return pstrdup(buf);
				}

#ifdef USE_LIBXML
			case BYTEAOID:
				{
					bytea	   *bstr = DatumGetByteaPP(value);
					PgXmlErrorContext *xmlerrcxt;
					volatile xmlBufferPtr buf = NULL;
					volatile xmlTextWriterPtr writer = NULL;
					char	   *result;

					xmlerrcxt = pg_xml_init(PG_XML_STRICTNESS_ALL);

					PG_TRY();
					{
						buf = xmlBufferCreate();
						if (buf == NULL || xmlerrcxt->err_occurred)
							xml_ereport(xmlerrcxt, ERROR, ERRCODE_OUT_OF_MEMORY,
										"could not allocate xmlBuffer");
						writer = xmlNewTextWriterMemory(buf, 0);
						if (writer == NULL || xmlerrcxt->err_occurred)
							xml_ereport(xmlerrcxt, ERROR, ERRCODE_OUT_OF_MEMORY,
										"could not allocate xmlTextWriter");

						if (xmlbinary == XMLBINARY_BASE64)
							xmlTextWriterWriteBase64(writer, VARDATA_ANY(bstr),
												 0, VARSIZE_ANY_EXHDR(bstr));
						else
							xmlTextWriterWriteBinHex(writer, VARDATA_ANY(bstr),
												 0, VARSIZE_ANY_EXHDR(bstr));

						/* we MUST do this now to flush data out to the buffer */
						xmlFreeTextWriter(writer);
						writer = NULL;

						result = pstrdup((const char *) xmlBufferContent(buf));
					}
					PG_CATCH();
					{
						if (writer)
							xmlFreeTextWriter(writer);
						if (buf)
							xmlBufferFree(buf);

						pg_xml_done(xmlerrcxt, true);

						PG_RE_THROW();
					}
					PG_END_TRY();

					xmlBufferFree(buf);

					pg_xml_done(xmlerrcxt, false);

					return result;
				}
#endif   /* USE_LIBXML */

		}

		/*
		 * otherwise, just use the type's native text representation
		 */
		getTypeOutputInfo(type, &typeOut, &isvarlena);
		str = OidOutputFunctionCall(typeOut, value);

		/* ... exactly as-is for XML, and when escaping is not wanted */
		if (type == XMLOID || !xml_escape_strings)
			return str;

		/* otherwise, translate special characters as needed */
		return escape_xml(str);
	}
}


/*
 * Escape characters in text that have special meanings in XML.
 *
 * Returns a palloc'd string.
 *
 * NB: this is intentionally not dependent on libxml.
 */
char *
escape_xml(const char *str)
{
	StringInfoData buf;
	const char *p;

	initStringInfo(&buf);
	for (p = str; *p; p++)
	{
		switch (*p)
		{
			case '&':
				appendStringInfoString(&buf, "&amp;");
				break;
			case '<':
				appendStringInfoString(&buf, "&lt;");
				break;
			case '>':
				appendStringInfoString(&buf, "&gt;");
				break;
			case '\r':
				appendStringInfoString(&buf, "&#x0d;");
				break;
			default:
				appendStringInfoCharMacro(&buf, *p);
				break;
		}
	}
	return buf.data;
}


static char *
_SPI_strdup(const char *s)
{
	size_t		len = strlen(s) + 1;
	char	   *ret = SPI_palloc(len);

	memcpy(ret, s, len);
	return ret;
}


/*
 * SQL to XML mapping functions
 *
 * What follows below was at one point intentionally organized so that
 * you can read along in the SQL/XML standard. The functions are
 * mostly split up the way the clauses lay out in the standards
 * document, and the identifiers are also aligned with the standard
 * text.  Unfortunately, SQL/XML:2006 reordered the clauses
 * differently than SQL/XML:2003, so the order below doesn't make much
 * sense anymore.
 *
 * There are many things going on there:
 *
 * There are two kinds of mappings: Mapping SQL data (table contents)
 * to XML documents, and mapping SQL structure (the "schema") to XML
 * Schema.  And there are functions that do both at the same time.
 *
 * Then you can map a database, a schema, or a table, each in both
 * ways.  This breaks down recursively: Mapping a database invokes
 * mapping schemas, which invokes mapping tables, which invokes
 * mapping rows, which invokes mapping columns, although you can't
 * call the last two from the outside.  Because of this, there are a
 * number of xyz_internal() functions which are to be called both from
 * the function manager wrapper and from some upper layer in a
 * recursive call.
 *
 * See the documentation about what the common function arguments
 * nulls, tableforest, and targetns mean.
 *
 * Some style guidelines for XML output: Use double quotes for quoting
 * XML attributes.  Indent XML elements by two spaces, but remember
 * that a lot of code is called recursively at different levels, so
 * it's better not to indent rather than create output that indents
 * and outdents weirdly.  Add newlines to make the output look nice.
 */


/*
 * Visibility of objects for XML mappings; see SQL/XML:2008 section
 * 4.10.8.
 */

/*
 * Given a query, which must return type oid as first column, produce
 * a list of Oids with the query results.
 */
static List *
query_to_oid_list(const char *query)
{
<<<<<<< HEAD
	uint64			i;
=======
	uint64		i;
>>>>>>> b5bce6c1
	List	   *list = NIL;

	SPI_execute(query, true, 0);

	for (i = 0; i < SPI_processed; i++)
	{
		Datum		oid;
		bool		isnull;

		oid = SPI_getbinval(SPI_tuptable->vals[i],
							SPI_tuptable->tupdesc,
							1,
							&isnull);
		if (!isnull)
			list = lappend_oid(list, DatumGetObjectId(oid));
	}

	return list;
}


static List *
schema_get_xml_visible_tables(Oid nspid)
{
	StringInfoData query;

	initStringInfo(&query);
	appendStringInfo(&query, "SELECT oid FROM pg_catalog.pg_class WHERE relnamespace = %u AND relkind IN ('r', 'm', 'v') AND pg_catalog.has_table_privilege (oid, 'SELECT') ORDER BY relname;", nspid);

	return query_to_oid_list(query.data);
}


/*
 * Including the system schemas is probably not useful for a database
 * mapping.
 */
#define XML_VISIBLE_SCHEMAS_EXCLUDE "(nspname ~ '^pg_' OR nspname = 'information_schema')"

#define XML_VISIBLE_SCHEMAS "SELECT oid FROM pg_catalog.pg_namespace WHERE pg_catalog.has_schema_privilege (oid, 'USAGE') AND NOT " XML_VISIBLE_SCHEMAS_EXCLUDE


static List *
database_get_xml_visible_schemas(void)
{
	return query_to_oid_list(XML_VISIBLE_SCHEMAS " ORDER BY nspname;");
}


static List *
database_get_xml_visible_tables(void)
{
	/* At the moment there is no order required here. */
	return query_to_oid_list("SELECT oid FROM pg_catalog.pg_class WHERE relkind IN ('r', 'm', 'v') AND pg_catalog.has_table_privilege (pg_class.oid, 'SELECT') AND relnamespace IN (" XML_VISIBLE_SCHEMAS ");");
}


/*
 * Map SQL table to XML and/or XML Schema document; see SQL/XML:2008
 * section 9.11.
 */

static StringInfo
table_to_xml_internal(Oid relid,
					  const char *xmlschema, bool nulls, bool tableforest,
					  const char *targetns, bool top_level)
{
	StringInfoData query;

	initStringInfo(&query);
	appendStringInfo(&query, "SELECT * FROM %s",
					 DatumGetCString(DirectFunctionCall1(regclassout,
												  ObjectIdGetDatum(relid))));
	return query_to_xml_internal(query.data, get_rel_name(relid),
								 xmlschema, nulls, tableforest,
								 targetns, top_level);
}


Datum
table_to_xml(PG_FUNCTION_ARGS)
{
	Oid			relid = PG_GETARG_OID(0);
	bool		nulls = PG_GETARG_BOOL(1);
	bool		tableforest = PG_GETARG_BOOL(2);
	const char *targetns = text_to_cstring(PG_GETARG_TEXT_PP(3));

	PG_RETURN_XML_P(stringinfo_to_xmltype(table_to_xml_internal(relid, NULL,
														  nulls, tableforest,
														   targetns, true)));
}


Datum
query_to_xml(PG_FUNCTION_ARGS)
{
	char	   *query = text_to_cstring(PG_GETARG_TEXT_PP(0));
	bool		nulls = PG_GETARG_BOOL(1);
	bool		tableforest = PG_GETARG_BOOL(2);
	const char *targetns = text_to_cstring(PG_GETARG_TEXT_PP(3));

	PG_RETURN_XML_P(stringinfo_to_xmltype(query_to_xml_internal(query, NULL,
													NULL, nulls, tableforest,
														   targetns, true)));
}


Datum
cursor_to_xml(PG_FUNCTION_ARGS)
{
	char	   *name = text_to_cstring(PG_GETARG_TEXT_PP(0));
	int32		count = PG_GETARG_INT32(1);
	bool		nulls = PG_GETARG_BOOL(2);
	bool		tableforest = PG_GETARG_BOOL(3);
	const char *targetns = text_to_cstring(PG_GETARG_TEXT_PP(4));

	StringInfoData result;
	Portal		portal;
<<<<<<< HEAD
	uint64			i;
=======
	uint64		i;
>>>>>>> b5bce6c1

	initStringInfo(&result);

	if (!tableforest)
	{
		xmldata_root_element_start(&result, "table", NULL, targetns, true);
		appendStringInfoChar(&result, '\n');
	}

	SPI_connect();
	portal = SPI_cursor_find(name);
	if (portal == NULL)
		ereport(ERROR,
				(errcode(ERRCODE_UNDEFINED_CURSOR),
				 errmsg("cursor \"%s\" does not exist", name)));

	SPI_cursor_fetch(portal, true, count);
	for (i = 0; i < SPI_processed; i++)
		SPI_sql_row_to_xmlelement(i, &result, NULL, nulls,
								  tableforest, targetns, true);

	SPI_finish();

	if (!tableforest)
		xmldata_root_element_end(&result, "table");

	PG_RETURN_XML_P(stringinfo_to_xmltype(&result));
}


/*
 * Write the start tag of the root element of a data mapping.
 *
 * top_level means that this is the very top level of the eventual
 * output.  For example, when the user calls table_to_xml, then a call
 * with a table name to this function is the top level.  When the user
 * calls database_to_xml, then a call with a schema name to this
 * function is not the top level.  If top_level is false, then the XML
 * namespace declarations are omitted, because they supposedly already
 * appeared earlier in the output.  Repeating them is not wrong, but
 * it looks ugly.
 */
static void
xmldata_root_element_start(StringInfo result, const char *eltname,
						   const char *xmlschema, const char *targetns,
						   bool top_level)
{
	/* This isn't really wrong but currently makes no sense. */
	Assert(top_level || !xmlschema);

	appendStringInfo(result, "<%s", eltname);
	if (top_level)
	{
		appendStringInfoString(result, " xmlns:xsi=\"" NAMESPACE_XSI "\"");
		if (strlen(targetns) > 0)
			appendStringInfo(result, " xmlns=\"%s\"", targetns);
	}
	if (xmlschema)
	{
		/* FIXME: better targets */
		if (strlen(targetns) > 0)
			appendStringInfo(result, " xsi:schemaLocation=\"%s #\"", targetns);
		else
			appendStringInfoString(result, " xsi:noNamespaceSchemaLocation=\"#\"");
	}
	appendStringInfoString(result, ">\n");
}


static void
xmldata_root_element_end(StringInfo result, const char *eltname)
{
	appendStringInfo(result, "</%s>\n", eltname);
}


static StringInfo
query_to_xml_internal(const char *query, char *tablename,
					  const char *xmlschema, bool nulls, bool tableforest,
					  const char *targetns, bool top_level)
{
	StringInfo	result;
	char	   *xmltn;
<<<<<<< HEAD
	uint64			i;
=======
	uint64		i;
>>>>>>> b5bce6c1

	if (tablename)
		xmltn = map_sql_identifier_to_xml_name(tablename, true, false);
	else
		xmltn = "table";

	result = makeStringInfo();

	SPI_connect();
	if (SPI_execute(query, true, 0) != SPI_OK_SELECT)
		ereport(ERROR,
				(errcode(ERRCODE_DATA_EXCEPTION),
				 errmsg("invalid query")));

	if (!tableforest)
	{
		xmldata_root_element_start(result, xmltn, xmlschema,
								   targetns, top_level);
		appendStringInfoChar(result, '\n');
	}

	if (xmlschema)
		appendStringInfo(result, "%s\n\n", xmlschema);

	for (i = 0; i < SPI_processed; i++)
		SPI_sql_row_to_xmlelement(i, result, tablename, nulls,
								  tableforest, targetns, top_level);

	if (!tableforest)
		xmldata_root_element_end(result, xmltn);

	SPI_finish();

	return result;
}


Datum
table_to_xmlschema(PG_FUNCTION_ARGS)
{
	Oid			relid = PG_GETARG_OID(0);
	bool		nulls = PG_GETARG_BOOL(1);
	bool		tableforest = PG_GETARG_BOOL(2);
	const char *targetns = text_to_cstring(PG_GETARG_TEXT_PP(3));
	const char *result;
	Relation	rel;

	rel = heap_open(relid, AccessShareLock);
	result = map_sql_table_to_xmlschema(rel->rd_att, relid, nulls,
										tableforest, targetns);
	heap_close(rel, NoLock);

	PG_RETURN_XML_P(cstring_to_xmltype(result));
}


Datum
query_to_xmlschema(PG_FUNCTION_ARGS)
{
	char	   *query = text_to_cstring(PG_GETARG_TEXT_PP(0));
	bool		nulls = PG_GETARG_BOOL(1);
	bool		tableforest = PG_GETARG_BOOL(2);
	const char *targetns = text_to_cstring(PG_GETARG_TEXT_PP(3));
	const char *result;
	SPIPlanPtr	plan;
	Portal		portal;

	SPI_connect();

	if ((plan = SPI_prepare(query, 0, NULL)) == NULL)
		elog(ERROR, "SPI_prepare(\"%s\") failed", query);

	if ((portal = SPI_cursor_open(NULL, plan, NULL, NULL, true)) == NULL)
		elog(ERROR, "SPI_cursor_open(\"%s\") failed", query);

	result = _SPI_strdup(map_sql_table_to_xmlschema(portal->tupDesc,
													InvalidOid, nulls,
													tableforest, targetns));
	SPI_cursor_close(portal);
	SPI_finish();

	PG_RETURN_XML_P(cstring_to_xmltype(result));
}


Datum
cursor_to_xmlschema(PG_FUNCTION_ARGS)
{
	char	   *name = text_to_cstring(PG_GETARG_TEXT_PP(0));
	bool		nulls = PG_GETARG_BOOL(1);
	bool		tableforest = PG_GETARG_BOOL(2);
	const char *targetns = text_to_cstring(PG_GETARG_TEXT_PP(3));
	const char *xmlschema;
	Portal		portal;

	SPI_connect();
	portal = SPI_cursor_find(name);
	if (portal == NULL)
		ereport(ERROR,
				(errcode(ERRCODE_UNDEFINED_CURSOR),
				 errmsg("cursor \"%s\" does not exist", name)));

	xmlschema = _SPI_strdup(map_sql_table_to_xmlschema(portal->tupDesc,
													   InvalidOid, nulls,
													 tableforest, targetns));
	SPI_finish();

	PG_RETURN_XML_P(cstring_to_xmltype(xmlschema));
}


Datum
table_to_xml_and_xmlschema(PG_FUNCTION_ARGS)
{
	Oid			relid = PG_GETARG_OID(0);
	bool		nulls = PG_GETARG_BOOL(1);
	bool		tableforest = PG_GETARG_BOOL(2);
	const char *targetns = text_to_cstring(PG_GETARG_TEXT_PP(3));
	Relation	rel;
	const char *xmlschema;

	rel = heap_open(relid, AccessShareLock);
	xmlschema = map_sql_table_to_xmlschema(rel->rd_att, relid, nulls,
										   tableforest, targetns);
	heap_close(rel, NoLock);

	PG_RETURN_XML_P(stringinfo_to_xmltype(table_to_xml_internal(relid,
											   xmlschema, nulls, tableforest,
														   targetns, true)));
}


Datum
query_to_xml_and_xmlschema(PG_FUNCTION_ARGS)
{
	char	   *query = text_to_cstring(PG_GETARG_TEXT_PP(0));
	bool		nulls = PG_GETARG_BOOL(1);
	bool		tableforest = PG_GETARG_BOOL(2);
	const char *targetns = text_to_cstring(PG_GETARG_TEXT_PP(3));

	const char *xmlschema;
	SPIPlanPtr	plan;
	Portal		portal;

	SPI_connect();

	if ((plan = SPI_prepare(query, 0, NULL)) == NULL)
		elog(ERROR, "SPI_prepare(\"%s\") failed", query);

	if ((portal = SPI_cursor_open(NULL, plan, NULL, NULL, true)) == NULL)
		elog(ERROR, "SPI_cursor_open(\"%s\") failed", query);

	xmlschema = _SPI_strdup(map_sql_table_to_xmlschema(portal->tupDesc,
								  InvalidOid, nulls, tableforest, targetns));
	SPI_cursor_close(portal);
	SPI_finish();

	PG_RETURN_XML_P(stringinfo_to_xmltype(query_to_xml_internal(query, NULL,
											   xmlschema, nulls, tableforest,
														   targetns, true)));
}


/*
 * Map SQL schema to XML and/or XML Schema document; see SQL/XML:2008
 * sections 9.13, 9.14.
 */

static StringInfo
schema_to_xml_internal(Oid nspid, const char *xmlschema, bool nulls,
					   bool tableforest, const char *targetns, bool top_level)
{
	StringInfo	result;
	char	   *xmlsn;
	List	   *relid_list;
	ListCell   *cell;

	xmlsn = map_sql_identifier_to_xml_name(get_namespace_name(nspid),
										   true, false);
	result = makeStringInfo();

	xmldata_root_element_start(result, xmlsn, xmlschema, targetns, top_level);
	appendStringInfoChar(result, '\n');

	if (xmlschema)
		appendStringInfo(result, "%s\n\n", xmlschema);

	SPI_connect();

	relid_list = schema_get_xml_visible_tables(nspid);

	SPI_push();

	foreach(cell, relid_list)
	{
		Oid			relid = lfirst_oid(cell);
		StringInfo	subres;

		subres = table_to_xml_internal(relid, NULL, nulls, tableforest,
									   targetns, false);

		appendStringInfoString(result, subres->data);
		appendStringInfoChar(result, '\n');
	}

	SPI_pop();
	SPI_finish();

	xmldata_root_element_end(result, xmlsn);

	return result;
}


Datum
schema_to_xml(PG_FUNCTION_ARGS)
{
	Name		name = PG_GETARG_NAME(0);
	bool		nulls = PG_GETARG_BOOL(1);
	bool		tableforest = PG_GETARG_BOOL(2);
	const char *targetns = text_to_cstring(PG_GETARG_TEXT_PP(3));

	char	   *schemaname;
	Oid			nspid;

	schemaname = NameStr(*name);
	nspid = LookupExplicitNamespace(schemaname, false);

	PG_RETURN_XML_P(stringinfo_to_xmltype(schema_to_xml_internal(nspid, NULL,
									   nulls, tableforest, targetns, true)));
}


/*
 * Write the start element of the root element of an XML Schema mapping.
 */
static void
xsd_schema_element_start(StringInfo result, const char *targetns)
{
	appendStringInfoString(result,
						   "<xsd:schema\n"
						   "    xmlns:xsd=\"" NAMESPACE_XSD "\"");
	if (strlen(targetns) > 0)
		appendStringInfo(result,
						 "\n"
						 "    targetNamespace=\"%s\"\n"
						 "    elementFormDefault=\"qualified\"",
						 targetns);
	appendStringInfoString(result,
						   ">\n\n");
}


static void
xsd_schema_element_end(StringInfo result)
{
	appendStringInfoString(result, "</xsd:schema>");
}


static StringInfo
schema_to_xmlschema_internal(const char *schemaname, bool nulls,
							 bool tableforest, const char *targetns)
{
	Oid			nspid;
	List	   *relid_list;
	List	   *tupdesc_list;
	ListCell   *cell;
	StringInfo	result;

	result = makeStringInfo();

	nspid = LookupExplicitNamespace(schemaname, false);

	xsd_schema_element_start(result, targetns);

	SPI_connect();

	relid_list = schema_get_xml_visible_tables(nspid);

	tupdesc_list = NIL;
	foreach(cell, relid_list)
	{
		Relation	rel;

		rel = heap_open(lfirst_oid(cell), AccessShareLock);
		tupdesc_list = lappend(tupdesc_list, CreateTupleDescCopy(rel->rd_att));
		heap_close(rel, NoLock);
	}

	appendStringInfoString(result,
						   map_sql_typecoll_to_xmlschema_types(tupdesc_list));

	appendStringInfoString(result,
						 map_sql_schema_to_xmlschema_types(nspid, relid_list,
											  nulls, tableforest, targetns));

	xsd_schema_element_end(result);

	SPI_finish();

	return result;
}


Datum
schema_to_xmlschema(PG_FUNCTION_ARGS)
{
	Name		name = PG_GETARG_NAME(0);
	bool		nulls = PG_GETARG_BOOL(1);
	bool		tableforest = PG_GETARG_BOOL(2);
	const char *targetns = text_to_cstring(PG_GETARG_TEXT_PP(3));

	PG_RETURN_XML_P(stringinfo_to_xmltype(schema_to_xmlschema_internal(NameStr(*name),
											 nulls, tableforest, targetns)));
}


Datum
schema_to_xml_and_xmlschema(PG_FUNCTION_ARGS)
{
	Name		name = PG_GETARG_NAME(0);
	bool		nulls = PG_GETARG_BOOL(1);
	bool		tableforest = PG_GETARG_BOOL(2);
	const char *targetns = text_to_cstring(PG_GETARG_TEXT_PP(3));
	char	   *schemaname;
	Oid			nspid;
	StringInfo	xmlschema;

	schemaname = NameStr(*name);
	nspid = LookupExplicitNamespace(schemaname, false);

	xmlschema = schema_to_xmlschema_internal(schemaname, nulls,
											 tableforest, targetns);

	PG_RETURN_XML_P(stringinfo_to_xmltype(schema_to_xml_internal(nspid,
													  xmlschema->data, nulls,
											  tableforest, targetns, true)));
}


/*
 * Map SQL database to XML and/or XML Schema document; see SQL/XML:2008
 * sections 9.16, 9.17.
 */

static StringInfo
database_to_xml_internal(const char *xmlschema, bool nulls,
						 bool tableforest, const char *targetns)
{
	StringInfo	result;
	List	   *nspid_list;
	ListCell   *cell;
	char	   *xmlcn;

	xmlcn = map_sql_identifier_to_xml_name(get_database_name(MyDatabaseId),
										   true, false);
	result = makeStringInfo();

	xmldata_root_element_start(result, xmlcn, xmlschema, targetns, true);
	appendStringInfoChar(result, '\n');

	if (xmlschema)
		appendStringInfo(result, "%s\n\n", xmlschema);

	SPI_connect();

	nspid_list = database_get_xml_visible_schemas();

	SPI_push();

	foreach(cell, nspid_list)
	{
		Oid			nspid = lfirst_oid(cell);
		StringInfo	subres;

		subres = schema_to_xml_internal(nspid, NULL, nulls,
										tableforest, targetns, false);

		appendStringInfoString(result, subres->data);
		appendStringInfoChar(result, '\n');
	}

	SPI_pop();
	SPI_finish();

	xmldata_root_element_end(result, xmlcn);

	return result;
}


Datum
database_to_xml(PG_FUNCTION_ARGS)
{
	bool		nulls = PG_GETARG_BOOL(0);
	bool		tableforest = PG_GETARG_BOOL(1);
	const char *targetns = text_to_cstring(PG_GETARG_TEXT_PP(2));

	PG_RETURN_XML_P(stringinfo_to_xmltype(database_to_xml_internal(NULL, nulls,
													tableforest, targetns)));
}


static StringInfo
database_to_xmlschema_internal(bool nulls, bool tableforest,
							   const char *targetns)
{
	List	   *relid_list;
	List	   *nspid_list;
	List	   *tupdesc_list;
	ListCell   *cell;
	StringInfo	result;

	result = makeStringInfo();

	xsd_schema_element_start(result, targetns);

	SPI_connect();

	relid_list = database_get_xml_visible_tables();
	nspid_list = database_get_xml_visible_schemas();

	tupdesc_list = NIL;
	foreach(cell, relid_list)
	{
		Relation	rel;

		rel = heap_open(lfirst_oid(cell), AccessShareLock);
		tupdesc_list = lappend(tupdesc_list, CreateTupleDescCopy(rel->rd_att));
		heap_close(rel, NoLock);
	}

	appendStringInfoString(result,
						   map_sql_typecoll_to_xmlschema_types(tupdesc_list));

	appendStringInfoString(result,
						   map_sql_catalog_to_xmlschema_types(nspid_list, nulls, tableforest, targetns));

	xsd_schema_element_end(result);

	SPI_finish();

	return result;
}


Datum
database_to_xmlschema(PG_FUNCTION_ARGS)
{
	bool		nulls = PG_GETARG_BOOL(0);
	bool		tableforest = PG_GETARG_BOOL(1);
	const char *targetns = text_to_cstring(PG_GETARG_TEXT_PP(2));

	PG_RETURN_XML_P(stringinfo_to_xmltype(database_to_xmlschema_internal(nulls,
													tableforest, targetns)));
}


Datum
database_to_xml_and_xmlschema(PG_FUNCTION_ARGS)
{
	bool		nulls = PG_GETARG_BOOL(0);
	bool		tableforest = PG_GETARG_BOOL(1);
	const char *targetns = text_to_cstring(PG_GETARG_TEXT_PP(2));
	StringInfo	xmlschema;

	xmlschema = database_to_xmlschema_internal(nulls, tableforest, targetns);

	PG_RETURN_XML_P(stringinfo_to_xmltype(database_to_xml_internal(xmlschema->data,
											 nulls, tableforest, targetns)));
}


/*
 * Map a multi-part SQL name to an XML name; see SQL/XML:2008 section
 * 9.2.
 */
static char *
map_multipart_sql_identifier_to_xml_name(char *a, char *b, char *c, char *d)
{
	StringInfoData result;

	initStringInfo(&result);

	if (a)
		appendStringInfoString(&result,
							   map_sql_identifier_to_xml_name(a, true, true));
	if (b)
		appendStringInfo(&result, ".%s",
						 map_sql_identifier_to_xml_name(b, true, true));
	if (c)
		appendStringInfo(&result, ".%s",
						 map_sql_identifier_to_xml_name(c, true, true));
	if (d)
		appendStringInfo(&result, ".%s",
						 map_sql_identifier_to_xml_name(d, true, true));

	return result.data;
}


/*
 * Map an SQL table to an XML Schema document; see SQL/XML:2008
 * section 9.11.
 *
 * Map an SQL table to XML Schema data types; see SQL/XML:2008 section
 * 9.9.
 */
static const char *
map_sql_table_to_xmlschema(TupleDesc tupdesc, Oid relid, bool nulls,
						   bool tableforest, const char *targetns)
{
	int			i;
	char	   *xmltn;
	char	   *tabletypename;
	char	   *rowtypename;
	StringInfoData result;

	initStringInfo(&result);

	if (OidIsValid(relid))
	{
		HeapTuple	tuple;
		Form_pg_class reltuple;

		tuple = SearchSysCache1(RELOID, ObjectIdGetDatum(relid));
		if (!HeapTupleIsValid(tuple))
			elog(ERROR, "cache lookup failed for relation %u", relid);
		reltuple = (Form_pg_class) GETSTRUCT(tuple);

		xmltn = map_sql_identifier_to_xml_name(NameStr(reltuple->relname),
											   true, false);

		tabletypename = map_multipart_sql_identifier_to_xml_name("TableType",
											 get_database_name(MyDatabaseId),
								  get_namespace_name(reltuple->relnamespace),
												 NameStr(reltuple->relname));

		rowtypename = map_multipart_sql_identifier_to_xml_name("RowType",
											 get_database_name(MyDatabaseId),
								  get_namespace_name(reltuple->relnamespace),
												 NameStr(reltuple->relname));

		ReleaseSysCache(tuple);
	}
	else
	{
		if (tableforest)
			xmltn = "row";
		else
			xmltn = "table";

		tabletypename = "TableType";
		rowtypename = "RowType";
	}

	xsd_schema_element_start(&result, targetns);

	appendStringInfoString(&result,
				   map_sql_typecoll_to_xmlschema_types(list_make1(tupdesc)));

	appendStringInfo(&result,
					 "<xsd:complexType name=\"%s\">\n"
					 "  <xsd:sequence>\n",
					 rowtypename);

	for (i = 0; i < tupdesc->natts; i++)
	{
		if (tupdesc->attrs[i]->attisdropped)
			continue;
		appendStringInfo(&result,
			   "    <xsd:element name=\"%s\" type=\"%s\"%s></xsd:element>\n",
		  map_sql_identifier_to_xml_name(NameStr(tupdesc->attrs[i]->attname),
										 true, false),
				   map_sql_type_to_xml_name(tupdesc->attrs[i]->atttypid, -1),
						 nulls ? " nillable=\"true\"" : " minOccurs=\"0\"");
	}

	appendStringInfoString(&result,
						   "  </xsd:sequence>\n"
						   "</xsd:complexType>\n\n");

	if (!tableforest)
	{
		appendStringInfo(&result,
						 "<xsd:complexType name=\"%s\">\n"
						 "  <xsd:sequence>\n"
						 "    <xsd:element name=\"row\" type=\"%s\" minOccurs=\"0\" maxOccurs=\"unbounded\"/>\n"
						 "  </xsd:sequence>\n"
						 "</xsd:complexType>\n\n",
						 tabletypename, rowtypename);

		appendStringInfo(&result,
						 "<xsd:element name=\"%s\" type=\"%s\"/>\n\n",
						 xmltn, tabletypename);
	}
	else
		appendStringInfo(&result,
						 "<xsd:element name=\"%s\" type=\"%s\"/>\n\n",
						 xmltn, rowtypename);

	xsd_schema_element_end(&result);

	return result.data;
}


/*
 * Map an SQL schema to XML Schema data types; see SQL/XML:2008
 * section 9.12.
 */
static const char *
map_sql_schema_to_xmlschema_types(Oid nspid, List *relid_list, bool nulls,
								  bool tableforest, const char *targetns)
{
	char	   *dbname;
	char	   *nspname;
	char	   *xmlsn;
	char	   *schematypename;
	StringInfoData result;
	ListCell   *cell;

	dbname = get_database_name(MyDatabaseId);
	nspname = get_namespace_name(nspid);

	initStringInfo(&result);

	xmlsn = map_sql_identifier_to_xml_name(nspname, true, false);

	schematypename = map_multipart_sql_identifier_to_xml_name("SchemaType",
															  dbname,
															  nspname,
															  NULL);

	appendStringInfo(&result,
					 "<xsd:complexType name=\"%s\">\n", schematypename);
	if (!tableforest)
		appendStringInfoString(&result,
							   "  <xsd:all>\n");
	else
		appendStringInfoString(&result,
							   "  <xsd:sequence>\n");

	foreach(cell, relid_list)
	{
		Oid			relid = lfirst_oid(cell);
		char	   *relname = get_rel_name(relid);
		char	   *xmltn = map_sql_identifier_to_xml_name(relname, true, false);
		char	   *tabletypename = map_multipart_sql_identifier_to_xml_name(tableforest ? "RowType" : "TableType",
																	  dbname,
																	 nspname,
																	relname);

		if (!tableforest)
			appendStringInfo(&result,
							 "    <xsd:element name=\"%s\" type=\"%s\"/>\n",
							 xmltn, tabletypename);
		else
			appendStringInfo(&result,
							 "    <xsd:element name=\"%s\" type=\"%s\" minOccurs=\"0\" maxOccurs=\"unbounded\"/>\n",
							 xmltn, tabletypename);
	}

	if (!tableforest)
		appendStringInfoString(&result,
							   "  </xsd:all>\n");
	else
		appendStringInfoString(&result,
							   "  </xsd:sequence>\n");
	appendStringInfoString(&result,
						   "</xsd:complexType>\n\n");

	appendStringInfo(&result,
					 "<xsd:element name=\"%s\" type=\"%s\"/>\n\n",
					 xmlsn, schematypename);

	return result.data;
}


/*
 * Map an SQL catalog to XML Schema data types; see SQL/XML:2008
 * section 9.15.
 */
static const char *
map_sql_catalog_to_xmlschema_types(List *nspid_list, bool nulls,
								   bool tableforest, const char *targetns)
{
	char	   *dbname;
	char	   *xmlcn;
	char	   *catalogtypename;
	StringInfoData result;
	ListCell   *cell;

	dbname = get_database_name(MyDatabaseId);

	initStringInfo(&result);

	xmlcn = map_sql_identifier_to_xml_name(dbname, true, false);

	catalogtypename = map_multipart_sql_identifier_to_xml_name("CatalogType",
															   dbname,
															   NULL,
															   NULL);

	appendStringInfo(&result,
					 "<xsd:complexType name=\"%s\">\n", catalogtypename);
	appendStringInfoString(&result,
						   "  <xsd:all>\n");

	foreach(cell, nspid_list)
	{
		Oid			nspid = lfirst_oid(cell);
		char	   *nspname = get_namespace_name(nspid);
		char	   *xmlsn = map_sql_identifier_to_xml_name(nspname, true, false);
		char	   *schematypename = map_multipart_sql_identifier_to_xml_name("SchemaType",
																	  dbname,
																	 nspname,
																	   NULL);

		appendStringInfo(&result,
						 "    <xsd:element name=\"%s\" type=\"%s\"/>\n",
						 xmlsn, schematypename);
	}

	appendStringInfoString(&result,
						   "  </xsd:all>\n");
	appendStringInfoString(&result,
						   "</xsd:complexType>\n\n");

	appendStringInfo(&result,
					 "<xsd:element name=\"%s\" type=\"%s\"/>\n\n",
					 xmlcn, catalogtypename);

	return result.data;
}


/*
 * Map an SQL data type to an XML name; see SQL/XML:2008 section 9.4.
 */
static const char *
map_sql_type_to_xml_name(Oid typeoid, int typmod)
{
	StringInfoData result;

	initStringInfo(&result);

	switch (typeoid)
	{
		case BPCHAROID:
			if (typmod == -1)
				appendStringInfoString(&result, "CHAR");
			else
				appendStringInfo(&result, "CHAR_%d", typmod - VARHDRSZ);
			break;
		case VARCHAROID:
			if (typmod == -1)
				appendStringInfoString(&result, "VARCHAR");
			else
				appendStringInfo(&result, "VARCHAR_%d", typmod - VARHDRSZ);
			break;
		case NUMERICOID:
			if (typmod == -1)
				appendStringInfoString(&result, "NUMERIC");
			else
				appendStringInfo(&result, "NUMERIC_%d_%d",
								 ((typmod - VARHDRSZ) >> 16) & 0xffff,
								 (typmod - VARHDRSZ) & 0xffff);
			break;
		case INT4OID:
			appendStringInfoString(&result, "INTEGER");
			break;
		case INT2OID:
			appendStringInfoString(&result, "SMALLINT");
			break;
		case INT8OID:
			appendStringInfoString(&result, "BIGINT");
			break;
		case FLOAT4OID:
			appendStringInfoString(&result, "REAL");
			break;
		case FLOAT8OID:
			appendStringInfoString(&result, "DOUBLE");
			break;
		case BOOLOID:
			appendStringInfoString(&result, "BOOLEAN");
			break;
		case TIMEOID:
			if (typmod == -1)
				appendStringInfoString(&result, "TIME");
			else
				appendStringInfo(&result, "TIME_%d", typmod);
			break;
		case TIMETZOID:
			if (typmod == -1)
				appendStringInfoString(&result, "TIME_WTZ");
			else
				appendStringInfo(&result, "TIME_WTZ_%d", typmod);
			break;
		case TIMESTAMPOID:
			if (typmod == -1)
				appendStringInfoString(&result, "TIMESTAMP");
			else
				appendStringInfo(&result, "TIMESTAMP_%d", typmod);
			break;
		case TIMESTAMPTZOID:
			if (typmod == -1)
				appendStringInfoString(&result, "TIMESTAMP_WTZ");
			else
				appendStringInfo(&result, "TIMESTAMP_WTZ_%d", typmod);
			break;
		case DATEOID:
			appendStringInfoString(&result, "DATE");
			break;
		case XMLOID:
			appendStringInfoString(&result, "XML");
			break;
		default:
			{
				HeapTuple	tuple;
				Form_pg_type typtuple;

				tuple = SearchSysCache1(TYPEOID, ObjectIdGetDatum(typeoid));
				if (!HeapTupleIsValid(tuple))
					elog(ERROR, "cache lookup failed for type %u", typeoid);
				typtuple = (Form_pg_type) GETSTRUCT(tuple);

				appendStringInfoString(&result,
									   map_multipart_sql_identifier_to_xml_name((typtuple->typtype == TYPTYPE_DOMAIN) ? "Domain" : "UDT",
											 get_database_name(MyDatabaseId),
								  get_namespace_name(typtuple->typnamespace),
												NameStr(typtuple->typname)));

				ReleaseSysCache(tuple);
			}
	}

	return result.data;
}


/*
 * Map a collection of SQL data types to XML Schema data types; see
 * SQL/XML:2008 section 9.7.
 */
static const char *
map_sql_typecoll_to_xmlschema_types(List *tupdesc_list)
{
	List	   *uniquetypes = NIL;
	int			i;
	StringInfoData result;
	ListCell   *cell0;

	/* extract all column types used in the set of TupleDescs */
	foreach(cell0, tupdesc_list)
	{
		TupleDesc	tupdesc = (TupleDesc) lfirst(cell0);

		for (i = 0; i < tupdesc->natts; i++)
		{
			if (tupdesc->attrs[i]->attisdropped)
				continue;
			uniquetypes = list_append_unique_oid(uniquetypes,
												 tupdesc->attrs[i]->atttypid);
		}
	}

	/* add base types of domains */
	foreach(cell0, uniquetypes)
	{
		Oid			typid = lfirst_oid(cell0);
		Oid			basetypid = getBaseType(typid);

		if (basetypid != typid)
			uniquetypes = list_append_unique_oid(uniquetypes, basetypid);
	}

	/* Convert to textual form */
	initStringInfo(&result);

	foreach(cell0, uniquetypes)
	{
		appendStringInfo(&result, "%s\n",
						 map_sql_type_to_xmlschema_type(lfirst_oid(cell0),
														-1));
	}

	return result.data;
}


/*
 * Map an SQL data type to a named XML Schema data type; see
 * SQL/XML:2008 sections 9.5 and 9.6.
 *
 * (The distinction between 9.5 and 9.6 is basically that 9.6 adds
 * a name attribute, which this function does.  The name-less version
 * 9.5 doesn't appear to be required anywhere.)
 */
static const char *
map_sql_type_to_xmlschema_type(Oid typeoid, int typmod)
{
	StringInfoData result;
	const char *typename = map_sql_type_to_xml_name(typeoid, typmod);

	initStringInfo(&result);

	if (typeoid == XMLOID)
	{
		appendStringInfoString(&result,
							   "<xsd:complexType mixed=\"true\">\n"
							   "  <xsd:sequence>\n"
							   "    <xsd:any name=\"element\" minOccurs=\"0\" maxOccurs=\"unbounded\" processContents=\"skip\"/>\n"
							   "  </xsd:sequence>\n"
							   "</xsd:complexType>\n");
	}
	else
	{
		appendStringInfo(&result,
						 "<xsd:simpleType name=\"%s\">\n", typename);

		switch (typeoid)
		{
			case BPCHAROID:
			case VARCHAROID:
			case TEXTOID:
				appendStringInfo(&result,
								 "  <xsd:restriction base=\"xsd:string\">\n");
				if (typmod != -1)
					appendStringInfo(&result,
									 "    <xsd:maxLength value=\"%d\"/>\n",
									 typmod - VARHDRSZ);
				appendStringInfoString(&result, "  </xsd:restriction>\n");
				break;

			case BYTEAOID:
				appendStringInfo(&result,
								 "  <xsd:restriction base=\"xsd:%s\">\n"
								 "  </xsd:restriction>\n",
				xmlbinary == XMLBINARY_BASE64 ? "base64Binary" : "hexBinary");
				break;

			case NUMERICOID:
				if (typmod != -1)
					appendStringInfo(&result,
								 "  <xsd:restriction base=\"xsd:decimal\">\n"
									 "    <xsd:totalDigits value=\"%d\"/>\n"
								   "    <xsd:fractionDigits value=\"%d\"/>\n"
									 "  </xsd:restriction>\n",
									 ((typmod - VARHDRSZ) >> 16) & 0xffff,
									 (typmod - VARHDRSZ) & 0xffff);
				break;

			case INT2OID:
				appendStringInfo(&result,
								 "  <xsd:restriction base=\"xsd:short\">\n"
								 "    <xsd:maxInclusive value=\"%d\"/>\n"
								 "    <xsd:minInclusive value=\"%d\"/>\n"
								 "  </xsd:restriction>\n",
								 SHRT_MAX, SHRT_MIN);
				break;

			case INT4OID:
				appendStringInfo(&result,
								 "  <xsd:restriction base=\"xsd:int\">\n"
								 "    <xsd:maxInclusive value=\"%d\"/>\n"
								 "    <xsd:minInclusive value=\"%d\"/>\n"
								 "  </xsd:restriction>\n",
								 INT_MAX, INT_MIN);
				break;

			case INT8OID:
				appendStringInfo(&result,
								 "  <xsd:restriction base=\"xsd:long\">\n"
					   "    <xsd:maxInclusive value=\"" INT64_FORMAT "\"/>\n"
					   "    <xsd:minInclusive value=\"" INT64_FORMAT "\"/>\n"
								 "  </xsd:restriction>\n",
							   (((uint64) 1) << (sizeof(int64) * 8 - 1)) - 1,
								 (((uint64) 1) << (sizeof(int64) * 8 - 1)));
				break;

			case FLOAT4OID:
				appendStringInfoString(&result,
				"  <xsd:restriction base=\"xsd:float\"></xsd:restriction>\n");
				break;

			case FLOAT8OID:
				appendStringInfoString(&result,
									   "  <xsd:restriction base=\"xsd:double\"></xsd:restriction>\n");
				break;

			case BOOLOID:
				appendStringInfoString(&result,
									   "  <xsd:restriction base=\"xsd:boolean\"></xsd:restriction>\n");
				break;

			case TIMEOID:
			case TIMETZOID:
				{
					const char *tz = (typeoid == TIMETZOID ? "(+|-)\\p{Nd}{2}:\\p{Nd}{2}" : "");

					if (typmod == -1)
						appendStringInfo(&result,
									"  <xsd:restriction base=\"xsd:time\">\n"
										 "    <xsd:pattern value=\"\\p{Nd}{2}:\\p{Nd}{2}:\\p{Nd}{2}(.\\p{Nd}+)?%s\"/>\n"
										 "  </xsd:restriction>\n", tz);
					else if (typmod == 0)
						appendStringInfo(&result,
									"  <xsd:restriction base=\"xsd:time\">\n"
										 "    <xsd:pattern value=\"\\p{Nd}{2}:\\p{Nd}{2}:\\p{Nd}{2}%s\"/>\n"
										 "  </xsd:restriction>\n", tz);
					else
						appendStringInfo(&result,
									"  <xsd:restriction base=\"xsd:time\">\n"
										 "    <xsd:pattern value=\"\\p{Nd}{2}:\\p{Nd}{2}:\\p{Nd}{2}.\\p{Nd}{%d}%s\"/>\n"
							"  </xsd:restriction>\n", typmod - VARHDRSZ, tz);
					break;
				}

			case TIMESTAMPOID:
			case TIMESTAMPTZOID:
				{
					const char *tz = (typeoid == TIMESTAMPTZOID ? "(+|-)\\p{Nd}{2}:\\p{Nd}{2}" : "");

					if (typmod == -1)
						appendStringInfo(&result,
								"  <xsd:restriction base=\"xsd:dateTime\">\n"
										 "    <xsd:pattern value=\"\\p{Nd}{4}-\\p{Nd}{2}-\\p{Nd}{2}T\\p{Nd}{2}:\\p{Nd}{2}:\\p{Nd}{2}(.\\p{Nd}+)?%s\"/>\n"
										 "  </xsd:restriction>\n", tz);
					else if (typmod == 0)
						appendStringInfo(&result,
								"  <xsd:restriction base=\"xsd:dateTime\">\n"
										 "    <xsd:pattern value=\"\\p{Nd}{4}-\\p{Nd}{2}-\\p{Nd}{2}T\\p{Nd}{2}:\\p{Nd}{2}:\\p{Nd}{2}%s\"/>\n"
										 "  </xsd:restriction>\n", tz);
					else
						appendStringInfo(&result,
								"  <xsd:restriction base=\"xsd:dateTime\">\n"
										 "    <xsd:pattern value=\"\\p{Nd}{4}-\\p{Nd}{2}-\\p{Nd}{2}T\\p{Nd}{2}:\\p{Nd}{2}:\\p{Nd}{2}.\\p{Nd}{%d}%s\"/>\n"
							"  </xsd:restriction>\n", typmod - VARHDRSZ, tz);
					break;
				}

			case DATEOID:
				appendStringInfoString(&result,
									"  <xsd:restriction base=\"xsd:date\">\n"
									   "    <xsd:pattern value=\"\\p{Nd}{4}-\\p{Nd}{2}-\\p{Nd}{2}\"/>\n"
									   "  </xsd:restriction>\n");
				break;

			default:
				if (get_typtype(typeoid) == TYPTYPE_DOMAIN)
				{
					Oid			base_typeoid;
					int32		base_typmod = -1;

					base_typeoid = getBaseTypeAndTypmod(typeoid, &base_typmod);

					appendStringInfo(&result,
									 "  <xsd:restriction base=\"%s\"/>\n",
						map_sql_type_to_xml_name(base_typeoid, base_typmod));
				}
				break;
		}
		appendStringInfoString(&result, "</xsd:simpleType>\n");
	}

	return result.data;
}


/*
 * Map an SQL row to an XML element, taking the row from the active
 * SPI cursor.  See also SQL/XML:2008 section 9.10.
 */
static void
SPI_sql_row_to_xmlelement(uint64 rownum, StringInfo result, char *tablename,
						  bool nulls, bool tableforest,
						  const char *targetns, bool top_level)
{
	int			i;
	char	   *xmltn;

	if (tablename)
		xmltn = map_sql_identifier_to_xml_name(tablename, true, false);
	else
	{
		if (tableforest)
			xmltn = "row";
		else
			xmltn = "table";
	}

	if (tableforest)
		xmldata_root_element_start(result, xmltn, NULL, targetns, top_level);
	else
		appendStringInfoString(result, "<row>\n");

	for (i = 1; i <= SPI_tuptable->tupdesc->natts; i++)
	{
		char	   *colname;
		Datum		colval;
		bool		isnull;

		colname = map_sql_identifier_to_xml_name(SPI_fname(SPI_tuptable->tupdesc, i),
												 true, false);
		colval = SPI_getbinval(SPI_tuptable->vals[rownum],
							   SPI_tuptable->tupdesc,
							   i,
							   &isnull);
		if (isnull)
		{
			if (nulls)
				appendStringInfo(result, "  <%s xsi:nil=\"true\"/>\n", colname);
		}
		else
			appendStringInfo(result, "  <%s>%s</%s>\n",
							 colname,
							 map_sql_value_to_xml_value(colval,
							  SPI_gettypeid(SPI_tuptable->tupdesc, i), true),
							 colname);
	}

	if (tableforest)
	{
		xmldata_root_element_end(result, xmltn);
		appendStringInfoChar(result, '\n');
	}
	else
		appendStringInfoString(result, "</row>\n\n");
}


/*
 * XPath related functions
 */

#ifdef USE_LIBXML

/*
 * Convert XML node to text (dump subtree in case of element,
 * return value otherwise)
 */
static text *
xml_xmlnodetoxmltype(xmlNodePtr cur, PgXmlErrorContext *xmlerrcxt)
{
	xmltype    *result;

	if (cur->type == XML_ELEMENT_NODE)
	{
		xmlBufferPtr buf;
		xmlNodePtr	cur_copy;

		buf = xmlBufferCreate();

		/*
		 * The result of xmlNodeDump() won't contain namespace definitions
		 * from parent nodes, but xmlCopyNode() duplicates a node along with
		 * its required namespace definitions.
		 */
		cur_copy = xmlCopyNode(cur, 1);

		if (cur_copy == NULL)
			xml_ereport(xmlerrcxt, ERROR, ERRCODE_OUT_OF_MEMORY,
						"could not copy node");

		PG_TRY();
		{
			xmlNodeDump(buf, NULL, cur_copy, 0, 1);
			result = xmlBuffer_to_xmltype(buf);
		}
		PG_CATCH();
		{
			xmlFreeNode(cur_copy);
			xmlBufferFree(buf);
			PG_RE_THROW();
		}
		PG_END_TRY();
		xmlFreeNode(cur_copy);
		xmlBufferFree(buf);
	}
	else
	{
		xmlChar    *str;

		str = xmlXPathCastNodeToString(cur);
		PG_TRY();
		{
			/* Here we rely on XML having the same representation as TEXT */
			char	   *escaped = escape_xml((char *) str);

			result = (xmltype *) cstring_to_text(escaped);
			pfree(escaped);
		}
		PG_CATCH();
		{
			xmlFree(str);
			PG_RE_THROW();
		}
		PG_END_TRY();
		xmlFree(str);
	}

	return result;
}

/*
 * Convert an XML XPath object (the result of evaluating an XPath expression)
 * to an array of xml values, which are appended to astate.  The function
 * result value is the number of elements in the array.
 *
 * If "astate" is NULL then we don't generate the array value, but we still
 * return the number of elements it would have had.
 *
 * Nodesets are converted to an array containing the nodes' textual
 * representations.  Primitive values (float, double, string) are converted
 * to a single-element array containing the value's string representation.
 */
static int
xml_xpathobjtoxmlarray(xmlXPathObjectPtr xpathobj,
					   ArrayBuildState *astate,
					   PgXmlErrorContext *xmlerrcxt)
{
	int			result = 0;
	Datum		datum;
	Oid			datumtype;
	char	   *result_str;

	switch (xpathobj->type)
	{
		case XPATH_NODESET:
			if (xpathobj->nodesetval != NULL)
			{
				result = xpathobj->nodesetval->nodeNr;
				if (astate != NULL)
				{
					int			i;

					for (i = 0; i < result; i++)
					{
						datum = PointerGetDatum(xml_xmlnodetoxmltype(xpathobj->nodesetval->nodeTab[i],
																 xmlerrcxt));
						(void) accumArrayResult(astate, datum, false,
												XMLOID, CurrentMemoryContext);
					}
				}
			}
			return result;

		case XPATH_BOOLEAN:
			if (astate == NULL)
				return 1;
			datum = BoolGetDatum(xpathobj->boolval);
			datumtype = BOOLOID;
			break;

		case XPATH_NUMBER:
			if (astate == NULL)
				return 1;
			datum = Float8GetDatum(xpathobj->floatval);
			datumtype = FLOAT8OID;
			break;

		case XPATH_STRING:
			if (astate == NULL)
				return 1;
			datum = CStringGetDatum((char *) xpathobj->stringval);
			datumtype = CSTRINGOID;
			break;

		default:
			elog(ERROR, "xpath expression result type %d is unsupported",
				 xpathobj->type);
			return 0;			/* keep compiler quiet */
	}

	/* Common code for scalar-value cases */
	result_str = map_sql_value_to_xml_value(datum, datumtype, true);
	datum = PointerGetDatum(cstring_to_xmltype(result_str));
	(void) accumArrayResult(astate, datum, false,
							XMLOID, CurrentMemoryContext);
	return 1;
}


/*
 * Common code for xpath() and xmlexists()
 *
 * Evaluate XPath expression and return number of nodes in res_items
 * and array of XML values in astate.  Either of those pointers can be
 * NULL if the corresponding result isn't wanted.
 *
 * It is up to the user to ensure that the XML passed is in fact
 * an XML document - XPath doesn't work easily on fragments without
 * a context node being known.
 */
static void
xpath_internal(text *xpath_expr_text, xmltype *data, ArrayType *namespaces,
			   int *res_nitems, ArrayBuildState *astate)
{
	PgXmlErrorContext *xmlerrcxt;
	volatile xmlParserCtxtPtr ctxt = NULL;
	volatile xmlDocPtr doc = NULL;
	volatile xmlXPathContextPtr xpathctx = NULL;
	volatile xmlXPathCompExprPtr xpathcomp = NULL;
	volatile xmlXPathObjectPtr xpathobj = NULL;
	char	   *datastr;
	int32		len;
	int32		xpath_len;
	xmlChar    *string;
	xmlChar    *xpath_expr;
	size_t		xmldecl_len = 0;
	int			i;
	int			ndim;
	Datum	   *ns_names_uris;
	bool	   *ns_names_uris_nulls;
	int			ns_count;

	/*
	 * Namespace mappings are passed as text[].  If an empty array is passed
	 * (ndim = 0, "0-dimensional"), then there are no namespace mappings.
	 * Else, a 2-dimensional array with length of the second axis being equal
	 * to 2 should be passed, i.e., every subarray contains 2 elements, the
	 * first element defining the name, the second one the URI.  Example:
	 * ARRAY[ARRAY['myns', 'http://example.com'], ARRAY['myns2',
	 * 'http://example2.com']].
	 */
	ndim = namespaces ? ARR_NDIM(namespaces) : 0;
	if (ndim != 0)
	{
		int		   *dims;

		dims = ARR_DIMS(namespaces);

		if (ndim != 2 || dims[1] != 2)
			ereport(ERROR,
					(errcode(ERRCODE_DATA_EXCEPTION),
					 errmsg("invalid array for XML namespace mapping"),
					 errdetail("The array must be two-dimensional with length of the second axis equal to 2.")));

		Assert(ARR_ELEMTYPE(namespaces) == TEXTOID);

		deconstruct_array(namespaces, TEXTOID, -1, false, 'i',
						  &ns_names_uris, &ns_names_uris_nulls,
						  &ns_count);

		Assert((ns_count % 2) == 0);	/* checked above */
		ns_count /= 2;			/* count pairs only */
	}
	else
	{
		ns_names_uris = NULL;
		ns_names_uris_nulls = NULL;
		ns_count = 0;
	}

	datastr = VARDATA(data);
	len = VARSIZE(data) - VARHDRSZ;
	xpath_len = VARSIZE(xpath_expr_text) - VARHDRSZ;
	if (xpath_len == 0)
		ereport(ERROR,
				(errcode(ERRCODE_DATA_EXCEPTION),
				 errmsg("empty XPath expression")));

	string = (xmlChar *) palloc((len + 1) * sizeof(xmlChar));
	memcpy(string, datastr, len);
	string[len] = '\0';

	xpath_expr = (xmlChar *) palloc((xpath_len + 1) * sizeof(xmlChar));
	memcpy(xpath_expr, VARDATA(xpath_expr_text), xpath_len);
	xpath_expr[xpath_len] = '\0';

	/*
	 * In a UTF8 database, skip any xml declaration, which might assert
	 * another encoding.  Ignore parse_xml_decl() failure, letting
	 * xmlCtxtReadMemory() report parse errors.  Documentation disclaims
	 * xpath() support for non-ASCII data in non-UTF8 databases, so leave
	 * those scenarios bug-compatible with historical behavior.
	 */
	if (GetDatabaseEncoding() == PG_UTF8)
		parse_xml_decl(string, &xmldecl_len, NULL, NULL, NULL);

	xmlerrcxt = pg_xml_init(PG_XML_STRICTNESS_ALL);

	PG_TRY();
	{
		xmlInitParser();

		/*
		 * redundant XML parsing (two parsings for the same value during one
		 * command execution are possible)
		 */
		ctxt = xmlNewParserCtxt();
		if (ctxt == NULL || xmlerrcxt->err_occurred)
			xml_ereport(xmlerrcxt, ERROR, ERRCODE_OUT_OF_MEMORY,
						"could not allocate parser context");
		doc = xmlCtxtReadMemory(ctxt, (char *) string + xmldecl_len,
								len - xmldecl_len, NULL, NULL, 0);
		if (doc == NULL || xmlerrcxt->err_occurred)
			xml_ereport(xmlerrcxt, ERROR, ERRCODE_INVALID_XML_DOCUMENT,
						"could not parse XML document");
		xpathctx = xmlXPathNewContext(doc);
		if (xpathctx == NULL || xmlerrcxt->err_occurred)
			xml_ereport(xmlerrcxt, ERROR, ERRCODE_OUT_OF_MEMORY,
						"could not allocate XPath context");
		xpathctx->node = xmlDocGetRootElement(doc);
		if (xpathctx->node == NULL || xmlerrcxt->err_occurred)
			xml_ereport(xmlerrcxt, ERROR, ERRCODE_INTERNAL_ERROR,
						"could not find root XML element");

		/* register namespaces, if any */
		if (ns_count > 0)
		{
			for (i = 0; i < ns_count; i++)
			{
				char	   *ns_name;
				char	   *ns_uri;

				if (ns_names_uris_nulls[i * 2] ||
					ns_names_uris_nulls[i * 2 + 1])
					ereport(ERROR,
							(errcode(ERRCODE_NULL_VALUE_NOT_ALLOWED),
					  errmsg("neither namespace name nor URI may be null")));
				ns_name = TextDatumGetCString(ns_names_uris[i * 2]);
				ns_uri = TextDatumGetCString(ns_names_uris[i * 2 + 1]);
				if (xmlXPathRegisterNs(xpathctx,
									   (xmlChar *) ns_name,
									   (xmlChar *) ns_uri) != 0)
					ereport(ERROR,		/* is this an internal error??? */
							(errmsg("could not register XML namespace with name \"%s\" and URI \"%s\"",
									ns_name, ns_uri)));
			}
		}

		xpathcomp = xmlXPathCompile(xpath_expr);
		if (xpathcomp == NULL || xmlerrcxt->err_occurred)
			xml_ereport(xmlerrcxt, ERROR, ERRCODE_INTERNAL_ERROR,
						"invalid XPath expression");

		/*
		 * Version 2.6.27 introduces a function named
		 * xmlXPathCompiledEvalToBoolean, which would be enough for xmlexists,
		 * but we can derive the existence by whether any nodes are returned,
		 * thereby preventing a library version upgrade and keeping the code
		 * the same.
		 */
		xpathobj = xmlXPathCompiledEval(xpathcomp, xpathctx);
		if (xpathobj == NULL || xmlerrcxt->err_occurred)
			xml_ereport(xmlerrcxt, ERROR, ERRCODE_INTERNAL_ERROR,
						"could not create XPath object");

		/*
		 * Extract the results as requested.
		 */
		if (res_nitems != NULL)
			*res_nitems = xml_xpathobjtoxmlarray(xpathobj, astate, xmlerrcxt);
		else
			(void) xml_xpathobjtoxmlarray(xpathobj, astate, xmlerrcxt);
	}
	PG_CATCH();
	{
		if (xpathobj)
			xmlXPathFreeObject(xpathobj);
		if (xpathcomp)
			xmlXPathFreeCompExpr(xpathcomp);
		if (xpathctx)
			xmlXPathFreeContext(xpathctx);
		if (doc)
			xmlFreeDoc(doc);
		if (ctxt)
			xmlFreeParserCtxt(ctxt);

		pg_xml_done(xmlerrcxt, true);

		PG_RE_THROW();
	}
	PG_END_TRY();

	xmlXPathFreeObject(xpathobj);
	xmlXPathFreeCompExpr(xpathcomp);
	xmlXPathFreeContext(xpathctx);
	xmlFreeDoc(doc);
	xmlFreeParserCtxt(ctxt);

	pg_xml_done(xmlerrcxt, false);
}
#endif   /* USE_LIBXML */

/*
 * Evaluate XPath expression and return array of XML values.
 *
 * As we have no support of XQuery sequences yet, this function seems
 * to be the most useful one (array of XML functions plays a role of
 * some kind of substitution for XQuery sequences).
 */
Datum
xpath(PG_FUNCTION_ARGS)
{
#ifdef USE_LIBXML
	text	   *xpath_expr_text = PG_GETARG_TEXT_P(0);
	xmltype    *data = PG_GETARG_XML_P(1);
	ArrayType  *namespaces = PG_GETARG_ARRAYTYPE_P(2);
	ArrayBuildState *astate;

	astate = initArrayResult(XMLOID, CurrentMemoryContext, true);
	xpath_internal(xpath_expr_text, data, namespaces,
				   NULL, astate);
	PG_RETURN_ARRAYTYPE_P(makeArrayResult(astate, CurrentMemoryContext));
#else
	NO_XML_SUPPORT();
	return 0;
#endif
}

/*
 * Determines if the node specified by the supplied XPath exists
 * in a given XML document, returning a boolean.
 */
Datum
xmlexists(PG_FUNCTION_ARGS)
{
#ifdef USE_LIBXML
	text	   *xpath_expr_text = PG_GETARG_TEXT_P(0);
	xmltype    *data = PG_GETARG_XML_P(1);
	int			res_nitems;

	xpath_internal(xpath_expr_text, data, NULL,
				   &res_nitems, NULL);

	PG_RETURN_BOOL(res_nitems > 0);
#else
	NO_XML_SUPPORT();
	return 0;
#endif
}

/*
 * Determines if the node specified by the supplied XPath exists
 * in a given XML document, returning a boolean. Differs from
 * xmlexists as it supports namespaces and is not defined in SQL/XML.
 */
Datum
xpath_exists(PG_FUNCTION_ARGS)
{
#ifdef USE_LIBXML
	text	   *xpath_expr_text = PG_GETARG_TEXT_P(0);
	xmltype    *data = PG_GETARG_XML_P(1);
	ArrayType  *namespaces = PG_GETARG_ARRAYTYPE_P(2);
	int			res_nitems;

	xpath_internal(xpath_expr_text, data, namespaces,
				   &res_nitems, NULL);

	PG_RETURN_BOOL(res_nitems > 0);
#else
	NO_XML_SUPPORT();
	return 0;
#endif
}

/*
 * Functions for checking well-formed-ness
 */

#ifdef USE_LIBXML
static bool
wellformed_xml(text *data, XmlOptionType xmloption_arg)
{
	bool		result;
	volatile xmlDocPtr doc = NULL;

	/* We want to catch any exceptions and return false */
	PG_TRY();
	{
		doc = xml_parse(data, xmloption_arg, true, GetDatabaseEncoding());
		result = true;
	}
	PG_CATCH();
	{
		FlushErrorState();
		result = false;
	}
	PG_END_TRY();

	if (doc)
		xmlFreeDoc(doc);

	return result;
}
#endif

Datum
xml_is_well_formed(PG_FUNCTION_ARGS)
{
#ifdef USE_LIBXML
	text	   *data = PG_GETARG_TEXT_P(0);

	PG_RETURN_BOOL(wellformed_xml(data, xmloption));
#else
	NO_XML_SUPPORT();
	return 0;
#endif   /* not USE_LIBXML */
}

Datum
xml_is_well_formed_document(PG_FUNCTION_ARGS)
{
#ifdef USE_LIBXML
	text	   *data = PG_GETARG_TEXT_P(0);

	PG_RETURN_BOOL(wellformed_xml(data, XMLOPTION_DOCUMENT));
#else
	NO_XML_SUPPORT();
	return 0;
#endif   /* not USE_LIBXML */
}

Datum
xml_is_well_formed_content(PG_FUNCTION_ARGS)
{
#ifdef USE_LIBXML
	text	   *data = PG_GETARG_TEXT_P(0);

	PG_RETURN_BOOL(wellformed_xml(data, XMLOPTION_CONTENT));
#else
	NO_XML_SUPPORT();
	return 0;
#endif   /* not USE_LIBXML */
}<|MERGE_RESOLUTION|>--- conflicted
+++ resolved
@@ -2276,11 +2276,7 @@
 static List *
 query_to_oid_list(const char *query)
 {
-<<<<<<< HEAD
-	uint64			i;
-=======
 	uint64		i;
->>>>>>> b5bce6c1
 	List	   *list = NIL;
 
 	SPI_execute(query, true, 0);
@@ -2399,11 +2395,7 @@
 
 	StringInfoData result;
 	Portal		portal;
-<<<<<<< HEAD
-	uint64			i;
-=======
 	uint64		i;
->>>>>>> b5bce6c1
 
 	initStringInfo(&result);
 
@@ -2487,11 +2479,7 @@
 {
 	StringInfo	result;
 	char	   *xmltn;
-<<<<<<< HEAD
-	uint64			i;
-=======
 	uint64		i;
->>>>>>> b5bce6c1
 
 	if (tablename)
 		xmltn = map_sql_identifier_to_xml_name(tablename, true, false);
