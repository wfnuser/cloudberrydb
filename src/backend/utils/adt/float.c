/*-------------------------------------------------------------------------
 *
 * float.c
 *	  Functions for the built-in floating-point types.
 *
 * Portions Copyright (c) 1996-2019, PostgreSQL Global Development Group
 * Portions Copyright (c) 1994, Regents of the University of California
 *
 *
 * IDENTIFICATION
 *	  src/backend/utils/adt/float.c
 *
 *-------------------------------------------------------------------------
 */
#include "postgres.h"

#include <ctype.h>
#include <float.h>
#include <math.h>
#include <limits.h>

#include "catalog/pg_type.h"
#include "common/int.h"
#include "common/shortest_dec.h"
#include "libpq/pqformat.h"
#include "miscadmin.h"
#include "utils/array.h"
<<<<<<< HEAD
#include "utils/builtins.h"
#include "utils/float_utils.h"
=======
#include "utils/float.h"
#include "utils/fmgrprotos.h"
>>>>>>> 9e1c9f95
#include "utils/sortsupport.h"
#include "utils/timestamp.h"


/*
 * Configurable GUC parameter
 *
 * If >0, use shortest-decimal format for output; this is both the default and
 * allows for compatibility with clients that explicitly set a value here to
 * get round-trip-accurate results. If 0 or less, then use the old, slow,
 * decimal rounding method.
 */
int			extra_float_digits = 1;

/* Cached constants for degree-based trig functions */
static bool degree_consts_set = false;
static float8 sin_30 = 0;
static float8 one_minus_cos_60 = 0;
static float8 asin_0_5 = 0;
static float8 acos_0_5 = 0;
static float8 atan_1_0 = 0;
static float8 tan_45 = 0;
static float8 cot_45 = 0;

/*
 * These are intentionally not static; don't "fix" them.  They will never
 * be referenced by other files, much less changed; but we don't want the
 * compiler to know that, else it might try to precompute expressions
 * involving them.  See comments for init_degree_constants().
 */
float8		degree_c_thirty = 30.0;
float8		degree_c_forty_five = 45.0;
float8		degree_c_sixty = 60.0;
float8		degree_c_one_half = 0.5;
float8		degree_c_one = 1.0;

/* State for drandom() and setseed() */
static bool drandom_seed_set = false;
static unsigned short drandom_seed[3] = {0, 0, 0};

/* Local function prototypes */
static double sind_q1(double x);
static double cosd_q1(double x);
static void init_degree_constants(void);

#ifndef HAVE_CBRT
/*
 * Some machines (in particular, some versions of AIX) have an extern
 * declaration for cbrt() in <math.h> but fail to provide the actual
 * function, which causes configure to not set HAVE_CBRT.  Furthermore,
 * their compilers spit up at the mismatch between extern declaration
 * and static definition.  We work around that here by the expedient
 * of a #define to make the actual name of the static function different.
 */
#define cbrt my_cbrt
static double cbrt(double x);
#endif							/* HAVE_CBRT */


/*
 * Returns -1 if 'val' represents negative infinity, 1 if 'val'
 * represents (positive) infinity, and 0 otherwise. On some platforms,
 * this is equivalent to the isinf() macro, but not everywhere: C99
 * does not specify that isinf() needs to distinguish between positive
 * and negative infinity.
 */
int
is_infinite(double val)
{
	int			inf = isinf(val);

	if (inf == 0)
		return 0;
	else if (val > 0)
		return 1;
	else
		return -1;
}


/* ========== USER I/O ROUTINES ========== */


/*
 *		float4in		- converts "num" to float4
 *
 * Note that this code now uses strtof(), where it used to use strtod().
 *
 * The motivation for using strtof() is to avoid a double-rounding problem:
 * for certain decimal inputs, if you round the input correctly to a double,
 * and then round the double to a float, the result is incorrect in that it
 * does not match the result of rounding the decimal value to float directly.
 *
 * One of the best examples is 7.038531e-26:
 *
 * 0xAE43FDp-107 = 7.03853069185120912085...e-26
 *      midpoint   7.03853100000000022281...e-26
 * 0xAE43FEp-107 = 7.03853130814879132477...e-26
 *
 * making 0xAE43FDp-107 the correct float result, but if you do the conversion
 * via a double, you get
 *
 * 0xAE43FD.7FFFFFF8p-107 = 7.03853099999999907487...e-26
 *               midpoint   7.03853099999999964884...e-26
 * 0xAE43FD.80000000p-107 = 7.03853100000000022281...e-26
 * 0xAE43FD.80000008p-107 = 7.03853100000000137076...e-26
 *
 * so the value rounds to the double exactly on the midpoint between the two
 * nearest floats, and then rounding again to a float gives the incorrect
 * result of 0xAE43FEp-107.
 *
 */
Datum
float4in(PG_FUNCTION_ARGS)
{
	char	   *num = PG_GETARG_CSTRING(0);
	char	   *orig_num;
	float		val;
	char	   *endptr;

	/*
	 * endptr points to the first character _after_ the sequence we recognized
	 * as a valid floating point number. orig_num points to the original input
	 * string.
	 */
	orig_num = num;

	/* skip leading whitespace */
	while (*num != '\0' && isspace((unsigned char) *num))
		num++;

	/*
	 * Check for an empty-string input to begin with, to avoid the vagaries of
	 * strtod() on different platforms.
	 */
	if (*num == '\0')
		ereport(ERROR,
				(errcode(ERRCODE_INVALID_TEXT_REPRESENTATION),
				 errmsg("invalid input syntax for type %s: \"%s\"",
						"real", orig_num)));

	errno = 0;
	val = strtof(num, &endptr);

	/* did we not see anything that looks like a double? */
	if (endptr == num || errno != 0)
	{
		int			save_errno = errno;

		/*
		 * C99 requires that strtof() accept NaN, [+-]Infinity, and [+-]Inf,
		 * but not all platforms support all of these (and some accept them
		 * but set ERANGE anyway...)  Therefore, we check for these inputs
		 * ourselves if strtof() fails.
		 *
		 * Note: C99 also requires hexadecimal input as well as some extended
		 * forms of NaN, but we consider these forms unportable and don't try
		 * to support them.  You can use 'em if your strtof() takes 'em.
		 */
		if (pg_strncasecmp(num, "NaN", 3) == 0)
		{
			val = get_float4_nan();
			endptr = num + 3;
		}
		else if (pg_strncasecmp(num, "Infinity", 8) == 0)
		{
			val = get_float4_infinity();
			endptr = num + 8;
		}
		else if (pg_strncasecmp(num, "+Infinity", 9) == 0)
		{
			val = get_float4_infinity();
			endptr = num + 9;
		}
		else if (pg_strncasecmp(num, "-Infinity", 9) == 0)
		{
			val = -get_float4_infinity();
			endptr = num + 9;
		}
		else if (pg_strncasecmp(num, "inf", 3) == 0)
		{
			val = get_float4_infinity();
			endptr = num + 3;
		}
		else if (pg_strncasecmp(num, "+inf", 4) == 0)
		{
			val = get_float4_infinity();
			endptr = num + 4;
		}
		else if (pg_strncasecmp(num, "-inf", 4) == 0)
		{
			val = -get_float4_infinity();
			endptr = num + 4;
		}
		else if (save_errno == ERANGE)
		{
			/*
			 * Some platforms return ERANGE for denormalized numbers (those
			 * that are not zero, but are too close to zero to have full
			 * precision).  We'd prefer not to throw error for that, so try to
			 * detect whether it's a "real" out-of-range condition by checking
			 * to see if the result is zero or huge.
			 *
			 * Use isinf() rather than HUGE_VALF on VS2013 because it
			 * generates a spurious overflow warning for -HUGE_VALF.  Also use
			 * isinf() if HUGE_VALF is missing.
			 */
			if (val == 0.0 ||
#if !defined(HUGE_VALF) || (defined(_MSC_VER) && (_MSC_VER < 1900))
				isinf(val)
#else
				(val >= HUGE_VALF || val <= -HUGE_VALF)
#endif
				)
				ereport(ERROR,
						(errcode(ERRCODE_NUMERIC_VALUE_OUT_OF_RANGE),
						 errmsg("\"%s\" is out of range for type real",
								orig_num)));
		}
		else
			ereport(ERROR,
					(errcode(ERRCODE_INVALID_TEXT_REPRESENTATION),
					 errmsg("invalid input syntax for type %s: \"%s\"",
							"real", orig_num)));
	}
#ifdef HAVE_BUGGY_SOLARIS_STRTOD
	else
	{
		/*
		 * Many versions of Solaris have a bug wherein strtod sets endptr to
		 * point one byte beyond the end of the string when given "inf" or
		 * "infinity".
		 */
		if (endptr != num && endptr[-1] == '\0')
			endptr--;
	}
#endif							/* HAVE_BUGGY_SOLARIS_STRTOD */

	/* skip trailing whitespace */
	while (*endptr != '\0' && isspace((unsigned char) *endptr))
		endptr++;

	/* if there is any junk left at the end of the string, bail out */
	if (*endptr != '\0')
		ereport(ERROR,
				(errcode(ERRCODE_INVALID_TEXT_REPRESENTATION),
				 errmsg("invalid input syntax for type %s: \"%s\"",
						"real", orig_num)));

	PG_RETURN_FLOAT4(val);
}

/*
 *		float4out		- converts a float4 number to a string
 *						  using a standard output format
 */
Datum
float4out(PG_FUNCTION_ARGS)
{
	float4		num = PG_GETARG_FLOAT4(0);
	char	   *ascii = (char *) palloc(32);
	int			ndig = FLT_DIG + extra_float_digits;

	if (extra_float_digits > 0)
	{
		float_to_shortest_decimal_buf(num, ascii);
		PG_RETURN_CSTRING(ascii);
	}

	(void) pg_strfromd(ascii, 32, ndig, num);
	PG_RETURN_CSTRING(ascii);
}

/*
 *		float4recv			- converts external binary format to float4
 */
Datum
float4recv(PG_FUNCTION_ARGS)
{
	StringInfo	buf = (StringInfo) PG_GETARG_POINTER(0);

	PG_RETURN_FLOAT4(pq_getmsgfloat4(buf));
}

/*
 *		float4send			- converts float4 to binary format
 */
Datum
float4send(PG_FUNCTION_ARGS)
{
	float4		num = PG_GETARG_FLOAT4(0);
	StringInfoData buf;

	pq_begintypsend(&buf);
	pq_sendfloat4(&buf, num);
	PG_RETURN_BYTEA_P(pq_endtypsend(&buf));
}

/*
 *		float8in		- converts "num" to float8
 */
Datum
float8in(PG_FUNCTION_ARGS)
{
	char	   *num = PG_GETARG_CSTRING(0);

	PG_RETURN_FLOAT8(float8in_internal(num, NULL, "double precision", num));
}

/* Convenience macro: set *have_error flag (if provided) or throw error */
#define RETURN_ERROR(throw_error) \
do { \
	if (have_error) { \
		*have_error = true; \
		return 0.0; \
	} else { \
		throw_error; \
	} \
} while (0)

/*
 * float8in_internal_opt_error - guts of float8in()
 *
 * This is exposed for use by functions that want a reasonably
 * platform-independent way of inputting doubles.  The behavior is
 * essentially like strtod + ereport on error, but note the following
 * differences:
 * 1. Both leading and trailing whitespace are skipped.
 * 2. If endptr_p is NULL, we throw error if there's trailing junk.
 * Otherwise, it's up to the caller to complain about trailing junk.
 * 3. In event of a syntax error, the report mentions the given type_name
 * and prints orig_string as the input; this is meant to support use of
 * this function with types such as "box" and "point", where what we are
 * parsing here is just a substring of orig_string.
 *
 * "num" could validly be declared "const char *", but that results in an
 * unreasonable amount of extra casting both here and in callers, so we don't.
 *
 * When "*have_error" flag is provided, it's set instead of throwing an
 * error.  This is helpful when caller need to handle errors by itself.
 */
double
float8in_internal_opt_error(char *num, char **endptr_p,
							const char *type_name, const char *orig_string,
							bool *have_error)
{
	long double		val;
	char	   *endptr;
	bool 		literal_inf = true;

	/* skip leading whitespace */
	while (*num != '\0' && isspace((unsigned char) *num))
		num++;

	/*
	 * Check for an empty-string input to begin with, to avoid the vagaries of
	 * strtod() on different platforms.
	 */
	if (*num == '\0')
		RETURN_ERROR(ereport(ERROR,
							 (errcode(ERRCODE_INVALID_TEXT_REPRESENTATION),
							  errmsg("invalid input syntax for type %s: \"%s\"",
									 type_name, orig_string))));

	errno = 0;
	val = strtold(num, &endptr);

	/* did we not see anything that looks like a double? */
	if (endptr == num || errno != 0)
	{
		int			save_errno = errno;

		/*
		 * C99 requires that strtod() accept NaN, [+-]Infinity, and [+-]Inf,
		 * but not all platforms support all of these (and some accept them
		 * but set ERANGE anyway...)  Therefore, we check for these inputs
		 * ourselves if strtod() fails.
		 *
		 * Note: C99 also requires hexadecimal input as well as some extended
		 * forms of NaN, but we consider these forms unportable and don't try
		 * to support them.  You can use 'em if your strtod() takes 'em.
		 */
		if (pg_strncasecmp(num, "NaN", 3) == 0)
		{
			val = get_float8_nan();
			endptr = num + 3;
		}
		else if (pg_strncasecmp(num, "Infinity", 8) == 0 || pg_strncasecmp(num, "+Infinity", 9) == 0)
		{
			val = get_float8_infinity();
			endptr = num + 8;
		}
		else if (pg_strncasecmp(num, "+Infinity", 9) == 0)
		{
			val = get_float8_infinity();
			endptr = num + 9;
		}
		else if (pg_strncasecmp(num, "-Infinity", 9) == 0)
		{
			val = -get_float8_infinity();
			endptr = num + 9;
		}
		else if (pg_strncasecmp(num, "inf", 3) == 0)
		{
			val = get_float8_infinity();
			endptr = num + 3;
		}
		else if (pg_strncasecmp(num, "+inf", 4) == 0)
		{
			val = get_float8_infinity();
			endptr = num + 4;
		}
		else if (pg_strncasecmp(num, "-inf", 4) == 0)
		{
			val = -get_float8_infinity();
			endptr = num + 4;
		}
		else if (save_errno == ERANGE)
		{
			/*
			 * Some platforms return ERANGE for denormalized numbers (those
			 * that are not zero, but are too close to zero to have full
			 * precision).  We'd prefer not to throw error for that, so try to
			 * detect whether it's a "real" out-of-range condition by checking
			 * to see if the result is zero or huge.
			 *
			 * On error, we intentionally complain about double precision not
			 * the given type name, and we print only the part of the string
			 * that is the current number.
			 */
			if (val == 0.0 || val >= HUGE_VAL || val <= -HUGE_VAL)
			{
				char	   *errnumber = pstrdup(num);

				errnumber[endptr - num] = '\0';
				RETURN_ERROR(ereport(ERROR,
									 (errcode(ERRCODE_NUMERIC_VALUE_OUT_OF_RANGE),
									  errmsg("\"%s\" is out of range for "
											 "type double precision",
											 errnumber))));
			}
		}
		else
			RETURN_ERROR(ereport(ERROR,
								 (errcode(ERRCODE_INVALID_TEXT_REPRESENTATION),
								  errmsg("invalid input syntax for type "
										 "%s: \"%s\"",
										 type_name, orig_string))));
	}
#ifdef HAVE_BUGGY_SOLARIS_STRTOD
	else
	{
		/*
		 * Many versions of Solaris have a bug wherein strtod sets endptr to
		 * point one byte beyond the end of the string when given "inf" or
		 * "infinity".
		 */
		if (endptr != num && endptr[-1] == '\0')
			endptr--;
	}
#endif							/* HAVE_BUGGY_SOLARIS_STRTOD */

	/* skip trailing whitespace */
	while (*endptr != '\0' && isspace((unsigned char) *endptr))
		endptr++;

	/* report stopping point if wanted, else complain if not end of string */
	if (endptr_p)
		*endptr_p = endptr;
	else if (*endptr != '\0')
		RETURN_ERROR(ereport(ERROR,
							 (errcode(ERRCODE_INVALID_TEXT_REPRESENTATION),
							  errmsg("invalid input syntax for type "
									 "%s: \"%s\"",
									 type_name, orig_string))));

	/*
	 * strtod does not support values from 1e-323 to 1e-308 for double datatype in rhel6
	 * due to changes in glibc. In order to overcome this issue we use strtold to parse
	 * the string and store it in long double so that we get higher precision. We check if
	 * this value is within allowed range for double using the below two checks:- 
	 *
	 * 1) Overflow - When we try to store a value > 1e308 in a double datatype, it gets represented 
	 * internally as "inf". Hence in order to check for overflow, we use the isinf() method in order
	 * to check if (double) val has overflowed. But "inf" is a legitimate value for float8, hence if the
	 * user entered "inf"/"Infinity" we allow it. Otherwise we treat it as overflow.
	 *
	 * 2) Underflow - When we try to store a value < 1e-323, it gets converted to a 0.0. But "0.0" is a 
	 * legitimate value allowed by float8 datatype. Hence we examine if the val is > 0 or < 0 with higher 
	 * precision (as long double). Again, 0.0 is allowed for float8. If the user entered 0.0, val will be 0.0
	 * in both higher precision and when rounded down and we allow it. Otherwise in higher precision, 
	 * val will be > 0 or < 0 and when rounded down to double it will be 0 which is treated as underflow.
	 */

	if ( pg_strncasecmp(num, "Infinity", 8) != 0  && pg_strncasecmp(num, "-Infinity", 9) != 0 &&\
		 pg_strncasecmp(num, "Inf", 3) != 0 && pg_strncasecmp(num, "-Inf", 4) != 0 &&\
		 pg_strncasecmp(num, "+Infinity", 9) != 0 && pg_strncasecmp(num, "+Inf", 4) != 0 )
		literal_inf = false;

	CHECKFLOATVAL((double) val, literal_inf, !(val > 0 || val < 0));

	return val;
}

/*
 * Interface to float8in_internal_opt_error() without "have_error" argument.
 */
double
float8in_internal(char *num, char **endptr_p,
				  const char *type_name, const char *orig_string)
{
	return float8in_internal_opt_error(num, endptr_p, type_name,
									   orig_string, NULL);
}


/*
 *		float8out		- converts float8 number to a string
 *						  using a standard output format
 */
Datum
float8out(PG_FUNCTION_ARGS)
{
	float8		num = PG_GETARG_FLOAT8(0);

	PG_RETURN_CSTRING(float8out_internal(num));
}

/*
 * float8out_internal - guts of float8out()
 *
 * This is exposed for use by functions that want a reasonably
 * platform-independent way of outputting doubles.
 * The result is always palloc'd.
 */
char *
float8out_internal(double num)
{
	char	   *ascii = (char *) palloc(32);
	int			ndig = DBL_DIG + extra_float_digits;

	if (extra_float_digits > 0)
	{
		double_to_shortest_decimal_buf(num, ascii);
		return ascii;
	}

	(void) pg_strfromd(ascii, 32, ndig, num);
	return ascii;
}

/*
 *		float8recv			- converts external binary format to float8
 */
Datum
float8recv(PG_FUNCTION_ARGS)
{
	StringInfo	buf = (StringInfo) PG_GETARG_POINTER(0);

	PG_RETURN_FLOAT8(pq_getmsgfloat8(buf));
}

/*
 *		float8send			- converts float8 to binary format
 */
Datum
float8send(PG_FUNCTION_ARGS)
{
	float8		num = PG_GETARG_FLOAT8(0);
	StringInfoData buf;

	pq_begintypsend(&buf);
	pq_sendfloat8(&buf, num);
	PG_RETURN_BYTEA_P(pq_endtypsend(&buf));
}


/* ========== PUBLIC ROUTINES ========== */


/*
 *		======================
 *		FLOAT4 BASE OPERATIONS
 *		======================
 */

/*
 *		float4abs		- returns |arg1| (absolute value)
 */
Datum
float4abs(PG_FUNCTION_ARGS)
{
	float4		arg1 = PG_GETARG_FLOAT4(0);

	PG_RETURN_FLOAT4((float4) fabs(arg1));
}

/*
 *		float4um		- returns -arg1 (unary minus)
 */
Datum
float4um(PG_FUNCTION_ARGS)
{
	float4		arg1 = PG_GETARG_FLOAT4(0);
	float4		result;

	result = -arg1;
	PG_RETURN_FLOAT4(result);
}

Datum
float4up(PG_FUNCTION_ARGS)
{
	float4		arg = PG_GETARG_FLOAT4(0);

	PG_RETURN_FLOAT4(arg);
}

Datum
float4larger(PG_FUNCTION_ARGS)
{
	float4		arg1 = PG_GETARG_FLOAT4(0);
	float4		arg2 = PG_GETARG_FLOAT4(1);
	float4		result;

	if (float4_gt(arg1, arg2))
		result = arg1;
	else
		result = arg2;
	PG_RETURN_FLOAT4(result);
}

Datum
float4smaller(PG_FUNCTION_ARGS)
{
	float4		arg1 = PG_GETARG_FLOAT4(0);
	float4		arg2 = PG_GETARG_FLOAT4(1);
	float4		result;

	if (float4_lt(arg1, arg2))
		result = arg1;
	else
		result = arg2;
	PG_RETURN_FLOAT4(result);
}

/*
 *		======================
 *		FLOAT8 BASE OPERATIONS
 *		======================
 */

/*
 *		float8abs		- returns |arg1| (absolute value)
 */
Datum
float8abs(PG_FUNCTION_ARGS)
{
	float8		arg1 = PG_GETARG_FLOAT8(0);

	PG_RETURN_FLOAT8(fabs(arg1));
}


/*
 *		float8um		- returns -arg1 (unary minus)
 */
Datum
float8um(PG_FUNCTION_ARGS)
{
	float8		arg1 = PG_GETARG_FLOAT8(0);
	float8		result;

	result = -arg1;
	PG_RETURN_FLOAT8(result);
}

Datum
float8up(PG_FUNCTION_ARGS)
{
	float8		arg = PG_GETARG_FLOAT8(0);

	PG_RETURN_FLOAT8(arg);
}

Datum
float8larger(PG_FUNCTION_ARGS)
{
	float8		arg1 = PG_GETARG_FLOAT8(0);
	float8		arg2 = PG_GETARG_FLOAT8(1);
	float8		result;

	if (float8_gt(arg1, arg2))
		result = arg1;
	else
		result = arg2;
	PG_RETURN_FLOAT8(result);
}

Datum
float8smaller(PG_FUNCTION_ARGS)
{
	float8		arg1 = PG_GETARG_FLOAT8(0);
	float8		arg2 = PG_GETARG_FLOAT8(1);
	float8		result;

	if (float8_lt(arg1, arg2))
		result = arg1;
	else
		result = arg2;
	PG_RETURN_FLOAT8(result);
}


/*
 *		====================
 *		ARITHMETIC OPERATORS
 *		====================
 */

/*
 *		float4pl		- returns arg1 + arg2
 *		float4mi		- returns arg1 - arg2
 *		float4mul		- returns arg1 * arg2
 *		float4div		- returns arg1 / arg2
 */
Datum
float4pl(PG_FUNCTION_ARGS)
{
	float4		arg1 = PG_GETARG_FLOAT4(0);
	float4		arg2 = PG_GETARG_FLOAT4(1);

	PG_RETURN_FLOAT4(float4_pl(arg1, arg2));
}

Datum
float4mi(PG_FUNCTION_ARGS)
{
	float4		arg1 = PG_GETARG_FLOAT4(0);
	float4		arg2 = PG_GETARG_FLOAT4(1);

	PG_RETURN_FLOAT4(float4_mi(arg1, arg2));
}

Datum
float4mul(PG_FUNCTION_ARGS)
{
	float4		arg1 = PG_GETARG_FLOAT4(0);
	float4		arg2 = PG_GETARG_FLOAT4(1);

	PG_RETURN_FLOAT4(float4_mul(arg1, arg2));
}

Datum
float4div(PG_FUNCTION_ARGS)
{
	float4		arg1 = PG_GETARG_FLOAT4(0);
	float4		arg2 = PG_GETARG_FLOAT4(1);

	PG_RETURN_FLOAT4(float4_div(arg1, arg2));
}

/*
 *		float8pl		- returns arg1 + arg2
 *		float8mi		- returns arg1 - arg2
 *		float8mul		- returns arg1 * arg2
 *		float8div		- returns arg1 / arg2
 */
Datum
float8pl(PG_FUNCTION_ARGS)
{
	float8		arg1 = PG_GETARG_FLOAT8(0);
	float8		arg2 = PG_GETARG_FLOAT8(1);

	PG_RETURN_FLOAT8(float8_pl(arg1, arg2));
}

Datum
float8mi(PG_FUNCTION_ARGS)
{
	float8		arg1 = PG_GETARG_FLOAT8(0);
	float8		arg2 = PG_GETARG_FLOAT8(1);

	PG_RETURN_FLOAT8(float8_mi(arg1, arg2));
}

Datum
float8mul(PG_FUNCTION_ARGS)
{
	float8		arg1 = PG_GETARG_FLOAT8(0);
	float8		arg2 = PG_GETARG_FLOAT8(1);

	PG_RETURN_FLOAT8(float8_mul(arg1, arg2));
}

Datum
float8div(PG_FUNCTION_ARGS)
{
	float8		arg1 = PG_GETARG_FLOAT8(0);
	float8		arg2 = PG_GETARG_FLOAT8(1);

	PG_RETURN_FLOAT8(float8_div(arg1, arg2));
}


/*
 *		====================
 *		COMPARISON OPERATORS
 *		====================
 */

/*
 *		float4{eq,ne,lt,le,gt,ge}		- float4/float4 comparison operations
 */
int
float4_cmp_internal(float4 a, float4 b)
{
	if (float4_gt(a, b))
		return 1;
	if (float4_lt(a, b))
		return -1;
	return 0;
}

Datum
float4eq(PG_FUNCTION_ARGS)
{
	float4		arg1 = PG_GETARG_FLOAT4(0);
	float4		arg2 = PG_GETARG_FLOAT4(1);

	PG_RETURN_BOOL(float4_eq(arg1, arg2));
}

Datum
float4ne(PG_FUNCTION_ARGS)
{
	float4		arg1 = PG_GETARG_FLOAT4(0);
	float4		arg2 = PG_GETARG_FLOAT4(1);

	PG_RETURN_BOOL(float4_ne(arg1, arg2));
}

Datum
float4lt(PG_FUNCTION_ARGS)
{
	float4		arg1 = PG_GETARG_FLOAT4(0);
	float4		arg2 = PG_GETARG_FLOAT4(1);

	PG_RETURN_BOOL(float4_lt(arg1, arg2));
}

Datum
float4le(PG_FUNCTION_ARGS)
{
	float4		arg1 = PG_GETARG_FLOAT4(0);
	float4		arg2 = PG_GETARG_FLOAT4(1);

	PG_RETURN_BOOL(float4_le(arg1, arg2));
}

Datum
float4gt(PG_FUNCTION_ARGS)
{
	float4		arg1 = PG_GETARG_FLOAT4(0);
	float4		arg2 = PG_GETARG_FLOAT4(1);

	PG_RETURN_BOOL(float4_gt(arg1, arg2));
}

Datum
float4ge(PG_FUNCTION_ARGS)
{
	float4		arg1 = PG_GETARG_FLOAT4(0);
	float4		arg2 = PG_GETARG_FLOAT4(1);

	PG_RETURN_BOOL(float4_ge(arg1, arg2));
}

Datum
btfloat4cmp(PG_FUNCTION_ARGS)
{
	float4		arg1 = PG_GETARG_FLOAT4(0);
	float4		arg2 = PG_GETARG_FLOAT4(1);

	PG_RETURN_INT32(float4_cmp_internal(arg1, arg2));
}

static int
btfloat4fastcmp(Datum x, Datum y, SortSupport ssup)
{
	float4		arg1 = DatumGetFloat4(x);
	float4		arg2 = DatumGetFloat4(y);

	return float4_cmp_internal(arg1, arg2);
}

Datum
btfloat4sortsupport(PG_FUNCTION_ARGS)
{
	SortSupport ssup = (SortSupport) PG_GETARG_POINTER(0);

	ssup->comparator = btfloat4fastcmp;
	PG_RETURN_VOID();
}

/*
 *		float8{eq,ne,lt,le,gt,ge}		- float8/float8 comparison operations
 */
int
float8_cmp_internal(float8 a, float8 b)
{
	if (float8_gt(a, b))
		return 1;
	if (float8_lt(a, b))
		return -1;
	return 0;
}

Datum
float8eq(PG_FUNCTION_ARGS)
{
	float8		arg1 = PG_GETARG_FLOAT8(0);
	float8		arg2 = PG_GETARG_FLOAT8(1);

	PG_RETURN_BOOL(float8_eq(arg1, arg2));
}

Datum
float8ne(PG_FUNCTION_ARGS)
{
	float8		arg1 = PG_GETARG_FLOAT8(0);
	float8		arg2 = PG_GETARG_FLOAT8(1);

	PG_RETURN_BOOL(float8_ne(arg1, arg2));
}

Datum
float8lt(PG_FUNCTION_ARGS)
{
	float8		arg1 = PG_GETARG_FLOAT8(0);
	float8		arg2 = PG_GETARG_FLOAT8(1);

	PG_RETURN_BOOL(float8_lt(arg1, arg2));
}

Datum
float8le(PG_FUNCTION_ARGS)
{
	float8		arg1 = PG_GETARG_FLOAT8(0);
	float8		arg2 = PG_GETARG_FLOAT8(1);

	PG_RETURN_BOOL(float8_le(arg1, arg2));
}

Datum
float8gt(PG_FUNCTION_ARGS)
{
	float8		arg1 = PG_GETARG_FLOAT8(0);
	float8		arg2 = PG_GETARG_FLOAT8(1);

	PG_RETURN_BOOL(float8_gt(arg1, arg2));
}

Datum
float8ge(PG_FUNCTION_ARGS)
{
	float8		arg1 = PG_GETARG_FLOAT8(0);
	float8		arg2 = PG_GETARG_FLOAT8(1);

	PG_RETURN_BOOL(float8_ge(arg1, arg2));
}

Datum
btfloat8cmp(PG_FUNCTION_ARGS)
{
	float8		arg1 = PG_GETARG_FLOAT8(0);
	float8		arg2 = PG_GETARG_FLOAT8(1);

	PG_RETURN_INT32(float8_cmp_internal(arg1, arg2));
}

static int
btfloat8fastcmp(Datum x, Datum y, SortSupport ssup)
{
	float8		arg1 = DatumGetFloat8(x);
	float8		arg2 = DatumGetFloat8(y);

	return float8_cmp_internal(arg1, arg2);
}

Datum
btfloat8sortsupport(PG_FUNCTION_ARGS)
{
	SortSupport ssup = (SortSupport) PG_GETARG_POINTER(0);

	ssup->comparator = btfloat8fastcmp;
	PG_RETURN_VOID();
}

Datum
btfloat48cmp(PG_FUNCTION_ARGS)
{
	float4		arg1 = PG_GETARG_FLOAT4(0);
	float8		arg2 = PG_GETARG_FLOAT8(1);

	/* widen float4 to float8 and then compare */
	PG_RETURN_INT32(float8_cmp_internal(arg1, arg2));
}

Datum
btfloat84cmp(PG_FUNCTION_ARGS)
{
	float8		arg1 = PG_GETARG_FLOAT8(0);
	float4		arg2 = PG_GETARG_FLOAT4(1);

	/* widen float4 to float8 and then compare */
	PG_RETURN_INT32(float8_cmp_internal(arg1, arg2));
}

/*
 * in_range support function for float8.
 *
 * Note: we needn't supply a float8_float4 variant, as implicit coercion
 * of the offset value takes care of that scenario just as well.
 */
Datum
in_range_float8_float8(PG_FUNCTION_ARGS)
{
	float8		val = PG_GETARG_FLOAT8(0);
	float8		base = PG_GETARG_FLOAT8(1);
	float8		offset = PG_GETARG_FLOAT8(2);
	bool		sub = PG_GETARG_BOOL(3);
	bool		less = PG_GETARG_BOOL(4);
	float8		sum;

	/*
	 * Reject negative or NaN offset.  Negative is per spec, and NaN is
	 * because appropriate semantics for that seem non-obvious.
	 */
	if (isnan(offset) || offset < 0)
		ereport(ERROR,
				(errcode(ERRCODE_INVALID_PRECEDING_OR_FOLLOWING_SIZE),
				 errmsg("invalid preceding or following size in window function")));

	/*
	 * Deal with cases where val and/or base is NaN, following the rule that
	 * NaN sorts after non-NaN (cf float8_cmp_internal).  The offset cannot
	 * affect the conclusion.
	 */
	if (isnan(val))
	{
		if (isnan(base))
			PG_RETURN_BOOL(true);	/* NAN = NAN */
		else
			PG_RETURN_BOOL(!less);	/* NAN > non-NAN */
	}
	else if (isnan(base))
	{
		PG_RETURN_BOOL(less);	/* non-NAN < NAN */
	}

	/*
	 * Deal with infinite offset (necessarily +inf, at this point).  We must
	 * special-case this because if base happens to be -inf, their sum would
	 * be NaN, which is an overflow-ish condition we should avoid.
	 */
	if (isinf(offset))
	{
		PG_RETURN_BOOL(sub ? !less : less);
	}

	/*
	 * Otherwise it should be safe to compute base +/- offset.  We trust the
	 * FPU to cope if base is +/-inf or the true sum would overflow, and
	 * produce a suitably signed infinity, which will compare properly against
	 * val whether or not that's infinity.
	 */
	if (sub)
		sum = base - offset;
	else
		sum = base + offset;

	if (less)
		PG_RETURN_BOOL(val <= sum);
	else
		PG_RETURN_BOOL(val >= sum);
}

/*
 * in_range support function for float4.
 *
 * We would need a float4_float8 variant in any case, so we supply that and
 * let implicit coercion take care of the float4_float4 case.
 */
Datum
in_range_float4_float8(PG_FUNCTION_ARGS)
{
	float4		val = PG_GETARG_FLOAT4(0);
	float4		base = PG_GETARG_FLOAT4(1);
	float8		offset = PG_GETARG_FLOAT8(2);
	bool		sub = PG_GETARG_BOOL(3);
	bool		less = PG_GETARG_BOOL(4);
	float8		sum;

	/*
	 * Reject negative or NaN offset.  Negative is per spec, and NaN is
	 * because appropriate semantics for that seem non-obvious.
	 */
	if (isnan(offset) || offset < 0)
		ereport(ERROR,
				(errcode(ERRCODE_INVALID_PRECEDING_OR_FOLLOWING_SIZE),
				 errmsg("invalid preceding or following size in window function")));

	/*
	 * Deal with cases where val and/or base is NaN, following the rule that
	 * NaN sorts after non-NaN (cf float8_cmp_internal).  The offset cannot
	 * affect the conclusion.
	 */
	if (isnan(val))
	{
		if (isnan(base))
			PG_RETURN_BOOL(true);	/* NAN = NAN */
		else
			PG_RETURN_BOOL(!less);	/* NAN > non-NAN */
	}
	else if (isnan(base))
	{
		PG_RETURN_BOOL(less);	/* non-NAN < NAN */
	}

	/*
	 * Deal with infinite offset (necessarily +inf, at this point).  We must
	 * special-case this because if base happens to be -inf, their sum would
	 * be NaN, which is an overflow-ish condition we should avoid.
	 */
	if (isinf(offset))
	{
		PG_RETURN_BOOL(sub ? !less : less);
	}

	/*
	 * Otherwise it should be safe to compute base +/- offset.  We trust the
	 * FPU to cope if base is +/-inf or the true sum would overflow, and
	 * produce a suitably signed infinity, which will compare properly against
	 * val whether or not that's infinity.
	 */
	if (sub)
		sum = base - offset;
	else
		sum = base + offset;

	if (less)
		PG_RETURN_BOOL(val <= sum);
	else
		PG_RETURN_BOOL(val >= sum);
}


/*
 *		===================
 *		CONVERSION ROUTINES
 *		===================
 */

/*
 *		ftod			- converts a float4 number to a float8 number
 */
Datum
ftod(PG_FUNCTION_ARGS)
{
	float4		num = PG_GETARG_FLOAT4(0);

	PG_RETURN_FLOAT8((float8) num);
}


/*
 *		dtof			- converts a float8 number to a float4 number
 */
Datum
dtof(PG_FUNCTION_ARGS)
{
	float8		num = PG_GETARG_FLOAT8(0);

	check_float4_val((float4) num, isinf(num), num == 0);

	PG_RETURN_FLOAT4((float4) num);
}


/*
 *		dtoi4			- converts a float8 number to an int4 number
 */
Datum
dtoi4(PG_FUNCTION_ARGS)
{
	float8		num = PG_GETARG_FLOAT8(0);

	/*
	 * Get rid of any fractional part in the input.  This is so we don't fail
	 * on just-out-of-range values that would round into range.  Note
	 * assumption that rint() will pass through a NaN or Inf unchanged.
	 */
	num = rint(num);

	/*
	 * Range check.  We must be careful here that the boundary values are
	 * expressed exactly in the float domain.  We expect PG_INT32_MIN to be an
	 * exact power of 2, so it will be represented exactly; but PG_INT32_MAX
	 * isn't, and might get rounded off, so avoid using it.
	 */
	if (unlikely(num < (float8) PG_INT32_MIN ||
				 num >= -((float8) PG_INT32_MIN) ||
				 isnan(num)))
		ereport(ERROR,
				(errcode(ERRCODE_NUMERIC_VALUE_OUT_OF_RANGE),
				 errmsg("integer out of range")));

	PG_RETURN_INT32((int32) num);
}


/*
 *		dtoi2			- converts a float8 number to an int2 number
 */
Datum
dtoi2(PG_FUNCTION_ARGS)
{
	float8		num = PG_GETARG_FLOAT8(0);

	/*
	 * Get rid of any fractional part in the input.  This is so we don't fail
	 * on just-out-of-range values that would round into range.  Note
	 * assumption that rint() will pass through a NaN or Inf unchanged.
	 */
	num = rint(num);

	/*
	 * Range check.  We must be careful here that the boundary values are
	 * expressed exactly in the float domain.  We expect PG_INT16_MIN to be an
	 * exact power of 2, so it will be represented exactly; but PG_INT16_MAX
	 * isn't, and might get rounded off, so avoid using it.
	 */
	if (unlikely(num < (float8) PG_INT16_MIN ||
				 num >= -((float8) PG_INT16_MIN) ||
				 isnan(num)))
		ereport(ERROR,
				(errcode(ERRCODE_NUMERIC_VALUE_OUT_OF_RANGE),
				 errmsg("smallint out of range")));

	PG_RETURN_INT16((int16) num);
}


/*
 *		i4tod			- converts an int4 number to a float8 number
 */
Datum
i4tod(PG_FUNCTION_ARGS)
{
	int32		num = PG_GETARG_INT32(0);

	PG_RETURN_FLOAT8((float8) num);
}


/*
 *		i2tod			- converts an int2 number to a float8 number
 */
Datum
i2tod(PG_FUNCTION_ARGS)
{
	int16		num = PG_GETARG_INT16(0);

	PG_RETURN_FLOAT8((float8) num);
}


/*
 *		ftoi4			- converts a float4 number to an int4 number
 */
Datum
ftoi4(PG_FUNCTION_ARGS)
{
	float4		num = PG_GETARG_FLOAT4(0);

	/*
	 * Get rid of any fractional part in the input.  This is so we don't fail
	 * on just-out-of-range values that would round into range.  Note
	 * assumption that rint() will pass through a NaN or Inf unchanged.
	 */
	num = rint(num);

	/*
	 * Range check.  We must be careful here that the boundary values are
	 * expressed exactly in the float domain.  We expect PG_INT32_MIN to be an
	 * exact power of 2, so it will be represented exactly; but PG_INT32_MAX
	 * isn't, and might get rounded off, so avoid using it.
	 */
	if (unlikely(num < (float4) PG_INT32_MIN ||
				 num >= -((float4) PG_INT32_MIN) ||
				 isnan(num)))
		ereport(ERROR,
				(errcode(ERRCODE_NUMERIC_VALUE_OUT_OF_RANGE),
				 errmsg("integer out of range")));

	PG_RETURN_INT32((int32) num);
}


/*
 *		ftoi2			- converts a float4 number to an int2 number
 */
Datum
ftoi2(PG_FUNCTION_ARGS)
{
	float4		num = PG_GETARG_FLOAT4(0);

	/*
	 * Get rid of any fractional part in the input.  This is so we don't fail
	 * on just-out-of-range values that would round into range.  Note
	 * assumption that rint() will pass through a NaN or Inf unchanged.
	 */
	num = rint(num);

	/*
	 * Range check.  We must be careful here that the boundary values are
	 * expressed exactly in the float domain.  We expect PG_INT16_MIN to be an
	 * exact power of 2, so it will be represented exactly; but PG_INT16_MAX
	 * isn't, and might get rounded off, so avoid using it.
	 */
	if (unlikely(num < (float4) PG_INT16_MIN ||
				 num >= -((float4) PG_INT16_MIN) ||
				 isnan(num)))
		ereport(ERROR,
				(errcode(ERRCODE_NUMERIC_VALUE_OUT_OF_RANGE),
				 errmsg("smallint out of range")));

	PG_RETURN_INT16((int16) num);
}


/*
 *		i4tof			- converts an int4 number to a float4 number
 */
Datum
i4tof(PG_FUNCTION_ARGS)
{
	int32		num = PG_GETARG_INT32(0);

	PG_RETURN_FLOAT4((float4) num);
}


/*
 *		i2tof			- converts an int2 number to a float4 number
 */
Datum
i2tof(PG_FUNCTION_ARGS)
{
	int16		num = PG_GETARG_INT16(0);

	PG_RETURN_FLOAT4((float4) num);
}


/*
 *		=======================
 *		RANDOM FLOAT8 OPERATORS
 *		=======================
 */

/*
 *		dround			- returns	ROUND(arg1)
 */
Datum
dround(PG_FUNCTION_ARGS)
{
	float8		arg1 = PG_GETARG_FLOAT8(0);

	PG_RETURN_FLOAT8(rint(arg1));
}

/*
 *		dceil			- returns the smallest integer greater than or
 *						  equal to the specified float
 */
Datum
dceil(PG_FUNCTION_ARGS)
{
	float8		arg1 = PG_GETARG_FLOAT8(0);

	PG_RETURN_FLOAT8(ceil(arg1));
}

/*
 *		dfloor			- returns the largest integer lesser than or
 *						  equal to the specified float
 */
Datum
dfloor(PG_FUNCTION_ARGS)
{
	float8		arg1 = PG_GETARG_FLOAT8(0);

	PG_RETURN_FLOAT8(floor(arg1));
}

/*
 *		dsign			- returns -1 if the argument is less than 0, 0
 *						  if the argument is equal to 0, and 1 if the
 *						  argument is greater than zero.
 */
Datum
dsign(PG_FUNCTION_ARGS)
{
	float8		arg1 = PG_GETARG_FLOAT8(0);
	float8		result;

	if (arg1 > 0)
		result = 1.0;
	else if (arg1 < 0)
		result = -1.0;
	else
		result = 0.0;

	PG_RETURN_FLOAT8(result);
}

/*
 *		dtrunc			- returns truncation-towards-zero of arg1,
 *						  arg1 >= 0 ... the greatest integer less
 *										than or equal to arg1
 *						  arg1 < 0	... the least integer greater
 *										than or equal to arg1
 */
Datum
dtrunc(PG_FUNCTION_ARGS)
{
	float8		arg1 = PG_GETARG_FLOAT8(0);
	float8		result;

	if (arg1 >= 0)
		result = floor(arg1);
	else
		result = -floor(-arg1);

	PG_RETURN_FLOAT8(result);
}


/*
 *		dsqrt			- returns square root of arg1
 */
Datum
dsqrt(PG_FUNCTION_ARGS)
{
	float8		arg1 = PG_GETARG_FLOAT8(0);
	float8		result;

	if (arg1 < 0)
		ereport(ERROR,
				(errcode(ERRCODE_INVALID_ARGUMENT_FOR_POWER_FUNCTION),
				 errmsg("cannot take square root of a negative number")));

	result = sqrt(arg1);

	check_float8_val(result, isinf(arg1), arg1 == 0);
	PG_RETURN_FLOAT8(result);
}


/*
 *		dcbrt			- returns cube root of arg1
 */
Datum
dcbrt(PG_FUNCTION_ARGS)
{
	float8		arg1 = PG_GETARG_FLOAT8(0);
	float8		result;

	result = cbrt(arg1);
	check_float8_val(result, isinf(arg1), arg1 == 0);
	PG_RETURN_FLOAT8(result);
}


/*
 *		dpow			- returns pow(arg1,arg2)
 */
Datum
dpow(PG_FUNCTION_ARGS)
{
	float8		arg1 = PG_GETARG_FLOAT8(0);
	float8		arg2 = PG_GETARG_FLOAT8(1);
	float8		result;

	/*
	 * The POSIX spec says that NaN ^ 0 = 1, and 1 ^ NaN = 1, while all other
	 * cases with NaN inputs yield NaN (with no error).  Many older platforms
	 * get one or more of these cases wrong, so deal with them via explicit
	 * logic rather than trusting pow(3).
	 */
	if (isnan(arg1))
	{
		if (isnan(arg2) || arg2 != 0.0)
			PG_RETURN_FLOAT8(get_float8_nan());
		PG_RETURN_FLOAT8(1.0);
	}
	if (isnan(arg2))
	{
		if (arg1 != 1.0)
			PG_RETURN_FLOAT8(get_float8_nan());
		PG_RETURN_FLOAT8(1.0);
	}

	/*
	 * The SQL spec requires that we emit a particular SQLSTATE error code for
	 * certain error conditions.  Specifically, we don't return a
	 * divide-by-zero error code for 0 ^ -1.
	 */
	if (arg1 == 0 && arg2 < 0)
		ereport(ERROR,
				(errcode(ERRCODE_INVALID_ARGUMENT_FOR_POWER_FUNCTION),
				 errmsg("zero raised to a negative power is undefined")));
	if (arg1 < 0 && floor(arg2) != arg2)
		ereport(ERROR,
				(errcode(ERRCODE_INVALID_ARGUMENT_FOR_POWER_FUNCTION),
				 errmsg("a negative number raised to a non-integer power yields a complex result")));

	/*
	 * pow() sets errno only on some platforms, depending on whether it
	 * follows _IEEE_, _POSIX_, _XOPEN_, or _SVID_, so we try to avoid using
	 * errno.  However, some platform/CPU combinations return errno == EDOM
	 * and result == NaN for negative arg1 and very large arg2 (they must be
	 * using something different from our floor() test to decide it's
	 * invalid).  Other platforms (HPPA) return errno == ERANGE and a large
	 * (HUGE_VAL) but finite result to signal overflow.
	 */
	errno = 0;
	result = pow(arg1, arg2);
	if (errno == EDOM && isnan(result))
	{
		if ((fabs(arg1) > 1 && arg2 >= 0) || (fabs(arg1) < 1 && arg2 < 0))
			/* The sign of Inf is not significant in this case. */
			result = get_float8_infinity();
		else if (fabs(arg1) != 1)
			result = 0;
		else
			result = 1;
	}
	else if (errno == ERANGE && result != 0 && !isinf(result))
		result = get_float8_infinity();

	check_float8_val(result, isinf(arg1) || isinf(arg2), arg1 == 0);
	PG_RETURN_FLOAT8(result);
}


/*
 *		dexp			- returns the exponential function of arg1
 */
Datum
dexp(PG_FUNCTION_ARGS)
{
	float8		arg1 = PG_GETARG_FLOAT8(0);
	float8		result;

	errno = 0;
	result = exp(arg1);
	if (errno == ERANGE && result != 0 && !isinf(result))
		result = get_float8_infinity();

	check_float8_val(result, isinf(arg1), false);
	PG_RETURN_FLOAT8(result);
}


/*
 *		dlog1			- returns the natural logarithm of arg1
 */
Datum
dlog1(PG_FUNCTION_ARGS)
{
	float8		arg1 = PG_GETARG_FLOAT8(0);
	float8		result;

	/*
	 * Emit particular SQLSTATE error codes for ln(). This is required by the
	 * SQL standard.
	 */
	if (arg1 == 0.0)
		ereport(ERROR,
				(errcode(ERRCODE_INVALID_ARGUMENT_FOR_LOG),
				 errmsg("cannot take logarithm of zero")));
	if (arg1 < 0)
		ereport(ERROR,
				(errcode(ERRCODE_INVALID_ARGUMENT_FOR_LOG),
				 errmsg("cannot take logarithm of a negative number")));

	result = log(arg1);

	check_float8_val(result, isinf(arg1), arg1 == 1);
	PG_RETURN_FLOAT8(result);
}


/*
 *		dlog10			- returns the base 10 logarithm of arg1
 */
Datum
dlog10(PG_FUNCTION_ARGS)
{
	float8		arg1 = PG_GETARG_FLOAT8(0);
	float8		result;

	/*
	 * Emit particular SQLSTATE error codes for log(). The SQL spec doesn't
	 * define log(), but it does define ln(), so it makes sense to emit the
	 * same error code for an analogous error condition.
	 */
	if (arg1 == 0.0)
		ereport(ERROR,
				(errcode(ERRCODE_INVALID_ARGUMENT_FOR_LOG),
				 errmsg("cannot take logarithm of zero")));
	if (arg1 < 0)
		ereport(ERROR,
				(errcode(ERRCODE_INVALID_ARGUMENT_FOR_LOG),
				 errmsg("cannot take logarithm of a negative number")));

	result = log10(arg1);

	check_float8_val(result, isinf(arg1), arg1 == 1);
	PG_RETURN_FLOAT8(result);
}


/*
 *		dacos			- returns the arccos of arg1 (radians)
 */
Datum
dacos(PG_FUNCTION_ARGS)
{
	float8		arg1 = PG_GETARG_FLOAT8(0);
	float8		result;

	/* Per the POSIX spec, return NaN if the input is NaN */
	if (isnan(arg1))
		PG_RETURN_FLOAT8(get_float8_nan());

	/*
	 * The principal branch of the inverse cosine function maps values in the
	 * range [-1, 1] to values in the range [0, Pi], so we should reject any
	 * inputs outside that range and the result will always be finite.
	 */
	if (arg1 < -1.0 || arg1 > 1.0)
		ereport(ERROR,
				(errcode(ERRCODE_NUMERIC_VALUE_OUT_OF_RANGE),
				 errmsg("input is out of range")));

	result = acos(arg1);

	check_float8_val(result, false, true);
	PG_RETURN_FLOAT8(result);
}


/*
 *		dasin			- returns the arcsin of arg1 (radians)
 */
Datum
dasin(PG_FUNCTION_ARGS)
{
	float8		arg1 = PG_GETARG_FLOAT8(0);
	float8		result;

	/* Per the POSIX spec, return NaN if the input is NaN */
	if (isnan(arg1))
		PG_RETURN_FLOAT8(get_float8_nan());

	/*
	 * The principal branch of the inverse sine function maps values in the
	 * range [-1, 1] to values in the range [-Pi/2, Pi/2], so we should reject
	 * any inputs outside that range and the result will always be finite.
	 */
	if (arg1 < -1.0 || arg1 > 1.0)
		ereport(ERROR,
				(errcode(ERRCODE_NUMERIC_VALUE_OUT_OF_RANGE),
				 errmsg("input is out of range")));

	result = asin(arg1);

	check_float8_val(result, false, true);
	PG_RETURN_FLOAT8(result);
}


/*
 *		datan			- returns the arctan of arg1 (radians)
 */
Datum
datan(PG_FUNCTION_ARGS)
{
	float8		arg1 = PG_GETARG_FLOAT8(0);
	float8		result;

	/* Per the POSIX spec, return NaN if the input is NaN */
	if (isnan(arg1))
		PG_RETURN_FLOAT8(get_float8_nan());

	/*
	 * The principal branch of the inverse tangent function maps all inputs to
	 * values in the range [-Pi/2, Pi/2], so the result should always be
	 * finite, even if the input is infinite.
	 */
	result = atan(arg1);

	check_float8_val(result, false, true);
	PG_RETURN_FLOAT8(result);
}


/*
 *		atan2			- returns the arctan of arg1/arg2 (radians)
 */
Datum
datan2(PG_FUNCTION_ARGS)
{
	float8		arg1 = PG_GETARG_FLOAT8(0);
	float8		arg2 = PG_GETARG_FLOAT8(1);
	float8		result;

	/* Per the POSIX spec, return NaN if either input is NaN */
	if (isnan(arg1) || isnan(arg2))
		PG_RETURN_FLOAT8(get_float8_nan());

	/*
	 * atan2 maps all inputs to values in the range [-Pi, Pi], so the result
	 * should always be finite, even if the inputs are infinite.
	 */
	result = atan2(arg1, arg2);

	check_float8_val(result, false, true);
	PG_RETURN_FLOAT8(result);
}


/*
 *		dcos			- returns the cosine of arg1 (radians)
 */
Datum
dcos(PG_FUNCTION_ARGS)
{
	float8		arg1 = PG_GETARG_FLOAT8(0);
	float8		result;

	/* Per the POSIX spec, return NaN if the input is NaN */
	if (isnan(arg1))
		PG_RETURN_FLOAT8(get_float8_nan());

	/*
	 * cos() is periodic and so theoretically can work for all finite inputs,
	 * but some implementations may choose to throw error if the input is so
	 * large that there are no significant digits in the result.  So we should
	 * check for errors.  POSIX allows an error to be reported either via
	 * errno or via fetestexcept(), but currently we only support checking
	 * errno.  (fetestexcept() is rumored to report underflow unreasonably
	 * early on some platforms, so it's not clear that believing it would be a
	 * net improvement anyway.)
	 *
	 * For infinite inputs, POSIX specifies that the trigonometric functions
	 * should return a domain error; but we won't notice that unless the
	 * platform reports via errno, so also explicitly test for infinite
	 * inputs.
	 */
	errno = 0;
	result = cos(arg1);
	if (errno != 0 || isinf(arg1))
		ereport(ERROR,
				(errcode(ERRCODE_NUMERIC_VALUE_OUT_OF_RANGE),
				 errmsg("input is out of range")));

	check_float8_val(result, false, true);
	PG_RETURN_FLOAT8(result);
}

/*
 * cosh
 */
Datum
dcosh(PG_FUNCTION_ARGS)
{
	PG_RETURN_FLOAT8(cosh(PG_GETARG_FLOAT8(0)));
}

/*
 *		dcot			- returns the cotangent of arg1 (radians)
 */
Datum
dcot(PG_FUNCTION_ARGS)
{
	float8		arg1 = PG_GETARG_FLOAT8(0);
	float8		result;

	/* Per the POSIX spec, return NaN if the input is NaN */
	if (isnan(arg1))
		PG_RETURN_FLOAT8(get_float8_nan());

	/* Be sure to throw an error if the input is infinite --- see dcos() */
	errno = 0;
	result = tan(arg1);
	if (errno != 0 || isinf(arg1))
		ereport(ERROR,
				(errcode(ERRCODE_NUMERIC_VALUE_OUT_OF_RANGE),
				 errmsg("input is out of range")));

	result = 1.0 / result;
	check_float8_val(result, true /* cot(0) == Inf */ , true);
	PG_RETURN_FLOAT8(result);
}


/*
 *		dsin			- returns the sine of arg1 (radians)
 */
Datum
dsin(PG_FUNCTION_ARGS)
{
	float8		arg1 = PG_GETARG_FLOAT8(0);
	float8		result;

	/* Per the POSIX spec, return NaN if the input is NaN */
	if (isnan(arg1))
		PG_RETURN_FLOAT8(get_float8_nan());

	/* Be sure to throw an error if the input is infinite --- see dcos() */
	errno = 0;
	result = sin(arg1);
	if (errno != 0 || isinf(arg1))
		ereport(ERROR,
				(errcode(ERRCODE_NUMERIC_VALUE_OUT_OF_RANGE),
				 errmsg("input is out of range")));

	check_float8_val(result, false, true);
	PG_RETURN_FLOAT8(result);
}

Datum
dsinh(PG_FUNCTION_ARGS)
{
	PG_RETURN_FLOAT8(sinh(PG_GETARG_FLOAT8(0)));
}

/*
 *		dtan			- returns the tangent of arg1 (radians)
 */
Datum
dtan(PG_FUNCTION_ARGS)
{
	float8		arg1 = PG_GETARG_FLOAT8(0);
	float8		result;

	/* Per the POSIX spec, return NaN if the input is NaN */
	if (isnan(arg1))
		PG_RETURN_FLOAT8(get_float8_nan());

	/* Be sure to throw an error if the input is infinite --- see dcos() */
	errno = 0;
	result = tan(arg1);
	if (errno != 0 || isinf(arg1))
		ereport(ERROR,
				(errcode(ERRCODE_NUMERIC_VALUE_OUT_OF_RANGE),
				 errmsg("input is out of range")));

	check_float8_val(result, true /* tan(pi/2) == Inf */ , true);
	PG_RETURN_FLOAT8(result);
}

Datum
dtanh(PG_FUNCTION_ARGS)
{
	PG_RETURN_FLOAT8(tanh(PG_GETARG_FLOAT8(0)));
}

/* ========== DEGREE-BASED TRIGONOMETRIC FUNCTIONS ========== */


/*
 * Initialize the cached constants declared at the head of this file
 * (sin_30 etc).  The fact that we need those at all, let alone need this
 * Rube-Goldberg-worthy method of initializing them, is because there are
 * compilers out there that will precompute expressions such as sin(constant)
 * using a sin() function different from what will be used at runtime.  If we
 * want exact results, we must ensure that none of the scaling constants used
 * in the degree-based trig functions are computed that way.  To do so, we
 * compute them from the variables degree_c_thirty etc, which are also really
 * constants, but the compiler cannot assume that.
 *
 * Other hazards we are trying to forestall with this kluge include the
 * possibility that compilers will rearrange the expressions, or compute
 * some intermediate results in registers wider than a standard double.
 *
 * In the places where we use these constants, the typical pattern is like
 *		volatile float8 sin_x = sin(x * RADIANS_PER_DEGREE);
 *		return (sin_x / sin_30);
 * where we hope to get a value of exactly 1.0 from the division when x = 30.
 * The volatile temporary variable is needed on machines with wide float
 * registers, to ensure that the result of sin(x) is rounded to double width
 * the same as the value of sin_30 has been.  Experimentation with gcc shows
 * that marking the temp variable volatile is necessary to make the store and
 * reload actually happen; hopefully the same trick works for other compilers.
 * (gcc's documentation suggests using the -ffloat-store compiler switch to
 * ensure this, but that is compiler-specific and it also pessimizes code in
 * many places where we don't care about this.)
 */
static void
init_degree_constants(void)
{
	sin_30 = sin(degree_c_thirty * RADIANS_PER_DEGREE);
	one_minus_cos_60 = 1.0 - cos(degree_c_sixty * RADIANS_PER_DEGREE);
	asin_0_5 = asin(degree_c_one_half);
	acos_0_5 = acos(degree_c_one_half);
	atan_1_0 = atan(degree_c_one);
	tan_45 = sind_q1(degree_c_forty_five) / cosd_q1(degree_c_forty_five);
	cot_45 = cosd_q1(degree_c_forty_five) / sind_q1(degree_c_forty_five);
	degree_consts_set = true;
}

#define INIT_DEGREE_CONSTANTS() \
do { \
	if (!degree_consts_set) \
		init_degree_constants(); \
} while(0)


/*
 *		asind_q1		- returns the inverse sine of x in degrees, for x in
 *						  the range [0, 1].  The result is an angle in the
 *						  first quadrant --- [0, 90] degrees.
 *
 *						  For the 3 special case inputs (0, 0.5 and 1), this
 *						  function will return exact values (0, 30 and 90
 *						  degrees respectively).
 */
static double
asind_q1(double x)
{
	/*
	 * Stitch together inverse sine and cosine functions for the ranges [0,
	 * 0.5] and (0.5, 1].  Each expression below is guaranteed to return
	 * exactly 30 for x=0.5, so the result is a continuous monotonic function
	 * over the full range.
	 */
	if (x <= 0.5)
	{
		volatile float8 asin_x = asin(x);

		return (asin_x / asin_0_5) * 30.0;
	}
	else
	{
		volatile float8 acos_x = acos(x);

		return 90.0 - (acos_x / acos_0_5) * 60.0;
	}
}


/*
 *		acosd_q1		- returns the inverse cosine of x in degrees, for x in
 *						  the range [0, 1].  The result is an angle in the
 *						  first quadrant --- [0, 90] degrees.
 *
 *						  For the 3 special case inputs (0, 0.5 and 1), this
 *						  function will return exact values (0, 60 and 90
 *						  degrees respectively).
 */
static double
acosd_q1(double x)
{
	/*
	 * Stitch together inverse sine and cosine functions for the ranges [0,
	 * 0.5] and (0.5, 1].  Each expression below is guaranteed to return
	 * exactly 60 for x=0.5, so the result is a continuous monotonic function
	 * over the full range.
	 */
	if (x <= 0.5)
	{
		volatile float8 asin_x = asin(x);

		return 90.0 - (asin_x / asin_0_5) * 30.0;
	}
	else
	{
		volatile float8 acos_x = acos(x);

		return (acos_x / acos_0_5) * 60.0;
	}
}


/*
 *		dacosd			- returns the arccos of arg1 (degrees)
 */
Datum
dacosd(PG_FUNCTION_ARGS)
{
	float8		arg1 = PG_GETARG_FLOAT8(0);
	float8		result;

	/* Per the POSIX spec, return NaN if the input is NaN */
	if (isnan(arg1))
		PG_RETURN_FLOAT8(get_float8_nan());

	INIT_DEGREE_CONSTANTS();

	/*
	 * The principal branch of the inverse cosine function maps values in the
	 * range [-1, 1] to values in the range [0, 180], so we should reject any
	 * inputs outside that range and the result will always be finite.
	 */
	if (arg1 < -1.0 || arg1 > 1.0)
		ereport(ERROR,
				(errcode(ERRCODE_NUMERIC_VALUE_OUT_OF_RANGE),
				 errmsg("input is out of range")));

	if (arg1 >= 0.0)
		result = acosd_q1(arg1);
	else
		result = 90.0 + asind_q1(-arg1);

	check_float8_val(result, false, true);
	PG_RETURN_FLOAT8(result);
}


/*
 *		dasind			- returns the arcsin of arg1 (degrees)
 */
Datum
dasind(PG_FUNCTION_ARGS)
{
	float8		arg1 = PG_GETARG_FLOAT8(0);
	float8		result;

	/* Per the POSIX spec, return NaN if the input is NaN */
	if (isnan(arg1))
		PG_RETURN_FLOAT8(get_float8_nan());

	INIT_DEGREE_CONSTANTS();

	/*
	 * The principal branch of the inverse sine function maps values in the
	 * range [-1, 1] to values in the range [-90, 90], so we should reject any
	 * inputs outside that range and the result will always be finite.
	 */
	if (arg1 < -1.0 || arg1 > 1.0)
		ereport(ERROR,
				(errcode(ERRCODE_NUMERIC_VALUE_OUT_OF_RANGE),
				 errmsg("input is out of range")));

	if (arg1 >= 0.0)
		result = asind_q1(arg1);
	else
		result = -asind_q1(-arg1);

	check_float8_val(result, false, true);
	PG_RETURN_FLOAT8(result);
}


/*
 *		datand			- returns the arctan of arg1 (degrees)
 */
Datum
datand(PG_FUNCTION_ARGS)
{
	float8		arg1 = PG_GETARG_FLOAT8(0);
	float8		result;
	volatile float8 atan_arg1;

	/* Per the POSIX spec, return NaN if the input is NaN */
	if (isnan(arg1))
		PG_RETURN_FLOAT8(get_float8_nan());

	INIT_DEGREE_CONSTANTS();

	/*
	 * The principal branch of the inverse tangent function maps all inputs to
	 * values in the range [-90, 90], so the result should always be finite,
	 * even if the input is infinite.  Additionally, we take care to ensure
	 * than when arg1 is 1, the result is exactly 45.
	 */
	atan_arg1 = atan(arg1);
	result = (atan_arg1 / atan_1_0) * 45.0;

	check_float8_val(result, false, true);
	PG_RETURN_FLOAT8(result);
}


/*
 *		atan2d			- returns the arctan of arg1/arg2 (degrees)
 */
Datum
datan2d(PG_FUNCTION_ARGS)
{
	float8		arg1 = PG_GETARG_FLOAT8(0);
	float8		arg2 = PG_GETARG_FLOAT8(1);
	float8		result;
	volatile float8 atan2_arg1_arg2;

	/* Per the POSIX spec, return NaN if either input is NaN */
	if (isnan(arg1) || isnan(arg2))
		PG_RETURN_FLOAT8(get_float8_nan());

	INIT_DEGREE_CONSTANTS();

	/*
	 * atan2d maps all inputs to values in the range [-180, 180], so the
	 * result should always be finite, even if the inputs are infinite.
	 *
	 * Note: this coding assumes that atan(1.0) is a suitable scaling constant
	 * to get an exact result from atan2().  This might well fail on us at
	 * some point, requiring us to decide exactly what inputs we think we're
	 * going to guarantee an exact result for.
	 */
	atan2_arg1_arg2 = atan2(arg1, arg2);
	result = (atan2_arg1_arg2 / atan_1_0) * 45.0;

	check_float8_val(result, false, true);
	PG_RETURN_FLOAT8(result);
}


/*
 *		sind_0_to_30	- returns the sine of an angle that lies between 0 and
 *						  30 degrees.  This will return exactly 0 when x is 0,
 *						  and exactly 0.5 when x is 30 degrees.
 */
static double
sind_0_to_30(double x)
{
	volatile float8 sin_x = sin(x * RADIANS_PER_DEGREE);

	return (sin_x / sin_30) / 2.0;
}


/*
 *		cosd_0_to_60	- returns the cosine of an angle that lies between 0
 *						  and 60 degrees.  This will return exactly 1 when x
 *						  is 0, and exactly 0.5 when x is 60 degrees.
 */
static double
cosd_0_to_60(double x)
{
	volatile float8 one_minus_cos_x = 1.0 - cos(x * RADIANS_PER_DEGREE);

	return 1.0 - (one_minus_cos_x / one_minus_cos_60) / 2.0;
}


/*
 *		sind_q1			- returns the sine of an angle in the first quadrant
 *						  (0 to 90 degrees).
 */
static double
sind_q1(double x)
{
	/*
	 * Stitch together the sine and cosine functions for the ranges [0, 30]
	 * and (30, 90].  These guarantee to return exact answers at their
	 * endpoints, so the overall result is a continuous monotonic function
	 * that gives exact results when x = 0, 30 and 90 degrees.
	 */
	if (x <= 30.0)
		return sind_0_to_30(x);
	else
		return cosd_0_to_60(90.0 - x);
}


/*
 *		cosd_q1			- returns the cosine of an angle in the first quadrant
 *						  (0 to 90 degrees).
 */
static double
cosd_q1(double x)
{
	/*
	 * Stitch together the sine and cosine functions for the ranges [0, 60]
	 * and (60, 90].  These guarantee to return exact answers at their
	 * endpoints, so the overall result is a continuous monotonic function
	 * that gives exact results when x = 0, 60 and 90 degrees.
	 */
	if (x <= 60.0)
		return cosd_0_to_60(x);
	else
		return sind_0_to_30(90.0 - x);
}


/*
 *		dcosd			- returns the cosine of arg1 (degrees)
 */
Datum
dcosd(PG_FUNCTION_ARGS)
{
	float8		arg1 = PG_GETARG_FLOAT8(0);
	float8		result;
	int			sign = 1;

	/*
	 * Per the POSIX spec, return NaN if the input is NaN and throw an error
	 * if the input is infinite.
	 */
	if (isnan(arg1))
		PG_RETURN_FLOAT8(get_float8_nan());

	if (isinf(arg1))
		ereport(ERROR,
				(errcode(ERRCODE_NUMERIC_VALUE_OUT_OF_RANGE),
				 errmsg("input is out of range")));

	INIT_DEGREE_CONSTANTS();

	/* Reduce the range of the input to [0,90] degrees */
	arg1 = fmod(arg1, 360.0);

	if (arg1 < 0.0)
	{
		/* cosd(-x) = cosd(x) */
		arg1 = -arg1;
	}

	if (arg1 > 180.0)
	{
		/* cosd(360-x) = cosd(x) */
		arg1 = 360.0 - arg1;
	}

	if (arg1 > 90.0)
	{
		/* cosd(180-x) = -cosd(x) */
		arg1 = 180.0 - arg1;
		sign = -sign;
	}

	result = sign * cosd_q1(arg1);

	check_float8_val(result, false, true);
	PG_RETURN_FLOAT8(result);
}


/*
 *		dcotd			- returns the cotangent of arg1 (degrees)
 */
Datum
dcotd(PG_FUNCTION_ARGS)
{
	float8		arg1 = PG_GETARG_FLOAT8(0);
	float8		result;
	volatile float8 cot_arg1;
	int			sign = 1;

	/*
	 * Per the POSIX spec, return NaN if the input is NaN and throw an error
	 * if the input is infinite.
	 */
	if (isnan(arg1))
		PG_RETURN_FLOAT8(get_float8_nan());

	if (isinf(arg1))
		ereport(ERROR,
				(errcode(ERRCODE_NUMERIC_VALUE_OUT_OF_RANGE),
				 errmsg("input is out of range")));

	INIT_DEGREE_CONSTANTS();

	/* Reduce the range of the input to [0,90] degrees */
	arg1 = fmod(arg1, 360.0);

	if (arg1 < 0.0)
	{
		/* cotd(-x) = -cotd(x) */
		arg1 = -arg1;
		sign = -sign;
	}

	if (arg1 > 180.0)
	{
		/* cotd(360-x) = -cotd(x) */
		arg1 = 360.0 - arg1;
		sign = -sign;
	}

	if (arg1 > 90.0)
	{
		/* cotd(180-x) = -cotd(x) */
		arg1 = 180.0 - arg1;
		sign = -sign;
	}

	cot_arg1 = cosd_q1(arg1) / sind_q1(arg1);
	result = sign * (cot_arg1 / cot_45);

	/*
	 * On some machines we get cotd(270) = minus zero, but this isn't always
	 * true.  For portability, and because the user constituency for this
	 * function probably doesn't want minus zero, force it to plain zero.
	 */
	if (result == 0.0)
		result = 0.0;

	check_float8_val(result, true /* cotd(0) == Inf */ , true);
	PG_RETURN_FLOAT8(result);
}


/*
 *		dsind			- returns the sine of arg1 (degrees)
 */
Datum
dsind(PG_FUNCTION_ARGS)
{
	float8		arg1 = PG_GETARG_FLOAT8(0);
	float8		result;
	int			sign = 1;

	/*
	 * Per the POSIX spec, return NaN if the input is NaN and throw an error
	 * if the input is infinite.
	 */
	if (isnan(arg1))
		PG_RETURN_FLOAT8(get_float8_nan());

	if (isinf(arg1))
		ereport(ERROR,
				(errcode(ERRCODE_NUMERIC_VALUE_OUT_OF_RANGE),
				 errmsg("input is out of range")));

	INIT_DEGREE_CONSTANTS();

	/* Reduce the range of the input to [0,90] degrees */
	arg1 = fmod(arg1, 360.0);

	if (arg1 < 0.0)
	{
		/* sind(-x) = -sind(x) */
		arg1 = -arg1;
		sign = -sign;
	}

	if (arg1 > 180.0)
	{
		/* sind(360-x) = -sind(x) */
		arg1 = 360.0 - arg1;
		sign = -sign;
	}

	if (arg1 > 90.0)
	{
		/* sind(180-x) = sind(x) */
		arg1 = 180.0 - arg1;
	}

	result = sign * sind_q1(arg1);

	check_float8_val(result, false, true);
	PG_RETURN_FLOAT8(result);
}


/*
 *		dtand			- returns the tangent of arg1 (degrees)
 */
Datum
dtand(PG_FUNCTION_ARGS)
{
	float8		arg1 = PG_GETARG_FLOAT8(0);
	float8		result;
	volatile float8 tan_arg1;
	int			sign = 1;

	/*
	 * Per the POSIX spec, return NaN if the input is NaN and throw an error
	 * if the input is infinite.
	 */
	if (isnan(arg1))
		PG_RETURN_FLOAT8(get_float8_nan());

	if (isinf(arg1))
		ereport(ERROR,
				(errcode(ERRCODE_NUMERIC_VALUE_OUT_OF_RANGE),
				 errmsg("input is out of range")));

	INIT_DEGREE_CONSTANTS();

	/* Reduce the range of the input to [0,90] degrees */
	arg1 = fmod(arg1, 360.0);

	if (arg1 < 0.0)
	{
		/* tand(-x) = -tand(x) */
		arg1 = -arg1;
		sign = -sign;
	}

	if (arg1 > 180.0)
	{
		/* tand(360-x) = -tand(x) */
		arg1 = 360.0 - arg1;
		sign = -sign;
	}

	if (arg1 > 90.0)
	{
		/* tand(180-x) = -tand(x) */
		arg1 = 180.0 - arg1;
		sign = -sign;
	}

	tan_arg1 = sind_q1(arg1) / cosd_q1(arg1);
	result = sign * (tan_arg1 / tan_45);

	/*
	 * On some machines we get tand(180) = minus zero, but this isn't always
	 * true.  For portability, and because the user constituency for this
	 * function probably doesn't want minus zero, force it to plain zero.
	 */
	if (result == 0.0)
		result = 0.0;

	check_float8_val(result, true /* tand(90) == Inf */ , true);
	PG_RETURN_FLOAT8(result);
}


/*
 *		degrees		- returns degrees converted from radians
 */
Datum
degrees(PG_FUNCTION_ARGS)
{
	float8		arg1 = PG_GETARG_FLOAT8(0);

	PG_RETURN_FLOAT8(float8_div(arg1, RADIANS_PER_DEGREE));
}


/*
 *		dpi				- returns the constant PI
 */
Datum
dpi(PG_FUNCTION_ARGS)
{
	PG_RETURN_FLOAT8(M_PI);
}


/*
 *		radians		- returns radians converted from degrees
 */
Datum
radians(PG_FUNCTION_ARGS)
{
	float8		arg1 = PG_GETARG_FLOAT8(0);

	PG_RETURN_FLOAT8(float8_mul(arg1, RADIANS_PER_DEGREE));
}


/* ========== HYPERBOLIC FUNCTIONS ========== */


/*
 *		dsinh			- returns the hyperbolic sine of arg1
 */
Datum
dsinh(PG_FUNCTION_ARGS)
{
	float8		arg1 = PG_GETARG_FLOAT8(0);
	float8		result;

	errno = 0;
	result = sinh(arg1);

	/*
	 * if an ERANGE error occurs, it means there is an overflow.  For sinh,
	 * the result should be either -infinity or infinity, depending on the
	 * sign of arg1.
	 */
	if (errno == ERANGE)
	{
		if (arg1 < 0)
			result = -get_float8_infinity();
		else
			result = get_float8_infinity();
	}

	check_float8_val(result, true, true);
	PG_RETURN_FLOAT8(result);
}


/*
 *		dcosh			- returns the hyperbolic cosine of arg1
 */
Datum
dcosh(PG_FUNCTION_ARGS)
{
	float8		arg1 = PG_GETARG_FLOAT8(0);
	float8		result;

	errno = 0;
	result = cosh(arg1);

	/*
	 * if an ERANGE error occurs, it means there is an overflow.  As cosh is
	 * always positive, it always means the result is positive infinity.
	 */
	if (errno == ERANGE)
		result = get_float8_infinity();

	check_float8_val(result, true, false);
	PG_RETURN_FLOAT8(result);
}

/*
 *		dtanh			- returns the hyperbolic tangent of arg1
 */
Datum
dtanh(PG_FUNCTION_ARGS)
{
	float8		arg1 = PG_GETARG_FLOAT8(0);
	float8		result;

	/*
	 * For tanh, we don't need an errno check because it never overflows.
	 */
	result = tanh(arg1);

	check_float8_val(result, false, true);
	PG_RETURN_FLOAT8(result);
}

/*
 *		dasinh			- returns the inverse hyperbolic sine of arg1
 */
Datum
dasinh(PG_FUNCTION_ARGS)
{
	float8		arg1 = PG_GETARG_FLOAT8(0);
	float8		result;

	/*
	 * For asinh, we don't need an errno check because it never overflows.
	 */
	result = asinh(arg1);

	check_float8_val(result, true, true);
	PG_RETURN_FLOAT8(result);
}

/*
 *		dacosh			- returns the inverse hyperbolic cosine of arg1
 */
Datum
dacosh(PG_FUNCTION_ARGS)
{
	float8		arg1 = PG_GETARG_FLOAT8(0);
	float8		result;

	/*
	 * acosh is only defined for inputs >= 1.0.  By checking this ourselves,
	 * we need not worry about checking for an EDOM error, which is a good
	 * thing because some implementations will report that for NaN. Otherwise,
	 * no error is possible.
	 */
	if (arg1 < 1.0)
		ereport(ERROR,
				(errcode(ERRCODE_NUMERIC_VALUE_OUT_OF_RANGE),
				 errmsg("input is out of range")));

	result = acosh(arg1);

	check_float8_val(result, true, true);
	PG_RETURN_FLOAT8(result);
}

/*
 *		datanh			- returns the inverse hyperbolic tangent of arg1
 */
Datum
datanh(PG_FUNCTION_ARGS)
{
	float8		arg1 = PG_GETARG_FLOAT8(0);
	float8		result;

	/*
	 * atanh is only defined for inputs between -1 and 1.  By checking this
	 * ourselves, we need not worry about checking for an EDOM error, which is
	 * a good thing because some implementations will report that for NaN.
	 */
	if (arg1 < -1.0 || arg1 > 1.0)
		ereport(ERROR,
				(errcode(ERRCODE_NUMERIC_VALUE_OUT_OF_RANGE),
				 errmsg("input is out of range")));

	/*
	 * Also handle the infinity cases ourselves; this is helpful because old
	 * glibc versions may produce the wrong errno for this.  All other inputs
	 * cannot produce an error.
	 */
	if (arg1 == -1.0)
		result = -get_float8_infinity();
	else if (arg1 == 1.0)
		result = get_float8_infinity();
	else
		result = atanh(arg1);

	check_float8_val(result, true, true);
	PG_RETURN_FLOAT8(result);
}


/*
 *		drandom		- returns a random number
 */
Datum
drandom(PG_FUNCTION_ARGS)
{
	float8		result;

	/* Initialize random seed, if not done yet in this process */
	if (unlikely(!drandom_seed_set))
	{
		/*
		 * If possible, initialize the seed using high-quality random bits.
		 * Should that fail for some reason, we fall back on a lower-quality
		 * seed based on current time and PID.
		 */
		if (!pg_strong_random(drandom_seed, sizeof(drandom_seed)))
		{
			TimestampTz now = GetCurrentTimestamp();
			uint64		iseed;

			/* Mix the PID with the most predictable bits of the timestamp */
			iseed = (uint64) now ^ ((uint64) MyProcPid << 32);
			drandom_seed[0] = (unsigned short) iseed;
			drandom_seed[1] = (unsigned short) (iseed >> 16);
			drandom_seed[2] = (unsigned short) (iseed >> 32);
		}
		drandom_seed_set = true;
	}

	/* pg_erand48 produces desired result range [0.0 - 1.0) */
	result = pg_erand48(drandom_seed);

	PG_RETURN_FLOAT8(result);
}


/*
 *		setseed		- set seed for the random number generator
 */
Datum
setseed(PG_FUNCTION_ARGS)
{
	float8		seed = PG_GETARG_FLOAT8(0);
	uint64		iseed;

	if (seed < -1 || seed > 1 || isnan(seed))
		ereport(ERROR,
				(errcode(ERRCODE_INVALID_PARAMETER_VALUE),
				 errmsg("setseed parameter %g is out of allowed range [-1,1]",
						seed)));

	/* Use sign bit + 47 fractional bits to fill drandom_seed[] */
	iseed = (int64) (seed * (float8) UINT64CONST(0x7FFFFFFFFFFF));
	drandom_seed[0] = (unsigned short) iseed;
	drandom_seed[1] = (unsigned short) (iseed >> 16);
	drandom_seed[2] = (unsigned short) (iseed >> 32);
	drandom_seed_set = true;

	PG_RETURN_VOID();
}



/*
 *		=========================
 *		FLOAT AGGREGATE OPERATORS
 *		=========================
 *
 *		float8_accum		- accumulate for AVG(), variance aggregates, etc.
 *		float4_accum		- same, but input data is float4
 *		float8_avg			- produce final result for float AVG()
 *		float8_var_samp		- produce final result for float VAR_SAMP()
 *		float8_var_pop		- produce final result for float VAR_POP()
 *		float8_stddev_samp	- produce final result for float STDDEV_SAMP()
 *		float8_stddev_pop	- produce final result for float STDDEV_POP()
 *
 * The naive schoolbook implementation of these aggregates works by
 * accumulating sum(X) and sum(X^2).  However, this approach suffers from
 * large rounding errors in the final computation of quantities like the
 * population variance (N*sum(X^2) - sum(X)^2) / N^2, since each of the
 * intermediate terms is potentially very large, while the difference is often
 * quite small.
 *
 * Instead we use the Youngs-Cramer algorithm [1] which works by accumulating
 * Sx=sum(X) and Sxx=sum((X-Sx/N)^2), using a numerically stable algorithm to
 * incrementally update those quantities.  The final computations of each of
 * the aggregate values is then trivial and gives more accurate results (for
 * example, the population variance is just Sxx/N).  This algorithm is also
 * fairly easy to generalize to allow parallel execution without loss of
 * precision (see, for example, [2]).  For more details, and a comparison of
 * this with other algorithms, see [3].
 *
 * The transition datatype for all these aggregates is a 3-element array
 * of float8, holding the values N, Sx, Sxx in that order.
 *
 * Note that we represent N as a float to avoid having to build a special
 * datatype.  Given a reasonable floating-point implementation, there should
 * be no accuracy loss unless N exceeds 2 ^ 52 or so (by which time the
 * user will have doubtless lost interest anyway...)
 *
 * [1] Some Results Relevant to Choice of Sum and Sum-of-Product Algorithms,
 * E. A. Youngs and E. M. Cramer, Technometrics Vol 13, No 3, August 1971.
 *
 * [2] Updating Formulae and a Pairwise Algorithm for Computing Sample
 * Variances, T. F. Chan, G. H. Golub & R. J. LeVeque, COMPSTAT 1982.
 *
 * [3] Numerically Stable Parallel Computation of (Co-)Variance, Erich
 * Schubert and Michael Gertz, Proceedings of the 30th International
 * Conference on Scientific and Statistical Database Management, 2018.
 */

static float8 *
check_float8_array(ArrayType *transarray, const char *caller, int n)
{
	/*
	 * We expect the input to be an N-element float array; verify that. We
	 * don't need to use deconstruct_array() since the array data is just
	 * going to look like a C array of N float8 values.
	 */
	if (ARR_NDIM(transarray) != 1 ||
		ARR_DIMS(transarray)[0] != n ||
		ARR_HASNULL(transarray) ||
		ARR_ELEMTYPE(transarray) != FLOAT8OID)
		elog(ERROR, "%s: expected %d-element float8 array", caller, n);
	return (float8 *) ARR_DATA_PTR(transarray);
}

/*
 * float8_combine
 *
 * An aggregate combine function used to combine two 3 fields
 * aggregate transition data into a single transition data.
 * This function is used only in two stage aggregation and
 * shouldn't be called outside aggregate context.
 */
Datum
float8_combine(PG_FUNCTION_ARGS)
{
	ArrayType  *transarray1 = PG_GETARG_ARRAYTYPE_P(0);
	ArrayType  *transarray2 = PG_GETARG_ARRAYTYPE_P(1);
	float8	   *transvalues1;
	float8	   *transvalues2;
	float8		N1,
				Sx1,
				Sxx1,
				N2,
				Sx2,
				Sxx2,
				tmp,
				N,
				Sx,
				Sxx;

	transvalues1 = check_float8_array(transarray1, "float8_combine", 3);
	transvalues2 = check_float8_array(transarray2, "float8_combine", 3);

	N1 = transvalues1[0];
	Sx1 = transvalues1[1];
	Sxx1 = transvalues1[2];

	N2 = transvalues2[0];
	Sx2 = transvalues2[1];
	Sxx2 = transvalues2[2];

	/*--------------------
	 * The transition values combine using a generalization of the
	 * Youngs-Cramer algorithm as follows:
	 *
	 *	N = N1 + N2
	 *	Sx = Sx1 + Sx2
	 *	Sxx = Sxx1 + Sxx2 + N1 * N2 * (Sx1/N1 - Sx2/N2)^2 / N;
	 *
	 * It's worth handling the special cases N1 = 0 and N2 = 0 separately
	 * since those cases are trivial, and we then don't need to worry about
	 * division-by-zero errors in the general case.
	 *--------------------
	 */
	if (N1 == 0.0)
	{
		N = N2;
		Sx = Sx2;
		Sxx = Sxx2;
	}
	else if (N2 == 0.0)
	{
		N = N1;
		Sx = Sx1;
		Sxx = Sxx1;
	}
	else
	{
		N = N1 + N2;
		Sx = float8_pl(Sx1, Sx2);
		tmp = Sx1 / N1 - Sx2 / N2;
		Sxx = Sxx1 + Sxx2 + N1 * N2 * tmp * tmp / N;
		check_float8_val(Sxx, isinf(Sxx1) || isinf(Sxx2), true);
	}

	/*
	 * If we're invoked as an aggregate, we can cheat and modify our first
	 * parameter in-place to reduce palloc overhead. Otherwise we construct a
	 * new array with the updated transition data and return it.
	 */
	if (AggCheckCallContext(fcinfo, NULL))
	{
		transvalues1[0] = N;
		transvalues1[1] = Sx;
		transvalues1[2] = Sxx;

		PG_RETURN_ARRAYTYPE_P(transarray1);
	}
	else
	{
		Datum		transdatums[3];
		ArrayType  *result;

		transdatums[0] = Float8GetDatumFast(N);
		transdatums[1] = Float8GetDatumFast(Sx);
		transdatums[2] = Float8GetDatumFast(Sxx);

		result = construct_array(transdatums, 3,
								 FLOAT8OID,
								 sizeof(float8), FLOAT8PASSBYVAL, 'd');

		PG_RETURN_ARRAYTYPE_P(result);
	}
}

Datum
float8_accum(PG_FUNCTION_ARGS)
{
	ArrayType  *transarray = PG_GETARG_ARRAYTYPE_P(0);
	float8		newval = PG_GETARG_FLOAT8(1);
	float8	   *transvalues;
	float8		N,
				Sx,
				Sxx,
				tmp;

	transvalues = check_float8_array(transarray, "float8_accum", 3);
	N = transvalues[0];
	Sx = transvalues[1];
	Sxx = transvalues[2];

	/*
	 * Use the Youngs-Cramer algorithm to incorporate the new value into the
	 * transition values.
	 */
	N += 1.0;
	Sx += newval;
	if (transvalues[0] > 0.0)
	{
		tmp = newval * N - Sx;
		Sxx += tmp * tmp / (N * transvalues[0]);

		/*
		 * Overflow check.  We only report an overflow error when finite
		 * inputs lead to infinite results.  Note also that Sxx should be NaN
		 * if any of the inputs are infinite, so we intentionally prevent Sxx
		 * from becoming infinite.
		 */
		if (isinf(Sx) || isinf(Sxx))
		{
			if (!isinf(transvalues[1]) && !isinf(newval))
				ereport(ERROR,
						(errcode(ERRCODE_NUMERIC_VALUE_OUT_OF_RANGE),
						 errmsg("value out of range: overflow")));

			Sxx = get_float8_nan();
		}
	}

	/*
	 * If we're invoked as an aggregate, we can cheat and modify our first
	 * parameter in-place to reduce palloc overhead. Otherwise we construct a
	 * new array with the updated transition data and return it.
	 */
	if (AggCheckCallContext(fcinfo, NULL))
	{
		transvalues[0] = N;
		transvalues[1] = Sx;
		transvalues[2] = Sxx;

		PG_RETURN_ARRAYTYPE_P(transarray);
	}
	else
	{
		Datum		transdatums[3];
		ArrayType  *result;

		transdatums[0] = Float8GetDatumFast(N);
		transdatums[1] = Float8GetDatumFast(Sx);
		transdatums[2] = Float8GetDatumFast(Sxx);

		result = construct_array(transdatums, 3,
								 FLOAT8OID,
								 sizeof(float8), FLOAT8PASSBYVAL, 'd');

		PG_RETURN_ARRAYTYPE_P(result);
	}
}

Datum
float4_accum(PG_FUNCTION_ARGS)
{
	ArrayType  *transarray = PG_GETARG_ARRAYTYPE_P(0);

	/* do computations as float8 */
	float8		newval = PG_GETARG_FLOAT4(1);
	float8	   *transvalues;
	float8		N,
				Sx,
				Sxx,
				tmp;

	transvalues = check_float8_array(transarray, "float4_accum", 3);
	N = transvalues[0];
	Sx = transvalues[1];
	Sxx = transvalues[2];

	/*
	 * Use the Youngs-Cramer algorithm to incorporate the new value into the
	 * transition values.
	 */
	N += 1.0;
	Sx += newval;
	if (transvalues[0] > 0.0)
	{
		tmp = newval * N - Sx;
		Sxx += tmp * tmp / (N * transvalues[0]);

		/*
		 * Overflow check.  We only report an overflow error when finite
		 * inputs lead to infinite results.  Note also that Sxx should be NaN
		 * if any of the inputs are infinite, so we intentionally prevent Sxx
		 * from becoming infinite.
		 */
		if (isinf(Sx) || isinf(Sxx))
		{
			if (!isinf(transvalues[1]) && !isinf(newval))
				ereport(ERROR,
						(errcode(ERRCODE_NUMERIC_VALUE_OUT_OF_RANGE),
						 errmsg("value out of range: overflow")));

			Sxx = get_float8_nan();
		}
	}

	/*
	 * If we're invoked as an aggregate, we can cheat and modify our first
	 * parameter in-place to reduce palloc overhead. Otherwise we construct a
	 * new array with the updated transition data and return it.
	 */
	if (AggCheckCallContext(fcinfo, NULL))
	{
		transvalues[0] = N;
		transvalues[1] = Sx;
		transvalues[2] = Sxx;

		PG_RETURN_ARRAYTYPE_P(transarray);
	}
	else
	{
		Datum		transdatums[3];
		ArrayType  *result;

		transdatums[0] = Float8GetDatumFast(N);
		transdatums[1] = Float8GetDatumFast(Sx);
		transdatums[2] = Float8GetDatumFast(Sxx);

		result = construct_array(transdatums, 3,
								 FLOAT8OID,
								 sizeof(float8), FLOAT8PASSBYVAL, 'd');

		PG_RETURN_ARRAYTYPE_P(result);
	}
}

Datum
float8_avg(PG_FUNCTION_ARGS)
{
	ArrayType  *transarray = PG_GETARG_ARRAYTYPE_P(0);
	float8	   *transvalues;
	float8		N,
				Sx;

	transvalues = check_float8_array(transarray, "float8_avg", 3);
	N = transvalues[0];
	Sx = transvalues[1];
	/* ignore Sxx */

	/* SQL defines AVG of no values to be NULL */
	if (N == 0.0)
		PG_RETURN_NULL();

	PG_RETURN_FLOAT8(Sx / N);
}

Datum
float8_var_pop(PG_FUNCTION_ARGS)
{
	ArrayType  *transarray = PG_GETARG_ARRAYTYPE_P(0);
	float8	   *transvalues;
	float8		N,
				Sxx;

	transvalues = check_float8_array(transarray, "float8_var_pop", 3);
	N = transvalues[0];
	/* ignore Sx */
	Sxx = transvalues[2];

	/* Population variance is undefined when N is 0, so return NULL */
	if (N == 0.0)
		PG_RETURN_NULL();

	/* Note that Sxx is guaranteed to be non-negative */

	PG_RETURN_FLOAT8(Sxx / N);
}

Datum
float8_var_samp(PG_FUNCTION_ARGS)
{
	ArrayType  *transarray = PG_GETARG_ARRAYTYPE_P(0);
	float8	   *transvalues;
	float8		N,
				Sxx;

	transvalues = check_float8_array(transarray, "float8_var_samp", 3);
	N = transvalues[0];
	/* ignore Sx */
	Sxx = transvalues[2];

	/* Sample variance is undefined when N is 0 or 1, so return NULL */
	if (N <= 1.0)
		PG_RETURN_NULL();

	/* Note that Sxx is guaranteed to be non-negative */

	PG_RETURN_FLOAT8(Sxx / (N - 1.0));
}

Datum
float8_stddev_pop(PG_FUNCTION_ARGS)
{
	ArrayType  *transarray = PG_GETARG_ARRAYTYPE_P(0);
	float8	   *transvalues;
	float8		N,
				Sxx;

	transvalues = check_float8_array(transarray, "float8_stddev_pop", 3);
	N = transvalues[0];
	/* ignore Sx */
	Sxx = transvalues[2];

	/* Population stddev is undefined when N is 0, so return NULL */
	if (N == 0.0)
		PG_RETURN_NULL();

	/* Note that Sxx is guaranteed to be non-negative */

	PG_RETURN_FLOAT8(sqrt(Sxx / N));
}

Datum
float8_stddev_samp(PG_FUNCTION_ARGS)
{
	ArrayType  *transarray = PG_GETARG_ARRAYTYPE_P(0);
	float8	   *transvalues;
	float8		N,
				Sxx;

	transvalues = check_float8_array(transarray, "float8_stddev_samp", 3);
	N = transvalues[0];
	/* ignore Sx */
	Sxx = transvalues[2];

	/* Sample stddev is undefined when N is 0 or 1, so return NULL */
	if (N <= 1.0)
		PG_RETURN_NULL();

	/* Note that Sxx is guaranteed to be non-negative */

	PG_RETURN_FLOAT8(sqrt(Sxx / (N - 1.0)));
}

/*
 *		=========================
 *		SQL2003 BINARY AGGREGATES
 *		=========================
 *
 * As with the preceding aggregates, we use the Youngs-Cramer algorithm to
 * reduce rounding errors in the aggregate final functions.
 *
 * The transition datatype for all these aggregates is a 6-element array of
 * float8, holding the values N, Sx=sum(X), Sxx=sum((X-Sx/N)^2), Sy=sum(Y),
 * Syy=sum((Y-Sy/N)^2), Sxy=sum((X-Sx/N)*(Y-Sy/N)) in that order.
 *
 * Note that Y is the first argument to all these aggregates!
 *
 * It might seem attractive to optimize this by having multiple accumulator
 * functions that only calculate the sums actually needed.  But on most
 * modern machines, a couple of extra floating-point multiplies will be
 * insignificant compared to the other per-tuple overhead, so I've chosen
 * to minimize code space instead.
 */

Datum
float8_regr_accum(PG_FUNCTION_ARGS)
{
	ArrayType  *transarray = PG_GETARG_ARRAYTYPE_P(0);
	float8		newvalY = PG_GETARG_FLOAT8(1);
	float8		newvalX = PG_GETARG_FLOAT8(2);
	float8	   *transvalues;
	float8		N,
				Sx,
				Sxx,
				Sy,
				Syy,
				Sxy,
				tmpX,
				tmpY,
				scale;

	transvalues = check_float8_array(transarray, "float8_regr_accum", 6);
	N = transvalues[0];
	Sx = transvalues[1];
	Sxx = transvalues[2];
	Sy = transvalues[3];
	Syy = transvalues[4];
	Sxy = transvalues[5];

	/*
	 * Use the Youngs-Cramer algorithm to incorporate the new values into the
	 * transition values.
	 */
	N += 1.0;
	Sx += newvalX;
	Sy += newvalY;
	if (transvalues[0] > 0.0)
	{
		tmpX = newvalX * N - Sx;
		tmpY = newvalY * N - Sy;
		scale = 1.0 / (N * transvalues[0]);
		Sxx += tmpX * tmpX * scale;
		Syy += tmpY * tmpY * scale;
		Sxy += tmpX * tmpY * scale;

		/*
		 * Overflow check.  We only report an overflow error when finite
		 * inputs lead to infinite results.  Note also that Sxx, Syy and Sxy
		 * should be NaN if any of the relevant inputs are infinite, so we
		 * intentionally prevent them from becoming infinite.
		 */
		if (isinf(Sx) || isinf(Sxx) || isinf(Sy) || isinf(Syy) || isinf(Sxy))
		{
			if (((isinf(Sx) || isinf(Sxx)) &&
				 !isinf(transvalues[1]) && !isinf(newvalX)) ||
				((isinf(Sy) || isinf(Syy)) &&
				 !isinf(transvalues[3]) && !isinf(newvalY)) ||
				(isinf(Sxy) &&
				 !isinf(transvalues[1]) && !isinf(newvalX) &&
				 !isinf(transvalues[3]) && !isinf(newvalY)))
				ereport(ERROR,
						(errcode(ERRCODE_NUMERIC_VALUE_OUT_OF_RANGE),
						 errmsg("value out of range: overflow")));

			if (isinf(Sxx))
				Sxx = get_float8_nan();
			if (isinf(Syy))
				Syy = get_float8_nan();
			if (isinf(Sxy))
				Sxy = get_float8_nan();
		}
	}

	/*
	 * If we're invoked as an aggregate, we can cheat and modify our first
	 * parameter in-place to reduce palloc overhead. Otherwise we construct a
	 * new array with the updated transition data and return it.
	 */
	if (AggCheckCallContext(fcinfo, NULL))
	{
		transvalues[0] = N;
		transvalues[1] = Sx;
		transvalues[2] = Sxx;
		transvalues[3] = Sy;
		transvalues[4] = Syy;
		transvalues[5] = Sxy;

		PG_RETURN_ARRAYTYPE_P(transarray);
	}
	else
	{
		Datum		transdatums[6];
		ArrayType  *result;

		transdatums[0] = Float8GetDatumFast(N);
		transdatums[1] = Float8GetDatumFast(Sx);
		transdatums[2] = Float8GetDatumFast(Sxx);
		transdatums[3] = Float8GetDatumFast(Sy);
		transdatums[4] = Float8GetDatumFast(Syy);
		transdatums[5] = Float8GetDatumFast(Sxy);

		result = construct_array(transdatums, 6,
								 FLOAT8OID,
								 sizeof(float8), FLOAT8PASSBYVAL, 'd');

		PG_RETURN_ARRAYTYPE_P(result);
	}
}

/*
 * float8_regr_combine
 *
 * An aggregate combine function used to combine two 6 fields
 * aggregate transition data into a single transition data.
 * This function is used only in two stage aggregation and
 * shouldn't be called outside aggregate context.
 */
Datum
float8_regr_combine(PG_FUNCTION_ARGS)
{
	ArrayType  *transarray1 = PG_GETARG_ARRAYTYPE_P(0);
	ArrayType  *transarray2 = PG_GETARG_ARRAYTYPE_P(1);
	float8	   *transvalues1;
	float8	   *transvalues2;
	float8		N1,
				Sx1,
				Sxx1,
				Sy1,
				Syy1,
				Sxy1,
				N2,
				Sx2,
				Sxx2,
				Sy2,
				Syy2,
				Sxy2,
				tmp1,
				tmp2,
				N,
				Sx,
				Sxx,
				Sy,
				Syy,
				Sxy;

	transvalues1 = check_float8_array(transarray1, "float8_regr_combine", 6);
	transvalues2 = check_float8_array(transarray2, "float8_regr_combine", 6);

	N1 = transvalues1[0];
	Sx1 = transvalues1[1];
	Sxx1 = transvalues1[2];
	Sy1 = transvalues1[3];
	Syy1 = transvalues1[4];
	Sxy1 = transvalues1[5];

	N2 = transvalues2[0];
	Sx2 = transvalues2[1];
	Sxx2 = transvalues2[2];
	Sy2 = transvalues2[3];
	Syy2 = transvalues2[4];
	Sxy2 = transvalues2[5];

	/*--------------------
	 * The transition values combine using a generalization of the
	 * Youngs-Cramer algorithm as follows:
	 *
	 *	N = N1 + N2
	 *	Sx = Sx1 + Sx2
	 *	Sxx = Sxx1 + Sxx2 + N1 * N2 * (Sx1/N1 - Sx2/N2)^2 / N
	 *	Sy = Sy1 + Sy2
	 *	Syy = Syy1 + Syy2 + N1 * N2 * (Sy1/N1 - Sy2/N2)^2 / N
	 *	Sxy = Sxy1 + Sxy2 + N1 * N2 * (Sx1/N1 - Sx2/N2) * (Sy1/N1 - Sy2/N2) / N
	 *
	 * It's worth handling the special cases N1 = 0 and N2 = 0 separately
	 * since those cases are trivial, and we then don't need to worry about
	 * division-by-zero errors in the general case.
	 *--------------------
	 */
	if (N1 == 0.0)
	{
		N = N2;
		Sx = Sx2;
		Sxx = Sxx2;
		Sy = Sy2;
		Syy = Syy2;
		Sxy = Sxy2;
	}
	else if (N2 == 0.0)
	{
		N = N1;
		Sx = Sx1;
		Sxx = Sxx1;
		Sy = Sy1;
		Syy = Syy1;
		Sxy = Sxy1;
	}
	else
	{
		N = N1 + N2;
		Sx = float8_pl(Sx1, Sx2);
		tmp1 = Sx1 / N1 - Sx2 / N2;
		Sxx = Sxx1 + Sxx2 + N1 * N2 * tmp1 * tmp1 / N;
		check_float8_val(Sxx, isinf(Sxx1) || isinf(Sxx2), true);
		Sy = float8_pl(Sy1, Sy2);
		tmp2 = Sy1 / N1 - Sy2 / N2;
		Syy = Syy1 + Syy2 + N1 * N2 * tmp2 * tmp2 / N;
		check_float8_val(Syy, isinf(Syy1) || isinf(Syy2), true);
		Sxy = Sxy1 + Sxy2 + N1 * N2 * tmp1 * tmp2 / N;
		check_float8_val(Sxy, isinf(Sxy1) || isinf(Sxy2), true);
	}

	/*
	 * If we're invoked as an aggregate, we can cheat and modify our first
	 * parameter in-place to reduce palloc overhead. Otherwise we construct a
	 * new array with the updated transition data and return it.
	 */
	if (AggCheckCallContext(fcinfo, NULL))
	{
		transvalues1[0] = N;
		transvalues1[1] = Sx;
		transvalues1[2] = Sxx;
		transvalues1[3] = Sy;
		transvalues1[4] = Syy;
		transvalues1[5] = Sxy;

		PG_RETURN_ARRAYTYPE_P(transarray1);
	}
	else
	{
		Datum		transdatums[6];
		ArrayType  *result;

		transdatums[0] = Float8GetDatumFast(N);
		transdatums[1] = Float8GetDatumFast(Sx);
		transdatums[2] = Float8GetDatumFast(Sxx);
		transdatums[3] = Float8GetDatumFast(Sy);
		transdatums[4] = Float8GetDatumFast(Syy);
		transdatums[5] = Float8GetDatumFast(Sxy);

		result = construct_array(transdatums, 6,
								 FLOAT8OID,
								 sizeof(float8), FLOAT8PASSBYVAL, 'd');

		PG_RETURN_ARRAYTYPE_P(result);
	}
}


Datum
float8_regr_sxx(PG_FUNCTION_ARGS)
{
	ArrayType  *transarray = PG_GETARG_ARRAYTYPE_P(0);
	float8	   *transvalues;
	float8		N,
				Sxx;

	transvalues = check_float8_array(transarray, "float8_regr_sxx", 6);
	N = transvalues[0];
	Sxx = transvalues[2];

	/* if N is 0 we should return NULL */
	if (N < 1.0)
		PG_RETURN_NULL();

	/* Note that Sxx is guaranteed to be non-negative */

	PG_RETURN_FLOAT8(Sxx);
}

Datum
float8_regr_syy(PG_FUNCTION_ARGS)
{
	ArrayType  *transarray = PG_GETARG_ARRAYTYPE_P(0);
	float8	   *transvalues;
	float8		N,
				Syy;

	transvalues = check_float8_array(transarray, "float8_regr_syy", 6);
	N = transvalues[0];
	Syy = transvalues[4];

	/* if N is 0 we should return NULL */
	if (N < 1.0)
		PG_RETURN_NULL();

	/* Note that Syy is guaranteed to be non-negative */

	PG_RETURN_FLOAT8(Syy);
}

Datum
float8_regr_sxy(PG_FUNCTION_ARGS)
{
	ArrayType  *transarray = PG_GETARG_ARRAYTYPE_P(0);
	float8	   *transvalues;
	float8		N,
				Sxy;

	transvalues = check_float8_array(transarray, "float8_regr_sxy", 6);
	N = transvalues[0];
	Sxy = transvalues[5];

	/* if N is 0 we should return NULL */
	if (N < 1.0)
		PG_RETURN_NULL();

	/* A negative result is valid here */

	PG_RETURN_FLOAT8(Sxy);
}

Datum
float8_regr_avgx(PG_FUNCTION_ARGS)
{
	ArrayType  *transarray = PG_GETARG_ARRAYTYPE_P(0);
	float8	   *transvalues;
	float8		N,
				Sx;

	transvalues = check_float8_array(transarray, "float8_regr_avgx", 6);
	N = transvalues[0];
	Sx = transvalues[1];

	/* if N is 0 we should return NULL */
	if (N < 1.0)
		PG_RETURN_NULL();

	PG_RETURN_FLOAT8(Sx / N);
}

Datum
float8_regr_avgy(PG_FUNCTION_ARGS)
{
	ArrayType  *transarray = PG_GETARG_ARRAYTYPE_P(0);
	float8	   *transvalues;
	float8		N,
				Sy;

	transvalues = check_float8_array(transarray, "float8_regr_avgy", 6);
	N = transvalues[0];
	Sy = transvalues[3];

	/* if N is 0 we should return NULL */
	if (N < 1.0)
		PG_RETURN_NULL();

	PG_RETURN_FLOAT8(Sy / N);
}

Datum
float8_covar_pop(PG_FUNCTION_ARGS)
{
	ArrayType  *transarray = PG_GETARG_ARRAYTYPE_P(0);
	float8	   *transvalues;
	float8		N,
				Sxy;

	transvalues = check_float8_array(transarray, "float8_covar_pop", 6);
	N = transvalues[0];
	Sxy = transvalues[5];

	/* if N is 0 we should return NULL */
	if (N < 1.0)
		PG_RETURN_NULL();

	PG_RETURN_FLOAT8(Sxy / N);
}

Datum
float8_covar_samp(PG_FUNCTION_ARGS)
{
	ArrayType  *transarray = PG_GETARG_ARRAYTYPE_P(0);
	float8	   *transvalues;
	float8		N,
				Sxy;

	transvalues = check_float8_array(transarray, "float8_covar_samp", 6);
	N = transvalues[0];
	Sxy = transvalues[5];

	/* if N is <= 1 we should return NULL */
	if (N < 2.0)
		PG_RETURN_NULL();

	PG_RETURN_FLOAT8(Sxy / (N - 1.0));
}

Datum
float8_corr(PG_FUNCTION_ARGS)
{
	ArrayType  *transarray = PG_GETARG_ARRAYTYPE_P(0);
	float8	   *transvalues;
	float8		N,
				Sxx,
				Syy,
				Sxy;

	transvalues = check_float8_array(transarray, "float8_corr", 6);
	N = transvalues[0];
	Sxx = transvalues[2];
	Syy = transvalues[4];
	Sxy = transvalues[5];

	/* if N is 0 we should return NULL */
	if (N < 1.0)
		PG_RETURN_NULL();

	/* Note that Sxx and Syy are guaranteed to be non-negative */

	/* per spec, return NULL for horizontal and vertical lines */
	if (Sxx == 0 || Syy == 0)
		PG_RETURN_NULL();

	PG_RETURN_FLOAT8(Sxy / sqrt(Sxx * Syy));
}

Datum
float8_regr_r2(PG_FUNCTION_ARGS)
{
	ArrayType  *transarray = PG_GETARG_ARRAYTYPE_P(0);
	float8	   *transvalues;
	float8		N,
				Sxx,
				Syy,
				Sxy;

	transvalues = check_float8_array(transarray, "float8_regr_r2", 6);
	N = transvalues[0];
	Sxx = transvalues[2];
	Syy = transvalues[4];
	Sxy = transvalues[5];

	/* if N is 0 we should return NULL */
	if (N < 1.0)
		PG_RETURN_NULL();

	/* Note that Sxx and Syy are guaranteed to be non-negative */

	/* per spec, return NULL for a vertical line */
	if (Sxx == 0)
		PG_RETURN_NULL();

	/* per spec, return 1.0 for a horizontal line */
	if (Syy == 0)
		PG_RETURN_FLOAT8(1.0);

	PG_RETURN_FLOAT8((Sxy * Sxy) / (Sxx * Syy));
}

Datum
float8_regr_slope(PG_FUNCTION_ARGS)
{
	ArrayType  *transarray = PG_GETARG_ARRAYTYPE_P(0);
	float8	   *transvalues;
	float8		N,
				Sxx,
				Sxy;

	transvalues = check_float8_array(transarray, "float8_regr_slope", 6);
	N = transvalues[0];
	Sxx = transvalues[2];
	Sxy = transvalues[5];

	/* if N is 0 we should return NULL */
	if (N < 1.0)
		PG_RETURN_NULL();

	/* Note that Sxx is guaranteed to be non-negative */

	/* per spec, return NULL for a vertical line */
	if (Sxx == 0)
		PG_RETURN_NULL();

	PG_RETURN_FLOAT8(Sxy / Sxx);
}

Datum
float8_regr_intercept(PG_FUNCTION_ARGS)
{
	ArrayType  *transarray = PG_GETARG_ARRAYTYPE_P(0);
	float8	   *transvalues;
	float8		N,
				Sx,
				Sxx,
				Sy,
				Sxy;

	transvalues = check_float8_array(transarray, "float8_regr_intercept", 6);
	N = transvalues[0];
	Sx = transvalues[1];
	Sxx = transvalues[2];
	Sy = transvalues[3];
	Sxy = transvalues[5];

	/* if N is 0 we should return NULL */
	if (N < 1.0)
		PG_RETURN_NULL();

	/* Note that Sxx is guaranteed to be non-negative */

	/* per spec, return NULL for a vertical line */
	if (Sxx == 0)
		PG_RETURN_NULL();

	PG_RETURN_FLOAT8((Sy - Sx * Sxy / Sxx) / N);
}


/*
 *		====================================
 *		MIXED-PRECISION ARITHMETIC OPERATORS
 *		====================================
 */

/*
 *		float48pl		- returns arg1 + arg2
 *		float48mi		- returns arg1 - arg2
 *		float48mul		- returns arg1 * arg2
 *		float48div		- returns arg1 / arg2
 */
Datum
float48pl(PG_FUNCTION_ARGS)
{
	float4		arg1 = PG_GETARG_FLOAT4(0);
	float8		arg2 = PG_GETARG_FLOAT8(1);

	PG_RETURN_FLOAT8(float8_pl((float8) arg1, arg2));
}

Datum
float48mi(PG_FUNCTION_ARGS)
{
	float4		arg1 = PG_GETARG_FLOAT4(0);
	float8		arg2 = PG_GETARG_FLOAT8(1);

	PG_RETURN_FLOAT8(float8_mi((float8) arg1, arg2));
}

Datum
float48mul(PG_FUNCTION_ARGS)
{
	float4		arg1 = PG_GETARG_FLOAT4(0);
	float8		arg2 = PG_GETARG_FLOAT8(1);

	PG_RETURN_FLOAT8(float8_mul((float8) arg1, arg2));
}

Datum
float48div(PG_FUNCTION_ARGS)
{
	float4		arg1 = PG_GETARG_FLOAT4(0);
	float8		arg2 = PG_GETARG_FLOAT8(1);

	PG_RETURN_FLOAT8(float8_div((float8) arg1, arg2));
}

/*
 *		float84pl		- returns arg1 + arg2
 *		float84mi		- returns arg1 - arg2
 *		float84mul		- returns arg1 * arg2
 *		float84div		- returns arg1 / arg2
 */
Datum
float84pl(PG_FUNCTION_ARGS)
{
	float8		arg1 = PG_GETARG_FLOAT8(0);
	float4		arg2 = PG_GETARG_FLOAT4(1);

	PG_RETURN_FLOAT8(float8_pl(arg1, (float8) arg2));
}

Datum
float84mi(PG_FUNCTION_ARGS)
{
	float8		arg1 = PG_GETARG_FLOAT8(0);
	float4		arg2 = PG_GETARG_FLOAT4(1);

	PG_RETURN_FLOAT8(float8_mi(arg1, (float8) arg2));
}

Datum
float84mul(PG_FUNCTION_ARGS)
{
	float8		arg1 = PG_GETARG_FLOAT8(0);
	float4		arg2 = PG_GETARG_FLOAT4(1);

	PG_RETURN_FLOAT8(float8_mul(arg1, (float8) arg2));
}

Datum
float84div(PG_FUNCTION_ARGS)
{
	float8		arg1 = PG_GETARG_FLOAT8(0);
	float4		arg2 = PG_GETARG_FLOAT4(1);

	PG_RETURN_FLOAT8(float8_div(arg1, (float8) arg2));
}

/*
 *		====================
 *		COMPARISON OPERATORS
 *		====================
 */

/*
 *		float48{eq,ne,lt,le,gt,ge}		- float4/float8 comparison operations
 */
Datum
float48eq(PG_FUNCTION_ARGS)
{
	float4		arg1 = PG_GETARG_FLOAT4(0);
	float8		arg2 = PG_GETARG_FLOAT8(1);

	PG_RETURN_BOOL(float8_eq((float8) arg1, arg2));
}

Datum
float48ne(PG_FUNCTION_ARGS)
{
	float4		arg1 = PG_GETARG_FLOAT4(0);
	float8		arg2 = PG_GETARG_FLOAT8(1);

	PG_RETURN_BOOL(float8_ne((float8) arg1, arg2));
}

Datum
float48lt(PG_FUNCTION_ARGS)
{
	float4		arg1 = PG_GETARG_FLOAT4(0);
	float8		arg2 = PG_GETARG_FLOAT8(1);

	PG_RETURN_BOOL(float8_lt((float8) arg1, arg2));
}

Datum
float48le(PG_FUNCTION_ARGS)
{
	float4		arg1 = PG_GETARG_FLOAT4(0);
	float8		arg2 = PG_GETARG_FLOAT8(1);

	PG_RETURN_BOOL(float8_le((float8) arg1, arg2));
}

Datum
float48gt(PG_FUNCTION_ARGS)
{
	float4		arg1 = PG_GETARG_FLOAT4(0);
	float8		arg2 = PG_GETARG_FLOAT8(1);

	PG_RETURN_BOOL(float8_gt((float8) arg1, arg2));
}

Datum
float48ge(PG_FUNCTION_ARGS)
{
	float4		arg1 = PG_GETARG_FLOAT4(0);
	float8		arg2 = PG_GETARG_FLOAT8(1);

	PG_RETURN_BOOL(float8_ge((float8) arg1, arg2));
}

/*
 *		float84{eq,ne,lt,le,gt,ge}		- float8/float4 comparison operations
 */
Datum
float84eq(PG_FUNCTION_ARGS)
{
	float8		arg1 = PG_GETARG_FLOAT8(0);
	float4		arg2 = PG_GETARG_FLOAT4(1);

	PG_RETURN_BOOL(float8_eq(arg1, (float8) arg2));
}

Datum
float84ne(PG_FUNCTION_ARGS)
{
	float8		arg1 = PG_GETARG_FLOAT8(0);
	float4		arg2 = PG_GETARG_FLOAT4(1);

	PG_RETURN_BOOL(float8_ne(arg1, (float8) arg2));
}

Datum
float84lt(PG_FUNCTION_ARGS)
{
	float8		arg1 = PG_GETARG_FLOAT8(0);
	float4		arg2 = PG_GETARG_FLOAT4(1);

	PG_RETURN_BOOL(float8_lt(arg1, (float8) arg2));
}

Datum
float84le(PG_FUNCTION_ARGS)
{
	float8		arg1 = PG_GETARG_FLOAT8(0);
	float4		arg2 = PG_GETARG_FLOAT4(1);

	PG_RETURN_BOOL(float8_le(arg1, (float8) arg2));
}

Datum
float84gt(PG_FUNCTION_ARGS)
{
	float8		arg1 = PG_GETARG_FLOAT8(0);
	float4		arg2 = PG_GETARG_FLOAT4(1);

	PG_RETURN_BOOL(float8_gt(arg1, (float8) arg2));
}

Datum
float84ge(PG_FUNCTION_ARGS)
{
	float8		arg1 = PG_GETARG_FLOAT8(0);
	float4		arg2 = PG_GETARG_FLOAT4(1);

	PG_RETURN_BOOL(float8_ge(arg1, (float8) arg2));
}

/*
 * Implements the float8 version of the width_bucket() function
 * defined by SQL2003. See also width_bucket_numeric().
 *
 * 'bound1' and 'bound2' are the lower and upper bounds of the
 * histogram's range, respectively. 'count' is the number of buckets
 * in the histogram. width_bucket() returns an integer indicating the
 * bucket number that 'operand' belongs to in an equiwidth histogram
 * with the specified characteristics. An operand smaller than the
 * lower bound is assigned to bucket 0. An operand greater than the
 * upper bound is assigned to an additional bucket (with number
 * count+1). We don't allow "NaN" for any of the float8 inputs, and we
 * don't allow either of the histogram bounds to be +/- infinity.
 */
Datum
width_bucket_float8(PG_FUNCTION_ARGS)
{
	float8		operand = PG_GETARG_FLOAT8(0);
	float8		bound1 = PG_GETARG_FLOAT8(1);
	float8		bound2 = PG_GETARG_FLOAT8(2);
	int32		count = PG_GETARG_INT32(3);
	int32		result;

	if (count <= 0.0)
		ereport(ERROR,
				(errcode(ERRCODE_INVALID_ARGUMENT_FOR_WIDTH_BUCKET_FUNCTION),
				 errmsg("count must be greater than zero")));

	if (isnan(operand) || isnan(bound1) || isnan(bound2))
		ereport(ERROR,
				(errcode(ERRCODE_INVALID_ARGUMENT_FOR_WIDTH_BUCKET_FUNCTION),
				 errmsg("operand, lower bound, and upper bound cannot be NaN")));

	/* Note that we allow "operand" to be infinite */
	if (isinf(bound1) || isinf(bound2))
		ereport(ERROR,
				(errcode(ERRCODE_INVALID_ARGUMENT_FOR_WIDTH_BUCKET_FUNCTION),
				 errmsg("lower and upper bounds must be finite")));

	if (bound1 < bound2)
	{
		if (operand < bound1)
			result = 0;
		else if (operand >= bound2)
		{
			if (pg_add_s32_overflow(count, 1, &result))
				ereport(ERROR,
						(errcode(ERRCODE_NUMERIC_VALUE_OUT_OF_RANGE),
						 errmsg("integer out of range")));
		}
		else
			result = ((float8) count * (operand - bound1) / (bound2 - bound1)) + 1;
	}
	else if (bound1 > bound2)
	{
		if (operand > bound1)
			result = 0;
		else if (operand <= bound2)
		{
			if (pg_add_s32_overflow(count, 1, &result))
				ereport(ERROR,
						(errcode(ERRCODE_NUMERIC_VALUE_OUT_OF_RANGE),
						 errmsg("integer out of range")));
		}
		else
			result = ((float8) count * (bound1 - operand) / (bound1 - bound2)) + 1;
	}
	else
	{
		ereport(ERROR,
				(errcode(ERRCODE_INVALID_ARGUMENT_FOR_WIDTH_BUCKET_FUNCTION),
				 errmsg("lower bound cannot equal upper bound")));
		result = 0;				/* keep the compiler quiet */
	}

	PG_RETURN_INT32(result);
}

/* ========== PRIVATE ROUTINES ========== */

#ifndef HAVE_CBRT

static double
cbrt(double x)
{
	int			isneg = (x < 0.0);
	double		absx = fabs(x);
	double		tmpres = pow(absx, (double) 1.0 / (double) 3.0);

	/*
	 * The result is somewhat inaccurate --- not really pow()'s fault, as the
	 * exponent it's handed contains roundoff error.  We can improve the
	 * accuracy by doing one iteration of Newton's formula.  Beware of zero
	 * input however.
	 */
	if (tmpres > 0.0)
		tmpres -= (tmpres - absx / (tmpres * tmpres)) / (double) 3.0;

	return isneg ? -tmpres : tmpres;
}

#endif							/* !HAVE_CBRT */<|MERGE_RESOLUTION|>--- conflicted
+++ resolved
@@ -25,15 +25,12 @@
 #include "libpq/pqformat.h"
 #include "miscadmin.h"
 #include "utils/array.h"
-<<<<<<< HEAD
-#include "utils/builtins.h"
-#include "utils/float_utils.h"
-=======
 #include "utils/float.h"
 #include "utils/fmgrprotos.h"
->>>>>>> 9e1c9f95
 #include "utils/sortsupport.h"
 #include "utils/timestamp.h"
+
+#include "utils/float_utils.h"
 
 
 /*
@@ -1818,15 +1815,6 @@
 }
 
 /*
- * cosh
- */
-Datum
-dcosh(PG_FUNCTION_ARGS)
-{
-	PG_RETURN_FLOAT8(cosh(PG_GETARG_FLOAT8(0)));
-}
-
-/*
  *		dcot			- returns the cotangent of arg1 (radians)
  */
 Datum
@@ -1878,12 +1866,6 @@
 	PG_RETURN_FLOAT8(result);
 }
 
-Datum
-dsinh(PG_FUNCTION_ARGS)
-{
-	PG_RETURN_FLOAT8(sinh(PG_GETARG_FLOAT8(0)));
-}
-
 /*
  *		dtan			- returns the tangent of arg1 (radians)
  */
@@ -1907,12 +1889,6 @@
 
 	check_float8_val(result, true /* tan(pi/2) == Inf */ , true);
 	PG_RETURN_FLOAT8(result);
-}
-
-Datum
-dtanh(PG_FUNCTION_ARGS)
-{
-	PG_RETURN_FLOAT8(tanh(PG_GETARG_FLOAT8(0)));
 }
 
 /* ========== DEGREE-BASED TRIGONOMETRIC FUNCTIONS ========== */
