--- conflicted
+++ resolved
@@ -8,11 +8,7 @@
  *
  *
  * IDENTIFICATION
-<<<<<<< HEAD
- *	  $PostgreSQL: pgsql/src/backend/utils/adt/float.c,v 1.142 2007/01/05 22:19:40 momjian Exp $
-=======
  *	  $PostgreSQL: pgsql/src/backend/utils/adt/float.c,v 1.147 2007/01/16 21:41:13 neilc Exp $
->>>>>>> eddbf397
  *
  *-------------------------------------------------------------------------
  */
@@ -2912,19 +2908,11 @@
 Datum
 width_bucket_float8(PG_FUNCTION_ARGS)
 {
-<<<<<<< HEAD
 	float8		operand = PG_GETARG_FLOAT8(0);
 	float8		bound1 = PG_GETARG_FLOAT8(1);
 	float8		bound2 = PG_GETARG_FLOAT8(2);
 	int32		count = PG_GETARG_INT32(3);
 	int32		result;
-=======
-	float8 		operand = PG_GETARG_FLOAT8(0);
-	float8 		bound1 	= PG_GETARG_FLOAT8(1);
-	float8 		bound2 	= PG_GETARG_FLOAT8(2);
-	int32 		count 	= PG_GETARG_INT32(3);
-	int32 		result;
->>>>>>> eddbf397
 
 	if (count <= 0.0)
 		ereport(ERROR,
@@ -2934,17 +2922,10 @@
 	if (isnan(operand) || isnan(bound1) || isnan(bound2))
 		ereport(ERROR,
 				(errcode(ERRCODE_INVALID_ARGUMENT_FOR_WIDTH_BUCKET_FUNCTION),
-<<<<<<< HEAD
 			  errmsg("operand, lower bound and upper bound cannot be NaN")));
 
 	/* Note that we allow "operand" to be infinite */
 	if (isinf(bound1) || isinf(bound2))
-=======
-				 errmsg("operand, lower bound and upper bound cannot be NaN")));
-
-	/* Note that we allow "operand" to be infinite */
-	if (is_infinite(bound1) || is_infinite(bound2))
->>>>>>> eddbf397
 		ereport(ERROR,
 				(errcode(ERRCODE_INVALID_ARGUMENT_FOR_WIDTH_BUCKET_FUNCTION),
 				 errmsg("lower and upper bounds must be finite")));
@@ -2986,11 +2967,7 @@
 		ereport(ERROR,
 				(errcode(ERRCODE_INVALID_ARGUMENT_FOR_WIDTH_BUCKET_FUNCTION),
 				 errmsg("lower bound cannot equal upper bound")));
-<<<<<<< HEAD
 		result = 0;				/* keep the compiler quiet */
-=======
-		result = 0;		/* keep the compiler quiet */
->>>>>>> eddbf397
 	}
 
 	PG_RETURN_INT32(result);
