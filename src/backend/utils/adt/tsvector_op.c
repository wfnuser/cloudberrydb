/*-------------------------------------------------------------------------
 *
 * tsvector_op.c
 *	  operations over tsvector
 *
 * Portions Copyright (c) 1996-2008, PostgreSQL Global Development Group
 *
 *
 * IDENTIFICATION
<<<<<<< HEAD
 *	  $PostgreSQL: pgsql/src/backend/utils/adt/tsvector_op.c,v 1.12.2.1 2008/04/08 18:20:34 tgl Exp $
=======
 *	  $PostgreSQL: pgsql/src/backend/utils/adt/tsvector_op.c,v 1.15 2008/04/08 18:20:29 tgl Exp $
>>>>>>> f260edb1
 *
 *-------------------------------------------------------------------------
 */

#include "postgres.h"

#include "catalog/namespace.h"
#include "commands/trigger.h"
#include "executor/spi.h"
#include "funcapi.h"
#include "mb/pg_wchar.h"
#include "miscadmin.h"
#include "tsearch/ts_type.h"
#include "tsearch/ts_utils.h"
#include "utils/builtins.h"
#include "utils/lsyscache.h"


typedef struct
{
	WordEntry  *arrb;
	WordEntry  *arre;
	char	   *values;
	char	   *operand;
} CHKVAL;

typedef struct
{
	uint32		cur;
	TSVector	stat;
} StatStorage;

typedef struct
{
	uint32		len;
	uint32		pos;
	uint32		ndoc;
	uint32		nentry;
} StatEntry;

typedef struct
{
	int32		vl_len_;		/* varlena header (do not touch directly!) */
	int4		size;
	int4		weight;
	char		data[1];
} tsstat;

#define STATHDRSIZE (sizeof(int4) * 4)
#define CALCSTATSIZE(x, lenstr) ( (x) * sizeof(StatEntry) + STATHDRSIZE + (lenstr) )
#define STATPTR(x)	( (StatEntry*) ( (char*)(x) + STATHDRSIZE ) )
#define STATSTRPTR(x)	( (char*)(x) + STATHDRSIZE + ( sizeof(StatEntry) * ((TSVector)(x))->size ) )
#define STATSTRSIZE(x)	( VARSIZE((TSVector)(x)) - STATHDRSIZE - ( sizeof(StatEntry) * ((TSVector)(x))->size ) )


static Datum tsvector_update_trigger(PG_FUNCTION_ARGS, bool config_column);


/*
 * Check if datatype is the specified type or equivalent to it.
 *
 * Note: we could just do getBaseType() unconditionally, but since that's
 * a relatively expensive catalog lookup that most users won't need, we
 * try the straight comparison first.
 */
static bool
is_expected_type(Oid typid, Oid expected_type)
{
	if (typid == expected_type)
		return true;
	typid = getBaseType(typid);
	if (typid == expected_type)
		return true;
	return false;
}

/* Check if datatype is TEXT or binary-equivalent to it */
static bool
is_text_type(Oid typid)
{
	/* varchar(n) and char(n) are binary-compatible with text */
	if (typid == TEXTOID || typid == VARCHAROID || typid == BPCHAROID)
		return true;
	/* Allow domains over these types, too */
	typid = getBaseType(typid);
	if (typid == TEXTOID || typid == VARCHAROID || typid == BPCHAROID)
		return true;
	return false;
}


/*
 * Order: haspos, len, word, for all positions (pos, weight)
 */
static int
silly_cmp_tsvector(const TSVector a, const TSVector b)
{
	if (VARSIZE(a) < VARSIZE(b))
		return -1;
	else if (VARSIZE(a) > VARSIZE(b))
		return 1;
	else if (a->size < b->size)
		return -1;
	else if (a->size > b->size)
		return 1;
	else
	{
		WordEntry  *aptr = ARRPTR(a);
		WordEntry  *bptr = ARRPTR(b);
		int			i = 0;
		int			res;


		for (i = 0; i < a->size; i++)
		{
			if (aptr->haspos != bptr->haspos)
			{
				return (aptr->haspos > bptr->haspos) ? -1 : 1;
			}
			else if (aptr->len != bptr->len)
			{
				return (aptr->len > bptr->len) ? -1 : 1;
			}
			else if ((res = strncmp(STRPTR(a) + aptr->pos, STRPTR(b) + bptr->pos, bptr->len)) != 0)
			{
				return res;
			}
			else if (aptr->haspos)
			{
				WordEntryPos *ap = POSDATAPTR(a, aptr);
				WordEntryPos *bp = POSDATAPTR(b, bptr);
				int			j;

				if (POSDATALEN(a, aptr) != POSDATALEN(b, bptr))
					return (POSDATALEN(a, aptr) > POSDATALEN(b, bptr)) ? -1 : 1;

				for (j = 0; j < POSDATALEN(a, aptr); j++)
				{
					if (WEP_GETPOS(*ap) != WEP_GETPOS(*bp))
					{
						return (WEP_GETPOS(*ap) > WEP_GETPOS(*bp)) ? -1 : 1;
					}
					else if (WEP_GETWEIGHT(*ap) != WEP_GETWEIGHT(*bp))
					{
						return (WEP_GETWEIGHT(*ap) > WEP_GETWEIGHT(*bp)) ? -1 : 1;
					}
					ap++, bp++;
				}
			}

			aptr++;
			bptr++;
		}
	}

	return 0;
}

#define TSVECTORCMPFUNC( type, action, ret )			\
Datum													\
tsvector_##type(PG_FUNCTION_ARGS)						\
{														\
	TSVector	a = PG_GETARG_TSVECTOR(0);				\
	TSVector	b = PG_GETARG_TSVECTOR(1);				\
	int			res = silly_cmp_tsvector(a, b);			\
	PG_FREE_IF_COPY(a,0);								\
	PG_FREE_IF_COPY(b,1);								\
	PG_RETURN_##ret( res action 0 );					\
}

TSVECTORCMPFUNC(lt, <, BOOL);
TSVECTORCMPFUNC(le, <=, BOOL);
TSVECTORCMPFUNC(eq, ==, BOOL);
TSVECTORCMPFUNC(ge, >=, BOOL);
TSVECTORCMPFUNC(gt, >, BOOL);
TSVECTORCMPFUNC(ne, !=, BOOL);
TSVECTORCMPFUNC(cmp, +, INT32);

Datum
tsvector_strip(PG_FUNCTION_ARGS)
{
	TSVector	in = PG_GETARG_TSVECTOR(0);
	TSVector	out;
	int			i,
				len = 0;
	WordEntry  *arrin = ARRPTR(in),
			   *arrout;
	char	   *cur;

	for (i = 0; i < in->size; i++)
		len += arrin[i].len;

	len = CALCDATASIZE(in->size, len);
	out = (TSVector) palloc0(len);
	SET_VARSIZE(out, len);
	out->size = in->size;
	arrout = ARRPTR(out);
	cur = STRPTR(out);
	for (i = 0; i < in->size; i++)
	{
		memcpy(cur, STRPTR(in) + arrin[i].pos, arrin[i].len);
		arrout[i].haspos = 0;
		arrout[i].len = arrin[i].len;
		arrout[i].pos = cur - STRPTR(out);
		cur += arrout[i].len;
	}

	PG_FREE_IF_COPY(in, 0);
	PG_RETURN_POINTER(out);
}

Datum
tsvector_length(PG_FUNCTION_ARGS)
{
	TSVector	in = PG_GETARG_TSVECTOR(0);
	int4		ret = in->size;

	PG_FREE_IF_COPY(in, 0);
	PG_RETURN_INT32(ret);
}

Datum
tsvector_setweight(PG_FUNCTION_ARGS)
{
	TSVector	in = PG_GETARG_TSVECTOR(0);
	char		cw = PG_GETARG_CHAR(1);
	TSVector	out;
	int			i,
				j;
	WordEntry  *entry;
	WordEntryPos *p;
	int			w = 0;

	switch (cw)
	{
		case 'A':
		case 'a':
			w = 3;
			break;
		case 'B':
		case 'b':
			w = 2;
			break;
		case 'C':
		case 'c':
			w = 1;
			break;
		case 'D':
		case 'd':
			w = 0;
			break;
		default:
			/* internal error */
			elog(ERROR, "unrecognized weight: %d", cw);
	}

	out = (TSVector) palloc(VARSIZE(in));
	memcpy(out, in, VARSIZE(in));
	entry = ARRPTR(out);
	i = out->size;
	while (i--)
	{
		if ((j = POSDATALEN(out, entry)) != 0)
		{
			p = POSDATAPTR(out, entry);
			while (j--)
			{
				WEP_SETWEIGHT(*p, w);
				p++;
			}
		}
		entry++;
	}

	PG_FREE_IF_COPY(in, 0);
	PG_RETURN_POINTER(out);
}

static int
compareEntry(char *ptra, WordEntry *a, char *ptrb, WordEntry *b)
{
	if (a->len == b->len)
	{
		return strncmp(
					   ptra + a->pos,
					   ptrb + b->pos,
					   a->len);
	}
	return (a->len > b->len) ? 1 : -1;
}

/*
 * Add positions from src to dest after offsetting them by maxpos.
 * Return the number added (might be less than expected due to overflow)
 */
static int4
add_pos(TSVector src, WordEntry *srcptr,
		TSVector dest, WordEntry *destptr,
		int4 maxpos)
{
	uint16	   *clen = &_POSVECPTR(dest, destptr)->npos;
	int			i;
	uint16		slen = POSDATALEN(src, srcptr),
				startlen;
	WordEntryPos *spos = POSDATAPTR(src, srcptr),
			   *dpos = POSDATAPTR(dest, destptr);

	if (!destptr->haspos)
		*clen = 0;

	startlen = *clen;
	for (i = 0;
		 i < slen && *clen < MAXNUMPOS &&
		 (*clen == 0 || WEP_GETPOS(dpos[*clen - 1]) != MAXENTRYPOS - 1);
		 i++)
	{
		WEP_SETWEIGHT(dpos[*clen], WEP_GETWEIGHT(spos[i]));
		WEP_SETPOS(dpos[*clen], LIMITPOS(WEP_GETPOS(spos[i]) + maxpos));
		(*clen)++;
	}

	if (*clen != startlen)
		destptr->haspos = 1;
	return *clen - startlen;
}


Datum
tsvector_concat(PG_FUNCTION_ARGS)
{
	TSVector	in1 = PG_GETARG_TSVECTOR(0);
	TSVector	in2 = PG_GETARG_TSVECTOR(1);
	TSVector	out;
	WordEntry  *ptr;
	WordEntry  *ptr1,
			   *ptr2;
	WordEntryPos *p;
	int			maxpos = 0,
				i,
				j,
				i1,
				i2,
				dataoff,
				output_bytes,
				output_size;
	char	   *data,
			   *data1,
			   *data2;

	/* Get max position in in1; we'll need this to offset in2's positions */
	ptr = ARRPTR(in1);
	i = in1->size;
	while (i--)
	{
		if ((j = POSDATALEN(in1, ptr)) != 0)
		{
			p = POSDATAPTR(in1, ptr);
			while (j--)
			{
				if (WEP_GETPOS(*p) > maxpos)
					maxpos = WEP_GETPOS(*p);
				p++;
			}
		}
		ptr++;
	}

	ptr1 = ARRPTR(in1);
	ptr2 = ARRPTR(in2);
	data1 = STRPTR(in1);
	data2 = STRPTR(in2);
	i1 = in1->size;
	i2 = in2->size;

	/*
	 * Conservative estimate of space needed.  We might need all the data
	 * in both inputs, and conceivably add a pad byte before position data
	 * for each item where there was none before.
	 */
	output_bytes = VARSIZE(in1) + VARSIZE(in2) + i1 + i2;

	out = (TSVector) palloc0(output_bytes);
	SET_VARSIZE(out, output_bytes);

	/*
	 * We must make out->size valid so that STRPTR(out) is sensible.  We'll
	 * collapse out any unused space at the end.
	 */
	out->size = in1->size + in2->size;

	ptr = ARRPTR(out);
	data = STRPTR(out);
	dataoff = 0;
	while (i1 && i2)
	{
		int			cmp = compareEntry(data1, ptr1, data2, ptr2);

		if (cmp < 0)
		{						/* in1 first */
			ptr->haspos = ptr1->haspos;
			ptr->len = ptr1->len;
			memcpy(data + dataoff, data1 + ptr1->pos, ptr1->len);
			ptr->pos = dataoff;
			dataoff += ptr1->len;
			if (ptr->haspos)
			{
				dataoff = SHORTALIGN(dataoff);
				memcpy(data + dataoff, _POSVECPTR(in1, ptr1), POSDATALEN(in1, ptr1) * sizeof(WordEntryPos) + sizeof(uint16));
				dataoff += POSDATALEN(in1, ptr1) * sizeof(WordEntryPos) + sizeof(uint16);
			}

			ptr++;
			ptr1++;
			i1--;
		}
		else if (cmp > 0)
		{						/* in2 first */
			ptr->haspos = ptr2->haspos;
			ptr->len = ptr2->len;
			memcpy(data + dataoff, data2 + ptr2->pos, ptr2->len);
			ptr->pos = dataoff;
			dataoff += ptr2->len;
			if (ptr->haspos)
			{
				int			addlen = add_pos(in2, ptr2, out, ptr, maxpos);

				if (addlen == 0)
					ptr->haspos = 0;
				else
				{
					dataoff = SHORTALIGN(dataoff);
					dataoff += addlen * sizeof(WordEntryPos) + sizeof(uint16);
				}
			}

			ptr++;
			ptr2++;
			i2--;
		}
		else
		{
			ptr->haspos = ptr1->haspos | ptr2->haspos;
			ptr->len = ptr1->len;
			memcpy(data + dataoff, data1 + ptr1->pos, ptr1->len);
			ptr->pos = dataoff;
			dataoff += ptr1->len;
			if (ptr->haspos)
			{
				if (ptr1->haspos)
				{
					dataoff = SHORTALIGN(dataoff);
					memcpy(data + dataoff, _POSVECPTR(in1, ptr1), POSDATALEN(in1, ptr1) * sizeof(WordEntryPos) + sizeof(uint16));
					dataoff += POSDATALEN(in1, ptr1) * sizeof(WordEntryPos) + sizeof(uint16);
					if (ptr2->haspos)
						dataoff += add_pos(in2, ptr2, out, ptr, maxpos) * sizeof(WordEntryPos);
				}
				else	/* must have ptr2->haspos */
				{
					int			addlen = add_pos(in2, ptr2, out, ptr, maxpos);

					if (addlen == 0)
						ptr->haspos = 0;
					else
					{
						dataoff = SHORTALIGN(dataoff);
						dataoff += addlen * sizeof(WordEntryPos) + sizeof(uint16);
					}
				}
			}

			ptr++;
			ptr1++;
			ptr2++;
			i1--;
			i2--;
		}
	}

	while (i1)
	{
		ptr->haspos = ptr1->haspos;
		ptr->len = ptr1->len;
		memcpy(data + dataoff, data1 + ptr1->pos, ptr1->len);
		ptr->pos = dataoff;
		dataoff += ptr1->len;
		if (ptr->haspos)
		{
			dataoff = SHORTALIGN(dataoff);
			memcpy(data + dataoff, _POSVECPTR(in1, ptr1), POSDATALEN(in1, ptr1) * sizeof(WordEntryPos) + sizeof(uint16));
			dataoff += POSDATALEN(in1, ptr1) * sizeof(WordEntryPos) + sizeof(uint16);
		}

		ptr++;
		ptr1++;
		i1--;
	}

	while (i2)
	{
		ptr->haspos = ptr2->haspos;
		ptr->len = ptr2->len;
		memcpy(data + dataoff, data2 + ptr2->pos, ptr2->len);
		ptr->pos = dataoff;
		dataoff += ptr2->len;
		if (ptr->haspos)
		{
			int			addlen = add_pos(in2, ptr2, out, ptr, maxpos);

			if (addlen == 0)
				ptr->haspos = 0;
			else
			{
				dataoff = SHORTALIGN(dataoff);
				dataoff += addlen * sizeof(WordEntryPos) + sizeof(uint16);
			}
		}

		ptr++;
		ptr2++;
		i2--;
	}

	/*
	 * Instead of checking each offset individually, we check for overflow of
	 * pos fields once at the end.
	 */
	if (dataoff > MAXSTRPOS)
		ereport(ERROR,
				(errcode(ERRCODE_PROGRAM_LIMIT_EXCEEDED),
				 errmsg("string is too long for tsvector (%d bytes, max %d bytes)", dataoff, MAXSTRPOS)));

	/*
	 * Adjust sizes (asserting that we didn't overrun the original estimates)
	 * and collapse out any unused array entries.
	 */
	output_size = ptr - ARRPTR(out);
	Assert(output_size <= out->size);
	out->size = output_size;
	if (data != STRPTR(out))
		memmove(STRPTR(out), data, dataoff);
	output_bytes = CALCDATASIZE(out->size, dataoff);
	Assert(output_bytes <= VARSIZE(out));
	SET_VARSIZE(out, output_bytes);

	PG_FREE_IF_COPY(in1, 0);
	PG_FREE_IF_COPY(in2, 1);
	PG_RETURN_POINTER(out);
}

/*
 * compare 2 string values
 */
static int4
ValCompare(CHKVAL *chkval, WordEntry *ptr, QueryOperand *item)
{
	if (ptr->len == item->length)
		return strncmp(
					   &(chkval->values[ptr->pos]),
					   &(chkval->operand[item->distance]),
					   item->length);

	return (ptr->len > item->length) ? 1 : -1;
}

/*
 * check weight info
 */
static bool
checkclass_str(CHKVAL *chkval, WordEntry *val, QueryOperand *item)
{
	WordEntryPosVector *posvec;
	WordEntryPos *ptr;
	uint16		len;

	posvec = (WordEntryPosVector *)
		(chkval->values + SHORTALIGN(val->pos + val->len));

	len = posvec->npos;
	ptr = posvec->pos;

	while (len--)
	{
		if (item->weight & (1 << WEP_GETWEIGHT(*ptr)))
			return true;
		ptr++;
	}
	return false;
}

/*
 * is there value 'val' in array or not ?
 */
static bool
checkcondition_str(void *checkval, QueryOperand *val)
{
	CHKVAL	   *chkval = (CHKVAL *) checkval;
	WordEntry  *StopLow = chkval->arrb;
	WordEntry  *StopHigh = chkval->arre;
	WordEntry  *StopMiddle;
	int			difference;

	/* Loop invariant: StopLow <= val < StopHigh */

	while (StopLow < StopHigh)
	{
		StopMiddle = StopLow + (StopHigh - StopLow) / 2;
		difference = ValCompare(chkval, StopMiddle, val);
		if (difference == 0)
			return (val->weight && StopMiddle->haspos) ?
				checkclass_str(chkval, StopMiddle, val) : true;
		else if (difference < 0)
			StopLow = StopMiddle + 1;
		else
			StopHigh = StopMiddle;
	}

	return (false);
}

/*
 * check for boolean condition.
 *
 * if calcnot is false, NOT expressions are always evaluated to be true. This is used in ranking.
 * checkval can be used to pass information to the callback. TS_execute doesn't
 * do anything with it.
 * chkcond is a callback function used to evaluate each VAL node in the query.
 *
 */
bool
TS_execute(QueryItem *curitem, void *checkval, bool calcnot,
		   bool (*chkcond) (void *checkval, QueryOperand *val))
{
	/* since this function recurses, it could be driven to stack overflow */
	check_stack_depth();

	if (curitem->type == QI_VAL)
		return chkcond(checkval, (QueryOperand *) curitem);

	switch (curitem->operator.oper)
	{
		case OP_NOT:
			if (calcnot)
				return !TS_execute(curitem + 1, checkval, calcnot, chkcond);
			else
				return true;
		case OP_AND:
			if (TS_execute(curitem + curitem->operator.left, checkval, calcnot, chkcond))
				return TS_execute(curitem + 1, checkval, calcnot, chkcond);
			else
				return false;

		case OP_OR:
			if (TS_execute(curitem + curitem->operator.left, checkval, calcnot, chkcond))
				return true;
			else
				return TS_execute(curitem + 1, checkval, calcnot, chkcond);

		default:
			elog(ERROR, "unrecognized operator: %d", curitem->operator.oper);
	}

	/* not reachable, but keep compiler quiet */
	return false;
}

/*
 * boolean operations
 */
Datum
ts_match_qv(PG_FUNCTION_ARGS)
{
	PG_RETURN_DATUM(DirectFunctionCall2(ts_match_vq,
										PG_GETARG_DATUM(1),
										PG_GETARG_DATUM(0)));
}

Datum
ts_match_vq(PG_FUNCTION_ARGS)
{
	TSVector	val = PG_GETARG_TSVECTOR(0);
	TSQuery		query = PG_GETARG_TSQUERY(1);
	CHKVAL		chkval;
	bool		result;

	if (!val->size || !query->size)
	{
		PG_FREE_IF_COPY(val, 0);
		PG_FREE_IF_COPY(query, 1);
		PG_RETURN_BOOL(false);
	}

	chkval.arrb = ARRPTR(val);
	chkval.arre = chkval.arrb + val->size;
	chkval.values = STRPTR(val);
	chkval.operand = GETOPERAND(query);
	result = TS_execute(
						GETQUERY(query),
						&chkval,
						true,
						checkcondition_str
		);

	PG_FREE_IF_COPY(val, 0);
	PG_FREE_IF_COPY(query, 1);
	PG_RETURN_BOOL(result);
}

Datum
ts_match_tt(PG_FUNCTION_ARGS)
{
	TSVector	vector;
	TSQuery		query;
	bool		res;

	vector = DatumGetTSVector(DirectFunctionCall1(to_tsvector,
												  PG_GETARG_DATUM(0)));
	query = DatumGetTSQuery(DirectFunctionCall1(plainto_tsquery,
												PG_GETARG_DATUM(1)));

	res = DatumGetBool(DirectFunctionCall2(ts_match_vq,
										   TSVectorGetDatum(vector),
										   TSQueryGetDatum(query)));

	pfree(vector);
	pfree(query);

	PG_RETURN_BOOL(res);
}

Datum
ts_match_tq(PG_FUNCTION_ARGS)
{
	TSVector	vector;
	TSQuery		query = PG_GETARG_TSQUERY(1);
	bool		res;

	vector = DatumGetTSVector(DirectFunctionCall1(to_tsvector,
												  PG_GETARG_DATUM(0)));

	res = DatumGetBool(DirectFunctionCall2(ts_match_vq,
										   TSVectorGetDatum(vector),
										   TSQueryGetDatum(query)));

	pfree(vector);
	PG_FREE_IF_COPY(query, 1);

	PG_RETURN_BOOL(res);
}

/*
 * ts_stat statistic function support
 */


/*
 * Returns the number of positions in value 'wptr' within tsvector 'txt',
 * that have a weight equal to one of the weights in 'weight' bitmask.
 */
static int
check_weight(TSVector txt, WordEntry *wptr, int8 weight)
{
	int			len = POSDATALEN(txt, wptr);
	int			num = 0;
	WordEntryPos *ptr = POSDATAPTR(txt, wptr);

	while (len--)
	{
		if (weight & (1 << WEP_GETWEIGHT(*ptr)))
			num++;
		ptr++;
	}
	return num;
}

static WordEntry **
SEI_realloc(WordEntry **in, uint32 *len)
{
	if (*len == 0 || in == NULL)
	{
		*len = 8;
		in = palloc(sizeof(WordEntry *) * (*len));
	}
	else
	{
		*len *= 2;
		in = repalloc(in, sizeof(WordEntry *) * (*len));
	}
	return in;
}

static int
compareStatWord(StatEntry *a, WordEntry *b, tsstat *stat, TSVector txt)
{
	if (a->len == b->len)
		return strncmp(
					   STATSTRPTR(stat) + a->pos,
					   STRPTR(txt) + b->pos,
					   a->len
			);
	return (a->len > b->len) ? 1 : -1;
}

static tsstat *
formstat(tsstat *stat, TSVector txt, WordEntry **entry, uint32 len)
{
	tsstat	   *newstat;
	uint32		totallen,
				nentry;
	uint32		slen = 0;
	WordEntry **ptr = entry;
	char	   *curptr;
	StatEntry  *sptr,
			   *nptr;

	while (ptr - entry < len)
	{
		slen += (*ptr)->len;
		ptr++;
	}

	nentry = stat->size + len;
	slen += STATSTRSIZE(stat);
	totallen = CALCSTATSIZE(nentry, slen);
	newstat = palloc(totallen);
	SET_VARSIZE(newstat, totallen);
	newstat->weight = stat->weight;
	newstat->size = nentry;

	memcpy(STATSTRPTR(newstat), STATSTRPTR(stat), STATSTRSIZE(stat));
	curptr = STATSTRPTR(newstat) + STATSTRSIZE(stat);

	ptr = entry;
	sptr = STATPTR(stat);
	nptr = STATPTR(newstat);

	if (len == 1)
	{
		StatEntry  *StopLow = STATPTR(stat);
		StatEntry  *StopHigh = (StatEntry *) STATSTRPTR(stat);

		while (StopLow < StopHigh)
		{
			sptr = StopLow + (StopHigh - StopLow) / 2;
			if (compareStatWord(sptr, *ptr, stat, txt) < 0)
				StopLow = sptr + 1;
			else
				StopHigh = sptr;
		}
		nptr = STATPTR(newstat) + (StopLow - STATPTR(stat));
		memcpy(STATPTR(newstat), STATPTR(stat), sizeof(StatEntry) * (StopLow - STATPTR(stat)));
		if ((*ptr)->haspos)
			nptr->nentry = (stat->weight) ? check_weight(txt, *ptr, stat->weight) : POSDATALEN(txt, *ptr);
		else
			nptr->nentry = 1;
		nptr->ndoc = 1;
		nptr->len = (*ptr)->len;
		memcpy(curptr, STRPTR(txt) + (*ptr)->pos, nptr->len);
		nptr->pos = curptr - STATSTRPTR(newstat);
		memcpy(nptr + 1, StopLow, sizeof(StatEntry) * (((StatEntry *) STATSTRPTR(stat)) - StopLow));
	}
	else
	{
		while (sptr - STATPTR(stat) < stat->size && ptr - entry < len)
		{
			if (compareStatWord(sptr, *ptr, stat, txt) < 0)
			{
				memcpy(nptr, sptr, sizeof(StatEntry));
				sptr++;
			}
			else
			{
				if ((*ptr)->haspos)
					nptr->nentry = (stat->weight) ? check_weight(txt, *ptr, stat->weight) : POSDATALEN(txt, *ptr);
				else
					nptr->nentry = 1;
				nptr->ndoc = 1;
				nptr->len = (*ptr)->len;
				memcpy(curptr, STRPTR(txt) + (*ptr)->pos, nptr->len);
				nptr->pos = curptr - STATSTRPTR(newstat);
				curptr += nptr->len;
				ptr++;
			}
			nptr++;
		}

		memcpy(nptr, sptr, sizeof(StatEntry) * (stat->size - (sptr - STATPTR(stat))));

		while (ptr - entry < len)
		{
			if ((*ptr)->haspos)
				nptr->nentry = (stat->weight) ? check_weight(txt, *ptr, stat->weight) : POSDATALEN(txt, *ptr);
			else
				nptr->nentry = 1;
			nptr->ndoc = 1;
			nptr->len = (*ptr)->len;
			memcpy(curptr, STRPTR(txt) + (*ptr)->pos, nptr->len);
			nptr->pos = curptr - STATSTRPTR(newstat);
			curptr += nptr->len;
			ptr++;
			nptr++;
		}
	}

	return newstat;
}

/*
 * This is written like a custom aggregate function, because the
 * original plan was to do just that. Unfortunately, an aggregate function
 * can't return a set, so that plan was abandoned. If that limitation is
 * lifted in the future, ts_stat could be a real aggregate function so that
 * you could use it like this:
 *
 *	 SELECT ts_stat(vector_column) FROM vector_table;
 *
 *	where vector_column is a tsvector-type column in vector_table.
 */

static tsstat *
ts_accum(tsstat *stat, Datum data)
{
	tsstat	   *newstat;
	TSVector	txt = DatumGetTSVector(data);
	WordEntry **newentry = NULL;
	uint32		len = 0,
				cur = 0;
	StatEntry  *sptr;
	WordEntry  *wptr;
	int			n = 0;

	if (stat == NULL)
	{							/* Init in first */
		stat = palloc(STATHDRSIZE);
		SET_VARSIZE(stat, STATHDRSIZE);
		stat->size = 0;
		stat->weight = 0;
	}

	/* simple check of correctness */
	if (txt == NULL || txt->size == 0)
	{
		if (txt != (TSVector) DatumGetPointer(data))
			pfree(txt);
		return stat;
	}

	sptr = STATPTR(stat);
	wptr = ARRPTR(txt);

	if (stat->size < 100 * txt->size)
	{							/* merge */
		while (sptr - STATPTR(stat) < stat->size && wptr - ARRPTR(txt) < txt->size)
		{
			int			cmp = compareStatWord(sptr, wptr, stat, txt);

			if (cmp < 0)
				sptr++;
			else if (cmp == 0)
			{
				if (stat->weight == 0)
				{
					sptr->ndoc++;
					sptr->nentry += (wptr->haspos) ? POSDATALEN(txt, wptr) : 1;
				}
				else if (wptr->haspos && (n = check_weight(txt, wptr, stat->weight)) != 0)
				{
					sptr->ndoc++;
					sptr->nentry += n;
				}
				sptr++;
				wptr++;
			}
			else
			{
				if (stat->weight == 0 || check_weight(txt, wptr, stat->weight) != 0)
				{
					if (cur == len)
						newentry = SEI_realloc(newentry, &len);
					newentry[cur] = wptr;
					cur++;
				}
				wptr++;
			}
		}

		while (wptr - ARRPTR(txt) < txt->size)
		{
			if (stat->weight == 0 || check_weight(txt, wptr, stat->weight) != 0)
			{
				if (cur == len)
					newentry = SEI_realloc(newentry, &len);
				newentry[cur] = wptr;
				cur++;
			}
			wptr++;
		}
	}
	else
	{							/* search */
		while (wptr - ARRPTR(txt) < txt->size)
		{
			StatEntry  *StopLow = STATPTR(stat);
			StatEntry  *StopHigh = (StatEntry *) STATSTRPTR(stat);
			int			cmp;

			while (StopLow < StopHigh)
			{
				sptr = StopLow + (StopHigh - StopLow) / 2;
				cmp = compareStatWord(sptr, wptr, stat, txt);
				if (cmp == 0)
				{
					if (stat->weight == 0)
					{
						sptr->ndoc++;
						sptr->nentry += (wptr->haspos) ? POSDATALEN(txt, wptr) : 1;
					}
					else if (wptr->haspos && (n = check_weight(txt, wptr, stat->weight)) != 0)
					{
						sptr->ndoc++;
						sptr->nentry += n;
					}
					break;
				}
				else if (cmp < 0)
					StopLow = sptr + 1;
				else
					StopHigh = sptr;
			}

			if (StopLow >= StopHigh)
			{					/* not found */
				if (stat->weight == 0 || check_weight(txt, wptr, stat->weight) != 0)
				{
					if (cur == len)
						newentry = SEI_realloc(newentry, &len);
					newentry[cur] = wptr;
					cur++;
				}
			}
			wptr++;
		}
	}


	if (cur == 0)
	{							/* no new words */
		if (txt != (TSVector) DatumGetPointer(data))
			pfree(txt);
		return stat;
	}

	newstat = formstat(stat, txt, newentry, cur);
	pfree(newentry);

	if (txt != (TSVector) DatumGetPointer(data))
		pfree(txt);
	return newstat;
}

static void
ts_setup_firstcall(FunctionCallInfo fcinfo, FuncCallContext *funcctx,
				   tsstat *stat)
{
	TupleDesc	tupdesc;
	MemoryContext oldcontext;
	StatStorage *st;

	oldcontext = MemoryContextSwitchTo(funcctx->multi_call_memory_ctx);
	st = palloc(sizeof(StatStorage));
	st->cur = 0;
	st->stat = palloc(VARSIZE(stat));
	memcpy(st->stat, stat, VARSIZE(stat));
	funcctx->user_fctx = (void *) st;

	tupdesc = CreateTemplateTupleDesc(3, false);
	TupleDescInitEntry(tupdesc, (AttrNumber) 1, "word",
					   TEXTOID, -1, 0);
	TupleDescInitEntry(tupdesc, (AttrNumber) 2, "ndoc",
					   INT4OID, -1, 0);
	TupleDescInitEntry(tupdesc, (AttrNumber) 3, "nentry",
					   INT4OID, -1, 0);
	funcctx->tuple_desc = BlessTupleDesc(tupdesc);
	funcctx->attinmeta = TupleDescGetAttInMetadata(tupdesc);

	MemoryContextSwitchTo(oldcontext);
}


static Datum
ts_process_call(FuncCallContext *funcctx)
{
	StatStorage *st;

	st = (StatStorage *) funcctx->user_fctx;

	if (st->cur < st->stat->size)
	{
		Datum		result;
		char	   *values[3];
		char		ndoc[16];
		char		nentry[16];
		StatEntry  *entry = STATPTR(st->stat) + st->cur;
		HeapTuple	tuple;

		values[0] = palloc(entry->len + 1);
		memcpy(values[0], STATSTRPTR(st->stat) + entry->pos, entry->len);
		(values[0])[entry->len] = '\0';
		sprintf(ndoc, "%d", entry->ndoc);
		values[1] = ndoc;
		sprintf(nentry, "%d", entry->nentry);
		values[2] = nentry;

		tuple = BuildTupleFromCStrings(funcctx->attinmeta, values);
		result = HeapTupleGetDatum(tuple);

		pfree(values[0]);
		st->cur++;
		return result;
	}
	else
	{
		pfree(st->stat);
		pfree(st);
	}

	return (Datum) 0;
}

static tsstat *
ts_stat_sql(text *txt, text *ws)
{
	char	   *query = text_to_cstring(txt);
	int			i;
	tsstat	   *newstat,
			   *stat;
	bool		isnull;
	Portal		portal;
	SPIPlanPtr	plan;

	if ((plan = SPI_prepare(query, 0, NULL)) == NULL)
		/* internal error */
		elog(ERROR, "SPI_prepare(\"%s\") failed", query);

	if ((portal = SPI_cursor_open(NULL, plan, NULL, NULL, true)) == NULL)
		/* internal error */
		elog(ERROR, "SPI_cursor_open(\"%s\") failed", query);

	SPI_cursor_fetch(portal, true, 100);

	if (SPI_tuptable == NULL ||
		SPI_tuptable->tupdesc->natts != 1 ||
		!is_expected_type(SPI_gettypeid(SPI_tuptable->tupdesc, 1),
						  TSVECTOROID))
		ereport(ERROR,
				(errcode(ERRCODE_INVALID_PARAMETER_VALUE),
				 errmsg("ts_stat query must return one tsvector column")));

	stat = palloc(STATHDRSIZE);
	SET_VARSIZE(stat, STATHDRSIZE);
	stat->size = 0;
	stat->weight = 0;

	if (ws)
	{
		char	   *buf;

		buf = VARDATA(ws);
		while (buf - VARDATA(ws) < VARSIZE(ws) - VARHDRSZ)
		{
			if (pg_mblen(buf) == 1)
			{
				switch (*buf)
				{
					case 'A':
					case 'a':
						stat->weight |= 1 << 3;
						break;
					case 'B':
					case 'b':
						stat->weight |= 1 << 2;
						break;
					case 'C':
					case 'c':
						stat->weight |= 1 << 1;
						break;
					case 'D':
					case 'd':
						stat->weight |= 1;
						break;
					default:
						stat->weight |= 0;
				}
			}
			buf += pg_mblen(buf);
		}
	}

	while (SPI_processed > 0)
	{
		for (i = 0; i < SPI_processed; i++)
		{
			Datum		data = SPI_getbinval(SPI_tuptable->vals[i], SPI_tuptable->tupdesc, 1, &isnull);

			if (!isnull)
			{
				newstat = ts_accum(stat, data);
				if (stat != newstat && stat)
					pfree(stat);
				stat = newstat;
			}
		}

		SPI_freetuptable(SPI_tuptable);
		SPI_cursor_fetch(portal, true, 100);
	}

	SPI_freetuptable(SPI_tuptable);
	SPI_cursor_close(portal);
	SPI_freeplan(plan);
	pfree(query);

	return stat;
}

Datum
ts_stat1(PG_FUNCTION_ARGS)
{
	FuncCallContext *funcctx;
	Datum		result;

	if (SRF_IS_FIRSTCALL())
	{
		tsstat	   *stat;
		text	   *txt = PG_GETARG_TEXT_P(0);

		funcctx = SRF_FIRSTCALL_INIT();
		SPI_connect();
		stat = ts_stat_sql(txt, NULL);
		PG_FREE_IF_COPY(txt, 0);
		ts_setup_firstcall(fcinfo, funcctx, stat);
		SPI_finish();
	}

	funcctx = SRF_PERCALL_SETUP();
	if ((result = ts_process_call(funcctx)) != (Datum) 0)
		SRF_RETURN_NEXT(funcctx, result);
	SRF_RETURN_DONE(funcctx);
}

Datum
ts_stat2(PG_FUNCTION_ARGS)
{
	FuncCallContext *funcctx;
	Datum		result;

	if (SRF_IS_FIRSTCALL())
	{
		tsstat	   *stat;
		text	   *txt = PG_GETARG_TEXT_P(0);
		text	   *ws = PG_GETARG_TEXT_P(1);

		funcctx = SRF_FIRSTCALL_INIT();
		SPI_connect();
		stat = ts_stat_sql(txt, ws);
		PG_FREE_IF_COPY(txt, 0);
		PG_FREE_IF_COPY(ws, 1);
		ts_setup_firstcall(fcinfo, funcctx, stat);
		SPI_finish();
	}

	funcctx = SRF_PERCALL_SETUP();
	if ((result = ts_process_call(funcctx)) != (Datum) 0)
		SRF_RETURN_NEXT(funcctx, result);
	SRF_RETURN_DONE(funcctx);
}


/*
 * Triggers for automatic update of a tsvector column from text column(s)
 *
 * Trigger arguments are either
 *		name of tsvector col, name of tsconfig to use, name(s) of text col(s)
 *		name of tsvector col, name of regconfig col, name(s) of text col(s)
 * ie, tsconfig can either be specified by name, or indirectly as the
 * contents of a regconfig field in the row.  If the name is used, it must
 * be explicitly schema-qualified.
 */
Datum
tsvector_update_trigger_byid(PG_FUNCTION_ARGS)
{
	return tsvector_update_trigger(fcinfo, false);
}

Datum
tsvector_update_trigger_bycolumn(PG_FUNCTION_ARGS)
{
	return tsvector_update_trigger(fcinfo, true);
}

static Datum
tsvector_update_trigger(PG_FUNCTION_ARGS, bool config_column)
{
	TriggerData *trigdata;
	Trigger    *trigger;
	Relation	rel;
	HeapTuple	rettuple = NULL;
	int			tsvector_attr_num,
				i;
	ParsedText	prs;
	Datum		datum;
	bool		isnull;
	text	   *txt;
	Oid			cfgId;

	/* Check call context */
	if (!CALLED_AS_TRIGGER(fcinfo))		/* internal error */
		elog(ERROR, "tsvector_update_trigger: not fired by trigger manager");

	trigdata = (TriggerData *) fcinfo->context;
	if (TRIGGER_FIRED_FOR_STATEMENT(trigdata->tg_event))
		elog(ERROR, "tsvector_update_trigger: can't process STATEMENT events");
	if (TRIGGER_FIRED_AFTER(trigdata->tg_event))
		elog(ERROR, "tsvector_update_trigger: must be fired BEFORE event");

	if (TRIGGER_FIRED_BY_INSERT(trigdata->tg_event))
		rettuple = trigdata->tg_trigtuple;
	else if (TRIGGER_FIRED_BY_UPDATE(trigdata->tg_event))
		rettuple = trigdata->tg_newtuple;
	else
		elog(ERROR, "tsvector_update_trigger: must be fired for INSERT or UPDATE");

	trigger = trigdata->tg_trigger;
	rel = trigdata->tg_relation;

	if (trigger->tgnargs < 3)
		elog(ERROR, "tsvector_update_trigger: arguments must be tsvector_field, ts_config, text_field1, ...)");

	/* Find the target tsvector column */
	tsvector_attr_num = SPI_fnumber(rel->rd_att, trigger->tgargs[0]);
	if (tsvector_attr_num == SPI_ERROR_NOATTRIBUTE)
		ereport(ERROR,
				(errcode(ERRCODE_UNDEFINED_COLUMN),
				 errmsg("tsvector column \"%s\" does not exist",
						trigger->tgargs[0])));
	if (!is_expected_type(SPI_gettypeid(rel->rd_att, tsvector_attr_num),
						  TSVECTOROID))
		ereport(ERROR,
				(errcode(ERRCODE_DATATYPE_MISMATCH),
				 errmsg("column \"%s\" is not of tsvector type",
						trigger->tgargs[0])));

	/* Find the configuration to use */
	if (config_column)
	{
		int			config_attr_num;

		config_attr_num = SPI_fnumber(rel->rd_att, trigger->tgargs[1]);
		if (config_attr_num == SPI_ERROR_NOATTRIBUTE)
			ereport(ERROR,
					(errcode(ERRCODE_UNDEFINED_COLUMN),
					 errmsg("configuration column \"%s\" does not exist",
							trigger->tgargs[1])));
		if (!is_expected_type(SPI_gettypeid(rel->rd_att, config_attr_num),
							  REGCONFIGOID))
			ereport(ERROR,
					(errcode(ERRCODE_DATATYPE_MISMATCH),
					 errmsg("column \"%s\" is not of regconfig type",
							trigger->tgargs[1])));

		datum = SPI_getbinval(rettuple, rel->rd_att, config_attr_num, &isnull);
		if (isnull)
			ereport(ERROR,
					(errcode(ERRCODE_NULL_VALUE_NOT_ALLOWED),
					 errmsg("configuration column \"%s\" must not be null",
							trigger->tgargs[1])));
		cfgId = DatumGetObjectId(datum);
	}
	else
	{
		List	   *names;

		names = stringToQualifiedNameList(trigger->tgargs[1]);
		/* require a schema so that results are not search path dependent */
		if (list_length(names) < 2)
			ereport(ERROR,
					(errcode(ERRCODE_INVALID_PARAMETER_VALUE),
					 errmsg("text search configuration name \"%s\" must be schema-qualified",
							trigger->tgargs[1])));
		cfgId = TSConfigGetCfgid(names, false);
	}

	/* initialize parse state */
	prs.lenwords = 32;
	prs.curwords = 0;
	prs.pos = 0;
	prs.words = (ParsedWord *) palloc(sizeof(ParsedWord) * prs.lenwords);

	/* find all words in indexable column(s) */
	for (i = 2; i < trigger->tgnargs; i++)
	{
		int			numattr;

		numattr = SPI_fnumber(rel->rd_att, trigger->tgargs[i]);
		if (numattr == SPI_ERROR_NOATTRIBUTE)
			ereport(ERROR,
					(errcode(ERRCODE_UNDEFINED_COLUMN),
					 errmsg("column \"%s\" does not exist",
							trigger->tgargs[i])));
		if (!is_text_type(SPI_gettypeid(rel->rd_att, numattr)))
			ereport(ERROR,
					(errcode(ERRCODE_DATATYPE_MISMATCH),
					 errmsg("column \"%s\" is not of character type",
							trigger->tgargs[i])));

		datum = SPI_getbinval(rettuple, rel->rd_att, numattr, &isnull);
		if (isnull)
			continue;

		txt = DatumGetTextP(datum);

		parsetext(cfgId, &prs, VARDATA(txt), VARSIZE(txt) - VARHDRSZ);

		if (txt != (text *) DatumGetPointer(datum))
			pfree(txt);
	}

	/* make tsvector value */
	if (prs.curwords)
	{
		datum = PointerGetDatum(make_tsvector(&prs));
		rettuple = SPI_modifytuple(rel, rettuple, 1, &tsvector_attr_num,
								   &datum, NULL);
		pfree(DatumGetPointer(datum));
	}
	else
	{
		TSVector	out = palloc(CALCDATASIZE(0, 0));

		SET_VARSIZE(out, CALCDATASIZE(0, 0));
		out->size = 0;
		datum = PointerGetDatum(out);
		rettuple = SPI_modifytuple(rel, rettuple, 1, &tsvector_attr_num,
								   &datum, NULL);
		pfree(prs.words);
	}

	if (rettuple == NULL)		/* internal error */
		elog(ERROR, "tsvector_update_trigger: %d returned by SPI_modifytuple",
			 SPI_result);

	return PointerGetDatum(rettuple);
}<|MERGE_RESOLUTION|>--- conflicted
+++ resolved
@@ -7,11 +7,7 @@
  *
  *
  * IDENTIFICATION
-<<<<<<< HEAD
- *	  $PostgreSQL: pgsql/src/backend/utils/adt/tsvector_op.c,v 1.12.2.1 2008/04/08 18:20:34 tgl Exp $
-=======
  *	  $PostgreSQL: pgsql/src/backend/utils/adt/tsvector_op.c,v 1.15 2008/04/08 18:20:29 tgl Exp $
->>>>>>> f260edb1
  *
  *-------------------------------------------------------------------------
  */
