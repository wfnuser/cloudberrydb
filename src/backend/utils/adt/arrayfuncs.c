/*-------------------------------------------------------------------------
 *
 * arrayfuncs.c
 *	  Support functions for arrays.
 *
 * Portions Copyright (c) 1996-2009, PostgreSQL Global Development Group
 * Portions Copyright (c) 1994, Regents of the University of California
 *
 *
 * IDENTIFICATION
<<<<<<< HEAD
 *	  $PostgreSQL: pgsql/src/backend/utils/adt/arrayfuncs.c,v 1.160 2009/06/22 04:37:18 tgl Exp $
=======
 *	  $PostgreSQL: pgsql/src/backend/utils/adt/arrayfuncs.c,v 1.141 2008/02/29 20:58:33 alvherre Exp $
>>>>>>> 0f855d62
 *
 *-------------------------------------------------------------------------
 */
#include "postgres.h"

#include <ctype.h>

#include "funcapi.h"
#include "access/tupmacs.h"
#include "libpq/pqformat.h"
#include "parser/parse_coerce.h"
#include "utils/array.h"
#include "utils/builtins.h"
#include "utils/datum.h"
#include "utils/lsyscache.h"
#include "utils/memutils.h"
#include "utils/typcache.h"
#include "catalog/pg_type.h"


/*
 * GUC parameter
 */
bool		Array_nulls = true;

/*
 * Local definitions
 */
#define ASSGN	 "="

typedef enum
{
	ARRAY_NO_LEVEL,
	ARRAY_LEVEL_STARTED,
	ARRAY_ELEM_STARTED,
	ARRAY_ELEM_COMPLETED,
	ARRAY_QUOTED_ELEM_STARTED,
	ARRAY_QUOTED_ELEM_COMPLETED,
	ARRAY_ELEM_DELIMITED,
	ARRAY_LEVEL_COMPLETED,
	ARRAY_LEVEL_DELIMITED
} ArrayParseState;

static int	ArrayCount(const char *str, int *dim, char typdelim);
static void ReadArrayStr(char *arrayStr, const char *origStr,
			 int nitems, int ndim, int *dim,
			 FmgrInfo *inputproc, Oid typioparam, int32 typmod,
			 char typdelim,
			 int typlen, bool typbyval, char typalign,
			 Datum *values, bool *nulls,
			 bool *hasnulls, int32 *nbytes);
static void ReadArrayBinary(StringInfo buf, int nitems,
				FmgrInfo *receiveproc, Oid typioparam, int32 typmod,
				int typlen, bool typbyval, char typalign,
				Datum *values, bool *nulls,
				bool *hasnulls, int32 *nbytes);
static void CopyArrayEls(ArrayType *array,
			 Datum *values, bool *nulls, int nitems,
			 int typlen, bool typbyval, char typalign,
			 bool freedata);
static bool array_get_isnull(const bits8 *nullbitmap, int offset);
static void array_set_isnull(bits8 *nullbitmap, int offset, bool isNull);
static Datum ArrayCast(char *value, bool byval, int len);
static int ArrayCastAndSet(Datum src,
				int typlen, bool typbyval, char typalign,
				char *dest);
static char *array_seek(char *ptr, int offset, bits8 *nullbitmap, int nitems,
		   int typlen, bool typbyval, char typalign);
static int array_nelems_size(char *ptr, int offset, bits8 *nullbitmap,
				  int nitems, int typlen, bool typbyval, char typalign);
static int array_copy(char *destptr, int nitems,
		   char *srcptr, int offset, bits8 *nullbitmap,
		   int typlen, bool typbyval, char typalign);
static int array_slice_size(char *arraydataptr, bits8 *arraynullsptr,
				 int ndim, int *dim, int *lb,
				 int *st, int *endp,
				 int typlen, bool typbyval, char typalign);
static void array_extract_slice(ArrayType *newarray,
					int ndim, int *dim, int *lb,
					char *arraydataptr, bits8 *arraynullsptr,
					int *st, int *endp,
					int typlen, bool typbyval, char typalign);
static void array_insert_slice(ArrayType *destArray, ArrayType *origArray,
				   ArrayType *srcArray,
				   int ndim, int *dim, int *lb,
				   int *st, int *endp,
				   int typlen, bool typbyval, char typalign);
static int	array_cmp(FunctionCallInfo fcinfo);
static ArrayType *create_array_envelope(int ndims, int *dimv, int *lbv, int nbytes,
					  Oid elmtype, int dataoffset);
static ArrayType *array_fill_internal(ArrayType *dims, ArrayType *lbs,
					Datum value, bool isnull, Oid elmtype,
					FunctionCallInfo fcinfo);


/*
 * array_in :
 *		  converts an array from the external format in "string" to
 *		  its internal format.
 *
 * return value :
 *		  the internal representation of the input array
 */
Datum
array_in(PG_FUNCTION_ARGS)
{
	char	   *string = PG_GETARG_CSTRING(0);	/* external form */
	Oid			element_type = PG_GETARG_OID(1);		/* type of an array
														 * element */
	int32		typmod = PG_GETARG_INT32(2);	/* typmod for array elements */
	int			typlen;
	bool		typbyval;
	char		typalign;
	char		typdelim;
	Oid			typioparam;
	char	   *string_save,
			   *p;
	int			i,
				nitems;
	Datum	   *dataPtr;
	bool	   *nullsPtr;
	bool		hasnulls;
	int32		nbytes;
	int32		dataoffset;
	ArrayType  *retval;
	int			ndim,
				dim[MAXDIM],
				lBound[MAXDIM];
	ArrayMetaState *my_extra;

	/*
	 * We arrange to look up info about element type, including its input
	 * conversion proc, only once per series of calls, assuming the element
	 * type doesn't change underneath us.
	 */
	my_extra = (ArrayMetaState *) fcinfo->flinfo->fn_extra;
	if (my_extra == NULL)
	{
		fcinfo->flinfo->fn_extra = MemoryContextAlloc(fcinfo->flinfo->fn_mcxt,
													  sizeof(ArrayMetaState));
		my_extra = (ArrayMetaState *) fcinfo->flinfo->fn_extra;
		my_extra->element_type = ~element_type;
	}

	if (my_extra->element_type != element_type)
	{
		/*
		 * Get info about element type, including its input conversion proc
		 */
		get_type_io_data(element_type, IOFunc_input,
						 &my_extra->typlen, &my_extra->typbyval,
						 &my_extra->typalign, &my_extra->typdelim,
						 &my_extra->typioparam, &my_extra->typiofunc);
		fmgr_info_cxt(my_extra->typiofunc, &my_extra->proc,
					  fcinfo->flinfo->fn_mcxt);
		my_extra->element_type = element_type;
	}
	typlen = my_extra->typlen;
	typbyval = my_extra->typbyval;
	typalign = my_extra->typalign;
	typdelim = my_extra->typdelim;
	typioparam = my_extra->typioparam;

	/* Make a modifiable copy of the input */
	string_save = pstrdup(string);

	/*
	 * If the input string starts with dimension info, read and use that.
	 * Otherwise, we require the input to be in curly-brace style, and we
	 * prescan the input to determine dimensions.
	 *
	 * Dimension info takes the form of one or more [n] or [m:n] items. The
	 * outer loop iterates once per dimension item.
	 */
	p = string_save;
	ndim = 0;
	for (;;)
	{
		char	   *q;
		int			ub;

		/*
		 * Note: we currently allow whitespace between, but not within,
		 * dimension items.
		 */
		while (isspace((unsigned char) *p))
			p++;
		if (*p != '[')
			break;				/* no more dimension items */
		p++;
		if (ndim >= MAXDIM)
			ereport(ERROR,
					(errcode(ERRCODE_PROGRAM_LIMIT_EXCEEDED),
					 errmsg("number of array dimensions (%d) exceeds the maximum allowed (%d)",
							ndim + 1, MAXDIM)));

		for (q = p; isdigit((unsigned char) *q) || (*q == '-') || (*q == '+'); q++);
		if (q == p)				/* no digits? */
			ereport(ERROR,
					(errcode(ERRCODE_INVALID_TEXT_REPRESENTATION),
					 errmsg("missing dimension value")));

		if (*q == ':')
		{
			/* [m:n] format */
			*q = '\0';
			lBound[ndim] = atoi(p);
			p = q + 1;
			for (q = p; isdigit((unsigned char) *q) || (*q == '-') || (*q == '+'); q++);
			if (q == p)			/* no digits? */
				ereport(ERROR,
						(errcode(ERRCODE_INVALID_TEXT_REPRESENTATION),
						 errmsg("missing dimension value")));
		}
		else
		{
			/* [n] format */
			lBound[ndim] = 1;
		}
		if (*q != ']')
			ereport(ERROR,
					(errcode(ERRCODE_INVALID_TEXT_REPRESENTATION),
					 errmsg("missing \"]\" in array dimensions")));

		*q = '\0';
		ub = atoi(p);
		p = q + 1;
		if (ub < lBound[ndim])
			ereport(ERROR,
					(errcode(ERRCODE_ARRAY_SUBSCRIPT_ERROR),
					 errmsg("upper bound cannot be less than lower bound")));

		dim[ndim] = ub - lBound[ndim] + 1;
		ndim++;
	}

	if (ndim == 0)
	{
		/* No array dimensions, so intuit dimensions from brace structure */
		if (*p != '{')
			ereport(ERROR,
					(errcode(ERRCODE_INVALID_TEXT_REPRESENTATION),
					 errmsg("array value must start with \"{\" or dimension information")));
		ndim = ArrayCount(p, dim, typdelim);
		for (i = 0; i < ndim; i++)
			lBound[i] = 1;
	}
	else
	{
		int			ndim_braces,
					dim_braces[MAXDIM];

		/* If array dimensions are given, expect '=' operator */
		if (strncmp(p, ASSGN, strlen(ASSGN)) != 0)
			ereport(ERROR,
					(errcode(ERRCODE_INVALID_TEXT_REPRESENTATION),
					 errmsg("missing assignment operator")));
		p += strlen(ASSGN);
		while (isspace((unsigned char) *p))
			p++;

		/*
		 * intuit dimensions from brace structure -- it better match what we
		 * were given
		 */
		if (*p != '{')
			ereport(ERROR,
					(errcode(ERRCODE_INVALID_TEXT_REPRESENTATION),
					 errmsg("array value must start with \"{\" or dimension information")));
		ndim_braces = ArrayCount(p, dim_braces, typdelim);
		if (ndim_braces != ndim)
			ereport(ERROR,
					(errcode(ERRCODE_INVALID_TEXT_REPRESENTATION),
				errmsg("array dimensions incompatible with array literal")));
		for (i = 0; i < ndim; ++i)
		{
			if (dim[i] != dim_braces[i])
				ereport(ERROR,
						(errcode(ERRCODE_INVALID_TEXT_REPRESENTATION),
				errmsg("array dimensions incompatible with array literal")));
		}
	}

#ifdef ARRAYDEBUG
	printf("array_in- ndim %d (", ndim);
	for (i = 0; i < ndim; i++)
	{
		printf(" %d", dim[i]);
	};
	printf(") for %s\n", string);
#endif

	/* This checks for overflow of the array dimensions */
	nitems = ArrayGetNItems(ndim, dim);
	/* Empty array? */
	if (nitems == 0)
		PG_RETURN_ARRAYTYPE_P(construct_empty_array(element_type));

	dataPtr = (Datum *) palloc(nitems * sizeof(Datum));
	nullsPtr = (bool *) palloc(nitems * sizeof(bool));
	ReadArrayStr(p, string,
				 nitems, ndim, dim,
				 &my_extra->proc, typioparam, typmod,
				 typdelim,
				 typlen, typbyval, typalign,
				 dataPtr, nullsPtr,
				 &hasnulls, &nbytes);
	if (hasnulls)
	{
		dataoffset = ARR_OVERHEAD_WITHNULLS(ndim, nitems);
		nbytes += dataoffset;
	}
	else
	{
		dataoffset = 0;			/* marker for no null bitmap */
		nbytes += ARR_OVERHEAD_NONULLS(ndim);
	}
	retval = (ArrayType *) palloc0(nbytes);
	SET_VARSIZE(retval, nbytes);
	retval->ndim = ndim;
	retval->dataoffset = dataoffset;
	retval->elemtype = element_type;
	memcpy(ARR_DIMS(retval), dim, ndim * sizeof(int));
	memcpy(ARR_LBOUND(retval), lBound, ndim * sizeof(int));

	CopyArrayEls(retval,
				 dataPtr, nullsPtr, nitems,
				 typlen, typbyval, typalign,
				 true);

	pfree(dataPtr);
	pfree(nullsPtr);
	pfree(string_save);

	PG_RETURN_ARRAYTYPE_P(retval);
}

/*
 * ArrayCount
 *	 Determines the dimensions for an array string.
 *
 * Returns number of dimensions as function result.  The axis lengths are
 * returned in dim[], which must be of size MAXDIM.
 */
static int
ArrayCount(const char *str, int *dim, char typdelim)
{
	int			nest_level = 0,
				i;
	int			ndim = 1,
				temp[MAXDIM],
				nelems[MAXDIM],
				nelems_last[MAXDIM];
	bool		in_quotes = false;
	bool		eoArray = false;
	bool		empty_array = true;
	const char *ptr;
	ArrayParseState parse_state = ARRAY_NO_LEVEL;

	for (i = 0; i < MAXDIM; ++i)
	{
		temp[i] = dim[i] = 0;
		nelems_last[i] = nelems[i] = 1;
	}

	ptr = str;
	while (!eoArray)
	{
		bool		itemdone = false;

		while (!itemdone)
		{
			if (parse_state == ARRAY_ELEM_STARTED ||
				parse_state == ARRAY_QUOTED_ELEM_STARTED)
				empty_array = false;

			switch (*ptr)
			{
				case '\0':
					/* Signal a premature end of the string */
					ereport(ERROR,
							(errcode(ERRCODE_INVALID_TEXT_REPRESENTATION),
							 errmsg("malformed array literal: \"%s\"", str)));
					break;
				case '\\':

					/*
					 * An escape must be after a level start, after an element
					 * start, or after an element delimiter. In any case we
					 * now must be past an element start.
					 */
					if (parse_state != ARRAY_LEVEL_STARTED &&
						parse_state != ARRAY_ELEM_STARTED &&
						parse_state != ARRAY_QUOTED_ELEM_STARTED &&
						parse_state != ARRAY_ELEM_DELIMITED)
						ereport(ERROR,
								(errcode(ERRCODE_INVALID_TEXT_REPRESENTATION),
							errmsg("malformed array literal: \"%s\"", str)));
					if (parse_state != ARRAY_QUOTED_ELEM_STARTED)
						parse_state = ARRAY_ELEM_STARTED;
					/* skip the escaped character */
					if (*(ptr + 1))
						ptr++;
					else
						ereport(ERROR,
								(errcode(ERRCODE_INVALID_TEXT_REPRESENTATION),
							errmsg("malformed array literal: \"%s\"", str)));
					break;
				case '\"':

					/*
					 * A quote must be after a level start, after a quoted
					 * element start, or after an element delimiter. In any
					 * case we now must be past an element start.
					 */
					if (parse_state != ARRAY_LEVEL_STARTED &&
						parse_state != ARRAY_QUOTED_ELEM_STARTED &&
						parse_state != ARRAY_ELEM_DELIMITED)
						ereport(ERROR,
								(errcode(ERRCODE_INVALID_TEXT_REPRESENTATION),
							errmsg("malformed array literal: \"%s\"", str)));
					in_quotes = !in_quotes;
					if (in_quotes)
						parse_state = ARRAY_QUOTED_ELEM_STARTED;
					else
						parse_state = ARRAY_QUOTED_ELEM_COMPLETED;
					break;
				case '{':
					if (!in_quotes)
					{
						/*
						 * A left brace can occur if no nesting has occurred
						 * yet, after a level start, or after a level
						 * delimiter.
						 */
						if (parse_state != ARRAY_NO_LEVEL &&
							parse_state != ARRAY_LEVEL_STARTED &&
							parse_state != ARRAY_LEVEL_DELIMITED)
							ereport(ERROR,
							   (errcode(ERRCODE_INVALID_TEXT_REPRESENTATION),
							errmsg("malformed array literal: \"%s\"", str)));
						parse_state = ARRAY_LEVEL_STARTED;
						if (nest_level >= MAXDIM)
							ereport(ERROR,
									(errcode(ERRCODE_PROGRAM_LIMIT_EXCEEDED),
									 errmsg("number of array dimensions (%d) exceeds the maximum allowed (%d)",
											nest_level + 1, MAXDIM)));
						temp[nest_level] = 0;
						nest_level++;
						if (ndim < nest_level)
							ndim = nest_level;
					}
					break;
				case '}':
					if (!in_quotes)
					{
						/*
						 * A right brace can occur after an element start, an
						 * element completion, a quoted element completion, or
						 * a level completion.
						 */
						if (parse_state != ARRAY_ELEM_STARTED &&
							parse_state != ARRAY_ELEM_COMPLETED &&
							parse_state != ARRAY_QUOTED_ELEM_COMPLETED &&
							parse_state != ARRAY_LEVEL_COMPLETED &&
							!(nest_level == 1 && parse_state == ARRAY_LEVEL_STARTED))
							ereport(ERROR,
							   (errcode(ERRCODE_INVALID_TEXT_REPRESENTATION),
							errmsg("malformed array literal: \"%s\"", str)));
						parse_state = ARRAY_LEVEL_COMPLETED;
						if (nest_level == 0)
							ereport(ERROR,
							   (errcode(ERRCODE_INVALID_TEXT_REPRESENTATION),
							errmsg("malformed array literal: \"%s\"", str)));
						nest_level--;

						if ((nelems_last[nest_level] != 1) &&
							(nelems[nest_level] != nelems_last[nest_level]))
							ereport(ERROR,
							   (errcode(ERRCODE_INVALID_TEXT_REPRESENTATION),
								errmsg("multidimensional arrays must have "
									   "array expressions with matching "
									   "dimensions")));
						nelems_last[nest_level] = nelems[nest_level];
						nelems[nest_level] = 1;
						if (nest_level == 0)
							eoArray = itemdone = true;
						else
						{
							/*
							 * We don't set itemdone here; see comments in
							 * ReadArrayStr
							 */
							temp[nest_level - 1]++;
						}
					}
					break;
				default:
					if (!in_quotes)
					{
						if (*ptr == typdelim)
						{
							/*
							 * Delimiters can occur after an element start, an
							 * element completion, a quoted element
							 * completion, or a level completion.
							 */
							if (parse_state != ARRAY_ELEM_STARTED &&
								parse_state != ARRAY_ELEM_COMPLETED &&
								parse_state != ARRAY_QUOTED_ELEM_COMPLETED &&
								parse_state != ARRAY_LEVEL_COMPLETED)
								ereport(ERROR,
								(errcode(ERRCODE_INVALID_TEXT_REPRESENTATION),
								 errmsg("malformed array literal: \"%s\"", str)));
							if (parse_state == ARRAY_LEVEL_COMPLETED)
								parse_state = ARRAY_LEVEL_DELIMITED;
							else
								parse_state = ARRAY_ELEM_DELIMITED;
							itemdone = true;
							nelems[nest_level - 1]++;
						}
						else if (!isspace((unsigned char) *ptr))
						{
							/*
							 * Other non-space characters must be after a
							 * level start, after an element start, or after
							 * an element delimiter. In any case we now must
							 * be past an element start.
							 */
							if (parse_state != ARRAY_LEVEL_STARTED &&
								parse_state != ARRAY_ELEM_STARTED &&
								parse_state != ARRAY_ELEM_DELIMITED)
								ereport(ERROR,
								(errcode(ERRCODE_INVALID_TEXT_REPRESENTATION),
								 errmsg("malformed array literal: \"%s\"", str)));
							parse_state = ARRAY_ELEM_STARTED;
						}
					}
					break;
			}
			if (!itemdone)
				ptr++;
		}
		temp[ndim - 1]++;
		ptr++;
	}

	/* only whitespace is allowed after the closing brace */
	while (*ptr)
	{
		if (!isspace((unsigned char) *ptr++))
			ereport(ERROR,
					(errcode(ERRCODE_INVALID_TEXT_REPRESENTATION),
					 errmsg("malformed array literal: \"%s\"", str)));
	}

	/* special case for an empty array */
	if (empty_array)
		return 0;

	for (i = 0; i < ndim; ++i)
		dim[i] = temp[i];

	return ndim;
}

/*
 * ReadArrayStr :
 *	 parses the array string pointed to by "arrayStr" and converts the values
 *	 to internal format.  Unspecified elements are initialized to nulls.
 *	 The array dimensions must already have been determined.
 *
 * Inputs:
 *	arrayStr: the string to parse.
 *			  CAUTION: the contents of "arrayStr" will be modified!
 *	origStr: the unmodified input string, used only in error messages.
 *	nitems: total number of array elements, as already determined.
 *	ndim: number of array dimensions
 *	dim[]: array axis lengths
 *	inputproc: type-specific input procedure for element datatype.
 *	typioparam, typmod: auxiliary values to pass to inputproc.
 *	typdelim: the value delimiter (type-specific).
 *	typlen, typbyval, typalign: storage parameters of element datatype.
 *
 * Outputs:
 *	values[]: filled with converted data values.
 *	nulls[]: filled with is-null markers.
 *	*hasnulls: set TRUE iff there are any null elements.
 *	*nbytes: set to total size of data area needed (including alignment
 *		padding but not including array header overhead).
 *
 * Note that values[] and nulls[] are allocated by the caller, and must have
 * nitems elements.
 */
static void
ReadArrayStr(char *arrayStr,
			 const char *origStr,
			 int nitems,
			 int ndim,
			 int *dim,
			 FmgrInfo *inputproc,
			 Oid typioparam,
			 int32 typmod,
			 char typdelim,
			 int typlen,
			 bool typbyval,
			 char typalign,
			 Datum *values,
			 bool *nulls,
			 bool *hasnulls,
			 int32 *nbytes)
{
	int			i,
				nest_level = 0;
	char	   *srcptr;
	bool		in_quotes = false;
	bool		eoArray = false;
	bool		hasnull;
	int32		totbytes;
	int			indx[MAXDIM],
				prod[MAXDIM];

	mda_get_prod(ndim, dim, prod);
	MemSet(indx, 0, sizeof(indx));

	/* Initialize is-null markers to true */
	memset(nulls, true, nitems * sizeof(bool));

	/*
	 * We have to remove " and \ characters to create a clean item value to
	 * pass to the datatype input routine.	We overwrite each item value
	 * in-place within arrayStr to do this.  srcptr is the current scan point,
	 * and dstptr is where we are copying to.
	 *
	 * We also want to suppress leading and trailing unquoted whitespace. We
	 * use the leadingspace flag to suppress leading space.  Trailing space is
	 * tracked by using dstendptr to point to the last significant output
	 * character.
	 *
	 * The error checking in this routine is mostly pro-forma, since we expect
	 * that ArrayCount() already validated the string.
	 */
	srcptr = arrayStr;
	while (!eoArray)
	{
		bool		itemdone = false;
		bool		leadingspace = true;
		bool		hasquoting = false;
		char	   *itemstart;
		char	   *dstptr;
		char	   *dstendptr;

		i = -1;
		itemstart = dstptr = dstendptr = srcptr;

		while (!itemdone)
		{
			switch (*srcptr)
			{
				case '\0':
					/* Signal a premature end of the string */
					ereport(ERROR,
							(errcode(ERRCODE_INVALID_TEXT_REPRESENTATION),
							 errmsg("malformed array literal: \"%s\"",
									origStr)));
					break;
				case '\\':
					/* Skip backslash, copy next character as-is. */
					srcptr++;
					if (*srcptr == '\0')
						ereport(ERROR,
								(errcode(ERRCODE_INVALID_TEXT_REPRESENTATION),
								 errmsg("malformed array literal: \"%s\"",
										origStr)));
					*dstptr++ = *srcptr++;
					/* Treat the escaped character as non-whitespace */
					leadingspace = false;
					dstendptr = dstptr;
					hasquoting = true;	/* can't be a NULL marker */
					break;
				case '\"':
					in_quotes = !in_quotes;
					if (in_quotes)
						leadingspace = false;
					else
					{
						/*
						 * Advance dstendptr when we exit in_quotes; this
						 * saves having to do it in all the other in_quotes
						 * cases.
						 */
						dstendptr = dstptr;
					}
					hasquoting = true;	/* can't be a NULL marker */
					srcptr++;
					break;
				case '{':
					if (!in_quotes)
					{
						if (nest_level >= ndim)
							ereport(ERROR,
							   (errcode(ERRCODE_INVALID_TEXT_REPRESENTATION),
								errmsg("malformed array literal: \"%s\"",
									   origStr)));
						nest_level++;
						indx[nest_level - 1] = 0;
						srcptr++;
					}
					else
						*dstptr++ = *srcptr++;
					break;
				case '}':
					if (!in_quotes)
					{
						if (nest_level == 0)
							ereport(ERROR,
							   (errcode(ERRCODE_INVALID_TEXT_REPRESENTATION),
								errmsg("malformed array literal: \"%s\"",
									   origStr)));
						if (i == -1)
							i = ArrayGetOffset0(ndim, indx, prod);
						indx[nest_level - 1] = 0;
						nest_level--;
						if (nest_level == 0)
							eoArray = itemdone = true;
						else
							indx[nest_level - 1]++;
						srcptr++;
					}
					else
						*dstptr++ = *srcptr++;
					break;
				default:
					if (in_quotes)
						*dstptr++ = *srcptr++;
					else if (*srcptr == typdelim)
					{
						if (i == -1)
							i = ArrayGetOffset0(ndim, indx, prod);
						itemdone = true;
						indx[ndim - 1]++;
						srcptr++;
					}
					else if (isspace((unsigned char) *srcptr))
					{
						/*
						 * If leading space, drop it immediately.  Else, copy
						 * but don't advance dstendptr.
						 */
						if (leadingspace)
							srcptr++;
						else
							*dstptr++ = *srcptr++;
					}
					else
					{
						*dstptr++ = *srcptr++;
						leadingspace = false;
						dstendptr = dstptr;
					}
					break;
			}
		}

		Assert(dstptr < srcptr);
		*dstendptr = '\0';

		if (i < 0 || i >= nitems)
			ereport(ERROR,
					(errcode(ERRCODE_INVALID_TEXT_REPRESENTATION),
					 errmsg("malformed array literal: \"%s\"",
							origStr)));

		if (Array_nulls && !hasquoting &&
			pg_strcasecmp(itemstart, "NULL") == 0)
		{
			/* it's a NULL item */
			values[i] = InputFunctionCall(inputproc, NULL,
										  typioparam, typmod);
			nulls[i] = true;
		}
		else
		{
			values[i] = InputFunctionCall(inputproc, itemstart,
										  typioparam, typmod);
			nulls[i] = false;
		}
	}

	/*
	 * Check for nulls, compute total data space needed
	 */
	hasnull = false;
	totbytes = 0;
	for (i = 0; i < nitems; i++)
	{
		if (nulls[i])
			hasnull = true;
		else
		{
			/* let's just make sure data is not toasted */
			if (typlen == -1)
				values[i] = PointerGetDatum(PG_DETOAST_DATUM(values[i]));
			totbytes = att_addlength_datum(totbytes, typlen, values[i]);
			totbytes = att_align_nominal(totbytes, typalign);
			/* check for overflow of total request */
			if (!AllocSizeIsValid(totbytes))
				ereport(ERROR,
						(errcode(ERRCODE_PROGRAM_LIMIT_EXCEEDED),
						 errmsg("array size exceeds the maximum allowed (%d)",
								(int) MaxAllocSize)));
		}
	}
	*hasnulls = hasnull;
	*nbytes = totbytes;
}


/*
 * Copy data into an array object from a temporary array of Datums.
 *
 * array: array object (with header fields already filled in)
 * values: array of Datums to be copied
 * nulls: array of is-null flags (can be NULL if no nulls)
 * nitems: number of Datums to be copied
 * typbyval, typlen, typalign: info about element datatype
 * freedata: if TRUE and element type is pass-by-ref, pfree data values
 * referenced by Datums after copying them.
 *
 * If the input data is of varlena type, the caller must have ensured that
 * the values are not toasted.	(Doing it here doesn't work since the
 * caller has already allocated space for the array...)
 */
static void
CopyArrayEls(ArrayType *array,
			 Datum *values,
			 bool *nulls,
			 int nitems,
			 int typlen,
			 bool typbyval,
			 char typalign,
			 bool freedata)
{
	char	   *p = ARR_DATA_PTR(array);
	bits8	   *bitmap = ARR_NULLBITMAP(array);
	int			bitval = 0;
	int			bitmask = 1;
	int			i;

	if (typbyval)
		freedata = false;

	for (i = 0; i < nitems; i++)
	{
		if (nulls && nulls[i])
		{
			if (!bitmap)		/* shouldn't happen */
				elog(ERROR, "null array element where not supported");
			/* bitmap bit stays 0 */
		}
		else
		{
			bitval |= bitmask;
			p += ArrayCastAndSet(values[i], typlen, typbyval, typalign, p);
			if (freedata)
				pfree(DatumGetPointer(values[i]));
		}
		if (bitmap)
		{
			bitmask <<= 1;
			if (bitmask == 0x100 /* (1<<8) */)
			{
				*bitmap++ = bitval;
				bitval = 0;
				bitmask = 1;
			}
		}
	}

	if (bitmap && bitmask != 1)
		*bitmap = bitval;
}

/*
 * array_out :
 *		   takes the internal representation of an array and returns a string
 *		  containing the array in its external format.
 */
Datum
array_out(PG_FUNCTION_ARGS)
{
	ArrayType  *v = PG_GETARG_ARRAYTYPE_P(0);
	Oid			element_type = ARR_ELEMTYPE(v);
	int			typlen;
	bool		typbyval;
	char		typalign;
	char		typdelim;
	char	   *p,
			   *tmp,
			   *retval,
			  **values,
				dims_str[(MAXDIM * 33) + 2];

	/*
	 * 33 per dim since we assume 15 digits per number + ':' +'[]'
	 *
	 * +2 allows for assignment operator + trailing null
	 */
	bits8	   *bitmap;
	int			bitmask;
	bool	   *needquotes,
				needdims = false;
	int			nitems,
				overall_length,
				i,
				j,
				k,
				indx[MAXDIM];
	int			ndim,
			   *dims,
			   *lb;
	ArrayMetaState *my_extra;

	/*
	 * We arrange to look up info about element type, including its output
	 * conversion proc, only once per series of calls, assuming the element
	 * type doesn't change underneath us.
	 */
	my_extra = (ArrayMetaState *) fcinfo->flinfo->fn_extra;
	if (my_extra == NULL)
	{
		fcinfo->flinfo->fn_extra = MemoryContextAlloc(fcinfo->flinfo->fn_mcxt,
													  sizeof(ArrayMetaState));
		my_extra = (ArrayMetaState *) fcinfo->flinfo->fn_extra;
		my_extra->element_type = ~element_type;
	}

	if (my_extra->element_type != element_type)
	{
		/*
		 * Get info about element type, including its output conversion proc
		 */
		get_type_io_data(element_type, IOFunc_output,
						 &my_extra->typlen, &my_extra->typbyval,
						 &my_extra->typalign, &my_extra->typdelim,
						 &my_extra->typioparam, &my_extra->typiofunc);
		fmgr_info_cxt(my_extra->typiofunc, &my_extra->proc,
					  fcinfo->flinfo->fn_mcxt);
		my_extra->element_type = element_type;
	}
	typlen = my_extra->typlen;
	typbyval = my_extra->typbyval;
	typalign = my_extra->typalign;
	typdelim = my_extra->typdelim;

	ndim = ARR_NDIM(v);
	dims = ARR_DIMS(v);
	lb = ARR_LBOUND(v);
	nitems = ArrayGetNItems(ndim, dims);

	if (nitems == 0)
	{
		retval = pstrdup("{}");
		PG_RETURN_CSTRING(retval);
	}

	/*
	 * we will need to add explicit dimensions if any dimension has a lower
	 * bound other than one
	 */
	for (i = 0; i < ndim; i++)
	{
		if (lb[i] != 1)
		{
			needdims = true;
			break;
		}
	}

	/*
	 * Convert all values to string form, count total space needed (including
	 * any overhead such as escaping backslashes), and detect whether each
	 * item needs double quotes.
	 */
	values = (char **) palloc(nitems * sizeof(char *));
	needquotes = (bool *) palloc(nitems * sizeof(bool));
	overall_length = 1;			/* don't forget to count \0 at end. */

	p = ARR_DATA_PTR(v);
	bitmap = ARR_NULLBITMAP(v);
	bitmask = 1;

	for (i = 0; i < nitems; i++)
	{
		bool		needquote;

		/* Get source element, checking for NULL */
		if (bitmap && (*bitmap & bitmask) == 0)
		{
			values[i] = pstrdup("NULL");
			overall_length += 4;
			needquote = false;
		}
		else
		{
			Datum		itemvalue;

			itemvalue = fetch_att(p, typbyval, typlen);
			values[i] = OutputFunctionCall(&my_extra->proc, itemvalue);
			p = att_addlength_pointer(p, typlen, p);
			p = (char *) att_align_nominal(p, typalign);

			/* count data plus backslashes; detect chars needing quotes */
			if (values[i][0] == '\0')
				needquote = true;		/* force quotes for empty string */
			else if (pg_strcasecmp(values[i], "NULL") == 0)
				needquote = true;		/* force quotes for literal NULL */
			else
				needquote = false;

			for (tmp = values[i]; *tmp != '\0'; tmp++)
			{
				char		ch = *tmp;

				overall_length += 1;
				if (ch == '"' || ch == '\\')
				{
					needquote = true;
					overall_length += 1;
				}
				else if (ch == '{' || ch == '}' || ch == typdelim ||
						 isspace((unsigned char) ch))
					needquote = true;
			}
		}

		needquotes[i] = needquote;

		/* Count the pair of double quotes, if needed */
		if (needquote)
			overall_length += 2;
		/* and the comma */
		overall_length += 1;

		/* advance bitmap pointer if any */
		if (bitmap)
		{
			bitmask <<= 1;
			if (bitmask == 0x100 /* (1<<8) */)
			{
				bitmap++;
				bitmask = 1;
			}
		}
	}

	/*
	 * count total number of curly braces in output string
	 */
	for (i = j = 0, k = 1; i < ndim; i++)
		k *= dims[i], j += k;

	dims_str[0] = '\0';

	/* add explicit dimensions if required */
	if (needdims)
	{
		char	   *ptr = dims_str;

		for (i = 0; i < ndim; i++)
		{
			sprintf(ptr, "[%d:%d]", lb[i], lb[i] + dims[i] - 1);
			ptr += strlen(ptr);
		}
		*ptr++ = *ASSGN;
		*ptr = '\0';
	}

	retval = (char *) palloc(strlen(dims_str) + overall_length + 2 * j);
	p = retval;

#define APPENDSTR(str)	(strcpy(p, (str)), p += strlen(p))
#define APPENDCHAR(ch)	(*p++ = (ch), *p = '\0')

	if (needdims)
		APPENDSTR(dims_str);
	APPENDCHAR('{');
	for (i = 0; i < ndim; i++)
		indx[i] = 0;
	j = 0;
	k = 0;
	do
	{
		for (i = j; i < ndim - 1; i++)
			APPENDCHAR('{');

		if (needquotes[k])
		{
			APPENDCHAR('"');
			for (tmp = values[k]; *tmp; tmp++)
			{
				char		ch = *tmp;

				if (ch == '"' || ch == '\\')
					*p++ = '\\';
				*p++ = ch;
			}
			*p = '\0';
			APPENDCHAR('"');
		}
		else
			APPENDSTR(values[k]);
		pfree(values[k++]);

		for (i = ndim - 1; i >= 0; i--)
		{
			indx[i] = (indx[i] + 1) % dims[i];
			if (indx[i])
			{
				APPENDCHAR(typdelim);
				break;
			}
			else
				APPENDCHAR('}');
		}
		j = i;
	} while (j != -1);

#undef APPENDSTR
#undef APPENDCHAR

	pfree(values);
	pfree(needquotes);

	PG_RETURN_CSTRING(retval);
}

/*
 * array_recv :
 *		  converts an array from the external binary format to
 *		  its internal format.
 *
 * return value :
 *		  the internal representation of the input array
 */
Datum
array_recv(PG_FUNCTION_ARGS)
{
	StringInfo	buf = (StringInfo) PG_GETARG_POINTER(0);
	Oid			spec_element_type = PG_GETARG_OID(1);	/* type of an array
														 * element */
	int32		typmod = PG_GETARG_INT32(2);	/* typmod for array elements */
	Oid			element_type;
	int			typlen;
	bool		typbyval;
	char		typalign;
	Oid			typioparam;
	int			i,
				nitems;
	Datum	   *dataPtr;
	bool	   *nullsPtr;
	bool		hasnulls;
	int32		nbytes;
	int32		dataoffset;
	ArrayType  *retval;
	int			ndim,
				flags,
				dim[MAXDIM],
				lBound[MAXDIM];
	ArrayMetaState *my_extra;

	/* Get the array header information */
	ndim = pq_getmsgint(buf, 4);
	if (ndim < 0)				/* we do allow zero-dimension arrays */
		ereport(ERROR,
				(errcode(ERRCODE_INVALID_BINARY_REPRESENTATION),
				 errmsg("invalid number of dimensions: %d", ndim)));
	if (ndim > MAXDIM)
		ereport(ERROR,
				(errcode(ERRCODE_PROGRAM_LIMIT_EXCEEDED),
				 errmsg("number of array dimensions (%d) exceeds the maximum allowed (%d)",
						ndim, MAXDIM)));

	flags = pq_getmsgint(buf, 4);
	if (flags != 0 && flags != 1)
		ereport(ERROR,
				(errcode(ERRCODE_INVALID_BINARY_REPRESENTATION),
				 errmsg("invalid array flags")));

	element_type = pq_getmsgint(buf, sizeof(Oid));
	if (element_type != spec_element_type)
	{
		/* XXX Can we allow taking the input element type in any cases? */
		ereport(ERROR,
				(errcode(ERRCODE_DATATYPE_MISMATCH),
				 errmsg("wrong element type")));
	}

	for (i = 0; i < ndim; i++)
	{
		dim[i] = pq_getmsgint(buf, 4);
		lBound[i] = pq_getmsgint(buf, 4);
	}

	/* This checks for overflow of array dimensions */
	nitems = ArrayGetNItems(ndim, dim);

	/*
	 * We arrange to look up info about element type, including its receive
	 * conversion proc, only once per series of calls, assuming the element
	 * type doesn't change underneath us.
	 */
	my_extra = (ArrayMetaState *) fcinfo->flinfo->fn_extra;
	if (my_extra == NULL)
	{
		fcinfo->flinfo->fn_extra = MemoryContextAlloc(fcinfo->flinfo->fn_mcxt,
													  sizeof(ArrayMetaState));
		my_extra = (ArrayMetaState *) fcinfo->flinfo->fn_extra;
		my_extra->element_type = ~element_type;
	}

	if (my_extra->element_type != element_type)
	{
		/* Get info about element type, including its receive proc */
		get_type_io_data(element_type, IOFunc_receive,
						 &my_extra->typlen, &my_extra->typbyval,
						 &my_extra->typalign, &my_extra->typdelim,
						 &my_extra->typioparam, &my_extra->typiofunc);
		if (!OidIsValid(my_extra->typiofunc))
			ereport(ERROR,
					(errcode(ERRCODE_UNDEFINED_FUNCTION),
					 errmsg("no binary input function available for type %s",
							format_type_be(element_type))));
		fmgr_info_cxt(my_extra->typiofunc, &my_extra->proc,
					  fcinfo->flinfo->fn_mcxt);
		my_extra->element_type = element_type;
	}

	if (nitems == 0)
	{
		/* Return empty array ... but not till we've validated element_type */
		PG_RETURN_ARRAYTYPE_P(construct_empty_array(element_type));
	}

	typlen = my_extra->typlen;
	typbyval = my_extra->typbyval;
	typalign = my_extra->typalign;
	typioparam = my_extra->typioparam;

	dataPtr = (Datum *) palloc(nitems * sizeof(Datum));
	nullsPtr = (bool *) palloc(nitems * sizeof(bool));
	ReadArrayBinary(buf, nitems,
					&my_extra->proc, typioparam, typmod,
					typlen, typbyval, typalign,
					dataPtr, nullsPtr,
					&hasnulls, &nbytes);
	if (hasnulls)
	{
		dataoffset = ARR_OVERHEAD_WITHNULLS(ndim, nitems);
		nbytes += dataoffset;
	}
	else
	{
		dataoffset = 0;			/* marker for no null bitmap */
		nbytes += ARR_OVERHEAD_NONULLS(ndim);
	}
	retval = (ArrayType *) palloc0(nbytes);
	SET_VARSIZE(retval, nbytes);
	retval->ndim = ndim;
	retval->dataoffset = dataoffset;
	retval->elemtype = element_type;
	memcpy(ARR_DIMS(retval), dim, ndim * sizeof(int));
	memcpy(ARR_LBOUND(retval), lBound, ndim * sizeof(int));

	CopyArrayEls(retval,
				 dataPtr, nullsPtr, nitems,
				 typlen, typbyval, typalign,
				 true);

	pfree(dataPtr);
	pfree(nullsPtr);

	PG_RETURN_ARRAYTYPE_P(retval);
}

/*
 * ReadArrayBinary:
 *	 collect the data elements of an array being read in binary style.
 *
 * Inputs:
 *	buf: the data buffer to read from.
 *	nitems: total number of array elements (already read).
 *	receiveproc: type-specific receive procedure for element datatype.
 *	typioparam, typmod: auxiliary values to pass to receiveproc.
 *	typlen, typbyval, typalign: storage parameters of element datatype.
 *
 * Outputs:
 *	values[]: filled with converted data values.
 *	nulls[]: filled with is-null markers.
 *	*hasnulls: set TRUE iff there are any null elements.
 *	*nbytes: set to total size of data area needed (including alignment
 *		padding but not including array header overhead).
 *
 * Note that values[] and nulls[] are allocated by the caller, and must have
 * nitems elements.
 */
static void
ReadArrayBinary(StringInfo buf,
				int nitems,
				FmgrInfo *receiveproc,
				Oid typioparam,
				int32 typmod,
				int typlen,
				bool typbyval,
				char typalign,
				Datum *values,
				bool *nulls,
				bool *hasnulls,
				int32 *nbytes)
{
	int			i;
	bool		hasnull;
	int32		totbytes;

	for (i = 0; i < nitems; i++)
	{
		int			itemlen;
		StringInfoData elem_buf;
		char		csave;

		/* Get and check the item length */
		itemlen = pq_getmsgint(buf, 4);
		if (itemlen < -1 || itemlen > (buf->len - buf->cursor))
			ereport(ERROR,
					(errcode(ERRCODE_INVALID_BINARY_REPRESENTATION),
					 errmsg("insufficient data left in message")));

		if (itemlen == -1)
		{
			/* -1 length means NULL */
			values[i] = ReceiveFunctionCall(receiveproc, NULL,
											typioparam, typmod);
			nulls[i] = true;
			continue;
		}

		/*
		 * Rather than copying data around, we just set up a phony StringInfo
		 * pointing to the correct portion of the input buffer. We assume we
		 * can scribble on the input buffer so as to maintain the convention
		 * that StringInfos have a trailing null.
		 */
		elem_buf.data = &buf->data[buf->cursor];
		elem_buf.maxlen = itemlen + 1;
		elem_buf.len = itemlen;
		elem_buf.cursor = 0;

		buf->cursor += itemlen;

		csave = buf->data[buf->cursor];
		buf->data[buf->cursor] = '\0';

		/* Now call the element's receiveproc */
		values[i] = ReceiveFunctionCall(receiveproc, &elem_buf,
										typioparam, typmod);
		nulls[i] = false;

		/* Trouble if it didn't eat the whole buffer */
		if (elem_buf.cursor != itemlen)
			ereport(ERROR,
					(errcode(ERRCODE_INVALID_BINARY_REPRESENTATION),
					 errmsg("improper binary format in array element %d",
							i + 1)));

		buf->data[buf->cursor] = csave;
	}

	/*
	 * Check for nulls, compute total data space needed
	 */
	hasnull = false;
	totbytes = 0;
	for (i = 0; i < nitems; i++)
	{
		if (nulls[i])
			hasnull = true;
		else
		{
			/* let's just make sure data is not toasted */
			if (typlen == -1)
				values[i] = PointerGetDatum(PG_DETOAST_DATUM(values[i]));
			totbytes = att_addlength_datum(totbytes, typlen, values[i]);
			totbytes = att_align_nominal(totbytes, typalign);
			/* check for overflow of total request */
			if (!AllocSizeIsValid(totbytes))
				ereport(ERROR,
						(errcode(ERRCODE_PROGRAM_LIMIT_EXCEEDED),
						 errmsg("array size exceeds the maximum allowed (%d)",
								(int) MaxAllocSize)));
		}
	}
	*hasnulls = hasnull;
	*nbytes = totbytes;
}


/*
 * array_send :
 *		  takes the internal representation of an array and returns a bytea
 *		  containing the array in its external binary format.
 */
Datum
array_send(PG_FUNCTION_ARGS)
{
	ArrayType  *v = PG_GETARG_ARRAYTYPE_P(0);
	Oid			element_type = ARR_ELEMTYPE(v);
	int			typlen;
	bool		typbyval;
	char		typalign;
	char	   *p;
	bits8	   *bitmap;
	int			bitmask;
	int			nitems,
				i;
	int			ndim,
			   *dim;
	StringInfoData buf;
	ArrayMetaState *my_extra;

	/*
	 * We arrange to look up info about element type, including its send
	 * conversion proc, only once per series of calls, assuming the element
	 * type doesn't change underneath us.
	 */
	my_extra = (ArrayMetaState *) fcinfo->flinfo->fn_extra;
	if (my_extra == NULL)
	{
		fcinfo->flinfo->fn_extra = MemoryContextAlloc(fcinfo->flinfo->fn_mcxt,
													  sizeof(ArrayMetaState));
		my_extra = (ArrayMetaState *) fcinfo->flinfo->fn_extra;
		my_extra->element_type = ~element_type;
	}

	if (my_extra->element_type != element_type)
	{
		/* Get info about element type, including its send proc */
		get_type_io_data(element_type, IOFunc_send,
						 &my_extra->typlen, &my_extra->typbyval,
						 &my_extra->typalign, &my_extra->typdelim,
						 &my_extra->typioparam, &my_extra->typiofunc);
		if (!OidIsValid(my_extra->typiofunc))
			ereport(ERROR,
					(errcode(ERRCODE_UNDEFINED_FUNCTION),
					 errmsg("no binary output function available for type %s",
							format_type_be(element_type))));
		fmgr_info_cxt(my_extra->typiofunc, &my_extra->proc,
					  fcinfo->flinfo->fn_mcxt);
		my_extra->element_type = element_type;
	}
	typlen = my_extra->typlen;
	typbyval = my_extra->typbyval;
	typalign = my_extra->typalign;

	ndim = ARR_NDIM(v);
	dim = ARR_DIMS(v);
	nitems = ArrayGetNItems(ndim, dim);

	pq_begintypsend(&buf);

	/* Send the array header information */
	pq_sendint(&buf, ndim, 4);
	pq_sendint(&buf, ARR_HASNULL(v) ? 1 : 0, 4);
	pq_sendint(&buf, element_type, sizeof(Oid));
	for (i = 0; i < ndim; i++)
	{
		pq_sendint(&buf, ARR_DIMS(v)[i], 4);
		pq_sendint(&buf, ARR_LBOUND(v)[i], 4);
	}

	/* Send the array elements using the element's own sendproc */
	p = ARR_DATA_PTR(v);
	bitmap = ARR_NULLBITMAP(v);
	bitmask = 1;

	for (i = 0; i < nitems; i++)
	{
		/* Get source element, checking for NULL */
		if (bitmap && (*bitmap & bitmask) == 0)
		{
			/* -1 length means a NULL */
			pq_sendint(&buf, -1, 4);
		}
		else
		{
			Datum		itemvalue;
			bytea	   *outputbytes;

			itemvalue = fetch_att(p, typbyval, typlen);
			outputbytes = SendFunctionCall(&my_extra->proc, itemvalue);
			pq_sendint(&buf, VARSIZE(outputbytes) - VARHDRSZ, 4);
			pq_sendbytes(&buf, VARDATA(outputbytes),
						 VARSIZE(outputbytes) - VARHDRSZ);
			pfree(outputbytes);

			p = att_addlength_pointer(p, typlen, p);
			p = (char *) att_align_nominal(p, typalign);
		}

		/* advance bitmap pointer if any */
		if (bitmap)
		{
			bitmask <<= 1;
			if (bitmask == 0x100 /* (1<<8) */)
			{
				bitmap++;
				bitmask = 1;
			}
		}
	}

	PG_RETURN_BYTEA_P(pq_endtypsend(&buf));
}

/*
 * array_ndims :
 *		  returns the number of dimensions of the array pointed to by "v"
 */
Datum
array_ndims(PG_FUNCTION_ARGS)
{
	ArrayType  *v = PG_GETARG_ARRAYTYPE_P(0);

	/* Sanity check: does it look like an array at all? */
	if (ARR_NDIM(v) <= 0 || ARR_NDIM(v) > MAXDIM)
		PG_RETURN_NULL();

	PG_RETURN_INT32(ARR_NDIM(v));
}

/*
 * array_dims :
 *		  returns the dimensions of the array pointed to by "v", as a "text"
 */
Datum
array_dims(PG_FUNCTION_ARGS)
{
	ArrayType  *v = PG_GETARG_ARRAYTYPE_P(0);
	char	   *p;
	int			i;
	int		   *dimv,
			   *lb;

	/*
	 * 33 since we assume 15 digits per number + ':' +'[]'
	 *
	 * +1 for trailing null
	 */
	char		buf[MAXDIM * 33 + 1];

	/* Sanity check: does it look like an array at all? */
	if (ARR_NDIM(v) <= 0 || ARR_NDIM(v) > MAXDIM)
		PG_RETURN_NULL();

	dimv = ARR_DIMS(v);
	lb = ARR_LBOUND(v);

	p = buf;
	for (i = 0; i < ARR_NDIM(v); i++)
	{
		sprintf(p, "[%d:%d]", lb[i], dimv[i] + lb[i] - 1);
		p += strlen(p);
	}

	PG_RETURN_TEXT_P(cstring_to_text(buf));
}

/*
 * array_lower :
 *		returns the lower dimension, of the DIM requested, for
 *		the array pointed to by "v", as an int4
 */
Datum
array_lower(PG_FUNCTION_ARGS)
{
	ArrayType  *v = PG_GETARG_ARRAYTYPE_P(0);
	int			reqdim = PG_GETARG_INT32(1);
	int		   *lb;
	int			result;

	/* Sanity check: does it look like an array at all? */
	if (ARR_NDIM(v) <= 0 || ARR_NDIM(v) > MAXDIM)
		PG_RETURN_NULL();

	/* Sanity check: was the requested dim valid */
	if (reqdim <= 0 || reqdim > ARR_NDIM(v))
		PG_RETURN_NULL();

	lb = ARR_LBOUND(v);
	result = lb[reqdim - 1];

	PG_RETURN_INT32(result);
}

/*
 * array_upper :
 *		returns the upper dimension, of the DIM requested, for
 *		the array pointed to by "v", as an int4
 */
Datum
array_upper(PG_FUNCTION_ARGS)
{
	ArrayType  *v = PG_GETARG_ARRAYTYPE_P(0);
	int			reqdim = PG_GETARG_INT32(1);
	int		   *dimv,
			   *lb;
	int			result;

	/* Sanity check: does it look like an array at all? */
	if (ARR_NDIM(v) <= 0 || ARR_NDIM(v) > MAXDIM)
		PG_RETURN_NULL();

	/* Sanity check: was the requested dim valid */
	if (reqdim <= 0 || reqdim > ARR_NDIM(v))
		PG_RETURN_NULL();

	lb = ARR_LBOUND(v);
	dimv = ARR_DIMS(v);

	result = dimv[reqdim - 1] + lb[reqdim - 1] - 1;

	PG_RETURN_INT32(result);
}

/*
 * array_length :
 *		returns the length, of the dimension requested, for
 *		the array pointed to by "v", as an int4
 */
Datum
array_length(PG_FUNCTION_ARGS)
{
	ArrayType  *v = PG_GETARG_ARRAYTYPE_P(0);
	int			reqdim = PG_GETARG_INT32(1);
	int		   *dimv;
	int			result;

	/* Sanity check: does it look like an array at all? */
	if (ARR_NDIM(v) <= 0 || ARR_NDIM(v) > MAXDIM)
		PG_RETURN_NULL();

	/* Sanity check: was the requested dim valid */
	if (reqdim <= 0 || reqdim > ARR_NDIM(v))
		PG_RETURN_NULL();

	dimv = ARR_DIMS(v);

	result = dimv[reqdim - 1];

	PG_RETURN_INT32(result);
}

/*
 * array_ref :
 *	  This routine takes an array pointer and a subscript array and returns
 *	  the referenced item as a Datum.  Note that for a pass-by-reference
 *	  datatype, the returned Datum is a pointer into the array object.
 *
 * This handles both ordinary varlena arrays and fixed-length arrays.
 *
 * Inputs:
 *	array: the array object (mustn't be NULL)
 *	nSubscripts: number of subscripts supplied
 *	indx[]: the subscript values
 *	arraytyplen: pg_type.typlen for the array type
 *	elmlen: pg_type.typlen for the array's element type
 *	elmbyval: pg_type.typbyval for the array's element type
 *	elmalign: pg_type.typalign for the array's element type
 *
 * Outputs:
 *	The return value is the element Datum.
 *	*isNull is set to indicate whether the element is NULL.
 */
Datum
array_ref(ArrayType *array,
		  int nSubscripts,
		  int *indx,
		  int arraytyplen,
		  int elmlen,
		  bool elmbyval,
		  char elmalign,
		  bool *isNull)
{
	int			i,
				ndim,
			   *dim,
			   *lb,
				offset,
				fixedDim[1],
				fixedLb[1];
	char	   *arraydataptr,
			   *retptr;
	bits8	   *arraynullsptr;

	if (arraytyplen > 0)
	{
		/*
		 * fixed-length arrays -- these are assumed to be 1-d, 0-based
		 */
		ndim = 1;
		fixedDim[0] = arraytyplen / elmlen;
		fixedLb[0] = 0;
		dim = fixedDim;
		lb = fixedLb;
		arraydataptr = (char *) array;
		arraynullsptr = NULL;
	}
	else
	{
		/* detoast input array if necessary */
		array = DatumGetArrayTypeP(PointerGetDatum(array));

		ndim = ARR_NDIM(array);
		dim = ARR_DIMS(array);
		lb = ARR_LBOUND(array);
		arraydataptr = ARR_DATA_PTR(array);
		arraynullsptr = ARR_NULLBITMAP(array);
	}

	/*
	 * Return NULL for invalid subscript
	 */
	if (ndim != nSubscripts || ndim <= 0 || ndim > MAXDIM)
	{
		*isNull = true;
		return (Datum) 0;
	}
	for (i = 0; i < ndim; i++)
	{
		if (indx[i] < lb[i] || indx[i] >= (dim[i] + lb[i]))
		{
			*isNull = true;
			return (Datum) 0;
		}
	}

	/*
	 * Calculate the element number
	 */
	offset = ArrayGetOffset(nSubscripts, dim, lb, indx);

	/*
	 * Check for NULL array element
	 */
	if (array_get_isnull(arraynullsptr, offset))
	{
		*isNull = true;
		return (Datum) 0;
	}

	/*
	 * OK, get the element
	 */
	*isNull = false;
	retptr = array_seek(arraydataptr, 0, arraynullsptr, offset,
						elmlen, elmbyval, elmalign);
	return ArrayCast(retptr, elmbyval, elmlen);
}

/*
 * array_get_slice :
 *		   This routine takes an array and a range of indices (upperIndex and
 *		   lowerIndx), creates a new array structure for the referred elements
 *		   and returns a pointer to it.
 *
 * This handles both ordinary varlena arrays and fixed-length arrays.
 *
 * Inputs:
 *	array: the array object (mustn't be NULL)
 *	nSubscripts: number of subscripts supplied (must be same for upper/lower)
 *	upperIndx[]: the upper subscript values
 *	lowerIndx[]: the lower subscript values
 *	arraytyplen: pg_type.typlen for the array type
 *	elmlen: pg_type.typlen for the array's element type
 *	elmbyval: pg_type.typbyval for the array's element type
 *	elmalign: pg_type.typalign for the array's element type
 *
 * Outputs:
 *	The return value is the new array Datum (it's never NULL)
 *
 * NOTE: we assume it is OK to scribble on the provided subscript arrays
 * lowerIndx[] and upperIndx[].  These are generally just temporaries.
 */
ArrayType *
array_get_slice(ArrayType *array,
				int nSubscripts,
				int *upperIndx,
				int *lowerIndx,
				int arraytyplen,
				int elmlen,
				bool elmbyval,
				char elmalign)
{
	ArrayType  *newarray;
	int			i,
				ndim,
			   *dim,
			   *lb,
			   *newlb;
	int			fixedDim[1],
				fixedLb[1];
	Oid			elemtype;
	char	   *arraydataptr;
	bits8	   *arraynullsptr;
	int32		dataoffset;
	int			bytes,
				span[MAXDIM];

	if (arraytyplen > 0)
	{
		/*
		 * fixed-length arrays -- currently, cannot slice these because parser
		 * labels output as being of the fixed-length array type! Code below
		 * shows how we could support it if the parser were changed to label
		 * output as a suitable varlena array type.
		 */
		ereport(ERROR,
				(errcode(ERRCODE_FEATURE_NOT_SUPPORTED),
				 errmsg("slices of fixed-length arrays not implemented")));

		/*
		 * fixed-length arrays -- these are assumed to be 1-d, 0-based
		 *
		 * XXX where would we get the correct ELEMTYPE from?
		 */
		ndim = 1;
		fixedDim[0] = arraytyplen / elmlen;
		fixedLb[0] = 0;
		dim = fixedDim;
		lb = fixedLb;
		elemtype = InvalidOid;	/* XXX */
		arraydataptr = (char *) array;
		arraynullsptr = NULL;
	}
	else
	{
		/* detoast input array if necessary */
		array = DatumGetArrayTypeP(PointerGetDatum(array));

		ndim = ARR_NDIM(array);
		dim = ARR_DIMS(array);
		lb = ARR_LBOUND(array);
		elemtype = ARR_ELEMTYPE(array);
		arraydataptr = ARR_DATA_PTR(array);
		arraynullsptr = ARR_NULLBITMAP(array);
	}

	/*
	 * Check provided subscripts.  A slice exceeding the current array limits
	 * is silently truncated to the array limits.  If we end up with an empty
	 * slice, return an empty array.
	 */
	if (ndim < nSubscripts || ndim <= 0 || ndim > MAXDIM)
		return construct_empty_array(elemtype);

	for (i = 0; i < nSubscripts; i++)
	{
		if (lowerIndx[i] < lb[i])
			lowerIndx[i] = lb[i];
		if (upperIndx[i] >= (dim[i] + lb[i]))
			upperIndx[i] = dim[i] + lb[i] - 1;
		if (lowerIndx[i] > upperIndx[i])
			return construct_empty_array(elemtype);
	}
	/* fill any missing subscript positions with full array range */
	for (; i < ndim; i++)
	{
		lowerIndx[i] = lb[i];
		upperIndx[i] = dim[i] + lb[i] - 1;
		if (lowerIndx[i] > upperIndx[i])
			return construct_empty_array(elemtype);
	}

	mda_get_range(ndim, span, lowerIndx, upperIndx);

	bytes = array_slice_size(arraydataptr, arraynullsptr,
							 ndim, dim, lb,
							 lowerIndx, upperIndx,
							 elmlen, elmbyval, elmalign);

	/*
	 * Currently, we put a null bitmap in the result if the source has one;
	 * could be smarter ...
	 */
	if (arraynullsptr)
	{
		dataoffset = ARR_OVERHEAD_WITHNULLS(ndim, ArrayGetNItems(ndim, span));
		bytes += dataoffset;
	}
	else
	{
		dataoffset = 0;			/* marker for no null bitmap */
		bytes += ARR_OVERHEAD_NONULLS(ndim);
	}

	newarray = (ArrayType *) palloc0(bytes);
	SET_VARSIZE(newarray, bytes);
	newarray->ndim = ndim;
	newarray->dataoffset = dataoffset;
	newarray->elemtype = elemtype;
	memcpy(ARR_DIMS(newarray), span, ndim * sizeof(int));

	/*
	 * Lower bounds of the new array are set to 1.	Formerly (before 7.3) we
	 * copied the given lowerIndx values ... but that seems confusing.
	 */
	newlb = ARR_LBOUND(newarray);
	for (i = 0; i < ndim; i++)
		newlb[i] = 1;

	array_extract_slice(newarray,
						ndim, dim, lb,
						arraydataptr, arraynullsptr,
						lowerIndx, upperIndx,
						elmlen, elmbyval, elmalign);

	return newarray;
}

/*
 * array_set :
 *		  This routine sets the value of an array element (specified by
 *		  a subscript array) to a new value specified by "dataValue".
 *
 * This handles both ordinary varlena arrays and fixed-length arrays.
 *
 * Inputs:
 *	array: the initial array object (mustn't be NULL)
 *	nSubscripts: number of subscripts supplied
 *	indx[]: the subscript values
 *	dataValue: the datum to be inserted at the given position
 *	isNull: whether dataValue is NULL
 *	arraytyplen: pg_type.typlen for the array type
 *	elmlen: pg_type.typlen for the array's element type
 *	elmbyval: pg_type.typbyval for the array's element type
 *	elmalign: pg_type.typalign for the array's element type
 *
 * Result:
 *		  A new array is returned, just like the old except for the one
 *		  modified entry.  The original array object is not changed.
 *
 * For one-dimensional arrays only, we allow the array to be extended
 * by assigning to a position outside the existing subscript range; any
 * positions between the existing elements and the new one are set to NULLs.
 * (XXX TODO: allow a corresponding behavior for multidimensional arrays)
 *
 * NOTE: For assignments, we throw an error for invalid subscripts etc,
 * rather than returning a NULL as the fetch operations do.
 */
ArrayType *
array_set(ArrayType *array,
		  int nSubscripts,
		  int *indx,
		  Datum dataValue,
		  bool isNull,
		  int arraytyplen,
		  int elmlen,
		  bool elmbyval,
		  char elmalign)
{
	ArrayType  *newarray;
	int			i,
				ndim,
				dim[MAXDIM],
				lb[MAXDIM],
				offset;
	char	   *elt_ptr;
	bool		newhasnulls;
	bits8	   *oldnullbitmap;
	int			oldnitems,
				newnitems,
				olddatasize,
				newsize,
				olditemlen,
				newitemlen,
				overheadlen,
				oldoverheadlen,
				addedbefore,
				addedafter,
				lenbefore,
				lenafter;

	if (arraytyplen > 0)
	{
		/*
		 * fixed-length arrays -- these are assumed to be 1-d, 0-based. We
		 * cannot extend them, either.
		 */
		if (nSubscripts != 1)
			ereport(ERROR,
					(errcode(ERRCODE_ARRAY_SUBSCRIPT_ERROR),
					 errmsg("wrong number of array subscripts")));

		if (indx[0] < 0 || indx[0] * elmlen >= arraytyplen)
			ereport(ERROR,
					(errcode(ERRCODE_ARRAY_SUBSCRIPT_ERROR),
					 errmsg("array subscript out of range")));

		if (isNull)
			ereport(ERROR,
					(errcode(ERRCODE_NULL_VALUE_NOT_ALLOWED),
					 errmsg("cannot assign null value to an element of a fixed-length array")));

		newarray = (ArrayType *) palloc(arraytyplen);
		memcpy(newarray, array, arraytyplen);
		elt_ptr = (char *) newarray + indx[0] * elmlen;
		ArrayCastAndSet(dataValue, elmlen, elmbyval, elmalign, elt_ptr);
		return newarray;
	}

	if (nSubscripts <= 0 || nSubscripts > MAXDIM)
		ereport(ERROR,
				(errcode(ERRCODE_ARRAY_SUBSCRIPT_ERROR),
				 errmsg("wrong number of array subscripts")));

	/* make sure item to be inserted is not toasted */
	if (elmlen == -1 && !isNull)
		dataValue = PointerGetDatum(PG_DETOAST_DATUM(dataValue));

	/* detoast input array if necessary */
	array = DatumGetArrayTypeP(PointerGetDatum(array));

	ndim = ARR_NDIM(array);

	/*
	 * if number of dims is zero, i.e. an empty array, create an array with
	 * nSubscripts dimensions, and set the lower bounds to the supplied
	 * subscripts
	 */
	if (ndim == 0)
	{
		Oid			elmtype = ARR_ELEMTYPE(array);

		for (i = 0; i < nSubscripts; i++)
		{
			dim[i] = 1;
			lb[i] = indx[i];
		}

		return construct_md_array(&dataValue, &isNull, nSubscripts,
								  dim, lb, elmtype,
								  elmlen, elmbyval, elmalign);
	}

	if (ndim != nSubscripts)
		ereport(ERROR,
				(errcode(ERRCODE_ARRAY_SUBSCRIPT_ERROR),
				 errmsg("wrong number of array subscripts")));

	/* copy dim/lb since we may modify them */
	memcpy(dim, ARR_DIMS(array), ndim * sizeof(int));
	memcpy(lb, ARR_LBOUND(array), ndim * sizeof(int));

	newhasnulls = (ARR_HASNULL(array) || isNull);
	addedbefore = addedafter = 0;

	/*
	 * Check subscripts
	 */
	if (ndim == 1)
	{
		if (indx[0] < lb[0])
		{
			addedbefore = lb[0] - indx[0];
			dim[0] += addedbefore;
			lb[0] = indx[0];
			if (addedbefore > 1)
				newhasnulls = true;		/* will insert nulls */
		}
		if (indx[0] >= (dim[0] + lb[0]))
		{
			addedafter = indx[0] - (dim[0] + lb[0]) + 1;
			dim[0] += addedafter;
			if (addedafter > 1)
				newhasnulls = true;		/* will insert nulls */
		}
	}
	else
	{
		/*
		 * XXX currently we do not support extending multi-dimensional arrays
		 * during assignment
		 */
		for (i = 0; i < ndim; i++)
		{
			if (indx[i] < lb[i] ||
				indx[i] >= (dim[i] + lb[i]))
				ereport(ERROR,
						(errcode(ERRCODE_ARRAY_SUBSCRIPT_ERROR),
						 errmsg("array subscript out of range")));
		}
	}

	/*
	 * Compute sizes of items and areas to copy
	 */
	newnitems = ArrayGetNItems(ndim, dim);
	if (newhasnulls)
		overheadlen = ARR_OVERHEAD_WITHNULLS(ndim, newnitems);
	else
		overheadlen = ARR_OVERHEAD_NONULLS(ndim);
	oldnitems = ArrayGetNItems(ndim, ARR_DIMS(array));
	oldnullbitmap = ARR_NULLBITMAP(array);
	oldoverheadlen = ARR_DATA_OFFSET(array);
	olddatasize = ARR_SIZE(array) - oldoverheadlen;
	if (addedbefore)
	{
		offset = 0;
		lenbefore = 0;
		olditemlen = 0;
		lenafter = olddatasize;
	}
	else if (addedafter)
	{
		offset = oldnitems;
		lenbefore = olddatasize;
		olditemlen = 0;
		lenafter = 0;
	}
	else
	{
		offset = ArrayGetOffset(nSubscripts, dim, lb, indx);
		elt_ptr = array_seek(ARR_DATA_PTR(array), 0, oldnullbitmap, offset,
							 elmlen, elmbyval, elmalign);
		lenbefore = (int) (elt_ptr - ARR_DATA_PTR(array));
		if (array_get_isnull(oldnullbitmap, offset))
			olditemlen = 0;
		else
		{
			olditemlen = att_addlength_pointer(0, elmlen, elt_ptr);
			olditemlen = att_align_nominal(olditemlen, elmalign);
		}
		lenafter = (int) (olddatasize - lenbefore - olditemlen);
	}

	if (isNull)
		newitemlen = 0;
	else
	{
		newitemlen = att_addlength_datum(0, elmlen, dataValue);
		newitemlen = att_align_nominal(newitemlen, elmalign);
	}

	newsize = overheadlen + lenbefore + newitemlen + lenafter;

	/*
	 * OK, create the new array and fill in header/dimensions
	 */
	newarray = (ArrayType *) palloc0(newsize);
	SET_VARSIZE(newarray, newsize);
	newarray->ndim = ndim;
	newarray->dataoffset = newhasnulls ? overheadlen : 0;
	newarray->elemtype = ARR_ELEMTYPE(array);
	memcpy(ARR_DIMS(newarray), dim, ndim * sizeof(int));
	memcpy(ARR_LBOUND(newarray), lb, ndim * sizeof(int));

	/*
	 * Fill in data
	 */
	memcpy((char *) newarray + overheadlen,
		   (char *) array + oldoverheadlen,
		   lenbefore);
	if (!isNull)
		ArrayCastAndSet(dataValue, elmlen, elmbyval, elmalign,
						(char *) newarray + overheadlen + lenbefore);
	memcpy((char *) newarray + overheadlen + lenbefore + newitemlen,
		   (char *) array + oldoverheadlen + lenbefore + olditemlen,
		   lenafter);

	/*
	 * Fill in nulls bitmap if needed
	 *
	 * Note: it's possible we just replaced the last NULL with a non-NULL, and
	 * could get rid of the bitmap.  Seems not worth testing for though.
	 */
	if (newhasnulls)
	{
		bits8	   *newnullbitmap = ARR_NULLBITMAP(newarray);

		/* Zero the bitmap to take care of marking inserted positions null */
		MemSet(newnullbitmap, 0, (newnitems + 7) / 8);
		/* Fix the inserted value */
		if (addedafter)
			array_set_isnull(newnullbitmap, newnitems - 1, isNull);
		else
			array_set_isnull(newnullbitmap, offset, isNull);
		/* Fix the copied range(s) */
		if (addedbefore)
			array_bitmap_copy(newnullbitmap, addedbefore,
							  oldnullbitmap, 0,
							  oldnitems);
		else
		{
			array_bitmap_copy(newnullbitmap, 0,
							  oldnullbitmap, 0,
							  offset);
			if (addedafter == 0)
				array_bitmap_copy(newnullbitmap, offset + 1,
								  oldnullbitmap, offset + 1,
								  oldnitems - offset - 1);
		}
	}

	return newarray;
}

/*
 * array_set_slice :
 *		  This routine sets the value of a range of array locations (specified
 *		  by upper and lower subscript values) to new values passed as
 *		  another array.
 *
 * This handles both ordinary varlena arrays and fixed-length arrays.
 *
 * Inputs:
 *	array: the initial array object (mustn't be NULL)
 *	nSubscripts: number of subscripts supplied (must be same for upper/lower)
 *	upperIndx[]: the upper subscript values
 *	lowerIndx[]: the lower subscript values
 *	srcArray: the source for the inserted values
 *	isNull: indicates whether srcArray is NULL
 *	arraytyplen: pg_type.typlen for the array type
 *	elmlen: pg_type.typlen for the array's element type
 *	elmbyval: pg_type.typbyval for the array's element type
 *	elmalign: pg_type.typalign for the array's element type
 *
 * Result:
 *		  A new array is returned, just like the old except for the
 *		  modified range.  The original array object is not changed.
 *
 * For one-dimensional arrays only, we allow the array to be extended
 * by assigning to positions outside the existing subscript range; any
 * positions between the existing elements and the new ones are set to NULLs.
 * (XXX TODO: allow a corresponding behavior for multidimensional arrays)
 *
 * NOTE: we assume it is OK to scribble on the provided index arrays
 * lowerIndx[] and upperIndx[].  These are generally just temporaries.
 *
 * NOTE: For assignments, we throw an error for silly subscripts etc,
 * rather than returning a NULL or empty array as the fetch operations do.
 */
ArrayType *
array_set_slice(ArrayType *array,
				int nSubscripts,
				int *upperIndx,
				int *lowerIndx,
				ArrayType *srcArray,
				bool isNull,
				int arraytyplen,
				int elmlen,
				bool elmbyval,
				char elmalign)
{
	ArrayType  *newarray;
	int			i,
				ndim,
				dim[MAXDIM],
				lb[MAXDIM],
				span[MAXDIM];
	bool		newhasnulls;
	int			nitems,
				nsrcitems,
				olddatasize,
				newsize,
				olditemsize,
				newitemsize,
				overheadlen,
				oldoverheadlen,
				addedbefore,
				addedafter,
				lenbefore,
				lenafter,
				itemsbefore,
				itemsafter,
				nolditems;

	/* Currently, assignment from a NULL source array is a no-op */
	if (isNull)
		return array;

	if (arraytyplen > 0)
	{
		/*
		 * fixed-length arrays -- not got round to doing this...
		 */
		ereport(ERROR,
				(errcode(ERRCODE_FEATURE_NOT_SUPPORTED),
		errmsg("updates on slices of fixed-length arrays not implemented")));
	}

	/* detoast arrays if necessary */
	array = DatumGetArrayTypeP(PointerGetDatum(array));
	srcArray = DatumGetArrayTypeP(PointerGetDatum(srcArray));

	/* note: we assume srcArray contains no toasted elements */

	ndim = ARR_NDIM(array);

	/*
	 * if number of dims is zero, i.e. an empty array, create an array with
	 * nSubscripts dimensions, and set the upper and lower bounds to the
	 * supplied subscripts
	 */
	if (ndim == 0)
	{
		Datum	   *dvalues;
		bool	   *dnulls;
		int			nelems;
		Oid			elmtype = ARR_ELEMTYPE(array);

		deconstruct_array(srcArray, elmtype, elmlen, elmbyval, elmalign,
						  &dvalues, &dnulls, &nelems);

		for (i = 0; i < nSubscripts; i++)
		{
			dim[i] = 1 + upperIndx[i] - lowerIndx[i];
			lb[i] = lowerIndx[i];
		}

		/* complain if too few source items; we ignore extras, however */
		if (nelems < ArrayGetNItems(nSubscripts, dim))
			ereport(ERROR,
					(errcode(ERRCODE_ARRAY_SUBSCRIPT_ERROR),
					 errmsg("source array too small")));

		return construct_md_array(dvalues, dnulls, nSubscripts,
								  dim, lb, elmtype,
								  elmlen, elmbyval, elmalign);
	}

	if (ndim < nSubscripts || ndim <= 0 || ndim > MAXDIM)
		ereport(ERROR,
				(errcode(ERRCODE_ARRAY_SUBSCRIPT_ERROR),
				 errmsg("wrong number of array subscripts")));

	/* copy dim/lb since we may modify them */
	memcpy(dim, ARR_DIMS(array), ndim * sizeof(int));
	memcpy(lb, ARR_LBOUND(array), ndim * sizeof(int));

	newhasnulls = (ARR_HASNULL(array) || ARR_HASNULL(srcArray));
	addedbefore = addedafter = 0;

	/*
	 * Check subscripts
	 */
	if (ndim == 1)
	{
		Assert(nSubscripts == 1);
		if (lowerIndx[0] > upperIndx[0])
			ereport(ERROR,
					(errcode(ERRCODE_ARRAY_SUBSCRIPT_ERROR),
					 errmsg("upper bound cannot be less than lower bound")));
		if (lowerIndx[0] < lb[0])
		{
			if (upperIndx[0] < lb[0] - 1)
				newhasnulls = true;		/* will insert nulls */
			addedbefore = lb[0] - lowerIndx[0];
			dim[0] += addedbefore;
			lb[0] = lowerIndx[0];
		}
		if (upperIndx[0] >= (dim[0] + lb[0]))
		{
			if (lowerIndx[0] > (dim[0] + lb[0]))
				newhasnulls = true;		/* will insert nulls */
			addedafter = upperIndx[0] - (dim[0] + lb[0]) + 1;
			dim[0] += addedafter;
		}
	}
	else
	{
		/*
		 * XXX currently we do not support extending multi-dimensional arrays
		 * during assignment
		 */
		for (i = 0; i < nSubscripts; i++)
		{
			if (lowerIndx[i] > upperIndx[i])
				ereport(ERROR,
						(errcode(ERRCODE_ARRAY_SUBSCRIPT_ERROR),
					 errmsg("upper bound cannot be less than lower bound")));
			if (lowerIndx[i] < lb[i] ||
				upperIndx[i] >= (dim[i] + lb[i]))
				ereport(ERROR,
						(errcode(ERRCODE_ARRAY_SUBSCRIPT_ERROR),
						 errmsg("array subscript out of range")));
		}
		/* fill any missing subscript positions with full array range */
		for (; i < ndim; i++)
		{
			lowerIndx[i] = lb[i];
			upperIndx[i] = dim[i] + lb[i] - 1;
			if (lowerIndx[i] > upperIndx[i])
				ereport(ERROR,
						(errcode(ERRCODE_ARRAY_SUBSCRIPT_ERROR),
					 errmsg("upper bound cannot be less than lower bound")));
		}
	}

	/* Do this mainly to check for overflow */
	nitems = ArrayGetNItems(ndim, dim);

	/*
	 * Make sure source array has enough entries.  Note we ignore the shape of
	 * the source array and just read entries serially.
	 */
	mda_get_range(ndim, span, lowerIndx, upperIndx);
	nsrcitems = ArrayGetNItems(ndim, span);
	if (nsrcitems > ArrayGetNItems(ARR_NDIM(srcArray), ARR_DIMS(srcArray)))
		ereport(ERROR,
				(errcode(ERRCODE_ARRAY_SUBSCRIPT_ERROR),
				 errmsg("source array too small")));

	/*
	 * Compute space occupied by new entries, space occupied by replaced
	 * entries, and required space for new array.
	 */
	if (newhasnulls)
		overheadlen = ARR_OVERHEAD_WITHNULLS(ndim, nitems);
	else
		overheadlen = ARR_OVERHEAD_NONULLS(ndim);
	newitemsize = array_nelems_size(ARR_DATA_PTR(srcArray), 0,
									ARR_NULLBITMAP(srcArray), nsrcitems,
									elmlen, elmbyval, elmalign);
	oldoverheadlen = ARR_DATA_OFFSET(array);
	olddatasize = ARR_SIZE(array) - oldoverheadlen;
	if (ndim > 1)
	{
		/*
		 * here we do not need to cope with extension of the array; it would
		 * be a lot more complicated if we had to do so...
		 */
		olditemsize = array_slice_size(ARR_DATA_PTR(array),
									   ARR_NULLBITMAP(array),
									   ndim, dim, lb,
									   lowerIndx, upperIndx,
									   elmlen, elmbyval, elmalign);
		lenbefore = lenafter = 0;		/* keep compiler quiet */
		itemsbefore = itemsafter = nolditems = 0;
	}
	else
	{
		/*
		 * here we must allow for possibility of slice larger than orig array
		 * and/or not adjacent to orig array subscripts
		 */
		int			oldlb = ARR_LBOUND(array)[0];
		int			oldub = oldlb + ARR_DIMS(array)[0] - 1;
		int			slicelb = Max(oldlb, lowerIndx[0]);
		int			sliceub = Min(oldub, upperIndx[0]);
		char	   *oldarraydata = ARR_DATA_PTR(array);
		bits8	   *oldarraybitmap = ARR_NULLBITMAP(array);

		/* count/size of old array entries that will go before the slice */
		itemsbefore = Min(slicelb, oldub + 1) - oldlb;
		lenbefore = array_nelems_size(oldarraydata, 0, oldarraybitmap,
									  itemsbefore,
									  elmlen, elmbyval, elmalign);
		/* count/size of old array entries that will be replaced by slice */
		if (slicelb > sliceub)
		{
			nolditems = 0;
			olditemsize = 0;
		}
		else
		{
			nolditems = sliceub - slicelb + 1;
			olditemsize = array_nelems_size(oldarraydata + lenbefore,
											itemsbefore, oldarraybitmap,
											nolditems,
											elmlen, elmbyval, elmalign);
		}
		/* count/size of old array entries that will go after the slice */
		itemsafter = oldub + 1 - Max(sliceub + 1, oldlb);
		lenafter = olddatasize - lenbefore - olditemsize;
	}

	newsize = overheadlen + olddatasize - olditemsize + newitemsize;

	newarray = (ArrayType *) palloc0(newsize);
	SET_VARSIZE(newarray, newsize);
	newarray->ndim = ndim;
	newarray->dataoffset = newhasnulls ? overheadlen : 0;
	newarray->elemtype = ARR_ELEMTYPE(array);
	memcpy(ARR_DIMS(newarray), dim, ndim * sizeof(int));
	memcpy(ARR_LBOUND(newarray), lb, ndim * sizeof(int));

	if (ndim > 1)
	{
		/*
		 * here we do not need to cope with extension of the array; it would
		 * be a lot more complicated if we had to do so...
		 */
		array_insert_slice(newarray, array, srcArray,
						   ndim, dim, lb,
						   lowerIndx, upperIndx,
						   elmlen, elmbyval, elmalign);
	}
	else
	{
		/* fill in data */
		memcpy((char *) newarray + overheadlen,
			   (char *) array + oldoverheadlen,
			   lenbefore);
		memcpy((char *) newarray + overheadlen + lenbefore,
			   ARR_DATA_PTR(srcArray),
			   newitemsize);
		memcpy((char *) newarray + overheadlen + lenbefore + newitemsize,
			   (char *) array + oldoverheadlen + lenbefore + olditemsize,
			   lenafter);
		/* fill in nulls bitmap if needed */
		if (newhasnulls)
		{
			bits8	   *newnullbitmap = ARR_NULLBITMAP(newarray);
			bits8	   *oldnullbitmap = ARR_NULLBITMAP(array);

			/* Zero the bitmap to handle marking inserted positions null */
			MemSet(newnullbitmap, 0, (nitems + 7) / 8);
			array_bitmap_copy(newnullbitmap, addedbefore,
							  oldnullbitmap, 0,
							  itemsbefore);
			array_bitmap_copy(newnullbitmap, lowerIndx[0] - lb[0],
							  ARR_NULLBITMAP(srcArray), 0,
							  nsrcitems);
			array_bitmap_copy(newnullbitmap, addedbefore + itemsbefore + nolditems,
							  oldnullbitmap, itemsbefore + nolditems,
							  itemsafter);
		}
	}

	return newarray;
}

/*
 * array_map()
 *
 * Map an array through an arbitrary function.	Return a new array with
 * same dimensions and each source element transformed by fn().  Each
 * source element is passed as the first argument to fn(); additional
 * arguments to be passed to fn() can be specified by the caller.
 * The output array can have a different element type than the input.
 *
 * Parameters are:
 * * fcinfo: a function-call data structure pre-constructed by the caller
 *	 to be ready to call the desired function, with everything except the
 *	 first argument position filled in.  In particular, flinfo identifies
 *	 the function fn(), and if nargs > 1 then argument positions after the
 *	 first must be preset to the additional values to be passed.  The
 *	 first argument position initially holds the input array value.
 * * inpType: OID of element type of input array.  This must be the same as,
 *	 or binary-compatible with, the first argument type of fn().
 * * retType: OID of element type of output array.	This must be the same as,
 *	 or binary-compatible with, the result type of fn().
 * * amstate: workspace for array_map.	Must be zeroed by caller before
 *	 first call, and not touched after that.
 *
 * It is legitimate to pass a freshly-zeroed ArrayMapState on each call,
 * but better performance can be had if the state can be preserved across
 * a series of calls.
 *
 * NB: caller must assure that input array is not NULL.  NULL elements in
 * the array are OK however.
 */
Datum
array_map(FunctionCallInfo fcinfo, Oid inpType, Oid retType,
		  ArrayMapState *amstate)
{
	ArrayType  *v;
	ArrayType  *result;
	Datum	   *values;
	bool	   *nulls;
	Datum		elt;
	int		   *dim;
	int			ndim;
	int			nitems;
	int			i;
	int32		nbytes = 0;
	int32		dataoffset;
	bool		hasnulls;
	int			inp_typlen;
	bool		inp_typbyval;
	char		inp_typalign;
	int			typlen;
	bool		typbyval;
	char		typalign;
	char	   *s;
	bits8	   *bitmap;
	int			bitmask;
	ArrayMetaState *inp_extra;
	ArrayMetaState *ret_extra;

	/* Get input array */
	if (fcinfo->nargs < 1)
		elog(ERROR, "invalid nargs: %d", fcinfo->nargs);
	if (PG_ARGISNULL(0))
		elog(ERROR, "null input array");
	v = PG_GETARG_ARRAYTYPE_P(0);

	Assert(ARR_ELEMTYPE(v) == inpType);

	ndim = ARR_NDIM(v);
	dim = ARR_DIMS(v);
	nitems = ArrayGetNItems(ndim, dim);

	/* Check for empty array */
	if (nitems <= 0)
	{
		/* Return empty array */
		PG_RETURN_ARRAYTYPE_P(construct_empty_array(retType));
	}

	/*
	 * We arrange to look up info about input and return element types only
	 * once per series of calls, assuming the element type doesn't change
	 * underneath us.
	 */
	inp_extra = &amstate->inp_extra;
	ret_extra = &amstate->ret_extra;

	if (inp_extra->element_type != inpType)
	{
		get_typlenbyvalalign(inpType,
							 &inp_extra->typlen,
							 &inp_extra->typbyval,
							 &inp_extra->typalign);
		inp_extra->element_type = inpType;
	}
	inp_typlen = inp_extra->typlen;
	inp_typbyval = inp_extra->typbyval;
	inp_typalign = inp_extra->typalign;

	if (ret_extra->element_type != retType)
	{
		get_typlenbyvalalign(retType,
							 &ret_extra->typlen,
							 &ret_extra->typbyval,
							 &ret_extra->typalign);
		ret_extra->element_type = retType;
	}
	typlen = ret_extra->typlen;
	typbyval = ret_extra->typbyval;
	typalign = ret_extra->typalign;

	/* Allocate temporary arrays for new values */
	values = (Datum *) palloc(nitems * sizeof(Datum));
	nulls = (bool *) palloc(nitems * sizeof(bool));

	/* Loop over source data */
	s = ARR_DATA_PTR(v);
	bitmap = ARR_NULLBITMAP(v);
	bitmask = 1;
	hasnulls = false;

	for (i = 0; i < nitems; i++)
	{
		bool		callit = true;

		/* Get source element, checking for NULL */
		if (bitmap && (*bitmap & bitmask) == 0)
		{
			fcinfo->argnull[0] = true;
		}
		else
		{
			elt = fetch_att(s, inp_typbyval, inp_typlen);
			s = att_addlength_datum(s, inp_typlen, elt);
			s = (char *) att_align_nominal(s, inp_typalign);
			fcinfo->arg[0] = elt;
			fcinfo->argnull[0] = false;
		}

		/*
		 * Apply the given function to source elt and extra args.
		 */
		if (fcinfo->flinfo->fn_strict)
		{
			int			j;

			for (j = 0; j < fcinfo->nargs; j++)
			{
				if (fcinfo->argnull[j])
				{
					callit = false;
					break;
				}
			}
		}

		if (callit)
		{
			fcinfo->isnull = false;
			values[i] = FunctionCallInvoke(fcinfo);
		}
		else
			fcinfo->isnull = true;

		nulls[i] = fcinfo->isnull;
		if (fcinfo->isnull)
			hasnulls = true;
		else
		{
			/* Ensure data is not toasted */
			if (typlen == -1)
				values[i] = PointerGetDatum(PG_DETOAST_DATUM(values[i]));
			/* Update total result size */
			nbytes = att_addlength_datum(nbytes, typlen, values[i]);
			nbytes = att_align_nominal(nbytes, typalign);
			/* check for overflow of total request */
			if (!AllocSizeIsValid(nbytes))
				ereport(ERROR,
						(errcode(ERRCODE_PROGRAM_LIMIT_EXCEEDED),
						 errmsg("array size exceeds the maximum allowed (%d)",
								(int) MaxAllocSize)));
		}

		/* advance bitmap pointer if any */
		if (bitmap)
		{
			bitmask <<= 1;
			if (bitmask == 0x100 /* (1<<8) */)
			{
				bitmap++;
				bitmask = 1;
			}
		}
	}

	/* Allocate and initialize the result array */
	if (hasnulls)
	{
		dataoffset = ARR_OVERHEAD_WITHNULLS(ndim, nitems);
		nbytes += dataoffset;
	}
	else
	{
		dataoffset = 0;			/* marker for no null bitmap */
		nbytes += ARR_OVERHEAD_NONULLS(ndim);
	}
	result = (ArrayType *) palloc0(nbytes);
	SET_VARSIZE(result, nbytes);
	result->ndim = ndim;
	result->dataoffset = dataoffset;
	result->elemtype = retType;
	memcpy(ARR_DIMS(result), ARR_DIMS(v), 2 * ndim * sizeof(int));

	/*
	 * Note: do not risk trying to pfree the results of the called function
	 */
	CopyArrayEls(result,
				 values, nulls, nitems,
				 typlen, typbyval, typalign,
				 false);

	pfree(values);
	pfree(nulls);

	PG_RETURN_ARRAYTYPE_P(result);
}

/*
 * construct_array	--- simple method for constructing an array object
 *
 * elems: array of Datum items to become the array contents
 *		  (NULL element values are not supported).
 * nelems: number of items
 * elmtype, elmlen, elmbyval, elmalign: info for the datatype of the items
 *
 * A palloc'd 1-D array object is constructed and returned.  Note that
 * elem values will be copied into the object even if pass-by-ref type.
 *
 * NOTE: it would be cleaner to look up the elmlen/elmbval/elmalign info
 * from the system catalogs, given the elmtype.  However, the caller is
 * in a better position to cache this info across multiple uses, or even
 * to hard-wire values if the element type is hard-wired.
 */
ArrayType *
construct_array(Datum *elems, int nelems,
				Oid elmtype,
				int elmlen, bool elmbyval, char elmalign)
{
	int			dims[1];
	int			lbs[1];

	dims[0] = nelems;
	lbs[0] = 1;

	return construct_md_array(elems, NULL, 1, dims, lbs,
							  elmtype, elmlen, elmbyval, elmalign);
}

/*
 * construct_md_array	--- simple method for constructing an array object
 *							with arbitrary dimensions and possible NULLs
 *
 * elems: array of Datum items to become the array contents
 * nulls: array of is-null flags (can be NULL if no nulls)
 * ndims: number of dimensions
 * dims: integer array with size of each dimension
 * lbs: integer array with lower bound of each dimension
 * elmtype, elmlen, elmbyval, elmalign: info for the datatype of the items
 *
 * A palloc'd ndims-D array object is constructed and returned.  Note that
 * elem values will be copied into the object even if pass-by-ref type.
 *
 * If the "elems" array is NULL and an array of fixed width type is requested,
 * a newly allocated array will be used.  This removes the O(array_size) behavior
 * of this routine in the cases where a fixed length datum is being used.  In this
 * case, this path will result in O(1) behavior.
 *
 * NOTE: it would be cleaner to look up the elmlen/elmbval/elmalign info
 * from the system catalogs, given the elmtype.  However, the caller is
 * in a better position to cache this info across multiple uses, or even
 * to hard-wire values if the element type is hard-wired.
 */
ArrayType *
construct_md_array(Datum *elems,
				   bool *nulls,
				   int ndims,
				   int *dims,
				   int *lbs,
				   Oid elmtype, int elmlen, bool elmbyval, char elmalign)
{
	ArrayType  *result;
	bool		hasnulls;
	int32		nbytes;
	int32		dataoffset;
	int			i;
	int			nelems;
	bool		fixedwidthtype;

	if (ndims < 0)				/* we do allow zero-dimension arrays */
		ereport(ERROR,
				(errcode(ERRCODE_INVALID_PARAMETER_VALUE),
				 errmsg("invalid number of dimensions: %d", ndims)));
	if (ndims > MAXDIM)
		ereport(ERROR,
				(errcode(ERRCODE_PROGRAM_LIMIT_EXCEEDED),
				 errmsg("number of array dimensions (%d) exceeds the maximum allowed (%d)",
						ndims, MAXDIM)));

	/* fast track for empty array */
	if (ndims == 0)
		return construct_empty_array(elmtype);

	nelems = ArrayGetNItems(ndims, dims);

	/* compute required space */
	nbytes = 0;

	/*   fast path for fixed width types */
	switch (elmtype) 
	{
		case INT2OID:
		case INT4OID:
		case INT8OID:
		case FLOAT4OID:
		case FLOAT8OID:
			fixedwidthtype=true;
			break;
		default:
			fixedwidthtype=false;
	}
	hasnulls = false;
	if (fixedwidthtype)
	{
		nbytes = nelems * elmlen;

		/* Still need to handle the possibility of nulls */
		if (nulls)
		{
			for (i = 0; i < nelems; i++)
			{
				if (nulls[i])
				{
					hasnulls = true;
					nbytes -= elmlen;
				}
			}
		}

		nbytes = att_align_nominal(nbytes, elmalign);
	} 
	else 
	{
		for (i = 0; i < nelems; i++)
		{
			/* make sure data is not toasted */
			if (nulls && nulls[i])
			{
				hasnulls = true;
				continue;
			}
			else if (elmlen == -1)
				elems[i] = PointerGetDatum(PG_DETOAST_DATUM(elems[i]));
			nbytes = att_addlength_datum(nbytes, elmlen, elems[i]);
			nbytes = att_align_nominal(nbytes, elmalign);
			/* check for overflow of total request */
			if (!AllocSizeIsValid(nbytes))
				ereport(ERROR,
						(errcode(ERRCODE_PROGRAM_LIMIT_EXCEEDED),
						 errmsg("array size exceeds the maximum allowed (%d)",
								(int) MaxAllocSize)));
		}
	}

	/* Allocate and initialize result array */
	if (hasnulls)
	{
		dataoffset = ARR_OVERHEAD_WITHNULLS(ndims, nelems);
		nbytes += dataoffset;
	}
	else
	{
		dataoffset = 0;			/* marker for no null bitmap */
		nbytes += ARR_OVERHEAD_NONULLS(ndims);
	}
	result = (ArrayType *) palloc0(nbytes);
	SET_VARSIZE(result, nbytes);
	result->ndim = ndims;
	result->dataoffset = dataoffset;
	result->elemtype = elmtype;
	memcpy(ARR_DIMS(result), dims, ndims * sizeof(int));
	memcpy(ARR_LBOUND(result), lbs, ndims * sizeof(int));

	if (elems==NULL && fixedwidthtype) 
	{
		/* do nothing */
	} 
	else
	{
		CopyArrayEls(result,
					 elems, nulls, nelems,
					 elmlen, elmbyval, elmalign,
					 false);
	}

	return result;
}

/*
 * construct_empty_array	--- make a zero-dimensional array of given type
 */
ArrayType *
construct_empty_array(Oid elmtype)
{
	ArrayType  *result;

	result = (ArrayType *) palloc0(sizeof(ArrayType));
	SET_VARSIZE(result, sizeof(ArrayType));
	result->ndim = 0;
	result->dataoffset = 0;
	result->elemtype = elmtype;
	return result;
}

/*
 * deconstruct_array  --- simple method for extracting data from an array
 *
 * array: array object to examine (must not be NULL)
 * elmtype, elmlen, elmbyval, elmalign: info for the datatype of the items
 * elemsp: return value, set to point to palloc'd array of Datum values
 * nullsp: return value, set to point to palloc'd array of isnull markers
 * nelemsp: return value, set to number of extracted values
 *
 * The caller may pass nullsp == NULL if it does not support NULLs in the
 * array.  Note that this produces a very uninformative error message,
 * so do it only in cases where a NULL is really not expected.
 *
 * If array elements are pass-by-ref data type, the returned Datums will
 * be pointers into the array object.
 *
 * NOTE: it would be cleaner to look up the elmlen/elmbval/elmalign info
 * from the system catalogs, given the elmtype.  However, in most current
 * uses the type is hard-wired into the caller and so we can save a lookup
 * cycle by hard-wiring the type info as well.
 */
void
deconstruct_array(ArrayType *array,
				  Oid elmtype,
				  int elmlen, bool elmbyval, char elmalign,
				  Datum **elemsp, bool **nullsp, int *nelemsp)
{
	Datum	   *elems;
	bool	   *nulls;
	int			nelems;
	char	   *p;
	bits8	   *bitmap;
	int			bitmask;
	int			i;

	Assert(ARR_ELEMTYPE(array) == elmtype);

	nelems = ArrayGetNItems(ARR_NDIM(array), ARR_DIMS(array));
	*elemsp = elems = (Datum *) palloc(nelems * sizeof(Datum));
	if (nullsp)
		*nullsp = nulls = (bool *) palloc0(nelems * sizeof(bool));
	else
		nulls = NULL;
	*nelemsp = nelems;

	p = ARR_DATA_PTR(array);
	bitmap = ARR_NULLBITMAP(array);
	bitmask = 1;

	for (i = 0; i < nelems; i++)
	{
		/* Get source element, checking for NULL */
		if (bitmap && (*bitmap & bitmask) == 0)
		{
			elems[i] = (Datum) 0;
			if (nulls)
				nulls[i] = true;
			else
				ereport(ERROR,
						(errcode(ERRCODE_NULL_VALUE_NOT_ALLOWED),
				  errmsg("null array element not allowed in this context")));
		}
		else
		{
			elems[i] = fetch_att(p, elmbyval, elmlen);
			p = att_addlength_pointer(p, elmlen, p);
			p = (char *) att_align_nominal(p, elmalign);
		}

		/* advance bitmap pointer if any */
		if (bitmap)
		{
			bitmask <<= 1;
			if (bitmask == 0x100 /* (1<<8) */)
			{
				bitmap++;
				bitmask = 1;
			}
		}
	}
}

/*
 * array_contains_nulls --- detect whether an array has any null elements
 *
 * This gives an accurate answer, whereas testing ARR_HASNULL only tells
 * if the array *might* contain a null.
 */
bool
array_contains_nulls(ArrayType *array)
{
	int			nelems;
	bits8	   *bitmap;
	int			bitmask;

	/* Easy answer if there's no null bitmap */
	if (!ARR_HASNULL(array))
		return false;

	nelems = ArrayGetNItems(ARR_NDIM(array), ARR_DIMS(array));

	bitmap = ARR_NULLBITMAP(array);

	/* check whole bytes of the bitmap byte-at-a-time */
	while (nelems >= 8)
	{
		if (*bitmap != 0xFF)
			return true;
		bitmap++;
		nelems -= 8;
	}

	/* check last partial byte */
	bitmask = 1;
	while (nelems > 0)
	{
		if ((*bitmap & bitmask) == 0)
			return true;
		bitmask <<= 1;
		nelems--;
	}

	return false;
}


/*
 * array_eq :
 *		  compares two arrays for equality
 * result :
 *		  returns true if the arrays are equal, false otherwise.
 *
 * Note: we do not use array_cmp here, since equality may be meaningful in
 * datatypes that don't have a total ordering (and hence no btree support).
 */
Datum
array_eq(PG_FUNCTION_ARGS)
{
	ArrayType  *array1 = PG_GETARG_ARRAYTYPE_P(0);
	ArrayType  *array2 = PG_GETARG_ARRAYTYPE_P(1);
	int			ndims1 = ARR_NDIM(array1);
	int			ndims2 = ARR_NDIM(array2);
	int		   *dims1 = ARR_DIMS(array1);
	int		   *dims2 = ARR_DIMS(array2);
	Oid			element_type = ARR_ELEMTYPE(array1);
	bool		result = true;
	int			nitems;
	TypeCacheEntry *typentry;
	int			typlen;
	bool		typbyval;
	char		typalign;
	char	   *ptr1;
	char	   *ptr2;
	bits8	   *bitmap1;
	bits8	   *bitmap2;
	int			bitmask;
	int			i;
	FunctionCallInfoData locfcinfo;

	if (element_type != ARR_ELEMTYPE(array2))
		ereport(ERROR,
				(errcode(ERRCODE_DATATYPE_MISMATCH),
				 errmsg("cannot compare arrays of different element types")));

	/* fast path if the arrays do not have the same dimensionality */
	if (ndims1 != ndims2 ||
		memcmp(dims1, dims2, 2 * ndims1 * sizeof(int)) != 0)
		result = false;
	else
	{
		/*
		 * We arrange to look up the equality function only once per series of
		 * calls, assuming the element type doesn't change underneath us.  The
		 * typcache is used so that we have no memory leakage when being used
		 * as an index support function.
		 */
		typentry = (TypeCacheEntry *) fcinfo->flinfo->fn_extra;
		if (typentry == NULL ||
			typentry->type_id != element_type)
		{
			typentry = lookup_type_cache(element_type,
										 TYPECACHE_EQ_OPR_FINFO);
			if (!OidIsValid(typentry->eq_opr_finfo.fn_oid))
				ereport(ERROR,
						(errcode(ERRCODE_UNDEFINED_FUNCTION),
				errmsg("could not identify an equality operator for type %s",
					   format_type_be(element_type))));
			fcinfo->flinfo->fn_extra = (void *) typentry;
		}
		typlen = typentry->typlen;
		typbyval = typentry->typbyval;
		typalign = typentry->typalign;

		/*
		 * apply the operator to each pair of array elements.
		 */
		InitFunctionCallInfoData(locfcinfo, &typentry->eq_opr_finfo, 2,
								 NULL, NULL);

		/* Loop over source data */
		nitems = ArrayGetNItems(ndims1, dims1);
		ptr1 = ARR_DATA_PTR(array1);
		ptr2 = ARR_DATA_PTR(array2);
		bitmap1 = ARR_NULLBITMAP(array1);
		bitmap2 = ARR_NULLBITMAP(array2);
		bitmask = 1;			/* use same bitmask for both arrays */

		for (i = 0; i < nitems; i++)
		{
			Datum		elt1;
			Datum		elt2;
			bool		isnull1;
			bool		isnull2;
			bool		oprresult;

			/* Get elements, checking for NULL */
			if (bitmap1 && (*bitmap1 & bitmask) == 0)
			{
				isnull1 = true;
				elt1 = (Datum) 0;
			}
			else
			{
				isnull1 = false;
				elt1 = fetch_att(ptr1, typbyval, typlen);
				ptr1 = att_addlength_pointer(ptr1, typlen, ptr1);
				ptr1 = (char *) att_align_nominal(ptr1, typalign);
			}

			if (bitmap2 && (*bitmap2 & bitmask) == 0)
			{
				isnull2 = true;
				elt2 = (Datum) 0;
			}
			else
			{
				isnull2 = false;
				elt2 = fetch_att(ptr2, typbyval, typlen);
				ptr2 = att_addlength_pointer(ptr2, typlen, ptr2);
				ptr2 = (char *) att_align_nominal(ptr2, typalign);
			}

			/* advance bitmap pointers if any */
			bitmask <<= 1;
			if (bitmask == 0x100 /* (1<<8) */)
			{
				if (bitmap1)
					bitmap1++;
				if (bitmap2)
					bitmap2++;
				bitmask = 1;
			}

			/*
			 * We consider two NULLs equal; NULL and not-NULL are unequal.
			 */
			if (isnull1 && isnull2)
				continue;
			if (isnull1 || isnull2)
			{
				result = false;
				break;
			}

			/*
			 * Apply the operator to the element pair
			 */
			locfcinfo.arg[0] = elt1;
			locfcinfo.arg[1] = elt2;
			locfcinfo.argnull[0] = false;
			locfcinfo.argnull[1] = false;
			locfcinfo.isnull = false;
			oprresult = DatumGetBool(FunctionCallInvoke(&locfcinfo));
			if (!oprresult)
			{
				result = false;
				break;
			}
		}
	}

	/* Avoid leaking memory when handed toasted input. */
	PG_FREE_IF_COPY(array1, 0);
	PG_FREE_IF_COPY(array2, 1);

	PG_RETURN_BOOL(result);
}


/*-----------------------------------------------------------------------------
 * array-array bool operators:
 *		Given two arrays, iterate comparison operators
 *		over the array. Uses logic similar to text comparison
 *		functions, except element-by-element instead of
 *		character-by-character.
 *----------------------------------------------------------------------------
 */

Datum
array_ne(PG_FUNCTION_ARGS)
{
	PG_RETURN_BOOL(!DatumGetBool(array_eq(fcinfo)));
}

Datum
array_lt(PG_FUNCTION_ARGS)
{
	PG_RETURN_BOOL(array_cmp(fcinfo) < 0);
}

Datum
array_gt(PG_FUNCTION_ARGS)
{
	PG_RETURN_BOOL(array_cmp(fcinfo) > 0);
}

Datum
array_le(PG_FUNCTION_ARGS)
{
	PG_RETURN_BOOL(array_cmp(fcinfo) <= 0);
}

Datum
array_ge(PG_FUNCTION_ARGS)
{
	PG_RETURN_BOOL(array_cmp(fcinfo) >= 0);
}

Datum
btarraycmp(PG_FUNCTION_ARGS)
{
	PG_RETURN_INT32(array_cmp(fcinfo));
}

/*
 * array_cmp()
 * Internal comparison function for arrays.
 *
 * Returns -1, 0 or 1
 */
static int
array_cmp(FunctionCallInfo fcinfo)
{
	ArrayType  *array1 = PG_GETARG_ARRAYTYPE_P(0);
	ArrayType  *array2 = PG_GETARG_ARRAYTYPE_P(1);
	int			ndims1 = ARR_NDIM(array1);
	int			ndims2 = ARR_NDIM(array2);
	int		   *dims1 = ARR_DIMS(array1);
	int		   *dims2 = ARR_DIMS(array2);
	int			nitems1 = ArrayGetNItems(ndims1, dims1);
	int			nitems2 = ArrayGetNItems(ndims2, dims2);
	Oid			element_type = ARR_ELEMTYPE(array1);
	int			result = 0;
	TypeCacheEntry *typentry;
	int			typlen;
	bool		typbyval;
	char		typalign;
	int			min_nitems;
	char	   *ptr1;
	char	   *ptr2;
	bits8	   *bitmap1;
	bits8	   *bitmap2;
	int			bitmask;
	int			i;
	FunctionCallInfoData locfcinfo;

	if (element_type != ARR_ELEMTYPE(array2))
		ereport(ERROR,
				(errcode(ERRCODE_DATATYPE_MISMATCH),
				 errmsg("cannot compare arrays of different element types")));

	/*
	 * We arrange to look up the comparison function only once per series of
	 * calls, assuming the element type doesn't change underneath us. The
	 * typcache is used so that we have no memory leakage when being used as
	 * an index support function.
	 */
	typentry = (TypeCacheEntry *) fcinfo->flinfo->fn_extra;
	if (typentry == NULL ||
		typentry->type_id != element_type)
	{
		typentry = lookup_type_cache(element_type,
									 TYPECACHE_CMP_PROC_FINFO);
		if (!OidIsValid(typentry->cmp_proc_finfo.fn_oid))
			ereport(ERROR,
					(errcode(ERRCODE_UNDEFINED_FUNCTION),
			   errmsg("could not identify a comparison function for type %s",
					  format_type_be(element_type))));
		fcinfo->flinfo->fn_extra = (void *) typentry;
	}
	typlen = typentry->typlen;
	typbyval = typentry->typbyval;
	typalign = typentry->typalign;

	/*
	 * apply the operator to each pair of array elements.
	 */
	InitFunctionCallInfoData(locfcinfo, &typentry->cmp_proc_finfo, 2,
							 NULL, NULL);

	/* Loop over source data */
	min_nitems = Min(nitems1, nitems2);
	ptr1 = ARR_DATA_PTR(array1);
	ptr2 = ARR_DATA_PTR(array2);
	bitmap1 = ARR_NULLBITMAP(array1);
	bitmap2 = ARR_NULLBITMAP(array2);
	bitmask = 1;				/* use same bitmask for both arrays */

	for (i = 0; i < min_nitems; i++)
	{
		Datum		elt1;
		Datum		elt2;
		bool		isnull1;
		bool		isnull2;
		int32		cmpresult;

		/* Get elements, checking for NULL */
		if (bitmap1 && (*bitmap1 & bitmask) == 0)
		{
			isnull1 = true;
			elt1 = (Datum) 0;
		}
		else
		{
			isnull1 = false;
			elt1 = fetch_att(ptr1, typbyval, typlen);
			ptr1 = att_addlength_pointer(ptr1, typlen, ptr1);
			ptr1 = (char *) att_align_nominal(ptr1, typalign);
		}

		if (bitmap2 && (*bitmap2 & bitmask) == 0)
		{
			isnull2 = true;
			elt2 = (Datum) 0;
		}
		else
		{
			isnull2 = false;
			elt2 = fetch_att(ptr2, typbyval, typlen);
			ptr2 = att_addlength_pointer(ptr2, typlen, ptr2);
			ptr2 = (char *) att_align_nominal(ptr2, typalign);
		}

		/* advance bitmap pointers if any */
		bitmask <<= 1;
		if (bitmask == 0x100 /* (1<<8) */)
		{
			if (bitmap1)
				bitmap1++;
			if (bitmap2)
				bitmap2++;
			bitmask = 1;
		}

		/*
		 * We consider two NULLs equal; NULL > not-NULL.
		 */
		if (isnull1 && isnull2)
			continue;
		if (isnull1)
		{
			/* arg1 is greater than arg2 */
			result = 1;
			break;
		}
		if (isnull2)
		{
			/* arg1 is less than arg2 */
			result = -1;
			break;
		}

		/* Compare the pair of elements */
		locfcinfo.arg[0] = elt1;
		locfcinfo.arg[1] = elt2;
		locfcinfo.argnull[0] = false;
		locfcinfo.argnull[1] = false;
		locfcinfo.isnull = false;
		cmpresult = DatumGetInt32(FunctionCallInvoke(&locfcinfo));

		if (cmpresult == 0)
			continue;			/* equal */

		if (cmpresult < 0)
		{
			/* arg1 is less than arg2 */
			result = -1;
			break;
		}
		else
		{
			/* arg1 is greater than arg2 */
			result = 1;
			break;
		}
	}

	/*
	 * If arrays contain same data (up to end of shorter one), apply
	 * additional rules to sort by dimensionality.	The relative significance
	 * of the different bits of information is historical; mainly we just care
	 * that we don't say "equal" for arrays of different dimensionality.
	 */
	if (result == 0)
	{
		if (nitems1 != nitems2)
			result = (nitems1 < nitems2) ? -1 : 1;
		else if (ndims1 != ndims2)
			result = (ndims1 < ndims2) ? -1 : 1;
		else
		{
			/* this relies on LB array immediately following DIMS array */
			for (i = 0; i < ndims1 * 2; i++)
			{
				if (dims1[i] != dims2[i])
				{
					result = (dims1[i] < dims2[i]) ? -1 : 1;
					break;
				}
			}
		}
	}

	/* Avoid leaking memory when handed toasted input. */
	PG_FREE_IF_COPY(array1, 0);
	PG_FREE_IF_COPY(array2, 1);

	return result;
}


/*-----------------------------------------------------------------------------
 * array overlap/containment comparisons
 *		These use the same methods of comparing array elements as array_eq.
 *		We consider only the elements of the arrays, ignoring dimensionality.
 *----------------------------------------------------------------------------
 */

/*
 * array_contain_compare :
 *		  compares two arrays for overlap/containment
 *
 * When matchall is true, return true if all members of array1 are in array2.
 * When matchall is false, return true if any members of array1 are in array2.
 */
static bool
array_contain_compare(ArrayType *array1, ArrayType *array2, bool matchall,
					  void **fn_extra)
{
	bool		result = matchall;
	Oid			element_type = ARR_ELEMTYPE(array1);
	TypeCacheEntry *typentry;
	int			nelems1;
	Datum	   *values2;
	bool	   *nulls2;
	int			nelems2;
	int			typlen;
	bool		typbyval;
	char		typalign;
	char	   *ptr1;
	bits8	   *bitmap1;
	int			bitmask;
	int			i;
	int			j;
	FunctionCallInfoData locfcinfo;

	if (element_type != ARR_ELEMTYPE(array2))
		ereport(ERROR,
				(errcode(ERRCODE_DATATYPE_MISMATCH),
				 errmsg("cannot compare arrays of different element types")));

	/*
	 * We arrange to look up the equality function only once per series of
	 * calls, assuming the element type doesn't change underneath us.  The
	 * typcache is used so that we have no memory leakage when being used as
	 * an index support function.
	 */
	typentry = (TypeCacheEntry *) *fn_extra;
	if (typentry == NULL ||
		typentry->type_id != element_type)
	{
		typentry = lookup_type_cache(element_type,
									 TYPECACHE_EQ_OPR_FINFO);
		if (!OidIsValid(typentry->eq_opr_finfo.fn_oid))
			ereport(ERROR,
					(errcode(ERRCODE_UNDEFINED_FUNCTION),
				errmsg("could not identify an equality operator for type %s",
					   format_type_be(element_type))));
		*fn_extra = (void *) typentry;
	}
	typlen = typentry->typlen;
	typbyval = typentry->typbyval;
	typalign = typentry->typalign;

	/*
	 * Since we probably will need to scan array2 multiple times, it's
	 * worthwhile to use deconstruct_array on it.  We scan array1 the hard way
	 * however, since we very likely won't need to look at all of it.
	 */
	deconstruct_array(array2, element_type, typlen, typbyval, typalign,
					  &values2, &nulls2, &nelems2);

	/*
	 * Apply the comparison operator to each pair of array elements.
	 */
	InitFunctionCallInfoData(locfcinfo, &typentry->eq_opr_finfo, 2,
							 NULL, NULL);

	/* Loop over source data */
	nelems1 = ArrayGetNItems(ARR_NDIM(array1), ARR_DIMS(array1));
	ptr1 = ARR_DATA_PTR(array1);
	bitmap1 = ARR_NULLBITMAP(array1);
	bitmask = 1;

	for (i = 0; i < nelems1; i++)
	{
		Datum		elt1;
		bool		isnull1;

		/* Get element, checking for NULL */
		if (bitmap1 && (*bitmap1 & bitmask) == 0)
		{
			isnull1 = true;
			elt1 = (Datum) 0;
		}
		else
		{
			isnull1 = false;
			elt1 = fetch_att(ptr1, typbyval, typlen);
			ptr1 = att_addlength_pointer(ptr1, typlen, ptr1);
			ptr1 = (char *) att_align_nominal(ptr1, typalign);
		}

		/* advance bitmap pointer if any */
		bitmask <<= 1;
		if (bitmask == 0x100 /* (1<<8) */)
		{
			if (bitmap1)
				bitmap1++;
			bitmask = 1;
		}

		/*
		 * We assume that the comparison operator is strict, so a NULL can't
		 * match anything.	XXX this diverges from the "NULL=NULL" behavior of
		 * array_eq, should we act like that?
		 */
		if (isnull1)
		{
			if (matchall)
			{
				result = false;
				break;
			}
			continue;
		}

		for (j = 0; j < nelems2; j++)
		{
			Datum		elt2 = values2[j];
			bool		isnull2 = nulls2[j];
			bool		oprresult;

			if (isnull2)
				continue;		/* can't match */

			/*
			 * Apply the operator to the element pair
			 */
			locfcinfo.arg[0] = elt1;
			locfcinfo.arg[1] = elt2;
			locfcinfo.argnull[0] = false;
			locfcinfo.argnull[1] = false;
			locfcinfo.isnull = false;
			oprresult = DatumGetBool(FunctionCallInvoke(&locfcinfo));
			if (oprresult)
				break;
		}

		if (j < nelems2)
		{
			/* found a match for elt1 */
			if (!matchall)
			{
				result = true;
				break;
			}
		}
		else
		{
			/* no match for elt1 */
			if (matchall)
			{
				result = false;
				break;
			}
		}
	}

	pfree(values2);
	pfree(nulls2);

	return result;
}

Datum
arrayoverlap(PG_FUNCTION_ARGS)
{
	ArrayType  *array1 = PG_GETARG_ARRAYTYPE_P(0);
	ArrayType  *array2 = PG_GETARG_ARRAYTYPE_P(1);
	bool		result;

	result = array_contain_compare(array1, array2, false,
								   &fcinfo->flinfo->fn_extra);

	/* Avoid leaking memory when handed toasted input. */
	PG_FREE_IF_COPY(array1, 0);
	PG_FREE_IF_COPY(array2, 1);

	PG_RETURN_BOOL(result);
}

Datum
arraycontains(PG_FUNCTION_ARGS)
{
	ArrayType  *array1 = PG_GETARG_ARRAYTYPE_P(0);
	ArrayType  *array2 = PG_GETARG_ARRAYTYPE_P(1);
	bool		result;

	result = array_contain_compare(array2, array1, true,
								   &fcinfo->flinfo->fn_extra);

	/* Avoid leaking memory when handed toasted input. */
	PG_FREE_IF_COPY(array1, 0);
	PG_FREE_IF_COPY(array2, 1);

	PG_RETURN_BOOL(result);
}

Datum
arraycontained(PG_FUNCTION_ARGS)
{
	ArrayType  *array1 = PG_GETARG_ARRAYTYPE_P(0);
	ArrayType  *array2 = PG_GETARG_ARRAYTYPE_P(1);
	bool		result;

	result = array_contain_compare(array1, array2, true,
								   &fcinfo->flinfo->fn_extra);

	/* Avoid leaking memory when handed toasted input. */
	PG_FREE_IF_COPY(array1, 0);
	PG_FREE_IF_COPY(array2, 1);

	PG_RETURN_BOOL(result);
}


/***************************************************************************/
/******************|		  Support  Routines			  |*****************/
/***************************************************************************/

/*
 * Check whether a specific array element is NULL
 *
 * nullbitmap: pointer to array's null bitmap (NULL if none)
 * offset: 0-based linear element number of array element
 */
static bool
array_get_isnull(const bits8 *nullbitmap, int offset)
{
	if (nullbitmap == NULL)
		return false;			/* assume not null */
	if (nullbitmap[offset / 8] & (1 << (offset % 8)))
		return false;			/* not null */
	return true;
}

/*
 * Set a specific array element's null-bitmap entry
 *
 * nullbitmap: pointer to array's null bitmap (mustn't be NULL)
 * offset: 0-based linear element number of array element
 * isNull: null status to set
 */
static void
array_set_isnull(bits8 *nullbitmap, int offset, bool isNull)
{
	int			bitmask;

	nullbitmap += offset / 8;
	bitmask = 1 << (offset % 8);
	if (isNull)
		*nullbitmap &= ~bitmask;
	else
		*nullbitmap |= bitmask;
}

/*
 * Fetch array element at pointer, converted correctly to a Datum
 *
 * Caller must have handled case of NULL element
 */
static Datum
ArrayCast(char *value, bool byval, int len)
{
	return fetch_att(value, byval, len);
}

/*
 * Copy datum to *dest and return total space used (including align padding)
 *
 * Caller must have handled case of NULL element
 */
static int
ArrayCastAndSet(Datum src,
				int typlen,
				bool typbyval,
				char typalign,
				char *dest)
{
	int			inc;

	if (typlen > 0)
	{
		if (typbyval)
			store_att_byval(dest, src, typlen);
		else
			memmove(dest, DatumGetPointer(src), typlen);
		inc = att_align_nominal(typlen, typalign);
	}
	else
	{
		Assert(!typbyval);
		inc = att_addlength_datum(0, typlen, src);
		memmove(dest, DatumGetPointer(src), inc);
		inc = att_align_nominal(inc, typalign);
	}

	return inc;
}

/*
 * Advance ptr over nitems array elements
 *
 * ptr: starting location in array
 * offset: 0-based linear element number of first element (the one at *ptr)
 * nullbitmap: start of array's null bitmap, or NULL if none
 * nitems: number of array elements to advance over (>= 0)
 * typlen, typbyval, typalign: storage parameters of array element datatype
 *
 * It is caller's responsibility to ensure that nitems is within range
 */
static char *
array_seek(char *ptr, int offset, bits8 *nullbitmap, int nitems,
		   int typlen, bool typbyval, char typalign)
{
	int			bitmask;
	int			i;

	/* easy if fixed-size elements and no NULLs */
	if (typlen > 0 && !nullbitmap)
		return ptr + nitems * ((Size) att_align_nominal(typlen, typalign));

	/* seems worth having separate loops for NULL and no-NULLs cases */
	if (nullbitmap)
	{
		nullbitmap += offset / 8;
		bitmask = 1 << (offset % 8);

		for (i = 0; i < nitems; i++)
		{
			if (*nullbitmap & bitmask)
			{
				ptr = att_addlength_pointer(ptr, typlen, ptr);
				ptr = (char *) att_align_nominal(ptr, typalign);
			}
			bitmask <<= 1;
			if (bitmask == 0x100 /* (1<<8) */)
			{
				nullbitmap++;
				bitmask = 1;
			}
		}
	}
	else
	{
		for (i = 0; i < nitems; i++)
		{
			ptr = att_addlength_pointer(ptr, typlen, ptr);
			ptr = (char *) att_align_nominal(ptr, typalign);
		}
	}
	return ptr;
}

/*
 * Compute total size of the nitems array elements starting at *ptr
 *
 * Parameters same as for array_seek
 */
static int
array_nelems_size(char *ptr, int offset, bits8 *nullbitmap, int nitems,
				  int typlen, bool typbyval, char typalign)
{
	return array_seek(ptr, offset, nullbitmap, nitems,
					  typlen, typbyval, typalign) - ptr;
}

/*
 * Copy nitems array elements from srcptr to destptr
 *
 * destptr: starting destination location (must be enough room!)
 * nitems: number of array elements to copy (>= 0)
 * srcptr: starting location in source array
 * offset: 0-based linear element number of first element (the one at *srcptr)
 * nullbitmap: start of source array's null bitmap, or NULL if none
 * typlen, typbyval, typalign: storage parameters of array element datatype
 *
 * Returns number of bytes copied
 *
 * NB: this does not take care of setting up the destination's null bitmap!
 */
static int
array_copy(char *destptr, int nitems,
		   char *srcptr, int offset, bits8 *nullbitmap,
		   int typlen, bool typbyval, char typalign)
{
	int			numbytes;

	numbytes = array_nelems_size(srcptr, offset, nullbitmap, nitems,
								 typlen, typbyval, typalign);
	memcpy(destptr, srcptr, numbytes);
	return numbytes;
}

/*
 * Copy nitems null-bitmap bits from source to destination
 *
 * destbitmap: start of destination array's null bitmap (mustn't be NULL)
 * destoffset: 0-based linear element number of first dest element
 * srcbitmap: start of source array's null bitmap, or NULL if none
 * srcoffset: 0-based linear element number of first source element
 * nitems: number of bits to copy (>= 0)
 *
 * If srcbitmap is NULL then we assume the source is all-non-NULL and
 * fill 1's into the destination bitmap.  Note that only the specified
 * bits in the destination map are changed, not any before or after.
 *
 * Note: this could certainly be optimized using standard bitblt methods.
 * However, it's not clear that the typical Postgres array has enough elements
 * to make it worth worrying too much.	For the moment, KISS.
 */
void
array_bitmap_copy(bits8 *destbitmap, int destoffset,
				  const bits8 *srcbitmap, int srcoffset,
				  int nitems)
{
	int			destbitmask,
				destbitval,
				srcbitmask,
				srcbitval;

	Assert(destbitmap);
	if (nitems <= 0)
		return;					/* don't risk fetch off end of memory */
	destbitmap += destoffset / 8;
	destbitmask = 1 << (destoffset % 8);
	destbitval = *destbitmap;
	if (srcbitmap)
	{
		srcbitmap += srcoffset / 8;
		srcbitmask = 1 << (srcoffset % 8);
		srcbitval = *srcbitmap;
		while (nitems-- > 0)
		{
			if (srcbitval & srcbitmask)
				destbitval |= destbitmask;
			else
				destbitval &= ~destbitmask;
			destbitmask <<= 1;
			if (destbitmask == 0x100 /* (1<<8) */)
			{
				*destbitmap++ = destbitval;
				destbitmask = 1;
				if (nitems > 0)
					destbitval = *destbitmap;
			}
			srcbitmask <<= 1;
			if (srcbitmask == 0x100 /* (1<<8) */)
			{
				srcbitmap++;
				srcbitmask = 1;
				if (nitems > 0)
					srcbitval = *srcbitmap;
			}
		}
		if (destbitmask != 1)
			*destbitmap = destbitval;
	}
	else
	{
		while (nitems-- > 0)
		{
			destbitval |= destbitmask;
			destbitmask <<= 1;
			if (destbitmask == 0x100 /* (1<<8) */)
			{
				*destbitmap++ = destbitval;
				destbitmask = 1;
				if (nitems > 0)
					destbitval = *destbitmap;
			}
		}
		if (destbitmask != 1)
			*destbitmap = destbitval;
	}
}

/*
 * Compute space needed for a slice of an array
 *
 * We assume the caller has verified that the slice coordinates are valid.
 */
static int
array_slice_size(char *arraydataptr, bits8 *arraynullsptr,
				 int ndim, int *dim, int *lb,
				 int *st, int *endp,
				 int typlen, bool typbyval, char typalign)
{
	int			src_offset,
				span[MAXDIM],
				prod[MAXDIM],
				dist[MAXDIM],
				indx[MAXDIM];
	char	   *ptr;
	int			i,
				j,
				inc;
	int			count = 0;

	mda_get_range(ndim, span, st, endp);

	/* Pretty easy for fixed element length without nulls ... */
	if (typlen > 0 && !arraynullsptr)
		return ArrayGetNItems(ndim, span) * att_align_nominal(typlen, typalign);

	/* Else gotta do it the hard way */
	src_offset = ArrayGetOffset(ndim, dim, lb, st);
	ptr = array_seek(arraydataptr, 0, arraynullsptr, src_offset,
					 typlen, typbyval, typalign);
	mda_get_prod(ndim, dim, prod);
	mda_get_offset_values(ndim, dist, prod, span);
	for (i = 0; i < ndim; i++)
		indx[i] = 0;
	j = ndim - 1;
	do
	{
		if (dist[j])
		{
			ptr = array_seek(ptr, src_offset, arraynullsptr, dist[j],
							 typlen, typbyval, typalign);
			src_offset += dist[j];
		}
		if (!array_get_isnull(arraynullsptr, src_offset))
		{
			inc = att_addlength_pointer(0, typlen, ptr);
			inc = att_align_nominal(inc, typalign);
			ptr += inc;
			count += inc;
		}
		src_offset++;
	} while ((j = mda_next_tuple(ndim, indx, span)) != -1);
	return count;
}

/*
 * Extract a slice of an array into consecutive elements in the destination
 * array.
 *
 * We assume the caller has verified that the slice coordinates are valid,
 * allocated enough storage for the result, and initialized the header
 * of the new array.
 */
static void
array_extract_slice(ArrayType *newarray,
					int ndim,
					int *dim,
					int *lb,
					char *arraydataptr,
					bits8 *arraynullsptr,
					int *st,
					int *endp,
					int typlen,
					bool typbyval,
					char typalign)
{
	char	   *destdataptr = ARR_DATA_PTR(newarray);
	bits8	   *destnullsptr = ARR_NULLBITMAP(newarray);
	char	   *srcdataptr;
	int			src_offset,
				dest_offset,
				prod[MAXDIM],
				span[MAXDIM],
				dist[MAXDIM],
				indx[MAXDIM];
	int			i,
				j,
				inc;

	src_offset = ArrayGetOffset(ndim, dim, lb, st);
	srcdataptr = array_seek(arraydataptr, 0, arraynullsptr, src_offset,
							typlen, typbyval, typalign);
	mda_get_prod(ndim, dim, prod);
	mda_get_range(ndim, span, st, endp);
	mda_get_offset_values(ndim, dist, prod, span);
	for (i = 0; i < ndim; i++)
		indx[i] = 0;
	dest_offset = 0;
	j = ndim - 1;
	do
	{
		if (dist[j])
		{
			/* skip unwanted elements */
			srcdataptr = array_seek(srcdataptr, src_offset, arraynullsptr,
									dist[j],
									typlen, typbyval, typalign);
			src_offset += dist[j];
		}
		inc = array_copy(destdataptr, 1,
						 srcdataptr, src_offset, arraynullsptr,
						 typlen, typbyval, typalign);
		if (destnullsptr)
			array_bitmap_copy(destnullsptr, dest_offset,
							  arraynullsptr, src_offset,
							  1);
		destdataptr += inc;
		srcdataptr += inc;
		src_offset++;
		dest_offset++;
	} while ((j = mda_next_tuple(ndim, indx, span)) != -1);
}

/*
 * Insert a slice into an array.
 *
 * ndim/dim[]/lb[] are dimensions of the original array.  A new array with
 * those same dimensions is to be constructed.	destArray must already
 * have been allocated and its header initialized.
 *
 * st[]/endp[] identify the slice to be replaced.  Elements within the slice
 * volume are taken from consecutive elements of the srcArray; elements
 * outside it are copied from origArray.
 *
 * We assume the caller has verified that the slice coordinates are valid.
 */
static void
array_insert_slice(ArrayType *destArray,
				   ArrayType *origArray,
				   ArrayType *srcArray,
				   int ndim,
				   int *dim,
				   int *lb,
				   int *st,
				   int *endp,
				   int typlen,
				   bool typbyval,
				   char typalign)
{
	char	   *destPtr = ARR_DATA_PTR(destArray);
	char	   *origPtr = ARR_DATA_PTR(origArray);
	char	   *srcPtr = ARR_DATA_PTR(srcArray);
	bits8	   *destBitmap = ARR_NULLBITMAP(destArray);
	bits8	   *origBitmap = ARR_NULLBITMAP(origArray);
	bits8	   *srcBitmap = ARR_NULLBITMAP(srcArray);
	int			orignitems = ArrayGetNItems(ARR_NDIM(origArray),
											ARR_DIMS(origArray));
	int			dest_offset,
				orig_offset,
				src_offset,
				prod[MAXDIM],
				span[MAXDIM],
				dist[MAXDIM],
				indx[MAXDIM];
	int			i,
				j,
				inc;

	dest_offset = ArrayGetOffset(ndim, dim, lb, st);
	/* copy items before the slice start */
	inc = array_copy(destPtr, dest_offset,
					 origPtr, 0, origBitmap,
					 typlen, typbyval, typalign);
	destPtr += inc;
	origPtr += inc;
	if (destBitmap)
		array_bitmap_copy(destBitmap, 0, origBitmap, 0, dest_offset);
	orig_offset = dest_offset;
	mda_get_prod(ndim, dim, prod);
	mda_get_range(ndim, span, st, endp);
	mda_get_offset_values(ndim, dist, prod, span);
	for (i = 0; i < ndim; i++)
		indx[i] = 0;
	src_offset = 0;
	j = ndim - 1;
	do
	{
		/* Copy/advance over elements between here and next part of slice */
		if (dist[j])
		{
			inc = array_copy(destPtr, dist[j],
							 origPtr, orig_offset, origBitmap,
							 typlen, typbyval, typalign);
			destPtr += inc;
			origPtr += inc;
			if (destBitmap)
				array_bitmap_copy(destBitmap, dest_offset,
								  origBitmap, orig_offset,
								  dist[j]);
			dest_offset += dist[j];
			orig_offset += dist[j];
		}
		/* Copy new element at this slice position */
		inc = array_copy(destPtr, 1,
						 srcPtr, src_offset, srcBitmap,
						 typlen, typbyval, typalign);
		if (destBitmap)
			array_bitmap_copy(destBitmap, dest_offset,
							  srcBitmap, src_offset,
							  1);
		destPtr += inc;
		srcPtr += inc;
		dest_offset++;
		src_offset++;
		/* Advance over old element at this slice position */
		origPtr = array_seek(origPtr, orig_offset, origBitmap, 1,
							 typlen, typbyval, typalign);
		orig_offset++;
	} while ((j = mda_next_tuple(ndim, indx, span)) != -1);

	/* don't miss any data at the end */
	array_copy(destPtr, orignitems - orig_offset,
			   origPtr, orig_offset, origBitmap,
			   typlen, typbyval, typalign);
	if (destBitmap)
		array_bitmap_copy(destBitmap, dest_offset,
						  origBitmap, orig_offset,
						  orignitems - orig_offset);
}

/*
 * accumArrayResult - accumulate one (more) Datum for an array result
 *
 *	astate is working state (NULL on first call)
 *	rcontext is where to keep working state
 */
ArrayBuildState *
accumArrayResult(ArrayBuildState *astate,
				 Datum dvalue, bool disnull,
				 Oid element_type,
				 MemoryContext rcontext)
{
	MemoryContext arr_context,
				oldcontext;

	if (astate == NULL)
	{
		/* First time through --- initialize */

		/* Make a temporary context to hold all the junk */
		arr_context = AllocSetContextCreate(rcontext,
											"accumArrayResult",
											ALLOCSET_DEFAULT_MINSIZE,
											ALLOCSET_DEFAULT_INITSIZE,
											ALLOCSET_DEFAULT_MAXSIZE);
		oldcontext = MemoryContextSwitchTo(arr_context);
		astate = (ArrayBuildState *) palloc(sizeof(ArrayBuildState));
		astate->mcontext = arr_context;
		astate->alen = 64;		/* arbitrary starting array size */
		astate->dvalues = (Datum *) palloc(astate->alen * sizeof(Datum));
		astate->dnulls = (bool *) palloc(astate->alen * sizeof(bool));
		astate->nelems = 0;
		astate->element_type = element_type;
		get_typlenbyvalalign(element_type,
							 &astate->typlen,
							 &astate->typbyval,
							 &astate->typalign);
	}
	else
	{
		oldcontext = MemoryContextSwitchTo(astate->mcontext);
		Assert(astate->element_type == element_type);
		/* enlarge dvalues[]/dnulls[] if needed */
		if (astate->nelems >= astate->alen)
		{
			astate->alen *= 2;
			astate->dvalues = (Datum *)
				repalloc(astate->dvalues, astate->alen * sizeof(Datum));
			astate->dnulls = (bool *)
				repalloc(astate->dnulls, astate->alen * sizeof(bool));
		}
	}

	/*
	 * Ensure pass-by-ref stuff is copied into mcontext; and detoast it too
	 * if it's varlena.  (You might think that detoasting is not needed here
	 * because construct_md_array can detoast the array elements later.
	 * However, we must not let construct_md_array modify the ArrayBuildState
	 * because that would mean array_agg_finalfn damages its input, which
	 * is verboten.  Also, this way frequently saves one copying step.)
	 */
	if (!disnull && !astate->typbyval)
	{
		if (astate->typlen == -1)
			dvalue = PointerGetDatum(PG_DETOAST_DATUM_COPY(dvalue));
		else
			dvalue = datumCopy(dvalue, astate->typbyval, astate->typlen);
	}

	astate->dvalues[astate->nelems] = dvalue;
	astate->dnulls[astate->nelems] = disnull;
	astate->nelems++;

	MemoryContextSwitchTo(oldcontext);

	return astate;
}

/*
 * makeArrayResult - produce 1-D final result of accumArrayResult
 *
 *	astate is working state (not NULL)
 *	rcontext is where to construct result
 */
Datum
makeArrayResult(ArrayBuildState *astate,
				MemoryContext rcontext)
{
	int			dims[1];
	int			lbs[1];

	dims[0] = astate->nelems;
	lbs[0] = 1;

	return makeMdArrayResult(astate, 1, dims, lbs, rcontext, true);
}

/*
 * makeMdArrayResult - produce multi-D final result of accumArrayResult
 *
 * beware: no check that specified dimensions match the number of values
 * accumulated.
 *
 *	astate is working state (not NULL)
 *	rcontext is where to construct result
 *	release is true if okay to release working state
 */
Datum
makeMdArrayResult(ArrayBuildState *astate,
				  int ndims,
				  int *dims,
				  int *lbs,
				  MemoryContext rcontext,
				  bool release)
{
	ArrayType  *result;
	MemoryContext oldcontext;

	/* Build the final array result in rcontext */
	oldcontext = MemoryContextSwitchTo(rcontext);

	result = construct_md_array(astate->dvalues,
								astate->dnulls,
								ndims,
								dims,
								lbs,
								astate->element_type,
								astate->typlen,
								astate->typbyval,
								astate->typalign);

	MemoryContextSwitchTo(oldcontext);

	/* Clean up all the junk */
	if (release)
		MemoryContextDelete(astate->mcontext);

	return PointerGetDatum(result);
}

Datum
array_larger(PG_FUNCTION_ARGS)
{
	ArrayType  *v1,
			   *v2,
			   *result;

	v1 = PG_GETARG_ARRAYTYPE_P(0);
	v2 = PG_GETARG_ARRAYTYPE_P(1);

	result = ((array_cmp(fcinfo) > 0) ? v1 : v2);

	PG_RETURN_ARRAYTYPE_P(result);
}

Datum
array_smaller(PG_FUNCTION_ARGS)
{
	ArrayType  *v1,
			   *v2,
			   *result;

	v1 = PG_GETARG_ARRAYTYPE_P(0);
	v2 = PG_GETARG_ARRAYTYPE_P(1);

	result = ((array_cmp(fcinfo) < 0) ? v1 : v2);

	PG_RETURN_ARRAYTYPE_P(result);
}


typedef struct generate_subscripts_fctx
{
	int4		lower;
	int4		upper;
	bool		reverse;
} generate_subscripts_fctx;

/*
 * generate_subscripts(array anyarray, dim int [, reverse bool])
 *		Returns all subscripts of the array for any dimension
 */
Datum
generate_subscripts(PG_FUNCTION_ARGS)
{
	FuncCallContext *funcctx;
	MemoryContext oldcontext;
	generate_subscripts_fctx *fctx;

	/* stuff done only on the first call of the function */
	if (SRF_IS_FIRSTCALL())
	{
		ArrayType  *v = PG_GETARG_ARRAYTYPE_P(0);
		int			reqdim = PG_GETARG_INT32(1);
		int		   *lb,
				   *dimv;

		/* create a function context for cross-call persistence */
		funcctx = SRF_FIRSTCALL_INIT();

		/* Sanity check: does it look like an array at all? */
		if (ARR_NDIM(v) <= 0 || ARR_NDIM(v) > MAXDIM)
			SRF_RETURN_DONE(funcctx);

		/* Sanity check: was the requested dim valid */
		if (reqdim <= 0 || reqdim > ARR_NDIM(v))
			SRF_RETURN_DONE(funcctx);

		/*
		 * switch to memory context appropriate for multiple function calls
		 */
		oldcontext = MemoryContextSwitchTo(funcctx->multi_call_memory_ctx);
		fctx = (generate_subscripts_fctx *) palloc(sizeof(generate_subscripts_fctx));

		lb = ARR_LBOUND(v);
		dimv = ARR_DIMS(v);

		fctx->lower = lb[reqdim - 1];
		fctx->upper = dimv[reqdim - 1] + lb[reqdim - 1] - 1;
		fctx->reverse = (PG_NARGS() < 3) ? false : PG_GETARG_BOOL(2);

		funcctx->user_fctx = fctx;

		MemoryContextSwitchTo(oldcontext);
	}

	funcctx = SRF_PERCALL_SETUP();

	fctx = funcctx->user_fctx;

	if (fctx->lower <= fctx->upper)
	{
		if (!fctx->reverse)
			SRF_RETURN_NEXT(funcctx, Int32GetDatum(fctx->lower++));
		else
			SRF_RETURN_NEXT(funcctx, Int32GetDatum(fctx->upper--));
	}
	else
		/* done when there are no more elements left */
		SRF_RETURN_DONE(funcctx);
}

/*
 * generate_subscripts_nodir
 *		Implements the 2-argument version of generate_subscripts
 */
Datum
generate_subscripts_nodir(PG_FUNCTION_ARGS)
{
	/* just call the other one -- it can handle both cases */
	return generate_subscripts(fcinfo);
}

/*
 * array_fill_with_lower_bounds
 *		Create and fill array with defined lower bounds.
 */
Datum
array_fill_with_lower_bounds(PG_FUNCTION_ARGS)
{
	ArrayType  *dims;
	ArrayType  *lbs;
	ArrayType  *result;
	Oid			elmtype;
	Datum		value;
	bool		isnull;

	if (PG_ARGISNULL(1) || PG_ARGISNULL(2))
		ereport(ERROR,
				(errcode(ERRCODE_NULL_VALUE_NOT_ALLOWED),
			   errmsg("dimension array or low bound array cannot be NULL")));

	dims = PG_GETARG_ARRAYTYPE_P(1);
	lbs = PG_GETARG_ARRAYTYPE_P(2);

	if (!PG_ARGISNULL(0))
	{
		value = PG_GETARG_DATUM(0);
		isnull = false;
	}
	else
	{
		value = 0;
		isnull = true;
	}

	elmtype = get_fn_expr_argtype(fcinfo->flinfo, 0);
	if (!OidIsValid(elmtype))
		elog(ERROR, "could not determine data type of input");

	result = array_fill_internal(dims, lbs, value, isnull, elmtype, fcinfo);
	PG_RETURN_ARRAYTYPE_P(result);
}

/*
 * array_fill
 *		Create and fill array with default lower bounds.
 */
Datum
array_fill(PG_FUNCTION_ARGS)
{
	ArrayType  *dims;
	ArrayType  *result;
	Oid			elmtype;
	Datum		value;
	bool		isnull;

	if (PG_ARGISNULL(1))
		ereport(ERROR,
				(errcode(ERRCODE_NULL_VALUE_NOT_ALLOWED),
			   errmsg("dimension array or low bound array cannot be NULL")));

	dims = PG_GETARG_ARRAYTYPE_P(1);

	if (!PG_ARGISNULL(0))
	{
		value = PG_GETARG_DATUM(0);
		isnull = false;
	}
	else
	{
		value = 0;
		isnull = true;
	}

	elmtype = get_fn_expr_argtype(fcinfo->flinfo, 0);
	if (!OidIsValid(elmtype))
		elog(ERROR, "could not determine data type of input");

	result = array_fill_internal(dims, NULL, value, isnull, elmtype, fcinfo);
	PG_RETURN_ARRAYTYPE_P(result);
}

static ArrayType *
create_array_envelope(int ndims, int *dimv, int *lbsv, int nbytes,
					  Oid elmtype, int dataoffset)
{
	ArrayType  *result;

	result = (ArrayType *) palloc0(nbytes);
	SET_VARSIZE(result, nbytes);
	result->ndim = ndims;
	result->dataoffset = dataoffset;
	result->elemtype = elmtype;
	memcpy(ARR_DIMS(result), dimv, ndims * sizeof(int));
	memcpy(ARR_LBOUND(result), lbsv, ndims * sizeof(int));

	return result;
}

static ArrayType *
array_fill_internal(ArrayType *dims, ArrayType *lbs,
					Datum value, bool isnull, Oid elmtype,
					FunctionCallInfo fcinfo)
{
	ArrayType  *result;
	int		   *dimv;
	int		   *lbsv;
	int			ndims;
	int			nitems;
	int			deflbs[MAXDIM];
	int16		elmlen;
	bool		elmbyval;
	char		elmalign;
	ArrayMetaState *my_extra;

	/*
	 * Params checks
	 */
	if (ARR_NDIM(dims) != 1)
		ereport(ERROR,
				(errcode(ERRCODE_ARRAY_SUBSCRIPT_ERROR),
				 errmsg("wrong number of array subscripts"),
				 errdetail("Dimension array must be one dimensional.")));

	if (ARR_LBOUND(dims)[0] != 1)
		ereport(ERROR,
				(errcode(ERRCODE_ARRAY_SUBSCRIPT_ERROR),
				 errmsg("wrong range of array subscripts"),
				 errdetail("Lower bound of dimension array must be one.")));

	if (ARR_HASNULL(dims))
		ereport(ERROR,
				(errcode(ERRCODE_NULL_VALUE_NOT_ALLOWED),
				 errmsg("dimension values cannot be null")));

	dimv = (int *) ARR_DATA_PTR(dims);
	ndims = ARR_DIMS(dims)[0];

	if (ndims < 0)				/* we do allow zero-dimension arrays */
		ereport(ERROR,
				(errcode(ERRCODE_INVALID_PARAMETER_VALUE),
				 errmsg("invalid number of dimensions: %d", ndims)));
	if (ndims > MAXDIM)
		ereport(ERROR,
				(errcode(ERRCODE_PROGRAM_LIMIT_EXCEEDED),
				 errmsg("number of array dimensions (%d) exceeds the maximum allowed (%d)",
						ndims, MAXDIM)));

	if (lbs != NULL)
	{
		if (ARR_NDIM(lbs) != 1)
			ereport(ERROR,
					(errcode(ERRCODE_ARRAY_SUBSCRIPT_ERROR),
					 errmsg("wrong number of array subscripts"),
					 errdetail("Dimension array must be one dimensional.")));

		if (ARR_LBOUND(lbs)[0] != 1)
			ereport(ERROR,
					(errcode(ERRCODE_ARRAY_SUBSCRIPT_ERROR),
					 errmsg("wrong range of array subscripts"),
				  errdetail("Lower bound of dimension array must be one.")));

		if (ARR_HASNULL(lbs))
			ereport(ERROR,
					(errcode(ERRCODE_NULL_VALUE_NOT_ALLOWED),
					 errmsg("dimension values cannot be null")));

		if (ARR_DIMS(lbs)[0] != ndims)
			ereport(ERROR,
					(errcode(ERRCODE_ARRAY_SUBSCRIPT_ERROR),
					 errmsg("wrong number of array subscripts"),
					 errdetail("Low bound array has different size than dimensions array.")));

		lbsv = (int *) ARR_DATA_PTR(lbs);
	}
	else
	{
		int			i;

		for (i = 0; i < MAXDIM; i++)
			deflbs[i] = 1;

		lbsv = deflbs;
	}

	/* fast track for empty array */
	if (ndims == 0)
		return construct_empty_array(elmtype);

	nitems = ArrayGetNItems(ndims, dimv);

	/*
	 * We arrange to look up info about element type only once per series of
	 * calls, assuming the element type doesn't change underneath us.
	 */
	my_extra = (ArrayMetaState *) fcinfo->flinfo->fn_extra;
	if (my_extra == NULL)
	{
		fcinfo->flinfo->fn_extra = MemoryContextAlloc(fcinfo->flinfo->fn_mcxt,
													  sizeof(ArrayMetaState));
		my_extra = (ArrayMetaState *) fcinfo->flinfo->fn_extra;
		my_extra->element_type = InvalidOid;
	}

	if (my_extra->element_type != elmtype)
	{
		/* Get info about element type */
		get_typlenbyvalalign(elmtype,
							 &my_extra->typlen,
							 &my_extra->typbyval,
							 &my_extra->typalign);
		my_extra->element_type = elmtype;
	}

	elmlen = my_extra->typlen;
	elmbyval = my_extra->typbyval;
	elmalign = my_extra->typalign;

	/* compute required space */
	if (!isnull)
	{
		int			i;
		char	   *p;
		int			nbytes;
		int			totbytes;

		/* make sure data is not toasted */
		if (elmlen == -1)
			value = PointerGetDatum(PG_DETOAST_DATUM(value));

		nbytes = att_addlength_datum(0, elmlen, value);
		nbytes = att_align_nominal(nbytes, elmalign);
		Assert(nbytes > 0);

		totbytes = nbytes * nitems;

		/* check for overflow of multiplication or total request */
		if (totbytes / nbytes != nitems ||
			!AllocSizeIsValid(totbytes))
			ereport(ERROR,
					(errcode(ERRCODE_PROGRAM_LIMIT_EXCEEDED),
					 errmsg("array size exceeds the maximum allowed (%d)",
							(int) MaxAllocSize)));

		/*
		 * This addition can't overflow, but it might cause us to go past
		 * MaxAllocSize.  We leave it to palloc to complain in that case.
		 */
		totbytes += ARR_OVERHEAD_NONULLS(ndims);

		result = create_array_envelope(ndims, dimv, lbsv, totbytes,
									   elmtype, 0);

		p = ARR_DATA_PTR(result);
		for (i = 0; i < nitems; i++)
			p += ArrayCastAndSet(value, elmlen, elmbyval, elmalign, p);
	}
	else
	{
		int			nbytes;
		int			dataoffset;

		dataoffset = ARR_OVERHEAD_WITHNULLS(ndims, nitems);
		nbytes = dataoffset;

		result = create_array_envelope(ndims, dimv, lbsv, nbytes,
									   elmtype, dataoffset);

		/* create_array_envelope already zeroed the bitmap, so we're done */
	}

	return result;
}


/*
 * UNNEST
 *    function name array_unnest() in Postgres.  Different in GP because we
 * added the function before we merged in the postgres function.
 */
Datum
unnest(PG_FUNCTION_ARGS)
{
	typedef struct
	{
		ArrayType  *arr;
		int			nextelem;
		int			numelems;
		char	   *elemdataptr;	/* this moves with nextelem */
		bits8	   *arraynullsptr;		/* this does not */
		int16		elmlen;
		bool		elmbyval;
		char		elmalign;
	} array_unnest_fctx;

	FuncCallContext *funcctx;
	array_unnest_fctx *fctx;
	MemoryContext oldcontext;

	/* stuff done only on the first call of the function */
	if (SRF_IS_FIRSTCALL())
	{
		ArrayType  *arr;

		/* create a function context for cross-call persistence */
		funcctx = SRF_FIRSTCALL_INIT();

		/*
		 * switch to memory context appropriate for multiple function calls
		 */
		oldcontext = MemoryContextSwitchTo(funcctx->multi_call_memory_ctx);

		/*
		 * Get the array value and detoast if needed.  We can't do this
		 * earlier because if we have to detoast, we want the detoasted copy
		 * to be in multi_call_memory_ctx, so it will go away when we're done
		 * and not before.	(If no detoast happens, we assume the originally
		 * passed array will stick around till then.)
		 */
		arr = PG_GETARG_ARRAYTYPE_P(0);

		/* allocate memory for user context */
		fctx = (array_unnest_fctx *) palloc(sizeof(array_unnest_fctx));

		/* initialize state */
		fctx->arr = arr;
		fctx->nextelem = 0;
		fctx->numelems = ArrayGetNItems(ARR_NDIM(arr), ARR_DIMS(arr));

		fctx->elemdataptr = ARR_DATA_PTR(arr);
		fctx->arraynullsptr = ARR_NULLBITMAP(arr);

		get_typlenbyvalalign(ARR_ELEMTYPE(arr),
							 &fctx->elmlen,
							 &fctx->elmbyval,
							 &fctx->elmalign);

		funcctx->user_fctx = fctx;
		MemoryContextSwitchTo(oldcontext);
	}

	/* stuff done on every call of the function */
	funcctx = SRF_PERCALL_SETUP();
	fctx = funcctx->user_fctx;

	if (fctx->nextelem < fctx->numelems)
	{
		int			offset = fctx->nextelem++;
		Datum		elem;

		/*
		 * Check for NULL array element
		 */
		if (array_get_isnull(fctx->arraynullsptr, offset))
		{
			fcinfo->isnull = true;
			elem = (Datum) 0;
			/* elemdataptr does not move */
		}
		else
		{
			/*
			 * OK, get the element
			 */
			char	   *ptr = fctx->elemdataptr;

			fcinfo->isnull = false;
			elem = ArrayCast(ptr, fctx->elmbyval, fctx->elmlen);

			/*
			 * Advance elemdataptr over it
			 */
			ptr = att_addlength_pointer(ptr, fctx->elmlen, ptr);
			ptr = (char *) att_align_nominal(ptr, fctx->elmalign);
			fctx->elemdataptr = ptr;
		}

		SRF_RETURN_NEXT(funcctx, elem);
	}
	else
	{
		/* do when there is no more left */
		SRF_RETURN_DONE(funcctx);
	}
}<|MERGE_RESOLUTION|>--- conflicted
+++ resolved
@@ -8,11 +8,7 @@
  *
  *
  * IDENTIFICATION
-<<<<<<< HEAD
- *	  $PostgreSQL: pgsql/src/backend/utils/adt/arrayfuncs.c,v 1.160 2009/06/22 04:37:18 tgl Exp $
-=======
  *	  $PostgreSQL: pgsql/src/backend/utils/adt/arrayfuncs.c,v 1.141 2008/02/29 20:58:33 alvherre Exp $
->>>>>>> 0f855d62
  *
  *-------------------------------------------------------------------------
  */
