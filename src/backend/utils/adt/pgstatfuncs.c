/*-------------------------------------------------------------------------
 *
 * pgstatfuncs.c
 *	  Functions for accessing the statistics collector data
 *
<<<<<<< HEAD
 * Portions Copyright (c) 1996-2010, PostgreSQL Global Development Group
=======
 * Portions Copyright (c) 1996-2008, PostgreSQL Global Development Group
>>>>>>> d13f41d2
 * Portions Copyright (c) 1994, Regents of the University of California
 *
 *
 * IDENTIFICATION
 *	  $PostgreSQL: pgsql/src/backend/utils/adt/pgstatfuncs.c,v 1.48 2008/01/01 19:45:52 momjian Exp $
 *
 *-------------------------------------------------------------------------
 */
#include "postgres.h"

#include "funcapi.h"
#include "miscadmin.h"
#include "pgstat.h"
#include "catalog/pg_type.h"
#include "utils/builtins.h"
#include "utils/fmgroids.h"
#include "utils/guc.h"
#include "utils/inet.h"
#include "utils/lsyscache.h"
#include "utils/syscache.h"
#include "libpq/ip.h"

/* bogus ... these externs should be in a header file */
extern Datum pg_stat_get_numscans(PG_FUNCTION_ARGS);
extern Datum pg_stat_get_tuples_returned(PG_FUNCTION_ARGS);
extern Datum pg_stat_get_tuples_fetched(PG_FUNCTION_ARGS);
extern Datum pg_stat_get_tuples_inserted(PG_FUNCTION_ARGS);
extern Datum pg_stat_get_tuples_updated(PG_FUNCTION_ARGS);
extern Datum pg_stat_get_tuples_deleted(PG_FUNCTION_ARGS);
extern Datum pg_stat_get_tuples_hot_updated(PG_FUNCTION_ARGS);
extern Datum pg_stat_get_live_tuples(PG_FUNCTION_ARGS);
extern Datum pg_stat_get_dead_tuples(PG_FUNCTION_ARGS);
extern Datum pg_stat_get_blocks_fetched(PG_FUNCTION_ARGS);
extern Datum pg_stat_get_blocks_hit(PG_FUNCTION_ARGS);
extern Datum pg_stat_get_last_vacuum_time(PG_FUNCTION_ARGS);
extern Datum pg_stat_get_last_autovacuum_time(PG_FUNCTION_ARGS);
extern Datum pg_stat_get_last_analyze_time(PG_FUNCTION_ARGS);
extern Datum pg_stat_get_last_autoanalyze_time(PG_FUNCTION_ARGS);

extern Datum pg_stat_get_backend_idset(PG_FUNCTION_ARGS);
extern Datum pg_stat_get_activity(PG_FUNCTION_ARGS);
extern Datum pg_backend_pid(PG_FUNCTION_ARGS);
extern Datum pg_stat_get_backend_pid(PG_FUNCTION_ARGS);
extern Datum pg_stat_get_backend_session_id(PG_FUNCTION_ARGS);
extern Datum pg_stat_get_backend_dbid(PG_FUNCTION_ARGS);
extern Datum pg_stat_get_backend_userid(PG_FUNCTION_ARGS);
extern Datum pg_stat_get_backend_activity(PG_FUNCTION_ARGS);
extern Datum pg_stat_get_backend_waiting(PG_FUNCTION_ARGS);
extern Datum pg_stat_get_backend_activity_start(PG_FUNCTION_ARGS);
extern Datum pg_stat_get_backend_xact_start(PG_FUNCTION_ARGS);
extern Datum pg_stat_get_backend_start(PG_FUNCTION_ARGS);
extern Datum pg_stat_get_backend_client_addr(PG_FUNCTION_ARGS);
extern Datum pg_stat_get_backend_client_port(PG_FUNCTION_ARGS);
extern Datum pg_stat_get_backend_waiting_reason(PG_FUNCTION_ARGS);

extern Datum pg_stat_get_db_numbackends(PG_FUNCTION_ARGS);
extern Datum pg_stat_get_db_xact_commit(PG_FUNCTION_ARGS);
extern Datum pg_stat_get_db_xact_rollback(PG_FUNCTION_ARGS);
extern Datum pg_stat_get_db_blocks_fetched(PG_FUNCTION_ARGS);
extern Datum pg_stat_get_db_blocks_hit(PG_FUNCTION_ARGS);
extern Datum pg_stat_get_db_tuples_returned(PG_FUNCTION_ARGS);
extern Datum pg_stat_get_db_tuples_fetched(PG_FUNCTION_ARGS);
extern Datum pg_stat_get_db_tuples_inserted(PG_FUNCTION_ARGS);
extern Datum pg_stat_get_db_tuples_updated(PG_FUNCTION_ARGS);
extern Datum pg_stat_get_db_tuples_deleted(PG_FUNCTION_ARGS);

extern Datum pg_stat_get_bgwriter_timed_checkpoints(PG_FUNCTION_ARGS);
extern Datum pg_stat_get_bgwriter_requested_checkpoints(PG_FUNCTION_ARGS);
extern Datum pg_stat_get_bgwriter_buf_written_checkpoints(PG_FUNCTION_ARGS);
extern Datum pg_stat_get_bgwriter_buf_written_clean(PG_FUNCTION_ARGS);
extern Datum pg_stat_get_bgwriter_maxwritten_clean(PG_FUNCTION_ARGS);
extern Datum pg_stat_get_buf_written_backend(PG_FUNCTION_ARGS);
extern Datum pg_stat_get_buf_alloc(PG_FUNCTION_ARGS);

extern Datum pg_stat_get_queue_num_exec(PG_FUNCTION_ARGS);
extern Datum pg_stat_get_queue_num_wait(PG_FUNCTION_ARGS);
extern Datum pg_stat_get_queue_elapsed_exec(PG_FUNCTION_ARGS);
extern Datum pg_stat_get_queue_elapsed_wait(PG_FUNCTION_ARGS);

extern Datum pg_renice_session(PG_FUNCTION_ARGS);

extern Datum pg_stat_clear_snapshot(PG_FUNCTION_ARGS);
extern Datum pg_stat_reset(PG_FUNCTION_ARGS);

/* Global bgwriter statistics, from bgwriter.c */
extern PgStat_MsgBgWriter bgwriterStats;
<<<<<<< HEAD

static char *
pgstat_waiting_string(char reason)
{
	switch(reason)
	{
		case PGBE_WAITING_LOCK:
			return "lock";
		case PGBE_WAITING_REPLICATION:
			return "replication";
		default:
			return NULL;
	}
}
=======
>>>>>>> d13f41d2

Datum
pg_stat_get_numscans(PG_FUNCTION_ARGS)
{
	Oid			relid = PG_GETARG_OID(0);
	int64		result;
	PgStat_StatTabEntry *tabentry;

	if ((tabentry = pgstat_fetch_stat_tabentry(relid)) == NULL)
		result = 0;
	else
		result = (int64) (tabentry->numscans);

	PG_RETURN_INT64(result);
}


Datum
pg_stat_get_tuples_returned(PG_FUNCTION_ARGS)
{
	Oid			relid = PG_GETARG_OID(0);
	int64		result;
	PgStat_StatTabEntry *tabentry;

	if ((tabentry = pgstat_fetch_stat_tabentry(relid)) == NULL)
		result = 0;
	else
		result = (int64) (tabentry->tuples_returned);

	PG_RETURN_INT64(result);
}


Datum
pg_stat_get_tuples_fetched(PG_FUNCTION_ARGS)
{
	Oid			relid = PG_GETARG_OID(0);
	int64		result;
	PgStat_StatTabEntry *tabentry;

	if ((tabentry = pgstat_fetch_stat_tabentry(relid)) == NULL)
		result = 0;
	else
		result = (int64) (tabentry->tuples_fetched);

	PG_RETURN_INT64(result);
}


Datum
pg_stat_get_tuples_inserted(PG_FUNCTION_ARGS)
{
	Oid			relid = PG_GETARG_OID(0);
	int64		result;
	PgStat_StatTabEntry *tabentry;

	if ((tabentry = pgstat_fetch_stat_tabentry(relid)) == NULL)
		result = 0;
	else
		result = (int64) (tabentry->tuples_inserted);

	PG_RETURN_INT64(result);
}


Datum
pg_stat_get_tuples_updated(PG_FUNCTION_ARGS)
{
	Oid			relid = PG_GETARG_OID(0);
	int64		result;
	PgStat_StatTabEntry *tabentry;

	if ((tabentry = pgstat_fetch_stat_tabentry(relid)) == NULL)
		result = 0;
	else
		result = (int64) (tabentry->tuples_updated);

	PG_RETURN_INT64(result);
}


Datum
pg_stat_get_tuples_deleted(PG_FUNCTION_ARGS)
{
	Oid			relid = PG_GETARG_OID(0);
	int64		result;
	PgStat_StatTabEntry *tabentry;

	if ((tabentry = pgstat_fetch_stat_tabentry(relid)) == NULL)
		result = 0;
	else
		result = (int64) (tabentry->tuples_deleted);

	PG_RETURN_INT64(result);
}


Datum
pg_stat_get_tuples_hot_updated(PG_FUNCTION_ARGS)
{
	Oid			relid = PG_GETARG_OID(0);
	int64		result;
	PgStat_StatTabEntry *tabentry;

	if ((tabentry = pgstat_fetch_stat_tabentry(relid)) == NULL)
		result = 0;
	else
		result = (int64) (tabentry->tuples_hot_updated);

	PG_RETURN_INT64(result);
}


Datum
pg_stat_get_live_tuples(PG_FUNCTION_ARGS)
{
	Oid			relid = PG_GETARG_OID(0);
	int64		result;
	PgStat_StatTabEntry *tabentry;

	if ((tabentry = pgstat_fetch_stat_tabentry(relid)) == NULL)
		result = 0;
	else
		result = (int64) (tabentry->n_live_tuples);

	PG_RETURN_INT64(result);
}


Datum
pg_stat_get_dead_tuples(PG_FUNCTION_ARGS)
{
	Oid			relid = PG_GETARG_OID(0);
	int64		result;
	PgStat_StatTabEntry *tabentry;

	if ((tabentry = pgstat_fetch_stat_tabentry(relid)) == NULL)
		result = 0;
	else
		result = (int64) (tabentry->n_dead_tuples);

	PG_RETURN_INT64(result);
}


Datum
pg_stat_get_blocks_fetched(PG_FUNCTION_ARGS)
{
	Oid			relid = PG_GETARG_OID(0);
	int64		result;
	PgStat_StatTabEntry *tabentry;

	if ((tabentry = pgstat_fetch_stat_tabentry(relid)) == NULL)
		result = 0;
	else
		result = (int64) (tabentry->blocks_fetched);

	PG_RETURN_INT64(result);
}


Datum
pg_stat_get_blocks_hit(PG_FUNCTION_ARGS)
{
	Oid			relid = PG_GETARG_OID(0);
	int64		result;
	PgStat_StatTabEntry *tabentry;

	if ((tabentry = pgstat_fetch_stat_tabentry(relid)) == NULL)
		result = 0;
	else
		result = (int64) (tabentry->blocks_hit);

	PG_RETURN_INT64(result);
}

Datum
pg_stat_get_last_vacuum_time(PG_FUNCTION_ARGS)
{
	Oid			relid = PG_GETARG_OID(0);
	TimestampTz result;
	PgStat_StatTabEntry *tabentry;

	if ((tabentry = pgstat_fetch_stat_tabentry(relid)) == NULL)
		result = 0;
	else
		result = tabentry->vacuum_timestamp;

	if (result == 0)
		PG_RETURN_NULL();
	else
		PG_RETURN_TIMESTAMPTZ(result);
}

Datum
pg_stat_get_last_autovacuum_time(PG_FUNCTION_ARGS)
{
	Oid			relid = PG_GETARG_OID(0);
	TimestampTz result;
	PgStat_StatTabEntry *tabentry;

	if ((tabentry = pgstat_fetch_stat_tabentry(relid)) == NULL)
		result = 0;
	else
		result = tabentry->autovac_vacuum_timestamp;

	if (result == 0)
		PG_RETURN_NULL();
	else
		PG_RETURN_TIMESTAMPTZ(result);
}

Datum
pg_stat_get_last_analyze_time(PG_FUNCTION_ARGS)
{
	Oid			relid = PG_GETARG_OID(0);
	TimestampTz result;
	PgStat_StatTabEntry *tabentry;

	if ((tabentry = pgstat_fetch_stat_tabentry(relid)) == NULL)
		result = 0;
	else
		result = tabentry->analyze_timestamp;

	if (result == 0)
		PG_RETURN_NULL();
	else
		PG_RETURN_TIMESTAMPTZ(result);
}

Datum
pg_stat_get_last_autoanalyze_time(PG_FUNCTION_ARGS)
{
	Oid			relid = PG_GETARG_OID(0);
	TimestampTz result;
	PgStat_StatTabEntry *tabentry;

	if ((tabentry = pgstat_fetch_stat_tabentry(relid)) == NULL)
		result = 0;
	else
		result = tabentry->autovac_analyze_timestamp;

	if (result == 0)
		PG_RETURN_NULL();
	else
		PG_RETURN_TIMESTAMPTZ(result);
}

Datum
pg_stat_get_backend_idset(PG_FUNCTION_ARGS)
{
	FuncCallContext *funcctx;
	int		   *fctx;
	int32		result;

	/* stuff done only on the first call of the function */
	if (SRF_IS_FIRSTCALL())
	{
		/* create a function context for cross-call persistence */
		funcctx = SRF_FIRSTCALL_INIT();

		fctx = MemoryContextAlloc(funcctx->multi_call_memory_ctx,
								  2 * sizeof(int));
		funcctx->user_fctx = fctx;

		fctx[0] = 0;
		fctx[1] = pgstat_fetch_stat_numbackends();
	}

	/* stuff done on every call of the function */
	funcctx = SRF_PERCALL_SETUP();
	fctx = funcctx->user_fctx;

	fctx[0] += 1;
	result = fctx[0];

	if (result <= fctx[1])
	{
		/* do when there is more left to send */
		SRF_RETURN_NEXT(funcctx, Int32GetDatum(result));
	}
	else
	{
		/* do when there is no more left */
		SRF_RETURN_DONE(funcctx);
	}
}

Datum
pg_stat_get_activity(PG_FUNCTION_ARGS)
{
	FuncCallContext *funcctx;

	if (SRF_IS_FIRSTCALL())
	{
		MemoryContext oldcontext;
		TupleDesc	tupdesc;
		int			nattr = 13;

		funcctx = SRF_FIRSTCALL_INIT();

		oldcontext = MemoryContextSwitchTo(funcctx->multi_call_memory_ctx);

		tupdesc = CreateTemplateTupleDesc(nattr, false);
		TupleDescInitEntry(tupdesc, (AttrNumber) 1, "datid", OIDOID, -1, 0);
		TupleDescInitEntry(tupdesc, (AttrNumber) 2, "procpid", INT4OID, -1, 0);
		TupleDescInitEntry(tupdesc, (AttrNumber) 3, "usesysid", OIDOID, -1, 0);
		TupleDescInitEntry(tupdesc, (AttrNumber) 4, "application_name", TEXTOID, -1, 0);
		TupleDescInitEntry(tupdesc, (AttrNumber) 5, "current_query", TEXTOID, -1, 0);
		TupleDescInitEntry(tupdesc, (AttrNumber) 6, "waiting", BOOLOID, -1, 0);
		TupleDescInitEntry(tupdesc, (AttrNumber) 7, "act_start", TIMESTAMPTZOID, -1, 0);
		TupleDescInitEntry(tupdesc, (AttrNumber) 8, "query_start", TIMESTAMPTZOID, -1, 0);
		TupleDescInitEntry(tupdesc, (AttrNumber) 9, "backend_start", TIMESTAMPTZOID, -1, 0);
		TupleDescInitEntry(tupdesc, (AttrNumber) 10, "client_addr", INETOID, -1, 0);
		TupleDescInitEntry(tupdesc, (AttrNumber) 11, "client_port", INT4OID, -1, 0);
		TupleDescInitEntry(tupdesc, (AttrNumber) 12, "sess_id", INT4OID, -1, 0);  /* GPDB */

		if (nattr > 12)
			TupleDescInitEntry(tupdesc, (AttrNumber) 13, "waiting_for", TEXTOID, -1, 0);

		funcctx->tuple_desc = BlessTupleDesc(tupdesc);

		funcctx->user_fctx = palloc0(sizeof(int));
		if (PG_ARGISNULL(0))
		{
			/* Get all backends */
			funcctx->max_calls = pgstat_fetch_stat_numbackends();
		}
		else
		{
			/*
			 * Get one backend - locate by pid.
			 *
			 * We lookup the backend early, so we can return zero rows if it
			 * doesn't exist, instead of returning a single row full of NULLs.
			 */
			int			pid = PG_GETARG_INT32(0);
			int			i;
			int			n = pgstat_fetch_stat_numbackends();

			for (i = 1; i <= n; i++)
			{
				PgBackendStatus *be = pgstat_fetch_stat_beentry(i);

				if (be)
				{
					if (be->st_procpid == pid)
					{
						*(int *) (funcctx->user_fctx) = i;
						break;
					}
				}
			}

			if (*(int *) (funcctx->user_fctx) == 0)
				/* Pid not found, return zero rows */
				funcctx->max_calls = 0;
			else
				funcctx->max_calls = 1;
		}

		MemoryContextSwitchTo(oldcontext);
	}

	/* stuff done on every call of the function */
	funcctx = SRF_PERCALL_SETUP();

	if (funcctx->call_cntr < funcctx->max_calls)
	{
		/* for each row */
		Datum		values[13];
		bool		nulls[13];
		HeapTuple	tuple;
		PgBackendStatus *beentry;

		MemSet(values, 0, sizeof(values));
		MemSet(nulls, 0, sizeof(nulls));

		if (*(int *) (funcctx->user_fctx) > 0)
		{
			/* Get specific pid slot */
			beentry = pgstat_fetch_stat_beentry(*(int *) (funcctx->user_fctx));
		}
		else
		{
			/* Get the next one in the list */
			beentry = pgstat_fetch_stat_beentry(funcctx->call_cntr + 1);		/* 1-based index */
		}
		if (!beentry)
		{
			int			i;

			for (i = 0; i < sizeof(nulls) / sizeof(nulls[0]); i++)
				nulls[i] = true;

			nulls[4] = false;
			values[4] = CStringGetTextDatum("<backend information not available>");

			tuple = heap_form_tuple(funcctx->tuple_desc, values, nulls);
			SRF_RETURN_NEXT(funcctx, HeapTupleGetDatum(tuple));
		}

		/* Values available to all callers */
		values[0] = ObjectIdGetDatum(beentry->st_databaseid);
		values[1] = Int32GetDatum(beentry->st_procpid);
		values[2] = ObjectIdGetDatum(beentry->st_userid);
		if (beentry->st_appname)
			values[3] = CStringGetTextDatum(beentry->st_appname);
		else
			nulls[3] = true;

		/* Values only available to same user or superuser */
		if (superuser() || beentry->st_userid == GetUserId())
		{
			SockAddr	zero_clientaddr;
			bool		waiting;

			if (*(beentry->st_activity) == '\0')
			{
				values[4] = CStringGetTextDatum("<command string not enabled>");
			}
			else
			{
				values[4] = CStringGetTextDatum(beentry->st_activity);
			}

			waiting = beentry->st_waiting != PGBE_WAITING_NONE;
			values[5] = BoolGetDatum(beentry->st_waiting);

			if (beentry->st_xact_start_timestamp != 0)
				values[6] = TimestampTzGetDatum(beentry->st_xact_start_timestamp);
			else
				nulls[6] = true;

			if (beentry->st_activity_start_timestamp != 0)
				values[7] = TimestampTzGetDatum(beentry->st_activity_start_timestamp);
			else
				nulls[7] = true;

			if (beentry->st_proc_start_timestamp != 0)
				values[8] = TimestampTzGetDatum(beentry->st_proc_start_timestamp);
			else
				nulls[8] = true;

			/* A zeroed client addr means we don't know */
			memset(&zero_clientaddr, 0, sizeof(zero_clientaddr));
			if (memcmp(&(beentry->st_clientaddr), &zero_clientaddr,
					   sizeof(zero_clientaddr)) == 0)
			{
				nulls[9] = true;
				nulls[10] = true;
			}
			else
			{
				if (beentry->st_clientaddr.addr.ss_family == AF_INET
#ifdef HAVE_IPV6
					|| beentry->st_clientaddr.addr.ss_family == AF_INET6
#endif
					)
				{
					char		remote_host[NI_MAXHOST];
					char		remote_port[NI_MAXSERV];
					int			ret;

					remote_host[0] = '\0';
					remote_port[0] = '\0';
					ret = pg_getnameinfo_all(&beentry->st_clientaddr.addr,
											 beentry->st_clientaddr.salen,
											 remote_host, sizeof(remote_host),
											 remote_port, sizeof(remote_port),
											 NI_NUMERICHOST | NI_NUMERICSERV);
					if (ret)
					{
						nulls[9] = true;
						nulls[10] = true;
					}
					else
					{
						clean_ipv6_addr(beentry->st_clientaddr.addr.ss_family, remote_host);
						values[9] = DirectFunctionCall1(inet_in,
											   CStringGetDatum(remote_host));
						values[10] = Int32GetDatum(atoi(remote_port));
					}
				}
				else if (beentry->st_clientaddr.addr.ss_family == AF_UNIX)
				{
					/*
					 * Unix sockets always reports NULL for host and -1 for
					 * port, so it's possible to tell the difference to
					 * connections we have no permissions to view, or with
					 * errors.
					 */
					nulls[9] = true;
					values[10] = DatumGetInt32(-1);
				}
				else
				{
					/* Unknown address type, should never happen */
					nulls[9] = true;
					nulls[10] = true;
				}
			}
			values[11] = Int32GetDatum(beentry->st_session_id);  /* GPDB */

			if (funcctx->tuple_desc->natts > 12)
			{
				char	st_waiting = beentry->st_waiting;
				char   *reason;

				reason = pgstat_waiting_string(st_waiting);

				if (reason != NULL)
					values[12] = CStringGetTextDatum(reason);
				else
					nulls[12] = true;
			}

		}
		else
		{
			/* No permissions to view data about this session */
			values[4] = CStringGetTextDatum("<insufficient privilege>");
			nulls[5] = true;
			nulls[6] = true;
			nulls[7] = true;
			nulls[8] = true;
			nulls[9] = true;
			nulls[10] = true;
			values[11] = Int32GetDatum(beentry->st_session_id);
			if (funcctx->tuple_desc->natts > 12)
				nulls[12] = true;
		}

		tuple = heap_form_tuple(funcctx->tuple_desc, values, nulls);

		SRF_RETURN_NEXT(funcctx, HeapTupleGetDatum(tuple));
	}
	else
	{
		/* nothing left */
		SRF_RETURN_DONE(funcctx);
	}
}


Datum
pg_backend_pid(PG_FUNCTION_ARGS)
{
	PG_RETURN_INT32(MyProcPid);
}


Datum
pg_stat_get_backend_pid(PG_FUNCTION_ARGS)
{
	int32		beid = PG_GETARG_INT32(0);
	PgBackendStatus *beentry;

	if ((beentry = pgstat_fetch_stat_beentry(beid)) == NULL)
		PG_RETURN_NULL();

	PG_RETURN_INT32(beentry->st_procpid);
}

Datum
pg_stat_get_backend_session_id(PG_FUNCTION_ARGS)
{
	int32		beid = PG_GETARG_INT32(0);
	PgBackendStatus *beentry;

	if ((beentry = pgstat_fetch_stat_beentry(beid)) == NULL)
		PG_RETURN_NULL();

	PG_RETURN_INT32(beentry->st_session_id);
}



Datum
pg_stat_get_backend_dbid(PG_FUNCTION_ARGS)
{
	int32		beid = PG_GETARG_INT32(0);
	PgBackendStatus *beentry;

	if ((beentry = pgstat_fetch_stat_beentry(beid)) == NULL)
		PG_RETURN_NULL();

	PG_RETURN_OID(beentry->st_databaseid);
}


Datum
pg_stat_get_backend_userid(PG_FUNCTION_ARGS)
{
	int32		beid = PG_GETARG_INT32(0);
	PgBackendStatus *beentry;

	if ((beentry = pgstat_fetch_stat_beentry(beid)) == NULL)
		PG_RETURN_NULL();

	PG_RETURN_OID(beentry->st_userid);
}


Datum
pg_stat_get_backend_activity(PG_FUNCTION_ARGS)
{
	int32		beid = PG_GETARG_INT32(0);
	PgBackendStatus *beentry;
	const char *activity;

	if ((beentry = pgstat_fetch_stat_beentry(beid)) == NULL)
		activity = "<backend information not available>";
	else if (!superuser() && beentry->st_userid != GetUserId())
		activity = "<insufficient privilege>";
	else if (*(beentry->st_activity) == '\0')
		activity = "<command string not enabled>";
	else
		activity = beentry->st_activity;

<<<<<<< HEAD
	PG_RETURN_TEXT_P(cstring_to_text(activity));
=======
	len = strlen(activity);
	result = palloc(VARHDRSZ + len);
	SET_VARSIZE(result, VARHDRSZ + len);
	memcpy(VARDATA(result), activity, len);

	PG_RETURN_TEXT_P(result);
>>>>>>> d13f41d2
}


Datum
pg_stat_get_backend_waiting(PG_FUNCTION_ARGS)
{
	int32		beid = PG_GETARG_INT32(0);
	bool		result;
	PgBackendStatus *beentry;

	if ((beentry = pgstat_fetch_stat_beentry(beid)) == NULL)
		PG_RETURN_NULL();

	if (!superuser() && beentry->st_userid != GetUserId())
		PG_RETURN_NULL();

	result = beentry->st_waiting != PGBE_WAITING_NONE;

	PG_RETURN_BOOL(result);
}

Datum
pg_stat_get_backend_activity_start(PG_FUNCTION_ARGS)
{
	int32		beid = PG_GETARG_INT32(0);
	TimestampTz result;
	PgBackendStatus *beentry;

	if ((beentry = pgstat_fetch_stat_beentry(beid)) == NULL)
		PG_RETURN_NULL();

	if (!superuser() && beentry->st_userid != GetUserId())
		PG_RETURN_NULL();

	result = beentry->st_activity_start_timestamp;

	/*
	 * No time recorded for start of current query -- this is the case if the
	 * user hasn't enabled query-level stats collection.
	 */
	if (result == 0)
		PG_RETURN_NULL();

	PG_RETURN_TIMESTAMPTZ(result);
}


Datum
pg_stat_get_backend_xact_start(PG_FUNCTION_ARGS)
{
	int32		beid = PG_GETARG_INT32(0);
	TimestampTz result;
	PgBackendStatus *beentry;

	if ((beentry = pgstat_fetch_stat_beentry(beid)) == NULL)
		PG_RETURN_NULL();

	if (!superuser() && beentry->st_userid != GetUserId())
		PG_RETURN_NULL();

	result = beentry->st_xact_start_timestamp;

	if (result == 0)			/* not in a transaction */
		PG_RETURN_NULL();

	PG_RETURN_TIMESTAMPTZ(result);
}


Datum
pg_stat_get_backend_start(PG_FUNCTION_ARGS)
{
	int32		beid = PG_GETARG_INT32(0);
	TimestampTz result;
	PgBackendStatus *beentry;

	if ((beentry = pgstat_fetch_stat_beentry(beid)) == NULL)
		PG_RETURN_NULL();

	if (!superuser() && beentry->st_userid != GetUserId())
		PG_RETURN_NULL();

	result = beentry->st_proc_start_timestamp;

	if (result == 0)			/* probably can't happen? */
		PG_RETURN_NULL();

	PG_RETURN_TIMESTAMPTZ(result);
}


Datum
pg_stat_get_backend_client_addr(PG_FUNCTION_ARGS)
{
	int32		beid = PG_GETARG_INT32(0);
	PgBackendStatus *beentry;
	SockAddr	zero_clientaddr;
	char		remote_host[NI_MAXHOST];
	int			ret;

	if ((beentry = pgstat_fetch_stat_beentry(beid)) == NULL)
		PG_RETURN_NULL();

	if (!superuser() && beentry->st_userid != GetUserId())
		PG_RETURN_NULL();

	/* A zeroed client addr means we don't know */
	memset(&zero_clientaddr, 0, sizeof(zero_clientaddr));
	if (memcmp(&(beentry->st_clientaddr), &zero_clientaddr,
			   sizeof(zero_clientaddr)) == 0)
		PG_RETURN_NULL();

	switch (beentry->st_clientaddr.addr.ss_family)
	{
		case AF_INET:
#ifdef HAVE_IPV6
		case AF_INET6:
#endif
			break;
		default:
			PG_RETURN_NULL();
	}

	remote_host[0] = '\0';
	ret = pg_getnameinfo_all(&beentry->st_clientaddr.addr,
							 beentry->st_clientaddr.salen,
							 remote_host, sizeof(remote_host),
							 NULL, 0,
							 NI_NUMERICHOST | NI_NUMERICSERV);
	if (ret)
		PG_RETURN_NULL();

	clean_ipv6_addr(beentry->st_clientaddr.addr.ss_family, remote_host);

<<<<<<< HEAD
	return DirectFunctionCall1(inet_in, CStringGetDatum(remote_host));
=======
	PG_RETURN_INET_P(DirectFunctionCall1(inet_in,
										 CStringGetDatum(remote_host)));
>>>>>>> d13f41d2
}

Datum
pg_stat_get_backend_client_port(PG_FUNCTION_ARGS)
{
	int32		beid = PG_GETARG_INT32(0);
	PgBackendStatus *beentry;
	SockAddr	zero_clientaddr;
	char		remote_port[NI_MAXSERV];
	int			ret;

	if ((beentry = pgstat_fetch_stat_beentry(beid)) == NULL)
		PG_RETURN_NULL();

	if (!superuser() && beentry->st_userid != GetUserId())
		PG_RETURN_NULL();

	/* A zeroed client addr means we don't know */
	memset(&zero_clientaddr, 0, sizeof(zero_clientaddr));
	if (memcmp(&(beentry->st_clientaddr), &zero_clientaddr,
			   sizeof(zero_clientaddr)) == 0)
		PG_RETURN_NULL();

	switch (beentry->st_clientaddr.addr.ss_family)
	{
		case AF_INET:
#ifdef HAVE_IPV6
		case AF_INET6:
#endif
			break;
		case AF_UNIX:
			PG_RETURN_INT32(-1);
		default:
			PG_RETURN_NULL();
	}

	remote_port[0] = '\0';
	ret = pg_getnameinfo_all(&beentry->st_clientaddr.addr,
							 beentry->st_clientaddr.salen,
							 NULL, 0,
							 remote_port, sizeof(remote_port),
							 NI_NUMERICHOST | NI_NUMERICSERV);
	if (ret)
		PG_RETURN_NULL();

	PG_RETURN_DATUM(DirectFunctionCall1(int4in,
										CStringGetDatum(remote_port)));
}

Datum
pg_stat_get_backend_waiting_reason(PG_FUNCTION_ARGS)
{
	int32		beid = PG_GETARG_INT32(0);
	PgBackendStatus *beentry;
	char	   *result;

	if ((beentry = pgstat_fetch_stat_beentry(beid)) == NULL)
		PG_RETURN_NULL();

	if (!superuser() && beentry->st_userid != GetUserId())
		PG_RETURN_NULL();

	result = pgstat_waiting_string(beentry->st_waiting);

	/* waiting for nothing */
	if (result == NULL)
		PG_RETURN_NULL();

	PG_RETURN_DATUM(CStringGetTextDatum(result));
}

Datum
pg_stat_get_db_numbackends(PG_FUNCTION_ARGS)
{
	Oid			dbid = PG_GETARG_OID(0);
	int32		result;
	int			tot_backends = pgstat_fetch_stat_numbackends();
	int			beid;

	result = 0;
	for (beid = 1; beid <= tot_backends; beid++)
	{
		PgBackendStatus *beentry = pgstat_fetch_stat_beentry(beid);

		if (beentry && beentry->st_databaseid == dbid)
			result++;
	}

	PG_RETURN_INT32(result);
}


Datum
pg_stat_get_db_xact_commit(PG_FUNCTION_ARGS)
{
	Oid			dbid = PG_GETARG_OID(0);
	int64		result;
	PgStat_StatDBEntry *dbentry;

	if ((dbentry = pgstat_fetch_stat_dbentry(dbid)) == NULL)
		result = 0;
	else
		result = (int64) (dbentry->n_xact_commit);

	PG_RETURN_INT64(result);
}


Datum
pg_stat_get_db_xact_rollback(PG_FUNCTION_ARGS)
{
	Oid			dbid = PG_GETARG_OID(0);
	int64		result;
	PgStat_StatDBEntry *dbentry;

	if ((dbentry = pgstat_fetch_stat_dbentry(dbid)) == NULL)
		result = 0;
	else
		result = (int64) (dbentry->n_xact_rollback);

	PG_RETURN_INT64(result);
}


Datum
pg_stat_get_db_blocks_fetched(PG_FUNCTION_ARGS)
{
	Oid			dbid = PG_GETARG_OID(0);
	int64		result;
	PgStat_StatDBEntry *dbentry;

	if ((dbentry = pgstat_fetch_stat_dbentry(dbid)) == NULL)
		result = 0;
	else
		result = (int64) (dbentry->n_blocks_fetched);

	PG_RETURN_INT64(result);
}


Datum
pg_stat_get_db_blocks_hit(PG_FUNCTION_ARGS)
{
	Oid			dbid = PG_GETARG_OID(0);
	int64		result;
	PgStat_StatDBEntry *dbentry;

	if ((dbentry = pgstat_fetch_stat_dbentry(dbid)) == NULL)
		result = 0;
	else
		result = (int64) (dbentry->n_blocks_hit);

	PG_RETURN_INT64(result);
}


Datum
pg_stat_get_db_tuples_returned(PG_FUNCTION_ARGS)
{
	Oid			dbid = PG_GETARG_OID(0);
	int64		result;
	PgStat_StatDBEntry *dbentry;

	if ((dbentry = pgstat_fetch_stat_dbentry(dbid)) == NULL)
		result = 0;
	else
		result = (int64) (dbentry->n_tuples_returned);

	PG_RETURN_INT64(result);
}


Datum
pg_stat_get_db_tuples_fetched(PG_FUNCTION_ARGS)
{
	Oid			dbid = PG_GETARG_OID(0);
	int64		result;
	PgStat_StatDBEntry *dbentry;

	if ((dbentry = pgstat_fetch_stat_dbentry(dbid)) == NULL)
		result = 0;
	else
		result = (int64) (dbentry->n_tuples_fetched);

	PG_RETURN_INT64(result);
}


Datum
pg_stat_get_db_tuples_inserted(PG_FUNCTION_ARGS)
{
	Oid			dbid = PG_GETARG_OID(0);
	int64		result;
	PgStat_StatDBEntry *dbentry;

	if ((dbentry = pgstat_fetch_stat_dbentry(dbid)) == NULL)
		result = 0;
	else
		result = (int64) (dbentry->n_tuples_inserted);

	PG_RETURN_INT64(result);
}


Datum
pg_stat_get_db_tuples_updated(PG_FUNCTION_ARGS)
{
	Oid			dbid = PG_GETARG_OID(0);
	int64		result;
	PgStat_StatDBEntry *dbentry;

	if ((dbentry = pgstat_fetch_stat_dbentry(dbid)) == NULL)
		result = 0;
	else
		result = (int64) (dbentry->n_tuples_updated);

	PG_RETURN_INT64(result);
}


Datum
pg_stat_get_db_tuples_deleted(PG_FUNCTION_ARGS)
{
	Oid			dbid = PG_GETARG_OID(0);
	int64		result;
	PgStat_StatDBEntry *dbentry;

	if ((dbentry = pgstat_fetch_stat_dbentry(dbid)) == NULL)
		result = 0;
	else
		result = (int64) (dbentry->n_tuples_deleted);

	PG_RETURN_INT64(result);
}

Datum
pg_stat_get_bgwriter_timed_checkpoints(PG_FUNCTION_ARGS)
{
	PG_RETURN_INT64(pgstat_fetch_global()->timed_checkpoints);
}

Datum
pg_stat_get_bgwriter_requested_checkpoints(PG_FUNCTION_ARGS)
{
	PG_RETURN_INT64(pgstat_fetch_global()->requested_checkpoints);
}

Datum
pg_stat_get_bgwriter_buf_written_checkpoints(PG_FUNCTION_ARGS)
{
	PG_RETURN_INT64(pgstat_fetch_global()->buf_written_checkpoints);
}

Datum
pg_stat_get_bgwriter_buf_written_clean(PG_FUNCTION_ARGS)
{
	PG_RETURN_INT64(pgstat_fetch_global()->buf_written_clean);
}

Datum
pg_stat_get_bgwriter_maxwritten_clean(PG_FUNCTION_ARGS)
{
	PG_RETURN_INT64(pgstat_fetch_global()->maxwritten_clean);
}

Datum
pg_stat_get_buf_written_backend(PG_FUNCTION_ARGS)
{
	PG_RETURN_INT64(pgstat_fetch_global()->buf_written_backend);
}

Datum
pg_stat_get_buf_alloc(PG_FUNCTION_ARGS)
{
	PG_RETURN_INT64(pgstat_fetch_global()->buf_alloc);
}


/* Discard the active statistics snapshot */
Datum
pg_stat_clear_snapshot(PG_FUNCTION_ARGS)
{
	pgstat_clear_snapshot();

	PG_RETURN_VOID();
}


Datum
pg_stat_get_queue_num_exec(PG_FUNCTION_ARGS)
{
	Oid			queueid = PG_GETARG_OID(0);
	int64		result;
	PgStat_StatQueueEntry *queueentry;

	if ((queueentry = pgstat_fetch_stat_queueentry(queueid)) == NULL)
		result = 0;
	else
		result = (int64) (queueentry->n_queries_exec);

	PG_RETURN_INT64(result);
}


Datum
pg_stat_get_queue_num_wait(PG_FUNCTION_ARGS)
{
	Oid			queueid = PG_GETARG_OID(0);
	int64		result;
	PgStat_StatQueueEntry *queueentry;

	if ((queueentry = pgstat_fetch_stat_queueentry(queueid)) == NULL)
		result = 0;
	else
		result = (int64) (queueentry->n_queries_wait);

	PG_RETURN_INT64(result);
}


Datum
pg_stat_get_queue_elapsed_exec(PG_FUNCTION_ARGS)
{
	Oid			queueid = PG_GETARG_OID(0);
	int64		result;
	PgStat_StatQueueEntry *queueentry;

	if ((queueentry = pgstat_fetch_stat_queueentry(queueid)) == NULL)
		result = 0;
	else
		result = (int64) (queueentry->elapsed_exec);

	PG_RETURN_INT64(result);
}


Datum
pg_stat_get_queue_elapsed_wait(PG_FUNCTION_ARGS)
{
	Oid			queueid = PG_GETARG_OID(0);
	int64		result;
	PgStat_StatQueueEntry *queueentry;

	if ((queueentry = pgstat_fetch_stat_queueentry(queueid)) == NULL)
		result = 0;
	else
		result = (int64) (queueentry->elapsed_wait);

	PG_RETURN_INT64(result);
}


/*
 * This should probably be moved to it's own file, or at least some better place.
 * I put it here because it uses pgstat_fetch_stat_beentry
 */

#include <sys/time.h>
#ifndef WIN32
#include <sys/resource.h>
#endif
#include "lib/stringinfo.h"
#include "cdb/cdbvars.h"
#include "cdb/cdbdisp_query.h"

/**
 * We no longer support pg_renice_session. For the time being issue an error.
 */
Datum
pg_renice_session(PG_FUNCTION_ARGS)
{
	int prio_out = -1;  
	elog(NOTICE, "Renicing a session is not longer supported. Please use the Query Prioritization feature.");
	PG_RETURN_INT32(prio_out);
}

/* Reset all counters for the current database */
Datum
pg_stat_reset(PG_FUNCTION_ARGS)
{
	pgstat_reset_counters();

	PG_RETURN_VOID();
}<|MERGE_RESOLUTION|>--- conflicted
+++ resolved
@@ -3,11 +3,7 @@
  * pgstatfuncs.c
  *	  Functions for accessing the statistics collector data
  *
-<<<<<<< HEAD
  * Portions Copyright (c) 1996-2010, PostgreSQL Global Development Group
-=======
- * Portions Copyright (c) 1996-2008, PostgreSQL Global Development Group
->>>>>>> d13f41d2
  * Portions Copyright (c) 1994, Regents of the University of California
  *
  *
@@ -94,7 +90,6 @@
 
 /* Global bgwriter statistics, from bgwriter.c */
 extern PgStat_MsgBgWriter bgwriterStats;
-<<<<<<< HEAD
 
 static char *
 pgstat_waiting_string(char reason)
@@ -109,8 +104,6 @@
 			return NULL;
 	}
 }
-=======
->>>>>>> d13f41d2
 
 Datum
 pg_stat_get_numscans(PG_FUNCTION_ARGS)
@@ -731,16 +724,7 @@
 	else
 		activity = beentry->st_activity;
 
-<<<<<<< HEAD
 	PG_RETURN_TEXT_P(cstring_to_text(activity));
-=======
-	len = strlen(activity);
-	result = palloc(VARHDRSZ + len);
-	SET_VARSIZE(result, VARHDRSZ + len);
-	memcpy(VARDATA(result), activity, len);
-
-	PG_RETURN_TEXT_P(result);
->>>>>>> d13f41d2
 }
 
 
@@ -875,12 +859,7 @@
 
 	clean_ipv6_addr(beentry->st_clientaddr.addr.ss_family, remote_host);
 
-<<<<<<< HEAD
 	return DirectFunctionCall1(inet_in, CStringGetDatum(remote_host));
-=======
-	PG_RETURN_INET_P(DirectFunctionCall1(inet_in,
-										 CStringGetDatum(remote_host)));
->>>>>>> d13f41d2
 }
 
 Datum
