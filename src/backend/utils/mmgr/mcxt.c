--- conflicted
+++ resolved
@@ -9,13 +9,9 @@
  * context's MemoryContextMethods struct.
  *
  *
-<<<<<<< HEAD
- * Portions Copyright (c) 2007-2008, Greenplum inc
+ * Portions Copyright (c) 2007-2008, Cloudberry inc
  * Portions Copyright (c) 2012-Present VMware, Inc. or its affiliates.
- * Portions Copyright (c) 1996-2019, PostgreSQL Global Development Group
-=======
  * Portions Copyright (c) 1996-2021, PostgreSQL Global Development Group
->>>>>>> d457cb4e
  * Portions Copyright (c) 1994, Regents of the University of California
  *
  *
@@ -510,7 +506,6 @@
 }
 
 /*
-<<<<<<< HEAD
  * MemoryContextError
  *		Report failure of a memory context operation.  Does not return.
  */
@@ -639,29 +634,16 @@
  * Find the memory allocated to blocks for this memory context. If recurse is
  * true, also include children.
  */
-int64
-MemoryContextMemAllocated(MemoryContext context, bool recurse)
-{
-	int64 total = context->mem_allocated;
-=======
- * Find the memory allocated to blocks for this memory context. If recurse is
- * true, also include children.
- */
 Size
 MemoryContextMemAllocated(MemoryContext context, bool recurse)
 {
 	Size		total = context->mem_allocated;
->>>>>>> d457cb4e
 
 	AssertArg(MemoryContextIsValid(context));
 
 	if (recurse)
 	{
-<<<<<<< HEAD
-		MemoryContext child = context->firstchild;
-=======
 		MemoryContext child;
->>>>>>> d457cb4e
 
 		for (child = context->firstchild;
 			 child != NULL;
