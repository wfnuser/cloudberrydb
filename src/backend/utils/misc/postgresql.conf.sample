# -----------------------------
# PostgreSQL configuration file
# -----------------------------
#
# This file consists of lines of the form:
#
#   name = value
#
# (The "=" is optional.)  Whitespace may be used.  Comments are introduced with
# "#" anywhere on a line.  The complete list of parameter names and allowed
# values can be found in the PostgreSQL documentation.
#
# The commented-out settings shown in this file represent the default values.
# Re-commenting a setting is NOT sufficient to revert it to the default value;
# you need to reload the server.
#
# This file is read on server startup and when the server receives a SIGHUP
# signal.  If you edit the file on a running system, you have to SIGHUP the
# server for the changes to take effect, run "pg_ctl reload", or execute
# "SELECT pg_reload_conf()".  Some parameters, which are marked below,
# require a server shutdown and restart to take effect.
#
# Any parameter can also be given as a command-line option to the server, e.g.,
# "postgres -c log_connections=on".  Some parameters can be changed at run time
# with the "SET" SQL command.
#
# Memory units:  B  = bytes            Time units:  us  = microseconds
#                kB = kilobytes                     ms  = milliseconds
#                MB = megabytes                     s   = seconds
#                GB = gigabytes                     min = minutes
#                TB = terabytes                     h   = hours
#                                                   d   = days


#------------------------------------------------------------------------------
# FILE LOCATIONS
#------------------------------------------------------------------------------

# The default values of these variables are driven from the -D command-line
# option or PGDATA environment variable, represented here as ConfigDir.

#data_directory = 'ConfigDir'		# use data in another directory
					# (change requires restart)
#hba_file = 'ConfigDir/pg_hba.conf'	# host-based authentication file
					# (change requires restart)
#ident_file = 'ConfigDir/pg_ident.conf'	# ident configuration file
					# (change requires restart)

# If external_pid_file is not explicitly set, no extra PID file is written.
#external_pid_file = ''			# write an extra PID file
					# (change requires restart)


#------------------------------------------------------------------------------
# CONNECTIONS AND AUTHENTICATION
#------------------------------------------------------------------------------

# - Connection Settings -

#listen_addresses = '*'			# what IP address(es) to listen on;
					# comma-separated list of addresses;
					# defaults to '*', '*' = all
					# (change requires restart)

#port = 5432				# sets the database listener port for 
      					# a Greenplum instance. The master and 
					# each segment has its own port number. 
# note: Port numbers for the Greenplum system must also be changed in the
# gp_configuration catalog. See the Greenplum Database Administrator Guide 
# for instructions!
#
# WARNING: YOU MUST SHUT DOWN YOUR GREENPLUM SYSTEM BEFORE CHANGING 
# THE PORT NUMBER IN THIS FILE.

#max_connections = 200			# (change requires restart)
#superuser_reserved_connections = 3	# (change requires restart)
#unix_socket_directories = '/tmp'	# comma-separated list of directories
					# (change requires restart)
#unix_socket_group = ''			# (change requires restart)
#unix_socket_permissions = 0777		# begin with 0 to use octal notation
					# (change requires restart)
#bonjour = off				# advertise server via Bonjour
					# (change requires restart)
#bonjour_name = ''			# defaults to the computer name
					# (change requires restart)

# - TCP settings -
# see "man tcp" for details

#tcp_keepalives_idle = 0		# TCP_KEEPIDLE, in seconds;
					# 0 selects the system default
#tcp_keepalives_interval = 0		# TCP_KEEPINTVL, in seconds;
					# 0 selects the system default
#tcp_keepalives_count = 0		# TCP_KEEPCNT;
					# 0 selects the system default
#tcp_user_timeout = 0			# TCP_USER_TIMEOUT, in milliseconds;
					# 0 selects the system default

#client_connection_check_interval = 0	# time between checks for client
					# disconnection while running queries;
					# 0 for never

# - Authentication -

#authentication_timeout = 1min		# 1s-600s
#password_encryption = scram-sha-256	# scram-sha-256 or md5
#db_user_namespace = off

# GSSAPI using Kerberos
#krb_server_keyfile = 'FILE:${sysconfdir}/krb5.keytab'
#krb_caseins_users = off

# - SSL -

#ssl = off
#ssl_ca_file = ''
#ssl_cert_file = 'server.crt'
#ssl_crl_file = ''
#ssl_crl_dir = ''
#ssl_key_file = 'server.key'
#ssl_ciphers = 'HIGH:MEDIUM:+3DES:!aNULL' # allowed SSL ciphers
#ssl_prefer_server_ciphers = on
#ssl_ecdh_curve = 'prime256v1'
#ssl_min_protocol_version = 'TLSv1.2'
#ssl_max_protocol_version = ''
#ssl_dh_params_file = ''
#ssl_passphrase_command = ''
#ssl_passphrase_command_supports_reload = off


#------------------------------------------------------------------------------
# RESOURCE USAGE (except WAL)
#------------------------------------------------------------------------------

# - Memory -

#shared_buffers = 128MB			# min 128kB
					# (change requires restart)
#huge_pages = try			# on, off, or try
					# (change requires restart)
#huge_page_size = 0			# zero for system default
					# (change requires restart)
#temp_buffers = 8MB			# min 800kB
max_prepared_transactions = 250		# can be 0 or more
					# (change requires restart)
# Caution: it is not advisable to set max_prepared_transactions nonzero unless
# you actively intend to use prepared transactions.
<<<<<<< HEAD
#work_mem = 32MB				# min 64kB
=======
#work_mem = 4MB				# min 64kB
#hash_mem_multiplier = 1.0		# 1-1000.0 multiplier on hash table work_mem
>>>>>>> d457cb4e
#maintenance_work_mem = 64MB		# min 1MB
#autovacuum_work_mem = -1		# min 1MB, or -1 to use maintenance_work_mem
#logical_decoding_work_mem = 64MB	# min 64kB
#max_stack_depth = 2MB			# min 100kB
#shared_memory_type = mmap		# the default is the first option
					# supported by the operating system:
					#   mmap
					#   sysv
					#   windows
					# (change requires restart)
#dynamic_shared_memory_type = posix	# the default is the first option
					# supported by the operating system:
					#   posix
					#   sysv
					#   windows
					#   mmap
					# (change requires restart)
#min_dynamic_shared_memory = 0MB	# (change requires restart)

# - Disk -

#temp_file_limit = -1			# limits per-process temp file space
					# in kilobytes, or -1 for no limit

# - Kernel Resources -

#max_files_per_process = 1000		# min 64
					# (change requires restart)

# - Cost-Based Vacuum Delay -

#vacuum_cost_delay = 0			# 0-100 milliseconds (0 disables)
#vacuum_cost_page_hit = 1		# 0-10000 credits
#vacuum_cost_page_miss = 2		# 0-10000 credits
#vacuum_cost_page_dirty = 20		# 0-10000 credits
#vacuum_cost_limit = 200		# 1-10000 credits

# - Asynchronous Behavior -

#backend_flush_after = 0		# measured in pages, 0 disables
#effective_io_concurrency = 1		# 1-1000; 0 disables prefetching
#maintenance_io_concurrency = 10	# 1-1000; 0 disables prefetching
#max_worker_processes = 8		# (change requires restart)
#max_parallel_workers_per_gather = 2	# taken from max_parallel_workers
#max_parallel_maintenance_workers = 2	# taken from max_parallel_workers
#max_parallel_workers = 8		# maximum number of max_worker_processes that
					# can be used in parallel operations
#parallel_leader_participation = on
#old_snapshot_threshold = -1		# 1min-60d; -1 disables; 0 is immediate
					# (change requires restart)


#------------------------------------------------------------------------------
# WRITE-AHEAD LOG
#------------------------------------------------------------------------------

# - Settings -

#wal_level = replica			# minimal, replica, or logical
					# (change requires restart)
#fsync = on				# flush data to disk for crash safety
					# (turning this off can cause
					# unrecoverable data corruption)
#synchronous_commit = on		# synchronization level;
					# off, local, remote_write, remote_apply, or on
#wal_sync_method = fsync		# the default is the first option
					# supported by the operating system:
					#   open_datasync
					#   fdatasync (default on Linux and FreeBSD)
					#   fsync
					#   fsync_writethrough
					#   open_sync
#full_page_writes = on			# recover from partial page writes
#wal_log_hints = off			# also do full page writes of non-critical updates
					# (change requires restart)
#wal_compression = off			# enable compression of full-page writes
#wal_init_zero = on			# zero-fill new WAL files
#wal_recycle = on			# recycle WAL files
#wal_buffers = -1			# min 32kB, -1 sets based on shared_buffers
					# (change requires restart)
#wal_writer_delay = 200ms		# 1-10000 milliseconds
#wal_writer_flush_after = 1MB		# measured in pages, 0 disables
#wal_skip_threshold = 2MB

#commit_delay = 0			# range 0-100000, in microseconds
#commit_siblings = 5			# range 1-1000

# - Checkpoints -

#checkpoint_timeout = 5min		# range 30s-1d
#checkpoint_completion_target = 0.9	# checkpoint target duration, 0.0 - 1.0
#checkpoint_flush_after = 0		# measured in pages, 0 disables
#checkpoint_warning = 30s		# 0 disables
#max_wal_size = 1GB
#min_wal_size = 80MB

# - Archiving -

#archive_mode = off		# enables archiving; off, on, or always
				# (change requires restart)
#archive_command = ''		# command to use to archive a logfile segment
				# placeholders: %p = path of file to archive
				#               %f = file name only
				# e.g. 'test ! -f /mnt/server/archivedir/%f && cp %p /mnt/server/archivedir/%f'
#archive_timeout = 0		# force a logfile segment switch after this
				# number of seconds; 0 disables

# - Archive Recovery -

# These are only used in recovery mode.

#restore_command = ''		# command to use to restore an archived logfile segment
				# placeholders: %p = path of file to restore
				#               %f = file name only
				# e.g. 'cp /mnt/server/archivedir/%f %p'
#archive_cleanup_command = ''	# command to execute at every restartpoint
#recovery_end_command = ''	# command to execute at completion of recovery

# - Recovery Target -

# Set these only when performing a targeted recovery.

#recovery_target = ''		# 'immediate' to end recovery as soon as a
                                # consistent state is reached
				# (change requires restart)
#recovery_target_name = ''	# the named restore point to which recovery will proceed
				# (change requires restart)
#recovery_target_time = ''	# the time stamp up to which recovery will proceed
				# (change requires restart)
#recovery_target_xid = ''	# the transaction ID up to which recovery will proceed
				# (change requires restart)
#recovery_target_lsn = ''	# the WAL LSN up to which recovery will proceed
				# (change requires restart)
#recovery_target_inclusive = on # Specifies whether to stop:
				# just after the specified recovery target (on)
				# just before the recovery target (off)
				# (change requires restart)
#recovery_target_timeline = 'latest'	# 'current', 'latest', or timeline ID
				# (change requires restart)
#recovery_target_action = 'pause'	# 'pause', 'promote', 'shutdown'
				# (change requires restart)


#------------------------------------------------------------------------------
# REPLICATION
#------------------------------------------------------------------------------

# - Sending Servers -

# Set these on the primary and on any standby that will send replication data.

#max_wal_senders = 10		# max number of walsender processes
				# (change requires restart)
#max_replication_slots = 10	# max number of replication slots
				# (change requires restart)
#wal_keep_size = 0		# in megabytes; 0 disables
#max_slot_wal_keep_size = -1	# in megabytes; -1 disables
#wal_sender_timeout = 60s	# in milliseconds; 0 disables
#track_commit_timestamp = off	# collect timestamp of transaction commit
				# (change requires restart)

# - Primary Server -

# These settings are ignored on a standby server.

#synchronous_standby_names = ''	# standby servers that provide sync rep
				# method to choose sync standbys, number of sync standbys,
				# and comma-separated list of application_name
				# from standby(s); '*' = all
#vacuum_defer_cleanup_age = 0	# number of xacts by which cleanup is delayed

# - Standby Servers -

# These settings are ignored on a primary server.

#primary_conninfo = ''			# connection string to sending server
#primary_slot_name = ''			# replication slot on sending server
#promote_trigger_file = ''		# file name whose presence ends recovery
#hot_standby = off			# "on" allows queries during recovery
					# (change requires restart)
#max_standby_archive_delay = 30s	# max delay before canceling queries
					# when reading WAL from archive;
					# -1 allows indefinite delay
#max_standby_streaming_delay = 30s	# max delay before canceling queries
					# when reading streaming WAL;
					# -1 allows indefinite delay
#wal_receiver_create_temp_slot = off	# create temp slot if primary_slot_name
					# is not set
#wal_receiver_status_interval = 10s	# send replies at least this often
					# 0 disables
#hot_standby_feedback = off		# send info from standby to prevent
					# query conflicts
#wal_receiver_timeout = 60s		# time that receiver waits for
					# communication from primary
					# in milliseconds; 0 disables
#wal_retrieve_retry_interval = 5s	# time to wait before retrying to
					# retrieve WAL after a failed attempt
#recovery_min_apply_delay = 0		# minimum delay for applying changes during recovery

# - Subscribers -

# These settings are ignored on a publisher.

#max_logical_replication_workers = 4	# taken from max_worker_processes
					# (change requires restart)
#max_sync_workers_per_subscription = 2	# taken from max_logical_replication_workers


#------------------------------------------------------------------------------
# QUERY TUNING
#------------------------------------------------------------------------------

# - Planner Method Configuration -

#enable_async_append = on
#enable_bitmapscan = on
<<<<<<< HEAD
=======
#enable_gathermerge = on
#enable_hashagg = on
#enable_hashjoin = on
#enable_incremental_sort = on
>>>>>>> d457cb4e
#enable_indexscan = on
#enable_indexonlyscan = on
#enable_material = on
#enable_memoize = on
#enable_mergejoin = on
#enable_nestloop = on
#enable_parallel_append = on
#enable_parallel_hash = on
#enable_partition_pruning = on
#enable_partitionwise_join = off
#enable_partitionwise_aggregate = off
#enable_seqscan = on
#enable_sort = on
#enable_tidscan = on

#gp_enable_multiphase_agg = on
#gp_enable_preunique = on
#gp_enable_agg_distinct = on
#gp_enable_agg_distinct_pruning = on
#enable_groupagg = on
#enable_hashagg = on
#gp_selectivity_damping_for_scans = on
#gp_selectivity_damping_for_joins = off

#gp_enable_sort_limit = on
#gp_enable_sort_distinct = on

# - Planner Cost Constants -

#seq_page_cost = 1.0			# measured on an arbitrary scale
#random_page_cost = 4			# same scale as above

#cpu_tuple_cost = 0.01			# same scale as above
#cpu_index_tuple_cost = 0.005		# same scale as above
#cpu_operator_cost = 0.0025		# same scale as above
<<<<<<< HEAD
# GPDB_96_MERGE_FIXME: figure out the appropriate values for the parallel gucs
#parallel_tuple_cost = 0.1		# same scale as above
=======
>>>>>>> d457cb4e
#parallel_setup_cost = 1000.0	# same scale as above
#parallel_tuple_cost = 0.1		# same scale as above
#min_parallel_table_scan_size = 8MB
#min_parallel_index_scan_size = 512kB
#effective_cache_size = 4GB

#jit_above_cost = 100000		# perform JIT compilation if available
					# and query more expensive than this;
					# -1 disables
#jit_inline_above_cost = 500000		# inline small functions if query is
					# more expensive than this; -1 disables
#jit_optimize_above_cost = 500000	# use expensive JIT optimizations if
					# query is more expensive than this;
					# -1 disables

<<<<<<< HEAD
#min_parallel_table_scan_size = 8MB
#min_parallel_index_scan_size = 512kB
#effective_cache_size = 16GB
=======
# - Genetic Query Optimizer -
>>>>>>> d457cb4e

#gp_motion_cost_per_row = 0.0  # (same) (if 0, 2*cpu_tuple_cost is used)

# - Other Planner Options -

#cursor_tuple_fraction = 0.1		# range 0.0-1.0
<<<<<<< HEAD
#from_collapse_limit = 20
#join_collapse_limit = 20		# 1 disables collapsing of explicit
=======
#from_collapse_limit = 8
#jit = on				# allow JIT compilation
#join_collapse_limit = 8		# 1 disables collapsing of explicit
>>>>>>> d457cb4e
					# JOIN clauses
#plan_cache_mode = auto			# auto, force_generic_plan or
					# force_custom_plan

#gp_segments_for_planner = 0     # if 0, actual number of segments is used

#gp_enable_direct_dispatch = on

optimizer_analyze_root_partition = on # stats collection on root partitions

#------------------------------------------------------------------------------
# REPORTING AND LOGGING
#------------------------------------------------------------------------------

# - Set gp_reraise_signal to on to generate core files on SIGSEGV

#gp_reraise_signal = off

# - Where to Log -

#log_file_mode = 0600			# creation mode for log files,
					# begin with 0 to use octal notation
#log_rotation_age = 1d			# Automatic rotation of logfiles will
					# happen after that time.  0 disables.
#log_rotation_size = 10MB		# Automatic rotation of logfiles will
					# happen after that much log output.
					# 0 disables.
#log_truncate_on_rotation = off		# If on, an existing log file with the
					# same name as the new log file will be
					# truncated rather than appended to.
					# But such truncation only occurs on
					# time-driven rotation, not on restarts
					# or size-driven rotation.  Default is
					# off, meaning append to existing files
					# in all cases.

<<<<<<< HEAD
=======
# These are relevant when logging to syslog:
#syslog_facility = 'LOCAL0'
#syslog_ident = 'postgres'
#syslog_sequence_numbers = on
#syslog_split_messages = on

# This is only relevant when logging to eventlog (Windows):
# (change requires restart)
#event_source = 'PostgreSQL'

>>>>>>> d457cb4e
# - When to Log -

#log_min_messages = warning		# values in order of decreasing detail:
					#   debug5
					#   debug4
					#   debug3
					#   debug2
					#   debug1
					#   info
					#   notice
					#   warning
					#   error
					#   log
					#   fatal
					#   panic

#log_min_error_statement = error	# values in order of decreasing detail:
					#   debug5
					#   debug4
					#   debug3
					#   debug2
					#   debug1
					#   info
					#   notice
					#   warning
					#   error
					#   log
					#   fatal
					#   panic (effectively off)

#log_min_duration_statement = -1	# -1 is disabled, 0 logs all statements
					# and their durations, > 0 logs only
					# statements running at least this number
					# of milliseconds

#log_min_duration_sample = -1		# -1 is disabled, 0 logs a sample of statements
					# and their durations, > 0 logs only a sample of
					# statements running at least this number
					# of milliseconds;
					# sample fraction is determined by log_statement_sample_rate

#log_statement_sample_rate = 1.0	# fraction of logged statements exceeding
					# log_min_duration_sample to be logged;
					# 1.0 logs all such statements, 0.0 never logs


#log_transaction_sample_rate = 0.0	# fraction of transactions whose statements
					# are logged regardless of their duration; 1.0 logs all
					# statements from all transactions, 0.0 never logs

# - What to Log -

#debug_print_parse = off
#debug_print_rewritten = off
#debug_print_prelim_plan = off
#debug_print_slice_table = off
#debug_print_plan = off
#debug_pretty_print = on
#log_autovacuum_min_duration = -1	# log autovacuum activity;
					# -1 disables, 0 logs all actions and
					# their durations, > 0 logs only
					# actions running at least this number
					# of milliseconds.
#log_checkpoints = off
#log_connections = off
#log_disconnections = off
#log_duration = off
#log_error_verbosity = default		# terse, default, or verbose messages
#log_hostname = off
#log_line_prefix = '%m [%p] '		# special values:
					#   %a = application name
					#   %u = user name
					#   %d = database name
					#   %r = remote host and port
					#   %h = remote host
					#   %b = backend type
					#   %p = process ID
					#   %P = process ID of parallel group leader
					#   %t = timestamp without milliseconds
					#   %m = timestamp with milliseconds
					#   %n = timestamp with milliseconds (as a Unix epoch)
					#   %Q = query ID (0 if none or not computed)
					#   %i = command tag
					#   %e = SQL state
					#   %c = session ID
					#   %l = session line number
					#   %s = session start timestamp
					#   %v = virtual transaction ID
					#   %x = transaction ID (0 if none)
					#   %q = stop here in non-session
					#        processes
					#   %% = '%'
					# e.g. '<%u%%%d> '
#log_lock_waits = off			# log lock waits >= deadlock_timeout
#log_recovery_conflict_waits = off	# log standby recovery conflict waits
					# >= deadlock_timeout
#log_parameter_max_length = -1		# when logging statements, limit logged
					# bind-parameter values to N bytes;
					# -1 means print in full, 0 disables
#log_parameter_max_length_on_error = 0	# when logging an error, limit logged
					# bind-parameter values to N bytes;
					# -1 means print in full, 0 disables
#log_statement = 'none'			# none, ddl, mod, all
#log_replication_commands = off
#log_temp_files = -1			# log temporary files equal or larger
					# than the specified size in kilobytes;
					# -1 disables, 0 logs all temp files
#log_timezone = 'GMT'			# actually, defaults to TZ environment
					# setting


#------------------------------------------------------------------------------
# PROCESS TITLE
#------------------------------------------------------------------------------

#cluster_name = ''			# added to process titles if nonempty
					# (change requires restart)
#update_process_title = on


#------------------------------------------------------------------------------
# PL/JAVA
#------------------------------------------------------------------------------
#pljava_classpath = ''                      # ':' separated list of installed jar files
#pljava_vmoptions = ''                      # Options sent to the JVM on startup
#pljava_statement_cache_size = 0            # Size of the prepared statement MRU cache
#pljava_release_lingering_savepoints = off  # on/off to release/abort lingering savepoints

#------------------------------------------------------------------------------
# STATISTICS
#------------------------------------------------------------------------------

# - ANALYZE Statistics on Database Contents -

#default_statistics_target = 100	# range 1 - 10000 (target # of
					# histogram bins)

# - Query and Index Statistics Collector -

#track_activities = on
<<<<<<< HEAD
#track_counts = off
=======
#track_activity_query_size = 1024	# (change requires restart)
#track_counts = on
>>>>>>> d457cb4e
#track_io_timing = off
#track_wal_io_timing = off
#track_functions = none			# none, pl, all
#stats_temp_directory = 'pg_stat_tmp'

#stats_queue_level = off


# - Monitoring -

#compute_query_id = auto
#log_statement_stats = off
#log_parser_stats = off
#log_planner_stats = off
#log_executor_stats = off

#------------------------------------------------------------------------------
# AUTOVACUUM
#------------------------------------------------------------------------------

#autovacuum = on			# Enable autovacuum subprocess?  'on'
					# requires track_counts to also be on.
#autovacuum_max_workers = 3		# max number of autovacuum subprocesses
					# (change requires restart)
#autovacuum_naptime = 1min		# time between autovacuum runs
#autovacuum_vacuum_threshold = 50	# min number of row updates before
					# vacuum
#autovacuum_vacuum_insert_threshold = 1000	# min number of row inserts
					# before vacuum; -1 disables insert
					# vacuums
#autovacuum_analyze_threshold = 50	# min number of row updates before
					# analyze
#autovacuum_vacuum_scale_factor = 0.2	# fraction of table size before vacuum
#autovacuum_vacuum_insert_scale_factor = 0.2	# fraction of inserts over table
					# size before insert vacuum
#autovacuum_analyze_scale_factor = 0.1	# fraction of table size before analyze
#autovacuum_freeze_max_age = 200000000	# maximum XID age before forced vacuum
					# (change requires restart)
#autovacuum_multixact_freeze_max_age = 400000000	# maximum multixact age
					# before forced vacuum
					# (change requires restart)
#autovacuum_vacuum_cost_delay = 2ms	# default vacuum cost delay for
					# autovacuum, in milliseconds;
					# -1 means use vacuum_cost_delay
#autovacuum_vacuum_cost_limit = -1	# default vacuum cost limit for
					# autovacuum, -1 means use
					# vacuum_cost_limit

#------------------------------------------------------------------------------
# CLIENT CONNECTION DEFAULTS
#------------------------------------------------------------------------------

# - Statement Behavior -

#client_min_messages = notice		# values in order of decreasing detail:
					#   debug5
					#   debug4
					#   debug3
					#   debug2
					#   debug1
					#   log
					#   notice
					#   warning
					#   error
#search_path = '"$user", public'	# schema names
#row_security = on
#default_table_access_method = 'heap'
#default_tablespace = ''		# a tablespace name, '' uses the default
<<<<<<< HEAD
=======
#default_toast_compression = 'pglz'	# 'pglz' or 'lz4'
#temp_tablespaces = ''			# a list of tablespace names, '' uses
					# only default tablespace
>>>>>>> d457cb4e
#check_function_bodies = on
#default_transaction_isolation = 'read committed'
#default_transaction_read_only = off
#default_transaction_deferrable = off
#session_replication_role = 'origin'
#gp_vmem_idle_resource_timeout = 18s 	# in milliseconds, 0 is disabled
#statement_timeout = 0			# in milliseconds, 0 is disabled
#lock_timeout = 0			# in milliseconds, 0 is disabled
#idle_in_transaction_session_timeout = 0	# in milliseconds, 0 is disabled
#idle_session_timeout = 0		# in milliseconds, 0 is disabled
#vacuum_freeze_table_age = 150000000
#vacuum_freeze_min_age = 50000000
#vacuum_failsafe_age = 1600000000
#vacuum_multixact_freeze_table_age = 150000000
#vacuum_multixact_freeze_min_age = 5000000
#vacuum_multixact_failsafe_age = 1600000000
#bytea_output = 'hex'			# hex, escape
#xmlbinary = 'base64'
#xmloption = 'content'
#gin_pending_list_limit = 4MB

# - Locale and Formatting -

#datestyle = 'iso, mdy'
#intervalstyle = 'postgres'
#timezone = 'GMT'
#timezone_abbreviations = 'Default'     # Select the set of available time zone
					# abbreviations.  Currently, there are
					#   Default
					#   Australia (historical usage)
					#   India
					# You can create your own file in
					# share/timezonesets/.
#extra_float_digits = 1			# min -15, max 3; any value >0 actually
					# selects precise output mode
#client_encoding = sql_ascii		# actually, defaults to database
					# encoding

# These settings are initialized by initdb, but they can be changed.
#lc_messages = 'C'			# locale for system error message
					# strings
#lc_monetary = 'C'			# locale for monetary formatting
#lc_numeric = 'C'			# locale for number formatting
#lc_time = 'C'				# locale for time formatting

# default configuration for text search
#default_text_search_config = 'pg_catalog.simple'

# - Shared Library Preloading -

#local_preload_libraries = ''
#session_preload_libraries = ''
#shared_preload_libraries = ''	# (change requires restart)
#jit_provider = 'llvmjit'		# JIT library to use

# - Other Defaults -

#dynamic_library_path = '$libdir'
#gin_fuzzy_search_limit = 0


#------------------------------------------------------------------------------
# LOCK MANAGEMENT
#------------------------------------------------------------------------------

#deadlock_timeout = 1s
#max_locks_per_transaction = 128		# min 10
					# (change requires restart)
#max_pred_locks_per_transaction = 64	# min 10
					# (change requires restart)
#max_pred_locks_per_relation = -2	# negative values mean
					# (max_pred_locks_per_transaction
					#  / -max_pred_locks_per_relation) - 1
#max_pred_locks_per_page = 2            # min 0

#---------------------------------------------------------------------------
# RESOURCE SCHEDULING
#---------------------------------------------------------------------------

#max_resource_queues = 9		# no. of resource queues to create.
#max_resource_portals_per_transaction = 64	# no. of portals per backend.
#resource_select_only = on		# resource lock SELECT queries only.
#resource_cleanup_gangs_on_wait = on	# Cleanup idle reader gangs before
										# resource lockwait.
gp_resqueue_memory_policy = 'eager_free'	# memory request based queueing. 
									# eager_free, auto or none

#---------------------------------------------------------------------------
# EXTERNAL TABLES
#---------------------------------------------------------------------------
#gp_external_enable_exec = on   # enable external tables with EXECUTE.

#---------------------------------------------------------------------------
# APPEND ONLY TABLES
#---------------------------------------------------------------------------
#gp_safefswritesize = 0   # minimum size for safe AO writes in a non-mature fs
#------------------------------------------------------------------------------
# VERSION AND PLATFORM COMPATIBILITY
#------------------------------------------------------------------------------

# - Previous PostgreSQL Versions -

#array_nulls = on
#backslash_quote = safe_encoding	# on, off, or safe_encoding
#escape_string_warning = on
#lo_compat_privileges = off
#quote_all_identifiers = off
#standard_conforming_strings = on
#synchronize_seqscans = on

# - Other Platforms and Clients -

#transform_null_equals = off


#---------------------------------------------------------------------------
# GREENPLUM ARRAY CONFIGURATION
#---------------------------------------------------------------------------

#---------------------------------------------------------------------------
# GREENPLUM ARRAY TUNING
#---------------------------------------------------------------------------

# - Interconnect -

#gp_max_packet_size = 8192
gp_interconnect_type=udpifc

# - Worker Process Creation -

#gp_segment_connect_timeout = 180s

# - Resource limits -
gp_vmem_protect_limit = 8192  #Virtual memory limit (in MB).
#gp_vmem_idle_resource_timeout = 18000 # idle-time before gang-release, in milliseconds (zero disables release).

#------------------------------------------------------------------------------
# ERROR HANDLING
#------------------------------------------------------------------------------

#exit_on_error = off			# terminate session on any error?
#restart_after_crash = on		# reinitialize after backend crash?
#data_sync_retry = off			# retry or panic on failure to fsync
					# data?
					# (change requires restart)
#recovery_init_sync_method = fsync	# fsync, syncfs (Linux 5.8+)


#------------------------------------------------------------------------------
# CONFIG FILE INCLUDES
#------------------------------------------------------------------------------

# These options allow settings to be loaded from files other than the
# default postgresql.conf.  Note that these are directives, not variable
# assignments, so they can usefully be given more than once.

#include_dir = '...'			# include files ending in '.conf' from
					# a directory, e.g., 'conf.d'
<<<<<<< HEAD
#include_if_exists = ''			# include file only if it exists
#include = 'special.conf'				# include file
=======
#include_if_exists = '...'		# include file only if it exists
#include = '...'			# include file
>>>>>>> d457cb4e


#------------------------------------------------------------------------------
# CUSTOMIZED OPTIONS
#------------------------------------------------------------------------------

# Add settings for extensions here<|MERGE_RESOLUTION|>--- conflicted
+++ resolved
@@ -63,10 +63,10 @@
 					# (change requires restart)
 
 #port = 5432				# sets the database listener port for 
-      					# a Greenplum instance. The master and 
+      					# a Cloudberry instance. The master and 
 					# each segment has its own port number. 
-# note: Port numbers for the Greenplum system must also be changed in the
-# gp_configuration catalog. See the Greenplum Database Administrator Guide 
+# note: Port numbers for the Cloudberry system must also be changed in the
+# gp_configuration catalog. See the Cloudberry Database Administrator Guide 
 # for instructions!
 #
 # WARNING: YOU MUST SHUT DOWN YOUR GREENPLUM SYSTEM BEFORE CHANGING 
@@ -145,12 +145,9 @@
 					# (change requires restart)
 # Caution: it is not advisable to set max_prepared_transactions nonzero unless
 # you actively intend to use prepared transactions.
-<<<<<<< HEAD
+
 #work_mem = 32MB				# min 64kB
-=======
-#work_mem = 4MB				# min 64kB
 #hash_mem_multiplier = 1.0		# 1-1000.0 multiplier on hash table work_mem
->>>>>>> d457cb4e
 #maintenance_work_mem = 64MB		# min 1MB
 #autovacuum_work_mem = -1		# min 1MB, or -1 to use maintenance_work_mem
 #logical_decoding_work_mem = 64MB	# min 64kB
@@ -367,13 +364,11 @@
 
 #enable_async_append = on
 #enable_bitmapscan = on
-<<<<<<< HEAD
-=======
+
 #enable_gathermerge = on
 #enable_hashagg = on
 #enable_hashjoin = on
 #enable_incremental_sort = on
->>>>>>> d457cb4e
 #enable_indexscan = on
 #enable_indexonlyscan = on
 #enable_material = on
@@ -394,7 +389,7 @@
 #gp_enable_agg_distinct = on
 #gp_enable_agg_distinct_pruning = on
 #enable_groupagg = on
-#enable_hashagg = on
+
 #gp_selectivity_damping_for_scans = on
 #gp_selectivity_damping_for_joins = off
 
@@ -409,11 +404,9 @@
 #cpu_tuple_cost = 0.01			# same scale as above
 #cpu_index_tuple_cost = 0.005		# same scale as above
 #cpu_operator_cost = 0.0025		# same scale as above
-<<<<<<< HEAD
+
 # GPDB_96_MERGE_FIXME: figure out the appropriate values for the parallel gucs
 #parallel_tuple_cost = 0.1		# same scale as above
-=======
->>>>>>> d457cb4e
 #parallel_setup_cost = 1000.0	# same scale as above
 #parallel_tuple_cost = 0.1		# same scale as above
 #min_parallel_table_scan_size = 8MB
@@ -429,28 +422,23 @@
 					# query is more expensive than this;
 					# -1 disables
 
-<<<<<<< HEAD
 #min_parallel_table_scan_size = 8MB
 #min_parallel_index_scan_size = 512kB
 #effective_cache_size = 16GB
-=======
-# - Genetic Query Optimizer -
->>>>>>> d457cb4e
+
+
 
 #gp_motion_cost_per_row = 0.0  # (same) (if 0, 2*cpu_tuple_cost is used)
 
 # - Other Planner Options -
 
 #cursor_tuple_fraction = 0.1		# range 0.0-1.0
-<<<<<<< HEAD
+
 #from_collapse_limit = 20
 #join_collapse_limit = 20		# 1 disables collapsing of explicit
-=======
-#from_collapse_limit = 8
+					# JOIN clauses
+#force_parallel_mode = off
 #jit = on				# allow JIT compilation
-#join_collapse_limit = 8		# 1 disables collapsing of explicit
->>>>>>> d457cb4e
-					# JOIN clauses
 #plan_cache_mode = auto			# auto, force_generic_plan or
 					# force_custom_plan
 
@@ -486,8 +474,7 @@
 					# off, meaning append to existing files
 					# in all cases.
 
-<<<<<<< HEAD
-=======
+
 # These are relevant when logging to syslog:
 #syslog_facility = 'LOCAL0'
 #syslog_ident = 'postgres'
@@ -498,7 +485,6 @@
 # (change requires restart)
 #event_source = 'PostgreSQL'
 
->>>>>>> d457cb4e
 # - When to Log -
 
 #log_min_messages = warning		# values in order of decreasing detail:
@@ -639,12 +625,8 @@
 # - Query and Index Statistics Collector -
 
 #track_activities = on
-<<<<<<< HEAD
+#track_activity_query_size = 1024	# (change requires restart)
 #track_counts = off
-=======
-#track_activity_query_size = 1024	# (change requires restart)
-#track_counts = on
->>>>>>> d457cb4e
 #track_io_timing = off
 #track_wal_io_timing = off
 #track_functions = none			# none, pl, all
@@ -713,12 +695,9 @@
 #row_security = on
 #default_table_access_method = 'heap'
 #default_tablespace = ''		# a tablespace name, '' uses the default
-<<<<<<< HEAD
-=======
 #default_toast_compression = 'pglz'	# 'pglz' or 'lz4'
 #temp_tablespaces = ''			# a list of tablespace names, '' uses
 					# only default tablespace
->>>>>>> d457cb4e
 #check_function_bodies = on
 #default_transaction_isolation = 'read committed'
 #default_transaction_read_only = off
@@ -877,13 +856,8 @@
 
 #include_dir = '...'			# include files ending in '.conf' from
 					# a directory, e.g., 'conf.d'
-<<<<<<< HEAD
-#include_if_exists = ''			# include file only if it exists
-#include = 'special.conf'				# include file
-=======
 #include_if_exists = '...'		# include file only if it exists
-#include = '...'			# include file
->>>>>>> d457cb4e
+#include = 'special.conf'			# include file
 
 
 #------------------------------------------------------------------------------
