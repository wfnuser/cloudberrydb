/*-------------------------------------------------------------------------
 *
 * lsyscache.c
 *	  Convenience routines for common queries in the system catalog cache.
 *
 * Portions Copyright (c) 2007-2009, Greenplum inc
 * Portions Copyright (c) 1996-2009, PostgreSQL Global Development Group
 * Portions Copyright (c) 1994, Regents of the University of California
 *
 * IDENTIFICATION
 *	  $PostgreSQL: pgsql/src/backend/utils/cache/lsyscache.c,v 1.142 2007/01/09 02:14:14 tgl Exp $
 *
 * NOTES
 *	  Eventually, the index information should go through here, too.
 *-------------------------------------------------------------------------
 */
#include "postgres.h"

#include "access/hash.h"
<<<<<<< HEAD

=======
#include "access/nbtree.h"
>>>>>>> 1e0bf904
#include "bootstrap/bootstrap.h"
#include "catalog/catquery.h"
#include "catalog/heap.h"                   /* SystemAttributeDefinition() */
#include "catalog/pg_amop.h"
#include "catalog/pg_amproc.h"
#include "catalog/pg_namespace.h"
#include "catalog/pg_opclass.h"
#include "catalog/pg_operator.h"
#include "catalog/pg_proc.h"
#include "catalog/pg_aggregate.h"
#include "catalog/pg_constraint.h"
#include "catalog/pg_statistic.h"
#include "catalog/pg_trigger.h"
#include "catalog/pg_type.h"
#include "cdb/cdbpartition.h"
#include "commands/tablecmds.h"
#include "commands/trigger.h"
#include "miscadmin.h"
#include "nodes/makefuncs.h"
#include "parser/parse_clause.h"			/* for sort_op_can_sort() */
#include "parser/parse_coerce.h"
#include "utils/array.h"
#include "utils/builtins.h"
#include "utils/datum.h"
#include "utils/guc.h"
#include "utils/lsyscache.h"
#include "utils/syscache.h"
#include "utils/fmgroids.h"
#include "funcapi.h"

static Datum
attstatsslot_getattr(cqContext	*pcqCtx, 
					 TupleDesc	 tupdesc,
					 HeapTuple	 statstuple,
					 AttrNumber	 attnum, bool *isnull);



/*				---------- AMOP CACHES ----------						 */

/*
 * op_in_opfamily
 *
 *		Return t iff operator 'opno' is in operator family 'opfamily'.
 */
bool
op_in_opfamily(Oid opno, Oid opfamily)
{
	return SearchSysCacheExists(AMOPOPID,
								ObjectIdGetDatum(opno),
								ObjectIdGetDatum(opfamily),
								0, 0);
}

/*
 * get_op_opfamily_strategy
 *
 *		Get the operator's strategy number within the specified opfamily,
 *		or 0 if it's not a member of the opfamily.
 */
int
get_op_opfamily_strategy(Oid opno, Oid opfamily)
{
	HeapTuple	tp;
	Form_pg_amop amop_tup;
	int			result;

	tp = SearchSysCache(AMOPOPID,
						ObjectIdGetDatum(opno),
						ObjectIdGetDatum(opfamily),
						0, 0);
	if (!HeapTupleIsValid(tp))
		return 0;
	amop_tup = (Form_pg_amop) GETSTRUCT(tp);
	result = amop_tup->amopstrategy;
	ReleaseSysCache(tp);
	return result;
}

/*
 * get_op_opfamily_properties
 *
 *		Get the operator's strategy number, input types, and recheck (lossy)
 *		flag within the specified opfamily.
 *
 * Caller should already have verified that opno is a member of opfamily,
 * therefore we raise an error if the tuple is not found.
 */
void
get_op_opfamily_properties(Oid opno, Oid opfamily,
						   int *strategy,
						   Oid *lefttype,
						   Oid *righttype,
						   bool *recheck)
{
	HeapTuple	tp;
	Form_pg_amop amop_tup;

	tp = SearchSysCache(AMOPOPID,
						ObjectIdGetDatum(opno),
						ObjectIdGetDatum(opfamily),
						0, 0);
	if (!HeapTupleIsValid(tp))
		elog(ERROR, "operator %u is not a member of opfamily %u",
			 opno, opfamily);
	amop_tup = (Form_pg_amop) GETSTRUCT(tp);
	*strategy = amop_tup->amopstrategy;
	*lefttype = amop_tup->amoplefttype;
	*righttype = amop_tup->amoprighttype;
	*recheck = amop_tup->amopreqcheck;
	ReleaseSysCache(tp);
}

/*
 * get_opfamily_member
 *		Get the OID of the operator that implements the specified strategy
 *		with the specified datatypes for the specified opfamily.
 *
 * Returns InvalidOid if there is no pg_amop entry for the given keys.
 */
Oid
get_opfamily_member(Oid opfamily, Oid lefttype, Oid righttype,
					int16 strategy)
{
	HeapTuple	tp;
	Form_pg_amop amop_tup;
	Oid			result;

	tp = SearchSysCache(AMOPSTRATEGY,
						ObjectIdGetDatum(opfamily),
						ObjectIdGetDatum(lefttype),
						ObjectIdGetDatum(righttype),
						Int16GetDatum(strategy));
	if (!HeapTupleIsValid(tp))
		return InvalidOid;
	amop_tup = (Form_pg_amop) GETSTRUCT(tp);
	result = amop_tup->amopopr;
	ReleaseSysCache(tp);
	return result;
}

/*
 * get_op_mergejoin_info
 *		Given the OIDs of a (putatively) mergejoinable equality operator
 *		and a sortop defining the sort ordering of the lefthand input of
 *		the merge clause, determine whether this sort ordering is actually
 *		usable for merging.  If so, return the required sort ordering op
 *		for the righthand input, as well as the btree opfamily OID containing
 *		these operators and the operator strategy number of the two sortops
 *		(either BTLessStrategyNumber or BTGreaterStrategyNumber).
 *
 * We can mergejoin if we find the two operators in the same opfamily as
 * equality and either less-than or greater-than respectively.  If there
 * are multiple such opfamilies, assume we can use any one.
 */
#ifdef NOT_YET
/* eventually should look like this */
bool
get_op_mergejoin_info(Oid eq_op, Oid left_sortop,
					  Oid *right_sortop, Oid *opfamily, int *opstrategy)
{
	bool		result = false;
	Oid			lefttype;
	Oid			righttype;
	CatCList   *catlist;
	int			i;

	/* Make sure output args are initialized even on failure */
	*right_sortop = InvalidOid;
	*opfamily = InvalidOid;
	*opstrategy = 0;

	/* Need the righthand input datatype */
	op_input_types(eq_op, &lefttype, &righttype);

	/*
	 * Search through all the pg_amop entries containing the equality operator
	 */
	catlist = SearchSysCacheList(AMOPOPID, 1,
								 ObjectIdGetDatum(eq_op),
								 0, 0, 0);

	for (i = 0; i < catlist->n_members; i++)
	{
		HeapTuple	op_tuple = &catlist->members[i]->tuple;
		Form_pg_amop op_form = (Form_pg_amop) GETSTRUCT(op_tuple);
		Oid			opfamily_id;
		StrategyNumber op_strategy;

		/* must be btree */
		if (op_form->amopmethod != BTREE_AM_OID)
			continue;
		/* must use the operator as equality */
		if (op_form->amopstrategy != BTEqualStrategyNumber)
			continue;

		/* See if sort operator is also in this opfamily with OK semantics */
		opfamily_id = op_form->amopfamily;
		op_strategy = get_op_opfamily_strategy(left_sortop, opfamily_id);
		if (op_strategy == BTLessStrategyNumber ||
			op_strategy == BTGreaterStrategyNumber)
		{
			/* Yes, so find the corresponding righthand sortop */
			*right_sortop = get_opfamily_member(opfamily_id,
												righttype,
												righttype,
												op_strategy);
			if (OidIsValid(*right_sortop))
			{
				/* Found a workable mergejoin semantics */
				*opfamily = opfamily_id;
				*opstrategy = op_strategy;
				result = true;
				break;
			}
		}
	}

	ReleaseSysCacheList(catlist);

	return result;
}
#else
/* temp implementation until planner gets smarter: left_sortop is output */
bool
get_op_mergejoin_info(Oid eq_op, Oid *left_sortop,
					  Oid *right_sortop, Oid *opfamily)
{
	bool		result = false;
	Oid			lefttype;
	Oid			righttype;
	CatCList   *catlist;
	int			i;

	/* Make sure output args are initialized even on failure */
	*left_sortop = InvalidOid;
	*right_sortop = InvalidOid;
	*opfamily = InvalidOid;

	/* Need the input datatypes */
	op_input_types(eq_op, &lefttype, &righttype);

	/*
	 * Search through all the pg_amop entries containing the equality operator
	 */
	catlist = SearchSysCacheList(AMOPOPID, 1,
								 ObjectIdGetDatum(eq_op),
								 0, 0, 0);

	for (i = 0; i < catlist->n_members; i++)
	{
		HeapTuple	op_tuple = &catlist->members[i]->tuple;
		Form_pg_amop op_form = (Form_pg_amop) GETSTRUCT(op_tuple);
		Oid			opfamily_id;

		/* must be btree */
		if (op_form->amopmethod != BTREE_AM_OID)
			continue;
		/* must use the operator as equality */
		if (op_form->amopstrategy != BTEqualStrategyNumber)
			continue;

		opfamily_id = op_form->amopfamily;

		/* Find the matching sortops */
		*left_sortop = get_opfamily_member(opfamily_id,
										   lefttype,
										   lefttype,
										   BTLessStrategyNumber);
		*right_sortop = get_opfamily_member(opfamily_id,
											righttype,
											righttype,
											BTLessStrategyNumber);
		if (OidIsValid(*left_sortop) && OidIsValid(*right_sortop))
		{
			/* Found a workable mergejoin semantics */
			*opfamily = opfamily_id;
			result = true;
			break;
		}
	}

	ReleaseSysCacheList(catlist);

	return result;
}
#endif

/*
 * get_op_compare_function
 *		Get the OID of the datatype-specific btree comparison function
 *		associated with an ordering operator (a "<" or ">" operator).
 *
 * *cmpfunc receives the comparison function OID.
 * *reverse is set FALSE if the operator is "<", TRUE if it's ">"
 * (indicating the comparison result must be negated before use).
 *
 * Returns TRUE if successful, FALSE if no btree function can be found.
 * (This indicates that the operator is not a valid ordering operator.)
 */
bool
get_op_compare_function(Oid opno, Oid *cmpfunc, bool *reverse)
{
	bool		result = false;
	CatCList   *catlist;
	int			i;

	/* ensure outputs are set on failure */
	*cmpfunc = InvalidOid;
	*reverse = false;

	/*
	 * Search pg_amop to see if the target operator is registered as the "<"
	 * or ">" operator of any btree opfamily.  It's possible that it might be
	 * registered both ways (if someone were to build a "reverse sort"
	 * opfamily); assume we can use either interpretation.  (Note: the
	 * existence of a reverse-sort opfamily would result in uncertainty as
	 * to whether "ORDER BY USING op" would default to NULLS FIRST or NULLS
	 * LAST.  Since there is no longer any particularly good reason to build
	 * reverse-sort opfamilies, we don't bother expending any extra work to
	 * make this more determinate.  In practice, because of the way the
	 * syscache search works, we'll use the interpretation associated with
	 * the opfamily with smallest OID, which is probably determinate enough.)
	 */
	catlist = SearchSysCacheList(AMOPOPID, 1,
								 ObjectIdGetDatum(opno),
								 0, 0, 0);

	for (i = 0; i < catlist->n_members; i++)
	{
		HeapTuple	tuple = &catlist->members[i]->tuple;
		Form_pg_amop aform = (Form_pg_amop) GETSTRUCT(tuple);

		/* must be btree */
		if (aform->amopmethod != BTREE_AM_OID)
			continue;

		if (aform->amopstrategy == BTLessStrategyNumber ||
			aform->amopstrategy == BTGreaterStrategyNumber)
		{
			/* Found a suitable opfamily, get matching support function */
			*reverse = (aform->amopstrategy == BTGreaterStrategyNumber);
			*cmpfunc = get_opfamily_proc(aform->amopfamily,
										 aform->amoplefttype,
										 aform->amoprighttype,
										 BTORDER_PROC);
			if (!OidIsValid(*cmpfunc))				/* should not happen */
				elog(ERROR, "missing support function %d(%u,%u) in opfamily %u",
					 BTORDER_PROC, aform->amoplefttype, aform->amoprighttype,
					 aform->amopfamily);
			result = true;
			break;
		}
	}

	ReleaseSysCacheList(catlist);

	return result;
}

/*
 * get_op_hash_function
 *		Get the OID of the datatype-specific hash function associated with
 *		a hashable equality operator.
 *
 * XXX API needs to be generalized for the case of different left and right
 * datatypes.
 *
 * Returns InvalidOid if no hash function can be found.  (This indicates
 * that the operator should not have been marked oprcanhash.)
 */
Oid
get_op_hash_function(Oid opno)
{
	Oid			result = InvalidOid;
	CatCList   *catlist;
	int			i;

	/*
	 * Search pg_amop to see if the target operator is registered as the "="
	 * operator of any hash opfamily.  If the operator is registered in
	 * multiple opfamilies, assume we can use the associated hash function from
	 * any one.
	 */
	catlist = SearchSysCacheList(AMOPOPID, 1,
								 ObjectIdGetDatum(opno),
								 0, 0, 0);

	for (i = 0; i < catlist->n_members; i++)
	{
		HeapTuple	tuple = &catlist->members[i]->tuple;
		Form_pg_amop aform = (Form_pg_amop) GETSTRUCT(tuple);

		if (aform->amopmethod == HASH_AM_OID &&
			aform->amopstrategy == HTEqualStrategyNumber)
		{
			/* Found a suitable opfamily, get matching hash support function */
			result = get_opfamily_proc(aform->amopfamily,
									   aform->amoplefttype,
									   aform->amoprighttype,
									   HASHPROC);
			break;
		}
	}

	ReleaseSysCacheList(catlist);

	return result;
}

/*
 * get_op_btree_interpretation
 *		Given an operator's OID, find out which btree opfamilies it belongs to,
 *		and what strategy number it has within each one.  The results are
 *		returned as an OID list and a parallel integer list.
 *
 * In addition to the normal btree operators, we consider a <> operator to be
 * a "member" of an opfamily if its negator is an equality operator of the
 * opfamily.  ROWCOMPARE_NE is returned as the strategy number for this case.
 */
void
get_op_btree_interpretation(Oid opno, List **opfamilies, List **opstrats)
{
	CatCList   *catlist;
	bool		op_negated;
	int			i;

	*opfamilies = NIL;
	*opstrats = NIL;

	/*
	 * Find all the pg_amop entries containing the operator.
	 */
	catlist = SearchSysCacheList(AMOPOPID, 1,
								 ObjectIdGetDatum(opno),
								 0, 0, 0);

	/*
	 * If we can't find any opfamily containing the op, perhaps it is a <>
	 * operator.  See if it has a negator that is in an opfamily.
	 */
	op_negated = false;
	if (catlist->n_members == 0)
	{
		Oid			op_negator = get_negator(opno);

		if (OidIsValid(op_negator))
		{
			op_negated = true;
			ReleaseSysCacheList(catlist);
			catlist = SearchSysCacheList(AMOPOPID, 1,
										 ObjectIdGetDatum(op_negator),
										 0, 0, 0);
		}
	}

	/* Now search the opfamilies */
	for (i = 0; i < catlist->n_members; i++)
	{
		HeapTuple	op_tuple = &catlist->members[i]->tuple;
		Form_pg_amop op_form = (Form_pg_amop) GETSTRUCT(op_tuple);
		Oid			opfamily_id;
		StrategyNumber op_strategy;

		/* must be btree */
		if (op_form->amopmethod != BTREE_AM_OID)
			continue;

		/* Get the operator's btree strategy number */
		opfamily_id = op_form->amopfamily;
		op_strategy = (StrategyNumber) op_form->amopstrategy;
		Assert(op_strategy >= 1 && op_strategy <= 5);

		if (op_negated)
		{
			/* Only consider negators that are = */
			if (op_strategy != BTEqualStrategyNumber)
				continue;
			op_strategy = ROWCOMPARE_NE;
		}

		*opfamilies = lappend_oid(*opfamilies, opfamily_id);
		*opstrats = lappend_int(*opstrats, op_strategy);
	}

	ReleaseSysCacheList(catlist);
}


/*				---------- AMPROC CACHES ----------						 */

/*
 * get_opfamily_proc
 *		Get the OID of the specified support function
 *		for the specified opfamily and datatypes.
 *
 * Returns InvalidOid if there is no pg_amproc entry for the given keys.
 */
Oid
get_opfamily_proc(Oid opfamily, Oid lefttype, Oid righttype, int16 procnum)
{
	HeapTuple	tp;
	Form_pg_amproc amproc_tup;
	RegProcedure result;

	tp = SearchSysCache(AMPROCNUM,
						ObjectIdGetDatum(opfamily),
						ObjectIdGetDatum(lefttype),
						ObjectIdGetDatum(righttype),
						Int16GetDatum(procnum));
	if (!HeapTupleIsValid(tp))
		return InvalidOid;
	amproc_tup = (Form_pg_amproc) GETSTRUCT(tp);
	result = amproc_tup->amproc;
	ReleaseSysCache(tp);
	return result;
}


/*				---------- ATTRIBUTE CACHES ----------					 */

/*
 * get_attname
 *		Given the relation id and the attribute number,
 *		return the "attname" field from the attribute relation.
 *
 * Note: returns a palloc'd copy of the string, or NULL if no such attribute.
 */
char *
get_attname(Oid relid, AttrNumber attnum)
{
	char	   *result = NULL;
	int			fetchCount;

	result = caql_getcstring_plus(
					NULL,
					&fetchCount,
					NULL,
					cql("SELECT attname FROM pg_attribute "
						" WHERE attrelid = :1 "
						" AND attnum = :2 ",
						ObjectIdGetDatum(relid),
						Int16GetDatum(attnum)));
	
	if (!fetchCount)
		return NULL;

	return result;
}

/*
 * get_relid_attribute_name
 *
 * Same as above routine get_attname(), except that error
 * is handled by elog() instead of returning NULL.
 */
char *
get_relid_attribute_name(Oid relid, AttrNumber attnum)
{
	char	   *attname;

	attname = get_attname(relid, attnum);
	if (attname == NULL)
		elog(ERROR, "cache lookup failed for attribute %d of relation %u",
			 attnum, relid);
	return attname;
}

/*
 * get_attnum
 *
 *		Given the relation id and the attribute name,
 *		return the "attnum" field from the attribute relation.
 *
 *		Returns InvalidAttrNumber if the attr doesn't exist (or is dropped).
 */
AttrNumber
get_attnum(Oid relid, const char *attname)
{
	return caql_getattnumber(relid, attname);
}

/*
 * get_atttype
 *
 *		Given the relation OID and the attribute number with the relation,
 *		return the attribute type OID.
 */
Oid
get_atttype(Oid relid, AttrNumber attnum)
{
	Oid			result;
	int			fetchCount;

	result  = caql_getoid_plus(
			NULL,
			&fetchCount,
			NULL,
			cql("SELECT atttypid FROM pg_attribute "
				" WHERE attrelid = :1 "
				" AND attnum = :2 ",
				ObjectIdGetDatum(relid),
				Int16GetDatum(attnum)));

	if (!fetchCount)
		return InvalidOid;

	return result;

}

/*
 * get_atttypmod
 *
 *		Given the relation id and the attribute number,
 *		return the "atttypmod" field from the attribute relation.
 */
int32
get_atttypmod(Oid relid, AttrNumber attnum)
{
	HeapTuple	tp;
	cqContext  *pcqCtx;
	int32		result = -1;

	pcqCtx = caql_beginscan(
			NULL,
			cql("SELECT * FROM pg_attribute "
				" WHERE attrelid = :1 "
				" AND attnum = :2 ",
				ObjectIdGetDatum(relid),
				Int16GetDatum(attnum)));

	tp = caql_getnext(pcqCtx);

	if (HeapTupleIsValid(tp))
	{
		Form_pg_attribute att_tup = (Form_pg_attribute) GETSTRUCT(tp);

		result = att_tup->atttypmod;
	}

	caql_endscan(pcqCtx);
	return result;
}

/*
 * get_atttypetypmod
 *
 *		A two-fer: given the relation id and the attribute number,
 *		fetch both type OID and atttypmod in a single cache lookup.
 *
 * Unlike the otherwise-similar get_atttype/get_atttypmod, this routine
 * raises an error if it can't obtain the information.
 */
void
get_atttypetypmod(Oid relid, AttrNumber attnum,
				  Oid *typid, int32 *typmod)
{
	HeapTuple	tp;
	Form_pg_attribute att_tup;
	cqContext  *pcqCtx;

    /* CDB: Get type for sysattr even if relid is no good (e.g. SubqueryScan) */
    if (attnum < 0 &&
        attnum > FirstLowInvalidHeapAttributeNumber)
    {
        att_tup = SystemAttributeDefinition(attnum, true);
	    *typid = att_tup->atttypid;
	    *typmod = att_tup->atttypmod;
        return;
    }

	pcqCtx = caql_beginscan(
			NULL,
			cql("SELECT * FROM pg_attribute "
				" WHERE attrelid = :1 "
				" AND attnum = :2 ",
				ObjectIdGetDatum(relid),
				Int16GetDatum(attnum)));

	tp = caql_getnext(pcqCtx);

	if (!HeapTupleIsValid(tp))
		elog(ERROR, "cache lookup failed for attribute %d of relation %u",
			 attnum, relid);
	att_tup = (Form_pg_attribute) GETSTRUCT(tp);

	*typid = att_tup->atttypid;
	*typmod = att_tup->atttypmod;

	caql_endscan(pcqCtx);
}

/*				---------- INDEX CACHE ----------						 */

/*		watch this space...
 */

/*				---------- OPCLASS CACHE ----------						 */

/*
 * get_opclass_family
 *
 *		Returns the OID of the operator family the opclass belongs to.
 */
Oid
get_opclass_family(Oid opclass)
{
	HeapTuple	tp;
	Form_pg_opclass cla_tup;
	Oid			result;

	tp = SearchSysCache(CLAOID,
						ObjectIdGetDatum(opclass),
						0, 0, 0);
	if (!HeapTupleIsValid(tp))
		elog(ERROR, "cache lookup failed for opclass %u", opclass);
	cla_tup = (Form_pg_opclass) GETSTRUCT(tp);

	result = cla_tup->opcfamily;
	ReleaseSysCache(tp);
	return result;
}

/*
 * get_opclass_input_type
 *
 *		Returns the OID of the datatype the opclass indexes.
 */
Oid
get_opclass_input_type(Oid opclass)
{
	Oid			result;
	int			fetchCount;

	result = caql_getoid_plus(
			NULL,
			&fetchCount,
			NULL,
			cql("SELECT opcintype FROM pg_opclass "
				" WHERE oid = :1 ",
				ObjectIdGetDatum(opclass)));
	
	if (!fetchCount)
		elog(ERROR, "cache lookup failed for opclass %u", opclass);

	return result;
}

/*				---------- OPERATOR CACHE ----------					 */

/*
 * get_opcode
 *
 *		Returns the regproc id of the routine used to implement an
 *		operator given the operator oid.
 */
RegProcedure
get_opcode(Oid opno)
{
	Oid			result;
	int			fetchCount;

	result = caql_getoid_plus(
			NULL,
			&fetchCount,
			NULL,
			cql("SELECT oprcode FROM pg_operator "
				" WHERE oid = :1 ",
				ObjectIdGetDatum(opno)));

	if (!fetchCount)
		return (RegProcedure) InvalidOid;

	return (RegProcedure) result;
}

/*
 * get_opname
 *	  returns the name of the operator with the given opno
 *
 * Note: returns a palloc'd copy of the string, or NULL if no such operator.
 */
char *
get_opname(Oid opno)
{
	char	   *result = NULL;
	int			fetchCount;

	result = caql_getcstring_plus(
			NULL,
			&fetchCount,
			NULL,
			cql("SELECT oprname FROM pg_operator "
				" WHERE oid = :1 ",
				ObjectIdGetDatum(opno)));

	if (!fetchCount)
		return NULL;

	return result;
}

/*
 * op_input_types
 *
 *		Returns the left and right input datatypes for an operator
 *		(InvalidOid if not relevant).
 */
void
op_input_types(Oid opno, Oid *lefttype, Oid *righttype)
{
	HeapTuple	tp;
	Form_pg_operator optup;
	cqContext  *pcqCtx;

	*lefttype = InvalidOid;
	*righttype = InvalidOid;

	pcqCtx = caql_beginscan(
			NULL,
			cql("SELECT * FROM pg_operator "
				" WHERE oid = :1 ",
				ObjectIdGetDatum(opno)));

	tp = caql_getnext(pcqCtx);

	if (HeapTupleIsValid(tp))
	{
		optup = (Form_pg_operator) GETSTRUCT(tp);
		*lefttype = optup->oprleft;
		*righttype = optup->oprright;
	}
	caql_endscan(pcqCtx);
}

/*
 * op_mergejoinable
 *
 * Returns true if the operator is potentially mergejoinable.  (The planner
 * will fail to find any mergejoin plans unless there are suitable btree
 * opfamily entries for this operator and associated sortops.  The pg_operator
 * flag is just a hint to tell the planner whether to bother looking.)
 */
bool
op_mergejoinable(Oid opno)
{
	HeapTuple	tp;
	bool		result = false;

	tp = SearchSysCache(OPEROID,
						ObjectIdGetDatum(opno),
						0, 0, 0);
	if (HeapTupleIsValid(tp))
	{
		Form_pg_operator optup = (Form_pg_operator) GETSTRUCT(tp);

		result = optup->oprcanmerge;
		ReleaseSysCache(tp);
	}
	return result;
}

/*
 * op_hashjoinable
 *
 * Returns true if the operator is hashjoinable.  (There must be a suitable
 * hash opfamily entry for this operator if it is so marked.)
 */
bool
op_hashjoinable(Oid opno)
{
	HeapTuple	tp;
	bool		result = false;

	tp = SearchSysCache(OPEROID,
						ObjectIdGetDatum(opno),
						0, 0, 0);
	if (HeapTupleIsValid(tp))
	{
		Form_pg_operator optup = (Form_pg_operator) GETSTRUCT(tp);

		result = optup->oprcanhash;
		ReleaseSysCache(tp);
	}
	return result;
}

/*
 * op_strict
 *
 * Get the proisstrict flag for the operator's underlying function.
 */
bool
op_strict(Oid opno)
{
	RegProcedure funcid = get_opcode(opno);

	if (funcid == (RegProcedure) InvalidOid)
		elog(ERROR, "operator %u does not exist", opno);

	return func_strict((Oid) funcid);
}

/*
 * op_volatile
 *
 * Get the provolatile flag for the operator's underlying function.
 */
char
op_volatile(Oid opno)
{
	RegProcedure funcid = get_opcode(opno);

	if (funcid == (RegProcedure) InvalidOid)
		elog(ERROR, "operator %u does not exist", opno);

	return func_volatile((Oid) funcid);
}

/*
 * get_commutator
 *
 *		Returns the corresponding commutator of an operator.
 */
Oid
get_commutator(Oid opno)
{
	Oid			result;
	int			fetchCount;

	result = caql_getoid_plus(
			NULL,
			&fetchCount,
			NULL,
			cql("SELECT oprcom FROM pg_operator "
				" WHERE oid = :1 ",
				ObjectIdGetDatum(opno)));

	if (!fetchCount)
		return InvalidOid;

	return result;
}

/*
 * get_negator
 *
 *		Returns the corresponding negator of an operator.
 */
Oid
get_negator(Oid opno)
{
	Oid			result;
	int			fetchCount;

	result = caql_getoid_plus(
			NULL,
			&fetchCount,
			NULL,
			cql("SELECT oprnegate FROM pg_operator "
				" WHERE oid = :1 ",
				ObjectIdGetDatum(opno)));

	if (!fetchCount)
		return InvalidOid;

	return result;
}

/*
 * get_oprrest
 *
 *		Returns procedure id for computing selectivity of an operator.
 */
RegProcedure
get_oprrest(Oid opno)
{
	Oid			result;
	int			fetchCount;

	result = caql_getoid_plus(
			NULL,
			&fetchCount,
			NULL,
			cql("SELECT oprrest FROM pg_operator "
				" WHERE oid = :1 ",
				ObjectIdGetDatum(opno)));

	if (!fetchCount)
		return (RegProcedure) InvalidOid;

	return (RegProcedure) result;
}

/*
 * get_oprjoin
 *
 *		Returns procedure id for computing selectivity of a join.
 */
RegProcedure
get_oprjoin(Oid opno)
{
	Oid			result;
	int			fetchCount;

	result = caql_getoid_plus(
			NULL,
			&fetchCount,
			NULL,
			cql("SELECT oprjoin FROM pg_operator "
				" WHERE oid = :1 ",
				ObjectIdGetDatum(opno)));

	if (!fetchCount)
		return (RegProcedure) InvalidOid;

	return (RegProcedure) result;
}

/*				---------- TRIGGER CACHE ----------					 */

/*
 * get_trigger_name
 *	  returns the name of the trigger with the given triggerid
 *
 * Note: returns a palloc'd copy of the string, or NULL if no such trigger
 */
char *
get_trigger_name(Oid triggerid)
{
	char	   *result = NULL;
	int			fetchCount;

	result = caql_getcstring_plus(
					NULL,
					&fetchCount,
					NULL,
					cql("SELECT tgname FROM pg_trigger "
						" WHERE oid = :1 ",
						ObjectIdGetDatum(triggerid)));

	if (!fetchCount)
		return NULL;

	return result;
}

/*
 * get_trigger_relid
 *		Given trigger id, return the trigger's relation oid
 */
Oid
get_trigger_relid(Oid triggerid)
{
	Oid			result;
	int			fetchCount;

	result  = caql_getoid_plus(
			NULL,
			&fetchCount,
			NULL,
			cql("SELECT tgrelid FROM pg_trigger "
				" WHERE oid = :1 ",
				ObjectIdGetDatum(triggerid)));

	if (!fetchCount)
		return InvalidOid;

	return result;
}

/*
 * get_trigger_funcid
 *		Given trigger id, return the trigger's function oid
 */
Oid
get_trigger_funcid(Oid triggerid)
{
	Oid			result;
	int			fetchCount;

	result  = caql_getoid_plus(
			NULL,
			&fetchCount,
			NULL,
			cql("SELECT tgfoid FROM pg_trigger "
				" WHERE oid = :1 ",
				ObjectIdGetDatum(triggerid)));

	if (!fetchCount)
		return InvalidOid;

	return result;
}

/*
 * get_trigger_type
 *		Given trigger id, return the trigger's type
 */
int32
get_trigger_type(Oid triggerid)
{
	HeapTuple	tp;
	cqContext  *pcqCtx;
	int32		result = -1;

	pcqCtx = caql_beginscan(
			NULL,
			cql("SELECT * FROM pg_trigger "
				" WHERE oid = :1 ",
				ObjectIdGetDatum(triggerid)));

	tp = caql_getnext(pcqCtx);

	if (!HeapTupleIsValid(tp))
		elog(ERROR, "cache lookup failed for trigger %u", triggerid);

	result = ((Form_pg_trigger) GETSTRUCT(tp))->tgtype;

	caql_endscan(pcqCtx);
	return result;
}

/*
 * trigger_enabled
 *		Given trigger id, return the trigger's enabled flag
 */
bool
trigger_enabled(Oid triggerid)
{
	HeapTuple	tp;
	bool		result;
	cqContext  *pcqCtx;

	pcqCtx = caql_beginscan(
			NULL,
			cql("SELECT * FROM pg_trigger "
				" WHERE oid = :1 ",
				ObjectIdGetDatum(triggerid)));

	tp = caql_getnext(pcqCtx);

	if (!HeapTupleIsValid(tp))
		elog(ERROR, "cache lookup failed for trigger %u", triggerid);

	result = ((Form_pg_trigger) GETSTRUCT(tp))->tgenabled;

	caql_endscan(pcqCtx);
	return result;
}

/*				---------- FUNCTION CACHE ----------					 */

/*
 * get_func_name
 *	  returns the name of the function with the given funcid
 *
 * Note: returns a palloc'd copy of the string, or NULL if no such function.
 */
char *
get_func_name(Oid funcid)
{
	char	   *result = NULL;
	int			fetchCount;

	result = caql_getcstring_plus(
					NULL,
					&fetchCount,
					NULL,
					cql("SELECT proname FROM pg_proc "
						" WHERE oid = :1 ",
						ObjectIdGetDatum(funcid)));

	if (!fetchCount)
		return NULL;

	return result;
}

/*
 * get_type_name
 *	  returns the name of the type with the given oid
 *
 * Note: returns a palloc'd copy of the string, or NULL if no such type.
 */
char *
get_type_name(Oid oid)
{
       char       *result = NULL;
        int                     fetchCount;

        result = caql_getcstring_plus(
                                        NULL,
                                        &fetchCount,
                                        NULL,
                                        cql("SELECT typname FROM pg_type "
                                                " WHERE oid = :1 ",
                                                ObjectIdGetDatum(oid)));

        if (!fetchCount)
                return NULL;

        return result;
}
 
/*
 * get_func_namespace
 *		Returns the pg_namespace OID associated with a given procedure.
 *
 */
Oid
get_func_namespace(Oid funcid)
{
	Oid			result;
	int			fetchCount;

	result = caql_getoid_plus(
			NULL,
			&fetchCount,
			NULL,
			cql("SELECT pronamespace FROM pg_proc "
				 " WHERE oid = :1 ",
				 ObjectIdGetDatum(funcid)));

	if (!fetchCount)
		return InvalidOid;

	return result;
}

/*
 * get_func_rettype
 *		Given procedure id, return the function's result type.
 */
Oid
get_func_rettype(Oid funcid)
{
	Oid			result;
	int			fetchCount;

	result = caql_getoid_plus(
			NULL,
			&fetchCount,
			NULL,
			cql("SELECT prorettype FROM pg_proc "
				 " WHERE oid = :1 ",
				 ObjectIdGetDatum(funcid)));

	if (!fetchCount)
		return InvalidOid;

	return result;
}

/*
 * get_agg_transtype
 *		Given aggregate id, return the aggregate transition function's result type.
 */
Oid
get_agg_transtype(Oid aggid)
{
        Oid                     result;
        int                     fetchCount;

        result = caql_getoid_plus(
                        NULL,
                        &fetchCount,
                        NULL,
                        cql("SELECT aggtranstype FROM pg_aggregate "
                                 " WHERE aggfnoid = :1 ",
                                 ObjectIdGetDatum(aggid)));

        if (!fetchCount)
                elog(ERROR, "cache lookup failed for aggregate %u", aggid);

        return result;
}

/*
 * is_ordered_agg
 *		Given aggregate id, check if it is an ordered aggregate
 */
bool
is_agg_ordered(Oid aggid)
{
	Relation aggRelation = heap_open(AggregateRelationId, AccessShareLock);
	cqContext	cqc;
	HeapTuple aggTuple = caql_getfirst(
			caql_addrel(cqclr(&cqc), aggRelation),
			cql("SELECT * from pg_aggregate"
				" WHERE aggfnoid = :1",
				ObjectIdGetDatum(aggid)));

	if (!HeapTupleIsValid(aggTuple))
	{
		elog(ERROR, "cache lookup failed for aggregate %u", aggid);
	}

	bool isnull = false;
	bool is_ordered = false;
	is_ordered = DatumGetBool(heap_getattr(aggTuple, Anum_pg_aggregate_aggordered, RelationGetDescr(aggRelation), &isnull));

	heap_freetuple(aggTuple);
	heap_close(aggRelation, AccessShareLock);

	Assert(!isnull);

	return is_ordered;
}

/*
 * has_agg_prelimfunc
 *		Given aggregate id, check if it is has a prelim function
 */
bool has_agg_prelimfunc(Oid aggid)
{
	Relation aggRelation = heap_open(AggregateRelationId, AccessShareLock);
	cqContext	cqc;
	HeapTuple aggTuple = caql_getfirst(
			caql_addrel(cqclr(&cqc), aggRelation),
			cql("SELECT * from pg_aggregate"
				" WHERE aggfnoid = :1",
				ObjectIdGetDatum(aggid)));

	if (!HeapTupleIsValid(aggTuple))
	{
		elog(ERROR, "cache lookup failed for aggregate %u", aggid);
	}

	Form_pg_aggregate aggform = (Form_pg_aggregate) GETSTRUCT(aggTuple);
	bool has_prelimfunc = (InvalidOid != aggform->aggprelimfn);
	
	heap_freetuple(aggTuple);
	heap_close(aggRelation, AccessShareLock);

	return has_prelimfunc;
}


/*
 * agg_has_prelim_or_invprelim_func
 *		Given aggregate id, check if it is has a prelim or inverse prelim function
 */
bool agg_has_prelim_or_invprelim_func(Oid aggid)
{
	Relation aggRelation = heap_open(AggregateRelationId, AccessShareLock);
	cqContext	cqc;
	HeapTuple aggTuple = caql_getfirst(
			caql_addrel(cqclr(&cqc), aggRelation),
			cql("SELECT * from pg_aggregate"
				" WHERE aggfnoid = :1",
				ObjectIdGetDatum(aggid)));

	if (!HeapTupleIsValid(aggTuple))
	{
		elog(ERROR, "cache lookup failed for aggregate %u", aggid);
	}

	Form_pg_aggregate aggform = (Form_pg_aggregate) GETSTRUCT(aggTuple);
	bool has_prelimfunc = (InvalidOid != aggform->aggprelimfn);
	bool has_invprelimfunc = (InvalidOid != aggform->agginvprelimfn);

	heap_freetuple(aggTuple);
	heap_close(aggRelation, AccessShareLock);

	return has_prelimfunc || has_invprelimfunc;
}


/*
 * get_func_nargs
 *		Given procedure id, return the number of arguments.
 */
int
get_func_nargs(Oid funcid)
{
       HeapTuple       tp;
        int                     result;
        cqContext  *pcqCtx;

        pcqCtx = caql_beginscan(
                        NULL,
                        cql("SELECT * FROM pg_proc "
                                " WHERE oid = :1 ",
                                ObjectIdGetDatum(funcid)));

        tp = caql_getnext(pcqCtx);

        if (!HeapTupleIsValid(tp))
                elog(ERROR, "cache lookup failed for function %u", funcid);

        result = ((Form_pg_proc) GETSTRUCT(tp))->pronargs;

        caql_endscan(pcqCtx);
        return result;
}

/*
 * get_func_signature
 *		Given procedure id, return the function's argument and result types.
 *		(The return value is the result type.)
 *
 * The arguments are returned as a palloc'd array.
 */
Oid
get_func_signature(Oid funcid, Oid **argtypes, int *nargs)
{
	HeapTuple	tp;
	Form_pg_proc procstruct;
	Oid			result;
	cqContext  *pcqCtx;

	pcqCtx = caql_beginscan(
			NULL,
			cql("SELECT * FROM pg_proc "
				" WHERE oid = :1 ",
				ObjectIdGetDatum(funcid)));

	tp = caql_getnext(pcqCtx);

	if (!HeapTupleIsValid(tp))
		elog(ERROR, "cache lookup failed for function %u", funcid);

	procstruct = (Form_pg_proc) GETSTRUCT(tp);

	result = procstruct->prorettype;
	*nargs = (int) procstruct->pronargs;
	Assert(*nargs == procstruct->proargtypes.dim1);
	*argtypes = (Oid *) palloc(*nargs * sizeof(Oid));
	memcpy(*argtypes, procstruct->proargtypes.values, *nargs * sizeof(Oid));

	caql_endscan(pcqCtx);
	return result;
}

/*
 * pfree_ptr_array
 * 		Free an array of pointers, after freeing each individual element
 */
void
pfree_ptr_array(char **ptrarray, int nelements)
{
	int i;
	if (NULL == ptrarray)
		return;

	for (i = 0; i < nelements; i++)
	{
		if (NULL != ptrarray[i])
		{
			pfree(ptrarray[i]);
		}
	}
	pfree(ptrarray);
}

/*
 * get_func_output_arg_types
 *		Given procedure id, return the function's output argument types
 */
List *
get_func_output_arg_types(Oid funcid)
{
        HeapTuple       tp;
        int             numargs;
        Oid             *argtypes = NULL;
        char    **argnames = NULL;
        char    *argmodes = NULL;
        List    *l_argtypes = NIL;
        int             i;
        cqContext  *pcqCtx;

        pcqCtx = caql_beginscan(
                        NULL,
                        cql("SELECT * FROM pg_proc "
                                " WHERE oid = :1 ",
                                ObjectIdGetDatum(funcid)));

        tp = caql_getnext(pcqCtx);

        if (!HeapTupleIsValid(tp))
                elog(ERROR, "cache lookup failed for function %u", funcid);

        numargs = get_func_arg_info(tp, &argtypes, &argnames, &argmodes);

        if (NULL == argmodes)
        {
                pfree_ptr_array(argnames, numargs);
                if (NULL != argtypes)
                {
                        pfree(argtypes);
                }
                caql_endscan(pcqCtx);
                return NULL;
        }

        for (i = 0; i < numargs; i++)
        {
                Oid argtype = argtypes[i];
                char argmode = argmodes[i];

                if (PROARGMODE_INOUT == argmode || PROARGMODE_OUT == argmode || PROARGMODE_TABLE == argmode)
                {
                        l_argtypes = lappend_oid(l_argtypes, argtype);
                }
        }

        pfree_ptr_array(argnames, numargs);
        pfree(argtypes);
        pfree(argmodes);

        caql_endscan(pcqCtx);
        return l_argtypes;
}

/*
 * get_func_arg_types
 *		Given procedure id, return all the function's argument types
 */
List *
get_func_arg_types(Oid funcid)
{
	cqContext *pcqCtx = caql_beginscan(
							NULL,
							cql("SELECT * FROM pg_proc "
								" WHERE oid = :1 ",
								ObjectIdGetDatum(funcid)));

	HeapTuple tp = caql_getnext(pcqCtx);

	if (!HeapTupleIsValid(tp))
		elog(ERROR, "cache lookup failed for function %u", funcid);

	oidvector args = ((Form_pg_proc) GETSTRUCT(tp))->proargtypes;
	List *result = NIL;
	for (int i = 0; i < args.dim1; i++)
	{
		result = lappend_oid(result, args.values[i]);
	}

	caql_endscan(pcqCtx);
	return result;
}

/*
 * get_func_retset
 *		Given procedure id, return the function's proretset flag.
 */
bool
get_func_retset(Oid funcid)
{
	HeapTuple	tp;
	bool		result;
	cqContext  *pcqCtx;

	pcqCtx = caql_beginscan(
			NULL,
			cql("SELECT * FROM pg_proc "
				" WHERE oid = :1 ",
				ObjectIdGetDatum(funcid)));

	tp = caql_getnext(pcqCtx);

	if (!HeapTupleIsValid(tp))
		elog(ERROR, "cache lookup failed for function %u", funcid);

	result = ((Form_pg_proc) GETSTRUCT(tp))->proretset;

	caql_endscan(pcqCtx);
	return result;
}

/*
 * func_strict
 *		Given procedure id, return the function's proisstrict flag.
 */
bool
func_strict(Oid funcid)
{
	HeapTuple	tp;
	bool		result;
	cqContext  *pcqCtx;

	pcqCtx = caql_beginscan(
			NULL,
			cql("SELECT * FROM pg_proc "
				" WHERE oid = :1 ",
				ObjectIdGetDatum(funcid)));

	tp = caql_getnext(pcqCtx);

	if (!HeapTupleIsValid(tp))
		elog(ERROR, "cache lookup failed for function %u", funcid);

	result = ((Form_pg_proc) GETSTRUCT(tp))->proisstrict;

	caql_endscan(pcqCtx);
	return result;
}

/*
 * func_volatile
 *		Given procedure id, return the function's provolatile flag.
 */
char
func_volatile(Oid funcid)
{
	HeapTuple	tp;
	char		result;
	cqContext  *pcqCtx;

	pcqCtx = caql_beginscan(
			NULL,
			cql("SELECT * FROM pg_proc "
				" WHERE oid = :1 ",
				ObjectIdGetDatum(funcid)));

	tp = caql_getnext(pcqCtx);

	if (!HeapTupleIsValid(tp))
		elog(ERROR, "cache lookup failed for function %u", funcid);

	result = ((Form_pg_proc) GETSTRUCT(tp))->provolatile;

	caql_endscan(pcqCtx);
	return result;
}

/*
 * func_data_access
 *		Given procedure id, return the function's data access flag.
 */
char
func_data_access(Oid funcid)
{
	HeapTuple	tp;
	char		result;
	cqContext  *pcqCtx;
	bool		isnull;

	pcqCtx = caql_beginscan(
			NULL,
			cql("SELECT * FROM pg_proc "
				" WHERE oid = :1 ",
				ObjectIdGetDatum(funcid)));

	tp = caql_getnext(pcqCtx);

	if (!HeapTupleIsValid(tp))
		elog(ERROR, "cache lookup failed for function %u", funcid);

	result = DatumGetChar(
			caql_getattr(pcqCtx, Anum_pg_proc_prodataaccess, &isnull));
	caql_endscan(pcqCtx);

	Assert(!isnull);
	return result;
}

/*				---------- RELATION CACHE ----------					 */

/*
 * get_relname_relid
 *		Given name and namespace of a relation, look up the OID.
 *
 * Returns InvalidOid if there is no such relation.
 */
Oid
get_relname_relid(const char *relname, Oid relnamespace)
{
	Oid			result;
	int			fetchCount;

	result = caql_getoid_plus(
			NULL,
			&fetchCount,
			NULL,
			cql("SELECT oid FROM pg_class "
				" WHERE relname = :1 "
				" AND relnamespace = :2 ",
				CStringGetDatum((char *) relname),
				ObjectIdGetDatum(relnamespace)));

	if (!fetchCount)
		return InvalidOid;

	return result;
}

#ifdef NOT_USED
/*
 * get_relnatts
 *
 *		Returns the number of attributes for a given relation.
 */
int
get_relnatts(Oid relid)
{
	HeapTuple	tp;
	int			result = InvalidAttrNumber;
	cqContext  *pcqCtx;

	pcqCtx = caql_beginscan(
			NULL,
			cql("SELECT * FROM pg_class "
				" WHERE oid = :1 ",
				ObjectIdGetDatum(relid)));

	tp = caql_getnext(pcqCtx);

	if (HeapTupleIsValid(tp))
	{
		Form_pg_class reltup = (Form_pg_class) GETSTRUCT(tp);

		result = reltup->relnatts;
	}

	caql_endscan(pcqCtx);
	return result;
}
#endif

/*
 * get_rel_name
 *		Returns the name of a given relation.
 *
 * Returns a palloc'd copy of the string, or NULL if no such relation.
 *
 * NOTE: since relation name is not unique, be wary of code that uses this
 * for anything except preparing error messages.
 */
char *
get_rel_name(Oid relid)
{
	char	   *result = NULL;
	int			fetchCount;

	result = caql_getcstring_plus(
					NULL,
					&fetchCount,
					NULL,
					cql("SELECT relname FROM pg_class "
						" WHERE oid = :1 ",
						ObjectIdGetDatum(relid)));

	if (!fetchCount)
		return NULL;

	return result;
}


/*
 * get_rel_name_partition
 *		Returns the name of a given relation plus its parent name, if it is a partition table.
 *		If it not a partition table, it returns the relation name only.
 *
 *	Returns a palloc'd copy of the string, or NULL if no such relation.
 *	The caller is responsible for releasing the palloc'd memory.
 */
char *
get_rel_name_partition(Oid relid)
{
	char *rel_name = get_rel_name(relid);

	if (rel_name == NULL) return NULL;

	if (rel_is_child_partition(relid))
	{
		char *result;

		Oid parent_oid = rel_partition_get_master(relid);
		Assert(parent_oid != InvalidOid);

		char *parent_name = get_rel_name(parent_oid);
		Assert(parent_name);

		char *partition_name = "";

		StringInfo buffer = makeStringInfo();
		Assert(buffer);

		appendStringInfo(buffer, "\"%s\" (partition%s of relation \"%s\")",
							     rel_name, partition_name, parent_name);

		result = pstrdup(buffer->data);

		pfree(rel_name);
		pfree(parent_name);
		pfree(buffer);

		rel_name = NULL;
		parent_name = NULL;
		buffer = NULL;

		return result;
	}
	return rel_name;
}


/*
 * get_rel_namespace
 *
 *		Returns the pg_namespace OID associated with a given relation.
 */
Oid
get_rel_namespace(Oid relid)
{
	Oid			result = InvalidOid;
	int			fetchCount;

	result = caql_getoid_plus(
			NULL,
			&fetchCount,
			NULL,
			cql("SELECT relnamespace FROM pg_class "
				" WHERE oid = :1 ",
				ObjectIdGetDatum(relid)));

	if (!fetchCount)
		return InvalidOid;

	return result;
}

/*
 * get_rel_type_id
 *
 *		Returns the pg_type OID associated with a given relation.
 *
 * Note: not all pg_class entries have associated pg_type OIDs; so be
 * careful to check for InvalidOid result.
 */
Oid
get_rel_type_id(Oid relid)
{
	Oid			result = InvalidOid;
	int			fetchCount;

	result = caql_getoid_plus(
			NULL,
			&fetchCount,
			NULL,
			cql("SELECT reltype FROM pg_class "
				" WHERE oid = :1 ",
				ObjectIdGetDatum(relid)));

	if (!fetchCount)
		return InvalidOid;

	return result;
}

/*
 * get_rel_relkind
 *
 *		Returns the relkind associated with a given relation.
 */
char
get_rel_relkind(Oid relid)
{
	HeapTuple	tp;
	cqContext  *pcqCtx;
	char		result = '\0';

	pcqCtx = caql_beginscan(
			NULL,
			cql("SELECT * FROM pg_class "
				" WHERE oid = :1 ",
				ObjectIdGetDatum(relid)));

	tp = caql_getnext(pcqCtx);

	if (HeapTupleIsValid(tp))
	{
		Form_pg_class reltup = (Form_pg_class) GETSTRUCT(tp);

		result = reltup->relkind;
	}

	caql_endscan(pcqCtx);
	return result;
}

/*
 * get_rel_reltuples
 *
 *		Returns the estimated number of tuples of a given relation.
 */
float4
get_rel_reltuples(Oid relid)
{
	HeapTuple	tp;
	cqContext  *pcqCtx;
	float4 result = 0;

	pcqCtx = caql_beginscan(
			NULL,
			cql("SELECT * FROM pg_class "
				" WHERE oid = :1 ",
				ObjectIdGetDatum(relid)));

	tp = caql_getnext(pcqCtx);

	if (HeapTupleIsValid(tp))
	{
		Form_pg_class reltup = (Form_pg_class) GETSTRUCT(tp);

		result = reltup->reltuples;
	}

	caql_endscan(pcqCtx);
	return result;
}

/*
 * get_rel_relstorage
 *
 *		Returns the relstorage associated with a given relation.
 */
char
get_rel_relstorage(Oid relid)
{
	HeapTuple	tp;
	cqContext  *pcqCtx;
	char		result = '\0';

	pcqCtx = caql_beginscan(
			NULL,
			cql("SELECT * FROM pg_class "
				" WHERE oid = :1 ",
				ObjectIdGetDatum(relid)));

	tp = caql_getnext(pcqCtx);

	if (HeapTupleIsValid(tp))
	{
		Form_pg_class reltup = (Form_pg_class) GETSTRUCT(tp);

		result = reltup->relstorage;
	}

	caql_endscan(pcqCtx);
	return result;
}

/*
 * get_rel_tablespace
 *
 *		Returns the pg_tablespace OID associated with a given relation.
 *
 * Note: InvalidOid might mean either that we couldn't find the relation,
 * or that it is in the database's default tablespace.
 */
Oid
get_rel_tablespace(Oid relid)
{
	Oid			result = InvalidOid;
	int			fetchCount;

	result = caql_getoid_plus(
			NULL,
			&fetchCount,
			NULL,
			cql("SELECT reltablespace FROM pg_class "
				" WHERE oid = :1 ",
				ObjectIdGetDatum(relid)));

	if (!fetchCount)
		return InvalidOid;

	return result;
}


/*				---------- TYPE CACHE ----------						 */

/*
 * get_typisdefined
 *
 *		Given the type OID, determine whether the type is defined
 *		(if not, it's only a shell).
 */
bool
get_typisdefined(Oid typid)
{
	HeapTuple	tp;
	bool		result = false;
	cqContext  *pcqCtx;

	pcqCtx = caql_beginscan(
			NULL,
			cql("SELECT * FROM pg_type "
				" WHERE oid = :1 ",
				ObjectIdGetDatum(typid)));

	tp = caql_getnext(pcqCtx);

	if (HeapTupleIsValid(tp))
	{
		Form_pg_type typtup = (Form_pg_type) GETSTRUCT(tp);

		result = typtup->typisdefined;
	}

	caql_endscan(pcqCtx);
	return result;
}

/*
 * get_typlen
 *
 *		Given the type OID, return the length of the type.
 */
int16
get_typlen(Oid typid)
{
	HeapTuple	tp;
	int16		result = 0;
	cqContext  *pcqCtx;

	pcqCtx = caql_beginscan(
			NULL,
			cql("SELECT * FROM pg_type "
				" WHERE oid = :1 ",
				ObjectIdGetDatum(typid)));

	tp = caql_getnext(pcqCtx);

	if (HeapTupleIsValid(tp))
	{
		Form_pg_type typtup = (Form_pg_type) GETSTRUCT(tp);

		result = typtup->typlen;
	}

	caql_endscan(pcqCtx);
	return result;
}

/*
 * get_typbyval
 *
 *		Given the type OID, determine whether the type is returned by value or
 *		not.  Returns true if by value, false if by reference.
 */
bool
get_typbyval(Oid typid)
{
	HeapTuple	tp;
	bool		result = false;
	cqContext  *pcqCtx;

	pcqCtx = caql_beginscan(
			NULL,
			cql("SELECT * FROM pg_type "
				" WHERE oid = :1 ",
				ObjectIdGetDatum(typid)));

	tp = caql_getnext(pcqCtx);

	if (HeapTupleIsValid(tp))
	{
		Form_pg_type typtup = (Form_pg_type) GETSTRUCT(tp);

		result = typtup->typbyval;
	}

	caql_endscan(pcqCtx);
	return result;
}

/*
 * get_typlenbyval
 *
 *		A two-fer: given the type OID, return both typlen and typbyval.
 *
 *		Since both pieces of info are needed to know how to copy a Datum,
 *		many places need both.	Might as well get them with one cache lookup
 *		instead of two.  Also, this routine raises an error instead of
 *		returning a bogus value when given a bad type OID.
 */
void
get_typlenbyval(Oid typid, int16 *typlen, bool *typbyval)
{
	HeapTuple	tp;
	Form_pg_type typtup;
	cqContext  *pcqCtx;

	pcqCtx = caql_beginscan(
			NULL,
			cql("SELECT * FROM pg_type "
				" WHERE oid = :1 ",
				ObjectIdGetDatum(typid)));

	tp = caql_getnext(pcqCtx);

	if (!HeapTupleIsValid(tp))
		elog(ERROR, "cache lookup failed for type %u", typid);
	typtup = (Form_pg_type) GETSTRUCT(tp);
	*typlen = typtup->typlen;
	*typbyval = typtup->typbyval;

	caql_endscan(pcqCtx);
}

/*
 * get_typlenbyvalalign
 *
 *		A three-fer: given the type OID, return typlen, typbyval, typalign.
 */
void
get_typlenbyvalalign(Oid typid, int16 *typlen, bool *typbyval,
					 char *typalign)
{
	HeapTuple	tp;
	Form_pg_type typtup;
	cqContext  *pcqCtx;

	pcqCtx = caql_beginscan(
			NULL,
			cql("SELECT * FROM pg_type "
				" WHERE oid = :1 ",
				ObjectIdGetDatum(typid)));

	tp = caql_getnext(pcqCtx);

	if (!HeapTupleIsValid(tp))
		elog(ERROR, "cache lookup failed for type %u", typid);
	typtup = (Form_pg_type) GETSTRUCT(tp);
	*typlen = typtup->typlen;
	*typbyval = typtup->typbyval;
	*typalign = typtup->typalign;

	caql_endscan(pcqCtx);
}

/*
 * getTypeIOParam
 *		Given a pg_type row, select the type OID to pass to I/O functions
 *
 * Formerly, all I/O functions were passed pg_type.typelem as their second
 * parameter, but we now have a more complex rule about what to pass.
 * This knowledge is intended to be centralized here --- direct references
 * to typelem elsewhere in the code are wrong, if they are associated with
 * I/O calls and not with actual subscripting operations!  (But see
 * bootstrap.c's boot_get_type_io_data() if you need to change this.)
 *
 * As of PostgreSQL 8.1, output functions receive only the value itself
 * and not any auxiliary parameters, so the name of this routine is now
 * a bit of a misnomer ... it should be getTypeInputParam.
 */
Oid
getTypeIOParam(HeapTuple typeTuple)
{
	Form_pg_type typeStruct = (Form_pg_type) GETSTRUCT(typeTuple);

	/*
	 * Array types get their typelem as parameter; everybody else gets their
	 * own type OID as parameter.  (As of 8.2, domains must get their own OID
	 * even if their base type is an array.)
	 */
	if (typeStruct->typtype == TYPTYPE_BASE && OidIsValid(typeStruct->typelem))
		return typeStruct->typelem;
	else
		return HeapTupleGetOid(typeTuple);
}

/*
 * get_type_io_data
 *
 *		A six-fer:	given the type OID, return typlen, typbyval, typalign,
 *					typdelim, typioparam, and IO function OID. The IO function
 *					returned is controlled by IOFuncSelector
 */
void
get_type_io_data(Oid typid,
				 IOFuncSelector which_func,
				 int16 *typlen,
				 bool *typbyval,
				 char *typalign,
				 char *typdelim,
				 Oid *typioparam,
				 Oid *func)
{
	HeapTuple	typeTuple;
	Form_pg_type typeStruct;
	cqContext  *pcqCtx;

	/*
	 * In bootstrap mode, pass it off to bootstrap.c.  This hack allows us to
	 * use array_in and array_out during bootstrap.
	 */
	if (IsBootstrapProcessingMode())
	{
		Oid			typinput;
		Oid			typoutput;

		boot_get_type_io_data(typid,
							  typlen,
							  typbyval,
							  typalign,
							  typdelim,
							  typioparam,
							  &typinput,
							  &typoutput);
		switch (which_func)
		{
			case IOFunc_input:
				*func = typinput;
				break;
			case IOFunc_output:
				*func = typoutput;
				break;
			default:
				elog(ERROR, "binary I/O not supported during bootstrap");
				break;
		}
		return;
	}

	pcqCtx = caql_beginscan(
			NULL,
			cql("SELECT * FROM pg_type "
				" WHERE oid = :1 ",
				ObjectIdGetDatum(typid)));

	typeTuple = caql_getnext(pcqCtx);

	if (!HeapTupleIsValid(typeTuple))
		elog(ERROR, "cache lookup failed for type %u", typid);
	typeStruct = (Form_pg_type) GETSTRUCT(typeTuple);

	*typlen = typeStruct->typlen;
	*typbyval = typeStruct->typbyval;
	*typalign = typeStruct->typalign;
	*typdelim = typeStruct->typdelim;
	*typioparam = getTypeIOParam(typeTuple);
	switch (which_func)
	{
		case IOFunc_input:
			*func = typeStruct->typinput;
			break;
		case IOFunc_output:
			*func = typeStruct->typoutput;
			break;
		case IOFunc_receive:
			*func = typeStruct->typreceive;
			break;
		case IOFunc_send:
			*func = typeStruct->typsend;
			break;
	}

	caql_endscan(pcqCtx);
}

#ifdef NOT_USED
char
get_typalign(Oid typid)
{
	HeapTuple	tp;
	cqContext  *pcqCtx;
	char		result = 'i';

	pcqCtx = caql_beginscan(
			NULL,
			cql("SELECT * FROM pg_type "
				" WHERE oid = :1 ",
				ObjectIdGetDatum(typid)));

	tp = caql_getnext(pcqCtx);

	if (HeapTupleIsValid(tp))
	{
		Form_pg_type typtup = (Form_pg_type) GETSTRUCT(tp);

		result = typtup->typalign;
	}

	caql_endscan(pcqCtx);
	return result;
}
#endif

char
get_typstorage(Oid typid)
{
	HeapTuple	tp;
	cqContext  *pcqCtx;
	char		result = 'p';

	pcqCtx = caql_beginscan(
			NULL,
			cql("SELECT * FROM pg_type "
				" WHERE oid = :1 ",
				ObjectIdGetDatum(typid)));

	tp = caql_getnext(pcqCtx);

	if (HeapTupleIsValid(tp))
	{
		Form_pg_type typtup = (Form_pg_type) GETSTRUCT(tp);

		result = typtup->typstorage;
	}

	caql_endscan(pcqCtx);
	return result;
}

/*
 * get_typdefault
 *	  Given a type OID, return the type's default value, if any.
 *
 *	  The result is a palloc'd expression node tree, or NULL if there
 *	  is no defined default for the datatype.
 *
 * NB: caller should be prepared to coerce result to correct datatype;
 * the returned expression tree might produce something of the wrong type.
 */
Node *
get_typdefault(Oid typid)
{
	HeapTuple	typeTuple;
	Form_pg_type type;
	Datum		datum;
	bool		isNull;
	Node	   *expr;
	cqContext  *pcqCtx;

	pcqCtx = caql_beginscan(
			NULL,
			cql("SELECT * FROM pg_type "
				" WHERE oid = :1 ",
				ObjectIdGetDatum(typid)));

	typeTuple = caql_getnext(pcqCtx);

	if (!HeapTupleIsValid(typeTuple))
		elog(ERROR, "cache lookup failed for type %u", typid);
	type = (Form_pg_type) GETSTRUCT(typeTuple);

	/*
	 * typdefault and typdefaultbin are potentially null, so don't try to
	 * access 'em as struct fields. Must do it the hard way with
	 * caql_getattr.
	 */
	datum = caql_getattr(pcqCtx,
						 Anum_pg_type_typdefaultbin,
						 &isNull);

	if (!isNull)
	{
		/* We have an expression default */
		expr = stringToNode(TextDatumGetCString(datum));
	}
	else
	{
		/* Perhaps we have a plain literal default */
		datum = caql_getattr(pcqCtx,
							 Anum_pg_type_typdefault,
							 &isNull);

		if (!isNull)
		{
			char	   *strDefaultVal;

			/* Convert text datum to C string */
			strDefaultVal = TextDatumGetCString(datum);
			/* Convert C string to a value of the given type */
			datum = OidInputFunctionCall(type->typinput, strDefaultVal,
										 getTypeIOParam(typeTuple), -1);
			/* Build a Const node containing the value */
			expr = (Node *) makeConst(typid, -1,
									  type->typlen,
									  datum,
									  false,
									  type->typbyval);
			pfree(strDefaultVal);
		}
		else
		{
			/* No default */
			expr = NULL;
		}
	}

	caql_endscan(pcqCtx);

	return expr;
}

/*
 * getBaseType
 *		If the given type is a domain, return its base type;
 *		otherwise return the type's own OID.
 */
Oid
getBaseType(Oid typid)
{
	int32		typmod = -1;

	return getBaseTypeAndTypmod(typid, &typmod);
}

/*
 * getBaseTypeAndTypmod
 *		If the given type is a domain, return its base type and typmod;
 *		otherwise return the type's own OID, and leave *typmod unchanged.
 *
 * Note that the "applied typmod" should be -1 for every domain level
 * above the bottommost; therefore, if the passed-in typid is indeed
 * a domain, *typmod should be -1.
 */
Oid
getBaseTypeAndTypmod(Oid typid, int32 *typmod)
{
	/*
	 * We loop to find the bottom base type in a stack of domains.
	 */
	for (;;)
	{
		HeapTuple	tup;
		Form_pg_type typTup;
		cqContext  *pcqCtx;
		
		pcqCtx = caql_beginscan(
				NULL,
				cql("SELECT * FROM pg_type "
					" WHERE oid = :1 ",
					ObjectIdGetDatum(typid)));

		tup = caql_getnext(pcqCtx);

		if (!HeapTupleIsValid(tup))
			elog(ERROR, "cache lookup failed for type %u", typid);
		typTup = (Form_pg_type) GETSTRUCT(tup);
		if (typTup->typtype != TYPTYPE_DOMAIN)
		{
			/* Not a domain, so done */
			caql_endscan(pcqCtx);
			break;
		}

		Assert(*typmod == -1);
		typid = typTup->typbasetype;
		*typmod = typTup->typtypmod;

		caql_endscan(pcqCtx);
	}

	return typid;
}

/*
 * get_typavgwidth
 *
 *	  Given a type OID and a typmod value (pass -1 if typmod is unknown),
 *	  estimate the average width of values of the type.  This is used by
 *	  the planner, which doesn't require absolutely correct results;
 *	  it's OK (and expected) to guess if we don't know for sure.
 */
int32
get_typavgwidth(Oid typid, int32 typmod)
{
	int			typlen = get_typlen(typid);
	int32		maxwidth;

	/*
	 * Easy if it's a fixed-width type
	 */
	if (typlen > 0)
		return typlen;

	/*
	 * type_maximum_size knows the encoding of typmod for some datatypes;
	 * don't duplicate that knowledge here.
	 */
	maxwidth = type_maximum_size(typid, typmod);
	if (maxwidth > 0)
	{
		/*
		 * For BPCHAR, the max width is also the only width.  Otherwise we
		 * need to guess about the typical data width given the max. A sliding
		 * scale for percentage of max width seems reasonable.
		 */
		if (typid == BPCHAROID)
			return maxwidth;
		if (maxwidth <= 32)
			return maxwidth;	/* assume full width */
		if (maxwidth < 1000)
			return 32 + (maxwidth - 32) / 2;	/* assume 50% */

		/*
		 * Beyond 1000, assume we're looking at something like
		 * "varchar(10000)" where the limit isn't actually reached often, and
		 * use a fixed estimate.
		 */
		return 32 + (1000 - 32) / 2;
	}

	/*
	 * Ooops, we have no idea ... wild guess time.
	 */
	return 32;
}

/*
 * get_typtype
 *
 *		Given the type OID, find if it is a basic type, a complex type, etc.
 *		It returns the null char if the cache lookup fails...
 */
char
get_typtype(Oid typid)
{
	HeapTuple	tp;
	cqContext  *pcqCtx;
	char		result = '\0';

	pcqCtx = caql_beginscan(
			NULL,
			cql("SELECT * FROM pg_type "
				" WHERE oid = :1 ",
				ObjectIdGetDatum(typid)));

	tp = caql_getnext(pcqCtx);

	if (HeapTupleIsValid(tp))
	{
		Form_pg_type typtup = (Form_pg_type) GETSTRUCT(tp);

		result = typtup->typtype;
	}

	caql_endscan(pcqCtx);
	return result;
}

/*
 * type_is_rowtype
 *
 *		Convenience function to determine whether a type OID represents
 *		a "rowtype" type --- either RECORD or a named composite type.
 */
bool
type_is_rowtype(Oid typid)
{
	return (typid == RECORDOID || get_typtype(typid) == TYPTYPE_COMPOSITE);
}

/*
 * get_typ_typrelid
 *
 *		Given the type OID, get the typrelid (InvalidOid if not a complex
 *		type).
 */
Oid
get_typ_typrelid(Oid typid)
{
	Oid			result = InvalidOid;
	int			fetchCount;

	result = caql_getoid_plus(
			NULL,
			&fetchCount,
			NULL,
			cql("SELECT typrelid FROM pg_type "
				" WHERE oid = :1 ",
				ObjectIdGetDatum(typid)));

	if (!fetchCount)
		return InvalidOid;

	return result;
}

/*
 * get_element_type
 *
 *		Given the type OID, get the typelem (InvalidOid if not an array type).
 *
 * NB: this only considers varlena arrays to be true arrays; InvalidOid is
 * returned if the input is a fixed-length array type.
 */
Oid
get_element_type(Oid typid)
{
	HeapTuple	tp;
	Oid			result = InvalidOid;
	cqContext  *pcqCtx;

	pcqCtx = caql_beginscan(
			NULL,
			cql("SELECT * FROM pg_type "
				" WHERE oid = :1 ",
				ObjectIdGetDatum(typid)));

	tp = caql_getnext(pcqCtx);

	if (HeapTupleIsValid(tp))
	{
		Form_pg_type typtup = (Form_pg_type) GETSTRUCT(tp);

		if (typtup->typlen == -1)
			result = typtup->typelem;
	}

	caql_endscan(pcqCtx);
	return result;
}

/*
 * get_array_type
 *
 *		Given the type OID, get the corresponding array type.
 *		Returns InvalidOid if no array type can be found.
 *
 * NB: this only considers varlena arrays to be true arrays.
 */
Oid
get_array_type(Oid typid)
{
	HeapTuple	tp;
	Oid			result = InvalidOid;
	cqContext  *pcqCtx;

	pcqCtx = caql_beginscan(
			NULL,
			cql("SELECT * FROM pg_type "
				" WHERE oid = :1 ",
				ObjectIdGetDatum(typid)));

	tp = caql_getnext(pcqCtx);

	if (HeapTupleIsValid(tp))
	{
		Form_pg_type typtup = (Form_pg_type) GETSTRUCT(tp);
		char	   *array_typename;
		Oid			namespaceId;
		cqContext  *namcqCtx;

		array_typename = makeArrayTypeName(NameStr(typtup->typname));
		namespaceId = typtup->typnamespace;

		namcqCtx = caql_beginscan(
				NULL,
				cql("SELECT * FROM pg_type "
					" WHERE typname = :1 "
					" AND typnamespace = :2 ",
					CStringGetDatum(array_typename),
					ObjectIdGetDatum(namespaceId)));

		tp = caql_getnext(namcqCtx);

		pfree(array_typename);

		if (HeapTupleIsValid(tp))
		{
			typtup = (Form_pg_type) GETSTRUCT(tp);
			if (typtup->typlen == -1 && typtup->typelem == typid)
				result = HeapTupleGetOid(tp);
		}
		caql_endscan(namcqCtx);
	}

	caql_endscan(pcqCtx);
	return result;
}

/*
 * get_base_element_type
 *		Given the type OID, get the typelem, looking "through" any domain
 *		to its underlying array type.
 *
 * This is equivalent to get_element_type(getBaseType(typid)), but avoids
 * an extra cache lookup.  Note that it fails to provide any information
 * about the typmod of the array.
 */
Oid
get_base_element_type(Oid typid)
{
	/*
	 * We loop to find the bottom base type in a stack of domains.
	 */
	for (;;)
	{
		HeapTuple	tup;
		Form_pg_type typTup;
		cqContext  *pcqCtx;
		
		pcqCtx = caql_beginscan(
				NULL,
				cql("SELECT * FROM pg_type "
					" WHERE oid = :1 ",
					ObjectIdGetDatum(typid)));

		tup = caql_getnext(pcqCtx);

		if (!HeapTupleIsValid(tup))
		{
			caql_endscan(pcqCtx);
			break;
		}

		typTup = (Form_pg_type) GETSTRUCT(tup);
		if (typTup->typtype != TYPTYPE_DOMAIN)
		{
			/* Not a domain, so stop descending */
			Oid			result;

			/* This test must match get_element_type */
			if (typTup->typlen == -1)
				result = typTup->typelem;
			else
				result = InvalidOid;

			caql_endscan(pcqCtx);
			return result;
		}

		typid = typTup->typbasetype;
		caql_endscan(pcqCtx);
	}

	/* Like get_element_type, silently return InvalidOid for bogus input */
	return InvalidOid;
}

/*
 * getTypeInputInfo
 *
 *		Get info needed for converting values of a type to internal form
 */
void
getTypeInputInfo(Oid type, Oid *typInput, Oid *typIOParam)
{
	HeapTuple	typeTuple;
	Form_pg_type pt;
	cqContext  *pcqCtx;
		
	pcqCtx = caql_beginscan(
			NULL,
			cql("SELECT * FROM pg_type "
				" WHERE oid = :1 ",
				ObjectIdGetDatum(type)));

	typeTuple = caql_getnext(pcqCtx);

	if (!HeapTupleIsValid(typeTuple))
		elog(ERROR, "cache lookup failed for type %u", type);
	pt = (Form_pg_type) GETSTRUCT(typeTuple);

	if (!pt->typisdefined)
		ereport(ERROR,
				(errcode(ERRCODE_UNDEFINED_OBJECT),
				 errmsg("type %s is only a shell",
						format_type_be(type))));
	if (!OidIsValid(pt->typinput))
		ereport(ERROR,
				(errcode(ERRCODE_UNDEFINED_FUNCTION),
				 errmsg("no input function available for type %s",
						format_type_be(type))));

	*typInput = pt->typinput;
	*typIOParam = getTypeIOParam(typeTuple);

	caql_endscan(pcqCtx);
}

/*
 * getTypeOutputInfo
 *
 *		Get info needed for printing values of a type
 */
void
getTypeOutputInfo(Oid type, Oid *typOutput, bool *typIsVarlena)
{
	HeapTuple	typeTuple;
	Form_pg_type pt;
	cqContext  *pcqCtx;
		
	pcqCtx = caql_beginscan(
			NULL,
			cql("SELECT * FROM pg_type "
				" WHERE oid = :1 ",
				ObjectIdGetDatum(type)));

	typeTuple = caql_getnext(pcqCtx);

	if (!HeapTupleIsValid(typeTuple))
		elog(ERROR, "cache lookup failed for type %u", type);
	pt = (Form_pg_type) GETSTRUCT(typeTuple);

	if (!pt->typisdefined)
		ereport(ERROR,
				(errcode(ERRCODE_UNDEFINED_OBJECT),
				 errmsg("type %s is only a shell",
						format_type_be(type))));
	if (!OidIsValid(pt->typoutput))
		ereport(ERROR,
				(errcode(ERRCODE_UNDEFINED_FUNCTION),
				 errmsg("no output function available for type %s",
						format_type_be(type))));

	*typOutput = pt->typoutput;
	*typIsVarlena = (!pt->typbyval) && (pt->typlen == -1);

	caql_endscan(pcqCtx);
}

/*
 * getTypeBinaryInputInfo
 *
 *		Get info needed for binary input of values of a type
 */
void
getTypeBinaryInputInfo(Oid type, Oid *typReceive, Oid *typIOParam)
{
	HeapTuple	typeTuple;
	Form_pg_type pt;
	cqContext  *pcqCtx;
		
	pcqCtx = caql_beginscan(
			NULL,
			cql("SELECT * FROM pg_type "
				" WHERE oid = :1 ",
				ObjectIdGetDatum(type)));

	typeTuple = caql_getnext(pcqCtx);

	if (!HeapTupleIsValid(typeTuple))
		elog(ERROR, "cache lookup failed for type %u", type);
	pt = (Form_pg_type) GETSTRUCT(typeTuple);

	if (!pt->typisdefined)
		ereport(ERROR,
				(errcode(ERRCODE_UNDEFINED_OBJECT),
				 errmsg("type %s is only a shell",
						format_type_be(type))));
	if (!OidIsValid(pt->typreceive))
		ereport(ERROR,
				(errcode(ERRCODE_UNDEFINED_FUNCTION),
				 errmsg("no binary input function available for type %s",
						format_type_be(type))));

	*typReceive = pt->typreceive;
	*typIOParam = getTypeIOParam(typeTuple);

	caql_endscan(pcqCtx);
}

/*
 * getTypeBinaryOutputInfo
 *
 *		Get info needed for binary output of values of a type
 */
void
getTypeBinaryOutputInfo(Oid type, Oid *typSend, bool *typIsVarlena)
{
	HeapTuple	typeTuple;
	Form_pg_type pt;
	cqContext  *pcqCtx;
		
	pcqCtx = caql_beginscan(
			NULL,
			cql("SELECT * FROM pg_type "
				" WHERE oid = :1 ",
				ObjectIdGetDatum(type)));

	typeTuple = caql_getnext(pcqCtx);

	if (!HeapTupleIsValid(typeTuple))
		elog(ERROR, "cache lookup failed for type %u", type);
	pt = (Form_pg_type) GETSTRUCT(typeTuple);

	if (!pt->typisdefined)
		ereport(ERROR,
				(errcode(ERRCODE_UNDEFINED_OBJECT),
				 errmsg("type %s is only a shell",
						format_type_be(type))));
	if (!OidIsValid(pt->typsend))
		ereport(ERROR,
				(errcode(ERRCODE_UNDEFINED_FUNCTION),
				 errmsg("no binary output function available for type %s",
						format_type_be(type))));

	*typSend = pt->typsend;
	*typIsVarlena = (!pt->typbyval) && (pt->typlen == -1);

	caql_endscan(pcqCtx);
}

/*
 * get_typmodin
 *
 *		Given the type OID, return the type's typmodin procedure, if any.
 */
Oid
get_typmodin(Oid typid)
{
	HeapTuple	tp;

	tp = SearchSysCache(TYPEOID,
						ObjectIdGetDatum(typid),
						0, 0, 0);
	if (HeapTupleIsValid(tp))
	{
		Form_pg_type typtup = (Form_pg_type) GETSTRUCT(tp);
		Oid			result;

		result = typtup->typmodin;
		ReleaseSysCache(tp);
		return result;
	}
	else
		return InvalidOid;
}

#ifdef NOT_USED
/*
 * get_typmodout
 *
 *		Given the type OID, return the type's typmodout procedure, if any.
 */
Oid
get_typmodout(Oid typid)
{
	HeapTuple	tp;

	tp = SearchSysCache(TYPEOID,
						ObjectIdGetDatum(typid),
						0, 0, 0);
	if (HeapTupleIsValid(tp))
	{
		Form_pg_type typtup = (Form_pg_type) GETSTRUCT(tp);
		Oid			result;

		result = typtup->typmodout;
		ReleaseSysCache(tp);
		return result;
	}
	else
		return InvalidOid;
}
#endif /* NOT_USED */


/*				---------- STATISTICS CACHE ----------					 */

/*
 * get_attavgwidth
 *
 *	  Given the table and attribute number of a column, get the average
 *	  width of entries in the column.  Return zero if no data available.
 */
int32
get_attavgwidth(Oid relid, AttrNumber attnum)
{
	HeapTuple	tp;
	int32		result = 0;
	cqContext  *pcqCtx;

	pcqCtx = caql_beginscan(
			NULL,
			cql("SELECT * FROM pg_statistic "
				" WHERE starelid = :1 "
				" AND staattnum = :2 ",
				ObjectIdGetDatum(relid),
				Int16GetDatum(attnum)));

	tp = caql_getnext(pcqCtx);

	if (HeapTupleIsValid(tp))
	{
		int32		stawidth = ((Form_pg_statistic) GETSTRUCT(tp))->stawidth;

		if (stawidth > 0)
			result = stawidth;
	}

	caql_endscan(pcqCtx);
	return result;
}

/*
 * get_attdistinct
 *
 *	  Given the table and attribute number of a column, get the number of
 *	  distinct values in the column.  Return zero if no data available.
 */
float4
get_attdistinct(Oid relid, AttrNumber attnum)
{
	cqContext *pcqCtx = caql_beginscan(
			NULL,
			cql("SELECT * FROM pg_statistic "
				" WHERE starelid = :1 "
				" AND staattnum = :2 ",
				ObjectIdGetDatum(relid),
				Int16GetDatum(attnum)));

	HeapTuple tp = caql_getnext(pcqCtx);

	float4 result = 0;
	if (HeapTupleIsValid(tp))
	{
		result = ((Form_pg_statistic) GETSTRUCT(tp))->stadistinct;
	}

	caql_endscan(pcqCtx);
	return result;
}

/*
 * get_attstatsslot
 *
 *		Extract the contents of a "slot" of a pg_statistic tuple.
 *		Returns TRUE if requested slot type was found, else FALSE.
 *
 * Unlike other routines in this file, this takes a pointer to an
 * already-looked-up tuple in the pg_statistic cache.  We do this since
 * most callers will want to extract more than one value from the cache
 * entry, and we don't want to repeat the cache lookup unnecessarily.
 *
 * statstuple: pg_statistics tuple to be examined.
 * atttype: type OID of attribute (can be InvalidOid if values == NULL).
 * atttypmod: typmod of attribute (can be 0 if values == NULL).
 * reqkind: STAKIND code for desired statistics slot kind.
 * reqop: STAOP value wanted, or InvalidOid if don't care.
 * values, nvalues: if not NULL, the slot's stavalues are extracted.
 * numbers, nnumbers: if not NULL, the slot's stanumbers are extracted.
 *
 * If assigned, values and numbers are set to point to palloc'd arrays.
 * If the attribute type is pass-by-reference, the values referenced by
 * the values array are themselves palloc'd.  The palloc'd stuff can be
 * freed by calling free_attstatsslot.
 */
extern bool get_attstatsslot_desc(TupleDesc tupdesc, HeapTuple statstuple,
				 Oid atttype, int32 atttypmod,
				 int reqkind, Oid reqop,
				 Datum **values, int *nvalues,
				 float4 **numbers, int *nnumbers);

bool 
get_attstatsslot(HeapTuple statstuple,
		 Oid atttype, int32 atttypmod,
				 int reqkind, Oid reqop,
				 Datum **values, int *nvalues,
				 float4 **numbers, int *nnumbers)
{
	return get_attstatsslot_desc(NULL, statstuple,
			atttype, atttypmod, reqkind, reqop,
			values, nvalues, numbers, nnumbers
			);
}

/* get an attribute any way you can! */
static Datum
attstatsslot_getattr(cqContext	*pcqCtx, 
					 TupleDesc	 tupdesc,
					 HeapTuple	 statstuple,
					 AttrNumber	 attnum, bool *isnull)
{
	Datum		val;

	if (pcqCtx)
		val = caql_getattr(pcqCtx, attnum, isnull);
	else
	{
		if(tupdesc)
			val = heap_getattr(statstuple, attnum,
							   tupdesc, isnull);
		else
			val = SysCacheGetAttr(STATRELATT, statstuple,
								  attnum,
								  isnull);
	}
		
	return val;
}

bool
get_attstatsslot_desc(TupleDesc tupdesc, HeapTuple statstuple,
				 Oid atttype, int32 atttypmod,
				 int reqkind, Oid reqop,
				 Datum **values, int *nvalues,
				 float4 **numbers, int *nnumbers)
{
	Form_pg_statistic stats = (Form_pg_statistic) GETSTRUCT(statstuple);
	int			i,
				j;
	Datum		val;
	bool		isnull;
	ArrayType  *statarray;
	int			narrayelem;
	HeapTuple	typeTuple;
	Form_pg_type typeForm;

	for (i = 0; i < STATISTIC_NUM_SLOTS; i++)
	{
		if ((&stats->stakind1)[i] == reqkind &&
			(reqop == InvalidOid || (&stats->staop1)[i] == reqop))
			break;
	}
	if (i >= STATISTIC_NUM_SLOTS)
		return false;			/* not there */

	if (values)
	{
		*values = NULL;
		*nvalues = 0;

		val = attstatsslot_getattr(NULL, 
								   tupdesc, 
								   statstuple, 
								   Anum_pg_statistic_stavalues1 + i, 
								   &isnull);

		if (isnull)
			elog(ERROR, "stavalues is null");
		statarray = DatumGetArrayTypeP(val);

		/**
		 * Could be an empty array.
		 */
		if (ARR_NDIM(statarray) > 0)
		{
			cqContext  *typcqCtx;

			/* Need to get info about the array element type */
			typcqCtx = caql_beginscan(
					NULL,
					cql("SELECT * FROM pg_type "
						" WHERE oid = :1 ",
						ObjectIdGetDatum(atttype)));

			typeTuple = caql_getnext(typcqCtx);

			if (!HeapTupleIsValid(typeTuple))
				elog(ERROR, "cache lookup failed for type %u", atttype);
			typeForm = (Form_pg_type) GETSTRUCT(typeTuple);

			/* Deconstruct array into Datum elements; NULLs not expected */
			deconstruct_array(statarray,
					atttype,
					typeForm->typlen,
					typeForm->typbyval,
					typeForm->typalign,
					values, NULL, nvalues);

			/*
			 * If the element type is pass-by-reference, we now have a bunch of
			 * Datums that are pointers into the syscache value.  Copy them to
			 * avoid problems if syscache decides to drop the entry.
			 */
			if (!typeForm->typbyval)
			{
				for (j = 0; j < *nvalues; j++)
				{
					(*values)[j] = datumCopy((*values)[j],
							typeForm->typbyval,
							typeForm->typlen);
				}
			}

			caql_endscan(typcqCtx);
		}
		/*
		 * Free statarray if it's a detoasted copy.
		 */
		if ((Pointer) statarray != DatumGetPointer(val))
			pfree(statarray);
	}

	if (numbers)
	{
		*numbers = NULL;
		*nnumbers = 0;

		val = attstatsslot_getattr(NULL, 
								   tupdesc, 
								   statstuple, 
								   Anum_pg_statistic_stanumbers1 + i, 
								   &isnull);

		if (isnull)
			elog(ERROR, "stanumbers is null");
		statarray = DatumGetArrayTypeP(val);

		/**
		 * Could be an empty array.
		 */
		if (ARR_NDIM(statarray) > 0)
		{
			/*
			 * We expect the array to be a 1-D float4 array; verify that. We don't
			 * need to use deconstruct_array() since the array data is just going
			 * to look like a C array of float4 values.
			 */
			narrayelem = ARR_DIMS(statarray)[0];
			if (ARR_NDIM(statarray) != 1 || narrayelem <= 0 ||
					ARR_HASNULL(statarray) ||
					ARR_ELEMTYPE(statarray) != FLOAT4OID)
				elog(ERROR, "stanumbers is not a 1-D float4 array");
			*numbers = (float4 *) palloc(narrayelem * sizeof(float4));
			*nnumbers = narrayelem;
			memcpy(*numbers, ARR_DATA_PTR(statarray), narrayelem * sizeof(float4));
		}

		/*
		 * Free statarray if it's a detoasted copy.
		 */
		if ((Pointer) statarray != DatumGetPointer(val))
			pfree(statarray);
	}

	return true;
}

/*
 * free_attstatsslot
 *		Free data allocated by get_attstatsslot
 *
 * atttype need be valid only if values != NULL.
 */
void
free_attstatsslot(Oid atttype,
				  Datum *values, int nvalues,
				  float4 *numbers, int nnumbers)
{
	if (values)
	{
		if (!get_typbyval(atttype))
		{
			int			i;

			for (i = 0; i < nvalues; i++)
				pfree(DatumGetPointer(values[i]));
		}
		pfree(values);
	}
	if (numbers)
		pfree(numbers);
}

/*
 * get_att_stats
 *		Get attribute statistics. Return a copy of the HeapTuple object, or NULL
 *		if no stats found for attribute
 * 
 */
HeapTuple
get_att_stats(Oid relid, AttrNumber attrnum)
{
		return (
			caql_getfirst(
					NULL,
					cql("SELECT * FROM pg_statistic "
						" WHERE starelid = :1 "
						" AND staattnum = :2 ",
						ObjectIdGetDatum(relid),
						Int16GetDatum(attrnum))));
}

/*				---------- PG_NAMESPACE CACHE ----------				 */

/*
 * get_namespace_name
 *		Returns the name of a given namespace
 *
 * Returns a palloc'd copy of the string, or NULL if no such namespace.
 */
char *
get_namespace_name(Oid nspid)
{
	char	   *result = NULL;
	int			fetchCount;

	result = caql_getcstring_plus(
					NULL,
					&fetchCount,
					NULL,
					cql("SELECT nspname FROM pg_namespace "
						" WHERE oid = :1 ",
						ObjectIdGetDatum(nspid)));

	if (!fetchCount)
		return NULL;

	return result;
}

/*				---------- PG_AUTHID CACHE ----------					 */

/*
 * get_roleid
 *	  Given a role name, look up the role's OID.
 *	  Returns InvalidOid if no such role.
 */
Oid
get_roleid(const char *rolname)
{
	Oid			result;
	int			fetchCount;

	result = caql_getoid_plus(
			NULL,
			&fetchCount,
			NULL,
			cql("SELECT * FROM pg_authid "
				" WHERE rolname = :1 ",
				CStringGetDatum((char *) rolname)));

	if (!fetchCount)
		return InvalidOid;

	return result;
}

/*
 * get_roleid_checked
 *	  Given a role name, look up the role's OID.
 *	  ereports if no such role.
 */
Oid
get_roleid_checked(const char *rolname)
{
	Oid			roleid;

	roleid = get_roleid(rolname);
	if (!OidIsValid(roleid))
		ereport(ERROR,
				(errcode(ERRCODE_UNDEFINED_OBJECT),
				 errmsg("role \"%s\" does not exist", rolname)));
	return roleid;
}


/*
 * relation_oids
 *	  Extract all relation oids from the catalog.
 */
List *
relation_oids()
{
	List			*relationOids = NIL;
	Relation		pgclass = NULL;
	HeapScanDesc 	scan = NULL;
	HeapTuple		tuple = NULL;

	pgclass = heap_open(RelationRelationId, AccessShareLock);

	scan = heap_beginscan(pgclass, SnapshotNow, 0 /* key length */, NULL);

	while ((tuple = heap_getnext(scan, ForwardScanDirection)) != NULL)
	{
		Form_pg_class pgclassEntry = (Form_pg_class) GETSTRUCT(tuple);

		switch (pgclassEntry->relstorage)
		{
			case RELSTORAGE_HEAP:
			case RELSTORAGE_AOCOLS:
			case RELSTORAGE_AOROWS:
			case RELSTORAGE_EXTERNAL:
			{
				Oid relOid = HeapTupleGetOid(tuple);
				relationOids = lappend_oid(relationOids, relOid);
				break;
			}
			default:
				break;
		}
	}

	heap_endscan(scan);
	heap_close(pgclass, AccessShareLock);
	return relationOids;
}

/*
 * operator_oids
 *	  Extract all operator oids from the catalog.
 */
List *
operator_oids()
{
	List			*operatorOids = NIL;
	Relation		operatortable = NULL;
	HeapScanDesc 	scan = NULL;
	HeapTuple		tuple = NULL;

	operatortable = heap_open(OperatorRelationId, AccessShareLock);

	scan = heap_beginscan(operatortable, SnapshotNow, 0 /* key length */, NULL);

	while ((tuple = heap_getnext(scan, ForwardScanDirection)) != NULL)
	{
		Oid opOid = HeapTupleGetOid(tuple);
		operatorOids = lappend_oid(operatorOids, opOid);
	}

	heap_endscan(scan);
	heap_close(operatortable, AccessShareLock);
	return operatorOids;
}

/*
 * function_oids
 *	  Extract all function oids from the catalog.
 */
List *
function_oids()
{
	List			*functionOids = NIL;
	Relation		functiontable = NULL;
	HeapScanDesc 	scan = NULL;
	HeapTuple		tuple = NULL;

	functiontable = heap_open(ProcedureRelationId, AccessShareLock);

	scan = heap_beginscan(functiontable, SnapshotNow, 0 /* key length */, NULL);

	while ((tuple = heap_getnext(scan, ForwardScanDirection)) != NULL)
	{
		Oid funcOid = HeapTupleGetOid(tuple);
		functionOids = lappend_oid(functionOids, funcOid);
	}

	heap_endscan(scan);
	heap_close(functiontable, AccessShareLock);
	return functionOids;
}

/*
 * relation_exists
 *	  Is there a relation with the given oid
 */
bool
relation_exists(Oid oid)
{
	return SearchSysCacheExists(RELOID, oid, 0, 0, 0);
}

/*
 * index_exists
 *	  Is there an index with the given oid
 */
bool
index_exists(Oid oid)
{
	return SearchSysCacheExists(INDEXRELID, oid, 0, 0, 0);
}

/*
 * type_exists
 *	  Is there a type with the given oid
 */
bool
type_exists(Oid oid)
{
	return SearchSysCacheExists(TYPEOID, oid, 0, 0, 0);
}

/*
 * operator_exists
 *	  Is there an operator with the given oid
 */
bool
operator_exists(Oid oid)
{
	return SearchSysCacheExists(OPEROID, oid, 0, 0, 0);
}

/*
 * function_exists
 *	  Is there a function with the given oid
 */
bool
function_exists(Oid oid)
{
	return SearchSysCacheExists(PROCOID, oid, 0, 0, 0);
}

/*
 * aggregate_exists
 *	  Is there an aggregate with the given oid
 */
bool
aggregate_exists(Oid oid)
{
	return SearchSysCacheExists(AGGFNOID, oid, 0, 0, 0);
}

// Get oid of aggregate with given name and argument type
Oid
get_aggregate(const char *aggname, Oid oidType)
{
	HeapTuple htup = NULL;
	
	// lookup pg_proc for functions with the given name and arg type
	cqContext *pcqCtx = caql_beginscan(
			NULL,
			cql("SELECT * FROM pg_proc "
				" WHERE proname = :1",
				CStringGetDatum((char *) aggname)));

	Oid oidResult = InvalidOid;
	while (HeapTupleIsValid(htup = caql_getnext(pcqCtx)))
	{
		Oid oidProc = HeapTupleGetOid(htup);
		
		Form_pg_proc proctuple = (Form_pg_proc) GETSTRUCT(htup);

		// skip functions with the wrong number of type of arguments
		if (1 != proctuple->pronargs || oidType != proctuple->proargtypes.values[0])
		{
			continue;
		}

		if (caql_getcount(
					NULL,
					cql("SELECT COUNT(*) FROM pg_aggregate "
						" WHERE aggfnoid = :1 ",
						ObjectIdGetDatum(oidProc))) > 0)
		{
			oidResult = oidProc;
			break;
		}
	}
	
	caql_endscan(pcqCtx);

	return oidResult;
}

/*
 * trigger_exists
 *	  Is there a trigger with the given oid
 */
bool
trigger_exists(Oid oid)
{
	return (caql_getcount(
					NULL,
					cql("SELECT COUNT(*) FROM pg_trigger "
						" WHERE oid = :1 ",
						ObjectIdGetDatum(oid))) > 0);
}

/*
 * get_relation_keys
 *	  Return a list of relation keys
 */
List *
get_relation_keys(Oid relid)
{
	List *keys = NIL;

	// lookup unique constraints for relation from the catalog table
	ScanKeyData skey[1];
	ScanKeyInit(&skey[0], Anum_pg_constraint_conrelid, BTEqualStrategyNumber, F_OIDEQ, relid);

	Relation rel = heap_open(ConstraintRelationId, AccessShareLock);
	SysScanDesc scan = systable_beginscan
						(
						rel, 
						ConstraintRelidIndexId, 
						true, 
						SnapshotNow, 
						1, 
						skey
						);
	
	HeapTuple	htup = NULL;

	while (HeapTupleIsValid(htup = systable_getnext(scan)))
	{
		Form_pg_constraint contuple = (Form_pg_constraint) GETSTRUCT(htup);

		// skip non-unique constraints
		if (CONSTRAINT_UNIQUE != contuple->contype &&
			CONSTRAINT_PRIMARY != contuple->contype)
		{
			continue;
		}
			
		// store key set in an array
		List *key = NIL;
		
		bool null = false;
		Datum dat = 
				heap_getattr(htup, Anum_pg_constraint_conkey, RelationGetDescr(rel), &null);
		
		Datum *dats = NULL;
		int numKeys = 0;

		// extract key elements
		deconstruct_array(DatumGetArrayTypeP(dat), INT2OID, 2, true, 's', &dats, NULL, &numKeys);
			
		for (int i = 0; i < numKeys; i++)
		{
			int16 key_elem =  DatumGetInt16(dats[i]);
			key = lappend_int(key, key_elem);
		}
		
		keys = lappend(keys, key);
	}

	systable_endscan(scan);
	heap_close(rel, AccessShareLock);

	return keys;
}

/*
 * check_constraint_exists
 *	  Is there a check constraint with the given oid
 */
bool
check_constraint_exists(Oid oidCheckconstraint)
{
	return (caql_getcount(
					NULL,
					cql("SELECT COUNT(*) FROM pg_constraint "
						" WHERE oid = :1 ",
						ObjectIdGetDatum(oidCheckconstraint))) > 0);
}

/*
 * get_check_constraint_relid
 *		Given check constraint id, return the check constraint's relation oid
 */
Oid
get_check_constraint_relid(Oid oidCheckconstraint)
{
	Oid	result = InvalidOid;
	int	iFetchCount = 0;

	result  = caql_getoid_plus(
			NULL,
			&iFetchCount,
			NULL,
			cql("SELECT conrelid FROM pg_constraint "
				" WHERE oid = :1 ",
				ObjectIdGetDatum(oidCheckconstraint)));

	if (0 == iFetchCount)
	{
		return InvalidOid;
	}

	return result;
}

/*
 * get_check_constraint_oids
 *	 Extract all check constraint oid for a given relation.
 */
List *
get_check_constraint_oids(Oid oidRel)
{
	List *plConstraints = NIL;
	HeapTuple htup = NULL;
	cqContext *pcqCtx = NULL;

	// lookup constraints for relation from the catalog table
	pcqCtx = caql_beginscan(
			NULL,
			cql("SELECT * FROM pg_constraint "
				" WHERE conrelid = :1 ",
				ObjectIdGetDatum(oidRel)));

	while (HeapTupleIsValid(htup = caql_getnext(pcqCtx)))
	{
		Form_pg_constraint contuple = (Form_pg_constraint) GETSTRUCT(htup);

		// only consider check constraints
		if (CONSTRAINT_CHECK != contuple->contype)
		{
			continue;
		}

		plConstraints = lappend_oid(plConstraints, HeapTupleGetOid(htup));
	}

	caql_endscan(pcqCtx);

	return plConstraints;
}

/*
 * get_check_constraint_name
 *        returns the name of the check constraint with the given oidConstraint.
 *
 * Note: returns a palloc'd copy of the string, or NULL if no such constraint.
 */
char *
get_check_constraint_name(Oid oidCheckconstraint)
{
	char *szResult = NULL;
	int iFetchCount = 0;
	szResult = caql_getcstring_plus
				(
				NULL,
				&iFetchCount,
				NULL,
				cql("SELECT conname FROM pg_constraint "
					" WHERE oid = :1 ",
					ObjectIdGetDatum(oidCheckconstraint)
					)
				);

	if (0 == iFetchCount)
	{
		return NULL;
	}

	return szResult;
}

/*
 * get_check_constraint_expr_tree
 *        returns the expression node tree representing the check constraint
 *        with the given oidConstraint.
 *
 * Note: returns a palloc'd expression node tree, or NULL if no such constraint.
 */
Node *
get_check_constraint_expr_tree(Oid oidCheckconstraint)
{
	char *szResult = NULL;
	int iFetchCount = 0;
	szResult = caql_getcstring_plus
				(
				NULL,
				&iFetchCount,
				NULL,
				cql("SELECT conbin FROM pg_constraint "
					" WHERE oid = :1 ",
					ObjectIdGetDatum(oidCheckconstraint)
					)
				);

	if (0 == iFetchCount)
	{
		return NULL;
	}

	return stringToNode(szResult);
}

/*
 * get_cast_func
 *        finds the cast function between the given source and destination type,
 *        and records its oid and properties in the output parameters.
 *        Returns true if a cast exists, false otherwise.
 */
bool
get_cast_func(Oid oidSrc, Oid oidDest, bool *is_binary_coercible, Oid *oidCastFunc)
{
	if (IsBinaryCoercible(oidSrc, oidDest))
	{
		*is_binary_coercible = true;
		*oidCastFunc = 0;
		return true;
	}
	
	*is_binary_coercible = false;
	
	return find_coercion_pathway(oidDest, oidSrc, COERCION_IMPLICIT, oidCastFunc);
}

/*
 * get_comparison_type
 *      Retrieve comparison type  
 */
CmpType
get_comparison_type(Oid oidOp, Oid oidLeft, Oid oidRight)
{
	List	   *opfamilies;
	List	   *opstrats;
	int			opstrat;

	get_op_btree_interpretation(oidOp, &opfamilies, &opstrats);

	if (opfamilies == NIL)
	{
		/* The operator does not belong to any B-tree operator family */
		return CmptOther;
	}

	Assert(opstrats);

	/*
	 * XXX: Arbitrarily use the first found operator family. Usually
	 * there is only one, but e.g. if someone has created a reverse ordering
	 * family that sorts in descending order, it is ambiguous whether a
	 * < operator stands for the less than operator of the ascending opfamily,
	 * or the greater than operator for the descending opfamily.
	 */
	opstrat = linitial_int(opstrats);

	switch(opstrat)
	{
		case BTLessStrategyNumber:
			return CmptLT;
		case BTLessEqualStrategyNumber:
			return CmptLEq;
		case BTEqualStrategyNumber:
			return CmptEq;
		case BTGreaterEqualStrategyNumber:
			return CmptGEq;
		case BTGreaterStrategyNumber:
			return CmptGT;
		case ROWCOMPARE_NE:
			return CmptNEq;
		default:
			elog(ERROR, "unknown B-tree strategy: %d", opstrat);
			return CmptOther;
	}
}

/*
 * get_comparison_operator
 *      Retrieve comparison operator between given types  
 */
Oid
get_comparison_operator(Oid oidLeft, Oid oidRight, CmpType cmpt)
{
	int			opstrat;
	cqContext  *pcqCtx;
	HeapTuple	ht;
	Oid			result = InvalidOid;

	switch(cmpt)
	{
		case CmptLT:
			opstrat = BTLessStrategyNumber;
			break;
		case CmptLEq:
			opstrat = BTLessEqualStrategyNumber;
			break;
		case CmptEq:
			opstrat = BTEqualStrategyNumber;
			break;
		case CmptGEq:
			opstrat = BTGreaterEqualStrategyNumber;
			break;
		case CmptGT:
			opstrat = BTGreaterStrategyNumber;
			break;
		default:
			return InvalidOid;
	}

	/* XXX: There is no index for this, so this is slow! */
	pcqCtx = caql_beginscan(
			NULL,
			cql("SELECT * FROM pg_amop "
				" WHERE amoplefttype = :1 and amoprighttype = :2 and amopmethod = :3 and amopstrategy = :4 ",
				ObjectIdGetDatum(oidLeft),
				ObjectIdGetDatum(oidRight),
				ObjectIdGetDatum(BTREE_AM_OID),
				Int32GetDatum(opstrat)));

	/* XXX: There can be multiple results. Arbitrarily use the first one */
	while (HeapTupleIsValid(ht = caql_getnext(pcqCtx)))
	{
		Form_pg_amop amoptup = (Form_pg_amop) GETSTRUCT(ht);

		result = amoptup->amopopr;
		break;
	}

	caql_endscan(pcqCtx);

	return result;
}

/*
 * has_subclass_fast
 *
 * In the current implementation, has_subclass returns whether a
 * particular class *might* have a subclass. It will not return the
 * correct result if a class had a subclass which was later dropped.
 * This is because relhassubclass in pg_class is not updated when a
 * subclass is dropped, primarily because of concurrency concerns.
 *
 * Currently has_subclass is only used as an efficiency hack to skip
 * unnecessary inheritance searches, so this is OK.
 */
bool
has_subclass_fast(Oid relationId)
{
	HeapTuple	tuple;
	bool		result;
	cqContext  *pcqCtx;

	pcqCtx = caql_beginscan(
			NULL,
			cql("SELECT * FROM pg_class "
				" WHERE oid = :1 ",
				ObjectIdGetDatum(relationId)));
	
	tuple = caql_getnext(pcqCtx);

	if (!HeapTupleIsValid(tuple))
		elog(ERROR, "cache lookup failed for relation %u", relationId);

	result = ((Form_pg_class) GETSTRUCT(tuple))->relhassubclass;

	caql_endscan(pcqCtx);
	return result;
}

/*
 * has_subclass
 *
 * Performs the exhaustive check whether a relation has a subclass. This is 
 * different from has_subclass_fast, in that the latter can return true if a relation.
 * *might* have a subclass. See comments in has_subclass_fast for more details.
 * 
 */
bool
has_subclass(Oid relationId)
{
	if (!has_subclass_fast(relationId))
	{
		return false;
	}
	
	return (0 < caql_getcount(
					NULL,
					cql("SELECT COUNT(*) FROM pg_inherits "
						" WHERE inhparent = :1 ",
						ObjectIdGetDatum(relationId))));
}

/*
 * get_operator_opfamilies
 *		Get the oid of operator families the given operator belongs to
 *
 * ORCA calls this.
 */
List *
get_operator_opfamilies(Oid opno)
{
	HeapTuple	htup;
	List	   *opfam_oids;
	cqContext  *pcqCtx;

	pcqCtx = caql_beginscan(NULL,
							cql("SELECT * FROM pg_amop "
								" WHERE amopopr = :1 ",
								ObjectIdGetDatum(opno)));

	opfam_oids = NIL;
	while (HeapTupleIsValid(htup = caql_getnext(pcqCtx)))
	{		
		Form_pg_amop amop_tuple = (Form_pg_amop) GETSTRUCT(htup);

		opfam_oids = lappend_oid(opfam_oids, amop_tuple->amopfamily);
	}

	caql_endscan(pcqCtx);

	return opfam_oids;
} 

/*
 * get_index_opfamilies
 *		Get the oid of operator families for the index keys
 */
List *
get_index_opfamilies(Oid oidIndex)
{
	cqContext  *pcqCtx;
	HeapTuple	htup;
	List	   *opfam_oids;
    bool		isnull = false;
	int			indnatts;
	Datum		indclassDatum;
	oidvector  *indclass;

	pcqCtx = caql_beginscan(
							NULL,
							cql("SELECT * FROM pg_index "
								" WHERE indexrelid = :1 ",
								ObjectIdGetDatum(oidIndex)));
	htup = caql_getnext(pcqCtx);
	if (!HeapTupleIsValid(htup))
		elog(ERROR, "Index %u not found", oidIndex);

    /*
     * use caql_getattr() to retrieve number of index attributes, and the oid
	 * vector of indclass
     */
    indnatts = DatumGetInt16(caql_getattr(pcqCtx, Anum_pg_index_indnatts, &isnull));
	Assert(!isnull);

    indclassDatum = caql_getattr(pcqCtx, Anum_pg_index_indclass, &isnull);
    if (isnull)
		return NIL;
    indclass = (oidvector *) DatumGetPointer(indclassDatum);

	opfam_oids = NIL;
	for (int i = 0; i < indnatts; i++)
	{
		Oid			oidOpClass = indclass->values[i];
		Oid 		opfam = get_opclass_family(oidOpClass);

		opfam_oids = lappend_oid(opfam_oids, opfam);
	}

	caql_endscan(pcqCtx);
	return opfam_oids;
}

/*
 *  has_parquet_children
 *  Check if relation has a Parquet child relation
 */
bool
has_parquet_children(Oid relationId)
{
	Assert(InvalidOid != relationId);
	List *child_oids = find_all_inheritors(relationId);
	ListCell *lc = NULL;
	
	foreach (lc, child_oids)
	{
		Oid oidChild = lfirst_oid(lc);
		Relation rel = RelationIdGetRelation(oidChild);
		Assert(NULL != rel);
		if (RELSTORAGE_PARQUET == rel->rd_rel->relstorage)
		{
			list_free(child_oids);
			RelationClose(rel);
			return true;
		}

		RelationClose(rel);
	}
	list_free(child_oids);
	return false;
}

/*
 *  relation_policy
 *  Return the distribution policy of a table. 
 */
GpPolicy *
relation_policy(Relation rel)
{
	Assert(NULL != rel);

	/* not a partitioned table */
	return rel->rd_cdbpolicy;
}

/*
 *  child_distribution_mismatch
 *  Return true if the table is partitioned and one of its children has a
 *  different distribution policy. The only allowed mismatch is for the parent
 *  to be hash distributed, and its child part to be randomly distributed.
 */
bool
child_distribution_mismatch(Relation rel)
{
	Assert(NULL != rel);
	if (PART_STATUS_NONE == rel_part_status(rel->rd_id))
	{
		/* not a partitioned table */
		return false;
	}

	GpPolicy *rootPolicy = rel->rd_cdbpolicy;
	Assert(NULL != rootPolicy && "Partitioned tables cannot be master-only");

	if (POLICYTYPE_PARTITIONED == rootPolicy->ptype && 0 == rootPolicy->nattrs)
	{
		/* root partition policy already marked as Random, no mismatch possible as
		 * all children must be random as well */
		return false;
	}

	List *child_oids = find_all_inheritors(rel->rd_id);
	ListCell *lc = NULL;

	foreach (lc, child_oids)
	{
		Oid oidChild = lfirst_oid(lc);
		Relation relChild = RelationIdGetRelation(oidChild);
		Assert(NULL != relChild);

		GpPolicy *childPolicy = relChild->rd_cdbpolicy;
		if (POLICYTYPE_PARTITIONED == childPolicy->ptype && 0 == childPolicy->nattrs)
		{
			/* child partition is Random, and parent is not */
			RelationClose(relChild);
			return true;
		}

		RelationClose(relChild);
	}

	list_free(child_oids);

	/* all children match the root's distribution policy */
	return false;
}

/*
 *  child_triggers
 *  Return true if the table is partitioned and any of the child partitions
 *  have a trigger of the given type.
 */
bool
child_triggers(Oid relationId, int32 triggerType)
{
	Assert(InvalidOid != relationId);
	if (PART_STATUS_NONE == rel_part_status(relationId))
	{
		/* not a partitioned table */
		return false;
	}

	List *childOids = find_all_inheritors(relationId);
	ListCell *lc = NULL;

	bool found = false;
	foreach (lc, childOids)
	{
		Oid oidChild = lfirst_oid(lc);
		Relation relChild = RelationIdGetRelation(oidChild);
		Assert(NULL != relChild);

		if (0 < relChild->rd_rel->reltriggers && NULL == relChild->trigdesc)
		{
			RelationBuildTriggers(relChild);
			if (NULL == relChild->trigdesc)
			{
				relChild->rd_rel->reltriggers = 0;
			}
		}

		for (int i = 0; i < relChild->rd_rel->reltriggers && !found; i++)
		{
			Trigger trigger = relChild->trigdesc->triggers[i];
			found = trigger_enabled(trigger.tgoid) &&
					(get_trigger_type(trigger.tgoid) & triggerType) == triggerType;
		}

		RelationClose(relChild);
		if (found)
		{
			break;
		}
	}

	list_free(childOids);
	
	/* no child triggers matching the given type */
	return found;
}<|MERGE_RESOLUTION|>--- conflicted
+++ resolved
@@ -17,11 +17,7 @@
 #include "postgres.h"
 
 #include "access/hash.h"
-<<<<<<< HEAD
-
-=======
 #include "access/nbtree.h"
->>>>>>> 1e0bf904
 #include "bootstrap/bootstrap.h"
 #include "catalog/catquery.h"
 #include "catalog/heap.h"                   /* SystemAttributeDefinition() */
