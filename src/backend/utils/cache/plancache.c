/*-------------------------------------------------------------------------
 *
 * plancache.c
 *	  Plan cache management.
 *
 * The plan cache manager has two principal responsibilities: deciding when
 * to use a generic plan versus a custom (parameter-value-specific) plan,
 * and tracking whether cached plans need to be invalidated because of schema
 * changes in the objects they depend on.
 *
 * The logic for choosing generic or custom plans is in choose_custom_plan,
 * which see for comments.
 *
 * Cache invalidation is driven off sinval events.  Any CachedPlanSource
 * that matches the event is marked invalid, as is its generic CachedPlan
 * if it has one.  When (and if) the next demand for a cached plan occurs,
 * parse analysis and rewrite is repeated to build a new valid query tree,
 * and then planning is performed as normal.  We also force re-analysis and
 * re-planning if the active search_path is different from the previous time
 * or, if RLS is involved, if the user changes or the RLS environment changes.
 *
 * Note that if the sinval was a result of user DDL actions, parse analysis
 * could throw an error, for example if a column referenced by the query is
 * no longer present.  Another possibility is for the query's output tupdesc
 * to change (for instance "SELECT *" might expand differently than before).
 * The creator of a cached plan can specify whether it is allowable for the
 * query to change output tupdesc on replan --- if so, it's up to the
 * caller to notice changes and cope with them.
 *
 * Currently, we track exactly the dependencies of plans on relations,
 * user-defined functions, and domains.  On relcache invalidation events or
 * pg_proc or pg_type syscache invalidation events, we invalidate just those
 * plans that depend on the particular object being modified.  (Note: this
 * scheme assumes that any table modification that requires replanning will
 * generate a relcache inval event.)  We also watch for inval events on
 * certain other system catalogs, such as pg_namespace; but for them, our
 * response is just to invalidate all plans.  We expect updates on those
 * catalogs to be infrequent enough that more-detailed tracking is not worth
 * the effort.
 *
 * In addition to full-fledged query plans, we provide a facility for
 * detecting invalidations of simple scalar expressions.  This is fairly
 * bare-bones; it's the caller's responsibility to build a new expression
 * if the old one gets invalidated.
 *
 *
 * Portions Copyright (c) 1996-2021, PostgreSQL Global Development Group
 * Portions Copyright (c) 1994, Regents of the University of California
 *
 * IDENTIFICATION
 *	  src/backend/utils/cache/plancache.c
 *
 *-------------------------------------------------------------------------
 */
#include "postgres.h"

#include <limits.h>

#include "access/transam.h"
#include "catalog/namespace.h"
#include "executor/executor.h"
#include "miscadmin.h"
#include "nodes/nodeFuncs.h"
#include "optimizer/optimizer.h"
#include "parser/analyze.h"
#include "parser/parsetree.h"
#include "storage/lmgr.h"
#include "tcop/pquery.h"
#include "tcop/utility.h"
#include "utils/inval.h"
#include "utils/memutils.h"
#include "utils/resowner_private.h"
#include "utils/rls.h"
#include "utils/snapmgr.h"
#include "utils/syscache.h"

#include "cdb/cdbutil.h"

/*
 * We must skip "overhead" operations that involve database access when the
 * cached plan's subject statement is a transaction control command.
 */
#define IsTransactionStmtPlan(plansource)  \
	((plansource)->raw_parse_tree && \
	 IsA((plansource)->raw_parse_tree->stmt, TransactionStmt))

/*
 * This is the head of the backend's list of "saved" CachedPlanSources (i.e.,
 * those that are in long-lived storage and are examined for sinval events).
 * We use a dlist instead of separate List cells so that we can guarantee
 * to save a CachedPlanSource without error.
 */
static dlist_head saved_plan_list = DLIST_STATIC_INIT(saved_plan_list);

/*
 * This is the head of the backend's list of CachedExpressions.
 */
static dlist_head cached_expression_list = DLIST_STATIC_INIT(cached_expression_list);

static void ReleaseGenericPlan(CachedPlanSource *plansource);
static List *RevalidateCachedQuery(CachedPlanSource *plansource,
								   QueryEnvironment *queryEnv,
								   IntoClause *intoClause);
static bool CheckCachedPlan(CachedPlanSource *plansource);
static CachedPlan *BuildCachedPlan(CachedPlanSource *plansource, List *qlist,
								   ParamListInfo boundParams,
								   QueryEnvironment *queryEnv,
								   IntoClause *intoClause);
static bool choose_custom_plan(CachedPlanSource *plansource,
				   ParamListInfo boundParams,
				   IntoClause *intoClause);
static double cached_plan_cost(CachedPlan *plan, bool include_planner);
static Query *QueryListGetPrimaryStmt(List *stmts);
static void AcquireExecutorLocks(List *stmt_list, bool acquire);
static void AcquirePlannerLocks(List *stmt_list, bool acquire);
static void ScanQueryForLocks(Query *parsetree, bool acquire);
static bool ScanQueryWalker(Node *node, bool *acquire);
static bool plan_list_is_oneoff(List *stmt_list);
static TupleDesc PlanCacheComputeResultDesc(List *stmt_list);
static void PlanCacheRelCallback(Datum arg, Oid relid);
static void PlanCacheObjectCallback(Datum arg, int cacheid, uint32 hashvalue);
static void PlanCacheSysCallback(Datum arg, int cacheid, uint32 hashvalue);

/* GUC parameter */
int			plan_cache_mode;

/*
 * InitPlanCache: initialize module during InitPostgres.
 *
 * All we need to do is hook into inval.c's callback lists.
 */
void
InitPlanCache(void)
{
	CacheRegisterRelcacheCallback(PlanCacheRelCallback, (Datum) 0);
	CacheRegisterSyscacheCallback(PROCOID, PlanCacheObjectCallback, (Datum) 0);
	CacheRegisterSyscacheCallback(TYPEOID, PlanCacheObjectCallback, (Datum) 0);
	CacheRegisterSyscacheCallback(NAMESPACEOID, PlanCacheSysCallback, (Datum) 0);
	CacheRegisterSyscacheCallback(OPEROID, PlanCacheSysCallback, (Datum) 0);
	CacheRegisterSyscacheCallback(AMOPOPID, PlanCacheSysCallback, (Datum) 0);
	CacheRegisterSyscacheCallback(FOREIGNSERVEROID, PlanCacheSysCallback, (Datum) 0);
	CacheRegisterSyscacheCallback(FOREIGNDATAWRAPPEROID, PlanCacheSysCallback, (Datum) 0);
}

/*
 * CreateCachedPlan: initially create a plan cache entry.
 *
 * Creation of a cached plan is divided into two steps, CreateCachedPlan and
 * CompleteCachedPlan.  CreateCachedPlan should be called after running the
 * query through raw_parser, but before doing parse analysis and rewrite;
 * CompleteCachedPlan is called after that.  The reason for this arrangement
 * is that it can save one round of copying of the raw parse tree, since
 * the parser will normally scribble on the raw parse tree.  Callers would
 * otherwise need to make an extra copy of the parse tree to ensure they
 * still had a clean copy to present at plan cache creation time.
 *
 * All arguments presented to CreateCachedPlan are copied into a memory
 * context created as a child of the call-time CurrentMemoryContext, which
 * should be a reasonably short-lived working context that will go away in
 * event of an error.  This ensures that the cached plan data structure will
 * likewise disappear if an error occurs before we have fully constructed it.
 * Once constructed, the cached plan can be made longer-lived, if needed,
 * by calling SaveCachedPlan.
 *
 * raw_parse_tree: output of raw_parser(), or NULL if empty query
 * query_string: original query text
<<<<<<< HEAD
 * commandTag: compile-time-constant tag for query, or NULL if empty query
 * sourceTag: GPDB specific.
=======
 * commandTag: command tag for query, or UNKNOWN if empty query
>>>>>>> d457cb4e
 */
CachedPlanSource *
CreateCachedPlan(RawStmt *raw_parse_tree,
				 const char *query_string,
				 CommandTag commandTag)
{
	CachedPlanSource *plansource;
	MemoryContext source_context;
	MemoryContext oldcxt;

	Assert(query_string != NULL);	/* required as of 8.4 */

	/*
	 * Make a dedicated memory context for the CachedPlanSource and its
	 * permanent subsidiary data.  It's probably not going to be large, but
	 * just in case, allow it to grow large.  Initially it's a child of the
	 * caller's context (which we assume to be transient), so that it will be
	 * cleaned up on error.
	 */
	source_context = AllocSetContextCreate(CurrentMemoryContext,
										   "CachedPlanSource",
										   ALLOCSET_START_SMALL_SIZES);

	/*
	 * Create and fill the CachedPlanSource struct within the new context.
	 * Most fields are just left empty for the moment.
	 */
	oldcxt = MemoryContextSwitchTo(source_context);

	plansource = (CachedPlanSource *) palloc0(sizeof(CachedPlanSource));
	plansource->magic = CACHEDPLANSOURCE_MAGIC;
	plansource->raw_parse_tree = copyObject(raw_parse_tree);
	plansource->query_string = pstrdup(query_string);
	/* sourceTag is filled in CompleteCachedPlan(). */
	MemoryContextSetIdentifier(source_context, plansource->query_string);
	plansource->commandTag = commandTag;
	plansource->param_types = NULL;
	plansource->num_params = 0;
	plansource->parserSetup = NULL;
	plansource->parserSetupArg = NULL;
	plansource->cursor_options = 0;
	plansource->fixed_result = false;
	plansource->resultDesc = NULL;
	plansource->context = source_context;
	plansource->query_list = NIL;
	plansource->relationOids = NIL;
	plansource->invalItems = NIL;
	plansource->search_path = NULL;
	plansource->query_context = NULL;
	plansource->rewriteRoleId = InvalidOid;
	plansource->rewriteRowSecurity = false;
	plansource->dependsOnRLS = false;
	plansource->gplan = NULL;
	plansource->is_oneshot = false;
	plansource->is_complete = false;
	plansource->is_saved = false;
	plansource->is_valid = false;
	plansource->generation = 0;
	plansource->generic_cost = -1;
	plansource->total_custom_cost = 0;
	plansource->num_generic_plans = 0;
	plansource->num_custom_plans = 0;

	MemoryContextSwitchTo(oldcxt);

	return plansource;
}

/*
 * CreateOneShotCachedPlan: initially create a one-shot plan cache entry.
 *
 * This variant of CreateCachedPlan creates a plan cache entry that is meant
 * to be used only once.  No data copying occurs: all data structures remain
 * in the caller's memory context (which typically should get cleared after
 * completing execution).  The CachedPlanSource struct itself is also created
 * in that context.
 *
 * A one-shot plan cannot be saved or copied, since we make no effort to
 * preserve the raw parse tree unmodified.  There is also no support for
 * invalidation, so plan use must be completed in the current transaction,
 * and DDL that might invalidate the querytree_list must be avoided as well.
 *
 * raw_parse_tree: output of raw_parser(), or NULL if empty query
 * query_string: original query text
 * commandTag: command tag for query, or NULL if empty query
 */
CachedPlanSource *
CreateOneShotCachedPlan(RawStmt *raw_parse_tree,
						const char *query_string,
						CommandTag commandTag)
{
	CachedPlanSource *plansource;

	Assert(query_string != NULL);	/* required as of 8.4 */

	/*
	 * Create and fill the CachedPlanSource struct within the caller's memory
	 * context.  Most fields are just left empty for the moment.
	 */
	plansource = (CachedPlanSource *) palloc0(sizeof(CachedPlanSource));
	plansource->magic = CACHEDPLANSOURCE_MAGIC;
	plansource->raw_parse_tree = raw_parse_tree;
	plansource->query_string = query_string;
	plansource->commandTag = commandTag;
	plansource->param_types = NULL;
	plansource->num_params = 0;
	plansource->parserSetup = NULL;
	plansource->parserSetupArg = NULL;
	plansource->cursor_options = 0;
	plansource->fixed_result = false;
	plansource->resultDesc = NULL;
	plansource->context = CurrentMemoryContext;
	plansource->query_list = NIL;
	plansource->relationOids = NIL;
	plansource->invalItems = NIL;
	plansource->search_path = NULL;
	plansource->query_context = NULL;
	plansource->rewriteRoleId = InvalidOid;
	plansource->rewriteRowSecurity = false;
	plansource->dependsOnRLS = false;
	plansource->gplan = NULL;
	plansource->is_oneshot = true;
	plansource->is_complete = false;
	plansource->is_saved = false;
	plansource->is_valid = false;
	plansource->generation = 0;
	plansource->generic_cost = -1;
	plansource->total_custom_cost = 0;
	plansource->num_generic_plans = 0;
	plansource->num_custom_plans = 0;

	return plansource;
}

/*
 * CompleteCachedPlan: second step of creating a plan cache entry.
 *
 * Pass in the analyzed-and-rewritten form of the query, as well as the
 * required subsidiary data about parameters and such.  All passed values will
 * be copied into the CachedPlanSource's memory, except as specified below.
 * After this is called, GetCachedPlan can be called to obtain a plan, and
 * optionally the CachedPlanSource can be saved using SaveCachedPlan.
 *
 * If querytree_context is not NULL, the querytree_list must be stored in that
 * context (but the other parameters need not be).  The querytree_list is not
 * copied, rather the given context is kept as the initial query_context of
 * the CachedPlanSource.  (It should have been created as a child of the
 * caller's working memory context, but it will now be reparented to belong
 * to the CachedPlanSource.)  The querytree_context is normally the context in
 * which the caller did raw parsing and parse analysis.  This approach saves
 * one tree copying step compared to passing NULL, but leaves lots of extra
 * cruft in the query_context, namely whatever extraneous stuff parse analysis
 * created, as well as whatever went unused from the raw parse tree.  Using
 * this option is a space-for-time tradeoff that is appropriate if the
 * CachedPlanSource is not expected to survive long.
 *
 * plancache.c cannot know how to copy the data referenced by parserSetupArg,
 * and it would often be inappropriate to do so anyway.  When using that
 * option, it is caller's responsibility that the referenced data remains
 * valid for as long as the CachedPlanSource exists.
 *
 * If the CachedPlanSource is a "oneshot" plan, then no querytree copying
 * occurs at all, and querytree_context is ignored; it is caller's
 * responsibility that the passed querytree_list is sufficiently long-lived.
 *
 * plansource: structure returned by CreateCachedPlan
 * querytree_list: analyzed-and-rewritten form of query (list of Query nodes)
 * querytree_context: memory context containing querytree_list,
 *					  or NULL to copy querytree_list into a fresh context
 * param_types: array of fixed parameter type OIDs, or NULL if none
 * num_params: number of fixed parameters
 * parserSetup: alternate method for handling query parameters
 * parserSetupArg: data to pass to parserSetup
 * cursor_options: options bitmask to pass to planner
 * fixed_result: true to disallow future changes in query's result tupdesc
 */
void
CompleteCachedPlan(CachedPlanSource *plansource,
				   List *querytree_list,
				   MemoryContext querytree_context,
				   NodeTag sourceTag,
				   Oid *param_types,
				   int num_params,
				   ParserSetupHook parserSetup,
				   void *parserSetupArg,
				   int cursor_options,
				   bool fixed_result)
{
	MemoryContext source_context = plansource->context;
	MemoryContext oldcxt = CurrentMemoryContext;

	/* Assert caller is doing things in a sane order */
	Assert(plansource->magic == CACHEDPLANSOURCE_MAGIC);
	Assert(!plansource->is_complete);

	/*
	 * If caller supplied a querytree_context, reparent it underneath the
	 * CachedPlanSource's context; otherwise, create a suitable context and
	 * copy the querytree_list into it.  But no data copying should be done
	 * for one-shot plans; for those, assume the passed querytree_list is
	 * sufficiently long-lived.
	 */
	if (plansource->is_oneshot)
	{
		querytree_context = CurrentMemoryContext;
	}
	else if (querytree_context != NULL)
	{
		MemoryContextSetParent(querytree_context, source_context);
		MemoryContextSwitchTo(querytree_context);
	}
	else
	{
		/* Again, it's a good bet the querytree_context can be small */
		querytree_context = AllocSetContextCreate(source_context,
												  "CachedPlanQuery",
												  ALLOCSET_START_SMALL_SIZES);
		MemoryContextSwitchTo(querytree_context);
		querytree_list = copyObject(querytree_list);
	}

	plansource->query_context = querytree_context;
	plansource->query_list = querytree_list;

	if (!plansource->is_oneshot && !IsTransactionStmtPlan(plansource))
	{
		/*
		 * Use the planner machinery to extract dependencies.  Data is saved
		 * in query_context.  (We assume that not a lot of extra cruft is
		 * created by this call.)  We can skip this for one-shot plans, and
		 * transaction control commands have no such dependencies anyway.
		 */
		extract_query_dependencies((Node *) querytree_list,
								   &plansource->relationOids,
								   &plansource->invalItems,
								   &plansource->dependsOnRLS);

		/* Update RLS info as well. */
		plansource->rewriteRoleId = GetUserId();
		plansource->rewriteRowSecurity = row_security;

		/*
		 * Also save the current search_path in the query_context.  (This
		 * should not generate much extra cruft either, since almost certainly
		 * the path is already valid.)	Again, we don't really need this for
		 * one-shot plans; and we *must* skip this for transaction control
		 * commands, because this could result in catalog accesses.
		 */
		plansource->search_path = GetOverrideSearchPath(querytree_context);
	}

	/*
	 * Save the final parameter types (or other parameter specification data)
	 * into the source_context, as well as our other parameters.  Also save
	 * the result tuple descriptor.
	 */
	MemoryContextSwitchTo(source_context);

	if (num_params > 0)
	{
		plansource->param_types = (Oid *) palloc(num_params * sizeof(Oid));
		memcpy(plansource->param_types, param_types, num_params * sizeof(Oid));
	}
	else
		plansource->param_types = NULL;
	plansource->sourceTag = sourceTag;
	plansource->num_params = num_params;
	plansource->parserSetup = parserSetup;
	plansource->parserSetupArg = parserSetupArg;
	plansource->cursor_options = cursor_options;
	plansource->fixed_result = fixed_result;
	plansource->resultDesc = PlanCacheComputeResultDesc(querytree_list);

	MemoryContextSwitchTo(oldcxt);

	plansource->is_complete = true;
	plansource->is_valid = true;
}

/*
 * SaveCachedPlan: save a cached plan permanently
 *
 * This function moves the cached plan underneath CacheMemoryContext (making
 * it live for the life of the backend, unless explicitly dropped), and adds
 * it to the list of cached plans that are checked for invalidation when an
 * sinval event occurs.
 *
 * This is guaranteed not to throw error, except for the caller-error case
 * of trying to save a one-shot plan.  Callers typically depend on that
 * since this is called just before or just after adding a pointer to the
 * CachedPlanSource to some permanent data structure of their own.  Up until
 * this is done, a CachedPlanSource is just transient data that will go away
 * automatically on transaction abort.
 */
void
SaveCachedPlan(CachedPlanSource *plansource)
{
	/* Assert caller is doing things in a sane order */
	Assert(plansource->magic == CACHEDPLANSOURCE_MAGIC);
	Assert(plansource->is_complete);
	Assert(!plansource->is_saved);

	/* This seems worth a real test, though */
	if (plansource->is_oneshot)
		elog(ERROR, "cannot save one-shot cached plan");

	/*
	 * In typical use, this function would be called before generating any
	 * plans from the CachedPlanSource.  If there is a generic plan, moving it
	 * into CacheMemoryContext would be pretty risky since it's unclear
	 * whether the caller has taken suitable care with making references
	 * long-lived.  Best thing to do seems to be to discard the plan.
	 */
	ReleaseGenericPlan(plansource);

	/*
	 * Reparent the source memory context under CacheMemoryContext so that it
	 * will live indefinitely.  The query_context follows along since it's
	 * already a child of the other one.
	 */
	MemoryContextSetParent(plansource->context, CacheMemoryContext);

	/*
	 * Add the entry to the global list of cached plans.
	 */
	dlist_push_tail(&saved_plan_list, &plansource->node);

	plansource->is_saved = true;
}

/*
 * DropCachedPlan: destroy a cached plan.
 *
 * Actually this only destroys the CachedPlanSource: any referenced CachedPlan
 * is released, but not destroyed until its refcount goes to zero.  That
 * handles the situation where DropCachedPlan is called while the plan is
 * still in use.
 */
void
DropCachedPlan(CachedPlanSource *plansource)
{
	Assert(plansource->magic == CACHEDPLANSOURCE_MAGIC);

	/* If it's been saved, remove it from the list */
	if (plansource->is_saved)
	{
		dlist_delete(&plansource->node);
		plansource->is_saved = false;
	}

	/* Decrement generic CachedPlan's refcount and drop if no longer needed */
	ReleaseGenericPlan(plansource);

	/* Mark it no longer valid */
	plansource->magic = 0;

	/*
	 * Remove the CachedPlanSource and all subsidiary data (including the
	 * query_context if any).  But if it's a one-shot we can't free anything.
	 */
	if (!plansource->is_oneshot)
		MemoryContextDelete(plansource->context);
}

/*
 * ReleaseGenericPlan: release a CachedPlanSource's generic plan, if any.
 */
static void
ReleaseGenericPlan(CachedPlanSource *plansource)
{
	/* Be paranoid about the possibility that ReleaseCachedPlan fails */
	if (plansource->gplan)
	{
		CachedPlan *plan = plansource->gplan;

		Assert(plan->magic == CACHEDPLAN_MAGIC);
		plansource->gplan = NULL;
		ReleaseCachedPlan(plan, NULL);
	}
}

/*
 * RevalidateCachedQuery: ensure validity of analyzed-and-rewritten query tree.
 *
 * What we do here is re-acquire locks and redo parse analysis if necessary.
 * On return, the query_list is valid and we have sufficient locks to begin
 * planning.
 *
 * If any parse analysis activity is required, the caller's memory context is
 * used for that work.
 *
 * The result value is the transient analyzed-and-rewritten query tree if we
 * had to do re-analysis, and NIL otherwise.  (This is returned just to save
 * a tree copying step in a subsequent BuildCachedPlan call.)
 *
 * GPDB: See GetCachedPlan() for why intoClause is added here.
 */
static List *
RevalidateCachedQuery(CachedPlanSource *plansource,
					  QueryEnvironment *queryEnv,
					  IntoClause *intoClause)
{
	bool		snapshot_set;
	RawStmt    *rawtree;
	List	   *tlist;			/* transient query-tree list */
	List	   *qlist;			/* permanent query-tree list */
	TupleDesc	resultDesc;
	MemoryContext querytree_context;
	MemoryContext oldcxt;

	/*
	 * For one-shot plans, we do not support revalidation checking; it's
	 * assumed the query is parsed, planned, and executed in one transaction,
	 * so that no lock re-acquisition is necessary.  Also, there is never any
	 * need to revalidate plans for transaction control commands (and we
	 * mustn't risk any catalog accesses when handling those).
	 */
	if (plansource->is_oneshot || IsTransactionStmtPlan(plansource))
	{
		Assert(plansource->is_valid);
		return NIL;
	}

	/*
	 * If the query is currently valid, we should have a saved search_path ---
	 * check to see if that matches the current environment.  If not, we want
	 * to force replan.
	 */
	if (plansource->is_valid)
	{
		Assert(plansource->search_path != NULL);
		if (!OverrideSearchPathMatchesCurrent(plansource->search_path))
		{
			/* Invalidate the querytree and generic plan */
			plansource->is_valid = false;
			if (plansource->gplan)
				plansource->gplan->is_valid = false;
		}
	}

	/*
	 * If the query rewrite phase had a possible RLS dependency, we must redo
	 * it if either the role or the row_security setting has changed.
	 */
	if (plansource->is_valid && plansource->dependsOnRLS &&
		(plansource->rewriteRoleId != GetUserId() ||
		 plansource->rewriteRowSecurity != row_security))
		plansource->is_valid = false;

	/*
	 * If the query is currently valid, acquire locks on the referenced
	 * objects; then check again.  We need to do it this way to cover the race
	 * condition that an invalidation message arrives before we get the locks.
	 */
	if (plansource->is_valid && intoClause == NULL)
	{
		AcquirePlannerLocks(plansource->query_list, true);

		/*
		 * By now, if any invalidation has happened, the inval callback
		 * functions will have marked the query invalid.
		 */
		if (plansource->is_valid && intoClause == NULL)
		{
			/* Successfully revalidated and locked the query. */
			return NIL;
		}

		/* Oops, the race case happened.  Release useless locks. */
		AcquirePlannerLocks(plansource->query_list, false);
	}

	/*
	 * Discard the no-longer-useful query tree.  (Note: we don't want to do
	 * this any earlier, else we'd not have been able to release locks
	 * correctly in the race condition case.)
	 */
	plansource->is_valid = false;
	plansource->query_list = NIL;
	plansource->relationOids = NIL;
	plansource->invalItems = NIL;
	plansource->search_path = NULL;

	/*
	 * Free the query_context.  We don't really expect MemoryContextDelete to
	 * fail, but just in case, make sure the CachedPlanSource is left in a
	 * reasonably sane state.  (The generic plan won't get unlinked yet, but
	 * that's acceptable.)
	 */
	if (plansource->query_context)
	{
		MemoryContext qcxt = plansource->query_context;

		plansource->query_context = NULL;
		MemoryContextDelete(qcxt);
	}

	/* Drop the generic plan reference if any */
	ReleaseGenericPlan(plansource);

	/*
	 * Now re-do parse analysis and rewrite.  This not incidentally acquires
	 * the locks we need to do planning safely.
	 */
	Assert(plansource->is_complete);

	/*
	 * If a snapshot is already set (the normal case), we can just use that
	 * for parsing/planning.  But if it isn't, install one.  Note: no point in
	 * checking whether parse analysis requires a snapshot; utility commands
	 * don't have invalidatable plans, so we'd not get here for such a
	 * command.
	 */
	snapshot_set = false;
	if (!ActiveSnapshotSet())
	{
		PushActiveSnapshot(GetTransactionSnapshot());
		snapshot_set = true;
	}

	/*
	 * Run parse analysis and rule rewriting.  The parser tends to scribble on
	 * its input, so we must copy the raw parse tree to prevent corruption of
	 * the cache.
	 */
	rawtree = copyObject(plansource->raw_parse_tree);
	if (rawtree == NULL)
		tlist = NIL;
	else if (plansource->parserSetup != NULL)
		tlist = pg_analyze_and_rewrite_params(rawtree,
											  plansource->query_string,
											  plansource->parserSetup,
											  plansource->parserSetupArg,
											  queryEnv);
	else
		tlist = pg_analyze_and_rewrite(rawtree,
									   plansource->query_string,
									   plansource->param_types,
									   plansource->num_params,
									   queryEnv);

	/* GPDB: For CTAS query, set its isCTAS to be true */
	if (intoClause)
	{
		Assert(list_length(tlist) == 1);
		Query *query = (Query *) linitial(tlist);
		query->parentStmtType = PARENTSTMTTYPE_CTAS;
	}

	/* Release snapshot if we got one */
	if (snapshot_set)
		PopActiveSnapshot();

	/*
	 * Check or update the result tupdesc.  XXX should we use a weaker
	 * condition than equalTupleDescs() here?
	 *
	 * We assume the parameter types didn't change from the first time, so no
	 * need to update that.
	 */
	resultDesc = PlanCacheComputeResultDesc(tlist);
	if (resultDesc == NULL && plansource->resultDesc == NULL)
	{
		/* OK, doesn't return tuples */
	}
	else if (intoClause != NULL)
	{
		/* OK */
	}
	else if (resultDesc == NULL || plansource->resultDesc == NULL ||
			 !equalTupleDescs(resultDesc, plansource->resultDesc, true))
	{
		/* can we give a better error message? */
		if (plansource->fixed_result)
			ereport(ERROR,
					(errcode(ERRCODE_FEATURE_NOT_SUPPORTED),
					 errmsg("cached plan must not change result type"),
					 errdetail("resultDesc is%s NULL. plansource->resulDesc is%s NULL.",
							   resultDesc ? " not":"",
							   plansource->resultDesc ? " not":"")));

		oldcxt = MemoryContextSwitchTo(plansource->context);
		if (resultDesc)
			resultDesc = CreateTupleDescCopy(resultDesc);
		if (plansource->resultDesc)
			FreeTupleDesc(plansource->resultDesc);
		plansource->resultDesc = resultDesc;
		MemoryContextSwitchTo(oldcxt);
	}

	/*
	 * Allocate new query_context and copy the completed querytree into it.
	 * It's transient until we complete the copying and dependency extraction.
	 */
	querytree_context = AllocSetContextCreate(CurrentMemoryContext,
											  "CachedPlanQuery",
											  ALLOCSET_START_SMALL_SIZES);
	oldcxt = MemoryContextSwitchTo(querytree_context);

	qlist = copyObject(tlist);

	/*
	 * Use the planner machinery to extract dependencies.  Data is saved in
	 * query_context.  (We assume that not a lot of extra cruft is created by
	 * this call.)
	 */
	extract_query_dependencies((Node *) qlist,
							   &plansource->relationOids,
							   &plansource->invalItems,
							   &plansource->dependsOnRLS);

	/* Update RLS info as well. */
	plansource->rewriteRoleId = GetUserId();
	plansource->rewriteRowSecurity = row_security;

	/*
	 * Also save the current search_path in the query_context.  (This should
	 * not generate much extra cruft either, since almost certainly the path
	 * is already valid.)
	 */
	plansource->search_path = GetOverrideSearchPath(querytree_context);

	MemoryContextSwitchTo(oldcxt);

	/* Now reparent the finished query_context and save the links */
	MemoryContextSetParent(querytree_context, plansource->context);

	plansource->query_context = querytree_context;
	plansource->query_list = qlist;

	/*
	 * Note: we do not reset generic_cost or total_custom_cost, although we
	 * could choose to do so.  If the DDL or statistics change that prompted
	 * the invalidation meant a significant change in the cost estimates, it
	 * would be better to reset those variables and start fresh; but often it
	 * doesn't, and we're better retaining our hard-won knowledge about the
	 * relative costs.
	 */

	plansource->is_valid = true;

	/* Return transient copy of querytrees for possible use in planning */
	return tlist;
}

/*
 * CheckCachedPlan: see if the CachedPlanSource's generic plan is valid.
 *
 * Caller must have already called RevalidateCachedQuery to verify that the
 * querytree is up to date.
 *
 * On a "true" return, we have acquired the locks needed to run the plan.
 * (We must do this for the "true" result to be race-condition-free.)
 */
static bool
CheckCachedPlan(CachedPlanSource *plansource)
{
	CachedPlan *plan = plansource->gplan;

	/* Assert that caller checked the querytree */
	Assert(plansource->is_valid);

	/* If there's no generic plan, just say "false" */
	if (!plan)
		return false;

	Assert(plan->magic == CACHEDPLAN_MAGIC);
	/* Generic plans are never one-shot */
	Assert(!plan->is_oneshot);

	/*
	 * If plan isn't valid for current role, we can't use it.
	 */
	if (plan->is_valid && plan->dependsOnRole &&
		plan->planRoleId != GetUserId())
		plan->is_valid = false;

	/*
	 * If it appears valid, acquire locks and recheck; this is much the same
	 * logic as in RevalidateCachedQuery, but for a plan.
	 */
	if (plan->is_valid)
	{
		/*
		 * Plan must have positive refcount because it is referenced by
		 * plansource; so no need to fear it disappears under us here.
		 */
		Assert(plan->refcount > 0);

		AcquireExecutorLocks(plan->stmt_list, true);

		/*
		 * If plan was transient, check to see if TransactionXmin has
		 * advanced, and if so invalidate it.
		 */
		if (plan->is_valid &&
			TransactionIdIsValid(plan->saved_xmin) &&
			!TransactionIdEquals(plan->saved_xmin, TransactionXmin))
			plan->is_valid = false;

		/*
		 * By now, if any invalidation has happened, the inval callback
		 * functions will have marked the plan invalid.
		 */
		if (plan->is_valid)
		{
			/* Successfully revalidated and locked the query. */
			return true;
		}

		/* Oops, the race case happened.  Release useless locks. */
		AcquireExecutorLocks(plan->stmt_list, false);
	}

	/*
	 * Plan has been invalidated, so unlink it from the parent and release it.
	 */
	ReleaseGenericPlan(plansource);

	return false;
}

/*
 * BuildCachedPlan: construct a new CachedPlan from a CachedPlanSource.
 *
 * qlist should be the result value from a previous RevalidateCachedQuery,
 * or it can be set to NIL if we need to re-copy the plansource's query_list.
 *
 * To build a generic, parameter-value-independent plan, pass NULL for
 * boundParams.  To build a custom plan, pass the actual parameter values via
 * boundParams.  For best effect, the PARAM_FLAG_CONST flag should be set on
 * each parameter value; otherwise the planner will treat the value as a
 * hint rather than a hard constant.
 *
 * Planning work is done in the caller's memory context.  The finished plan
 * is in a child memory context, which typically should get reparented
 * (unless this is a one-shot plan, in which case we don't copy the plan).
 * is in a child memory context, which typically should get reparented.
 *
 * GPDB: See GetCachedPlan() for why intoClause is added here.
 */
static CachedPlan *
BuildCachedPlan(CachedPlanSource *plansource, List *qlist,
				ParamListInfo boundParams,
				QueryEnvironment *queryEnv,
				IntoClause *intoClause)
{
	CachedPlan *plan;
	List	   *plist;
	bool		snapshot_set;
	bool		is_transient;
	MemoryContext plan_context;
	MemoryContext oldcxt = CurrentMemoryContext;
	ListCell   *lc;

	/*
	 * Normally the querytree should be valid already, but if it's not,
	 * rebuild it.
	 *
	 * NOTE: GetCachedPlan should have called RevalidateCachedQuery first, so
	 * we ought to be holding sufficient locks to prevent any invalidation.
	 * However, if we're building a custom plan after having built and
	 * rejected a generic plan, it's possible to reach here with is_valid
	 * false due to an invalidation while making the generic plan.  In theory
	 * the invalidation must be a false positive, perhaps a consequence of an
	 * sinval reset event or the debug_discard_caches code.  But for safety,
	 * let's treat it as real and redo the RevalidateCachedQuery call.
	 */
	if (!plansource->is_valid)
		qlist = RevalidateCachedQuery(plansource, queryEnv, intoClause);

	/*
	 * If we don't already have a copy of the querytree list that can be
	 * scribbled on by the planner, make one.  For a one-shot plan, we assume
	 * it's okay to scribble on the original query_list.
	 */
	if (qlist == NIL)
	{
		if (!plansource->is_oneshot)
			qlist = copyObject(plansource->query_list);
		else
			qlist = plansource->query_list;
	}

	/*
	 * If a snapshot is already set (the normal case), we can just use that
	 * for planning.  But if it isn't, and we need one, install one.
	 */
	snapshot_set = false;
	if (!ActiveSnapshotSet() &&
		plansource->raw_parse_tree &&
		analyze_requires_snapshot(plansource->raw_parse_tree))
	{
		PushActiveSnapshot(GetTransactionSnapshot());
		snapshot_set = true;
	}

	/*
	 * Generate the plan.
	 */
	plist = pg_plan_queries(qlist, plansource->query_string,
							plansource->cursor_options, boundParams);

	/* Release snapshot if we got one */
	if (snapshot_set)
		PopActiveSnapshot();

	/*
	 * Normally we make a dedicated memory context for the CachedPlan and its
	 * subsidiary data.  (It's probably not going to be large, but just in
	 * case, allow it to grow large.  It's transient for the moment.)  But for
	 * a one-shot plan, we just leave it in the caller's memory context.
	 */
	if (!plansource->is_oneshot)
	{
		plan_context = AllocSetContextCreate(CurrentMemoryContext,
											 "CachedPlan",
											 ALLOCSET_START_SMALL_SIZES);
		MemoryContextCopyAndSetIdentifier(plan_context, plansource->query_string);

		/*
		 * Copy plan into the new context.
		 */
		MemoryContextSwitchTo(plan_context);

		plist = copyObject(plist);
	}
	else
		plan_context = CurrentMemoryContext;

	/*
	 * Create and fill the CachedPlan struct within the new context.
	 */
	plan = (CachedPlan *) palloc(sizeof(CachedPlan));
	plan->magic = CACHEDPLAN_MAGIC;
	plan->stmt_list = plist;

	/*
	 * CachedPlan is dependent on role either if RLS affected the rewrite
	 * phase or if a role dependency was injected during planning.  And it's
	 * transient if any plan is marked so.
	 */
	plan->planRoleId = GetUserId();
	plan->dependsOnRole = plansource->dependsOnRLS;
	is_transient = false;
	foreach(lc, plist)
	{
		PlannedStmt *plannedstmt = lfirst_node(PlannedStmt, lc);

		if (plannedstmt->commandType == CMD_UTILITY)
			continue;			/* Ignore utility statements */

		if (plannedstmt->transientPlan)
			is_transient = true;
		if (plannedstmt->dependsOnRole)
			plan->dependsOnRole = true;
	}
	/*
	 * In GPDB, the planner is more aggressive, and e.g. eagerly evaluates
	 * stable functions in the planner already. Such plans are marked as
	 * 'one-off', and mustn't be reused. Likewise, plans for CTAS are not
	 * reused, because the plan depends on the target data distribution.
	 */
	if (plan_list_is_oneoff(plist) || intoClause)
	{
		plan->saved_xmin = BootstrapTransactionId;
	}
	else if (is_transient)
	{
		Assert(TransactionIdIsNormal(TransactionXmin));
		plan->saved_xmin = TransactionXmin;
	}
	else
		plan->saved_xmin = InvalidTransactionId;
	plan->refcount = 0;
	plan->context = plan_context;
	plan->is_oneshot = plansource->is_oneshot;
	plan->is_saved = false;
	plan->is_valid = true;

	/* assign generation number to new plan */
	plan->generation = ++(plansource->generation);

	MemoryContextSwitchTo(oldcxt);

	return plan;
}

/*
 * choose_custom_plan: choose whether to use custom or generic plan
 *
 * This defines the policy followed by GetCachedPlan.
 */
static bool
choose_custom_plan(CachedPlanSource *plansource, ParamListInfo boundParams, IntoClause *intoClause)
{
	double		avg_custom_cost;

	/* Force to replan for CTAS */
	if (intoClause != NULL)
		return true;

	/* One-shot plans will always be considered custom */
	if (plansource->is_oneshot)
		return true;

	/* Otherwise, never any point in a custom plan if there's no parameters */
	if (boundParams == NULL)
		return false;
	/* ... nor for transaction control statements */
	if (IsTransactionStmtPlan(plansource))
		return false;

	/* Let settings force the decision */
	if (plan_cache_mode == PLAN_CACHE_MODE_FORCE_GENERIC_PLAN)
		return false;
	if (plan_cache_mode == PLAN_CACHE_MODE_FORCE_CUSTOM_PLAN)
		return true;

	/* See if caller wants to force the decision */
	if (plansource->cursor_options & CURSOR_OPT_GENERIC_PLAN)
		return false;
	if (plansource->cursor_options & CURSOR_OPT_CUSTOM_PLAN)
		return true;

	/*
	 * GPORCA doesn't support Params at all, so there's no hope of generating
	 * a generic plan. We could generate a generic plan with the Postgres
	 * planner, but the cost model between GPORCA and the Postgres planner is
	 * is different, so comparing the costs between plans generated with
	 * GPORCA and the Postgres planner would not be sensible. Therefore always
	 * continue with custom plans if GPORCA is enabled.
	 *
	 * Arguably we should check if the custom plan was actually generated with
	 * GPORCA or if GPORCA fell back to the Postgres planner. If the custom
	 * plan was was generated with the Postgres planner, even though the
	 * optimizer GUC was enabled, then it would be fair to compare it with a
	 * generic plan also generated with the Postgres planner. But it seems
	 * more straightforward that if "optimizer=on" and "plan_cache_mode=auto",
	 * you always get custom plans.
	 */
	if (optimizer)
		return true;

	/* Generate custom plans until we have done at least 5 (arbitrary) */
	if (plansource->num_custom_plans < 5)
		return true;

	avg_custom_cost = plansource->total_custom_cost / plansource->num_custom_plans;

	/*
	 * Prefer generic plan if it's less expensive than the average custom
	 * plan.  (Because we include a charge for cost of planning in the
	 * custom-plan costs, this means the generic plan only has to be less
	 * expensive than the execution cost plus replan cost of the custom
	 * plans.)
	 *
	 * Note that if generic_cost is -1 (indicating we've not yet determined
	 * the generic plan cost), we'll always prefer generic at this point.
	 */
	if (plansource->generic_cost < avg_custom_cost)
		return false;

	return true;
}

/*
 * cached_plan_cost: calculate estimated cost of a plan
 *
 * If include_planner is true, also include the estimated cost of constructing
 * the plan.  (We must factor that into the cost of using a custom plan, but
 * we don't count it for a generic plan.)
 */
static double
cached_plan_cost(CachedPlan *plan, bool include_planner)
{
	double		result = 0;
	ListCell   *lc;

	foreach(lc, plan->stmt_list)
	{
		PlannedStmt *plannedstmt = lfirst_node(PlannedStmt, lc);

		if (plannedstmt->commandType == CMD_UTILITY)
			continue;			/* Ignore utility statements */

		result += plannedstmt->planTree->total_cost;

		if (include_planner)
		{
			/*
			 * Currently we use a very crude estimate of planning effort based
			 * on the number of relations in the finished plan's rangetable.
			 * Join planning effort actually scales much worse than linearly
			 * in the number of relations --- but only until the join collapse
			 * limits kick in.  Also, while inheritance child relations surely
			 * add to planning effort, they don't make the join situation
			 * worse.  So the actual shape of the planning cost curve versus
			 * number of relations isn't all that obvious.  It will take
			 * considerable work to arrive at a less crude estimate, and for
			 * now it's not clear that's worth doing.
			 *
			 * The other big difficulty here is that we don't have any very
			 * good model of how planning cost compares to execution costs.
			 * The current multiplier of 1000 * cpu_operator_cost is probably
			 * on the low side, but we'll try this for awhile before making a
			 * more aggressive correction.
			 *
			 * If we ever do write a more complicated estimator, it should
			 * probably live in src/backend/optimizer/ not here.
			 */
			int			nrelations = list_length(plannedstmt->rtable);

			result += 1000.0 * cpu_operator_cost * (nrelations + 1);
		}

		/*
		 * For generic plan, no params will be passed to planner, so the
		 * planner usually cannot generate a direct dispatch plan.
		 * Unfortunately, direct dispatch cost vs. full gang dispatch cost is
		 * not included in plan's total cost. But this cost is significant.
		 * If a query could leverage direct dispatch, dispatching it to full
		 * gangs will result in unneccessary QEs. Even if the QEs will find
		 * no rows matching search criteria, these QEs still need to go
		 * through volcano model, do two phase commit and write xlog for
		 * Prepare etc, which not only consumes CPU but also IO to disk.
		 *
		 * So using a direct dispatch plan, when it's possible, matters. To
		 * nudge the decision to that direction, we add some cost to plans
		 * that don't use direct dispatch. Since non direct dispatch
		 * introduces additional IO, we use seq_page_cost as base unit to
		 * measure non direct dispatch cost. The number of unneccessary QEs
		 * also measures the amount of this cost. Considering clusters with
		 * 100 segments vs. 10 segments, the non-direct dispatch cost of the
		 * 100 segments cluster is definitely higher than 10 segments cluster.
		 * We don't have a good cost model for this, so somewhat arbitrarily,
		 * add 10 * seq_page_cost to the cost, for every segment that is
		 * involved in the execution.
		 *
		 * Actually, we're not very accurate in counting the number of
		 * segments; we use the highest number of segments involved in any
		 * particular slice. But if a plan e.g. has two slices, and both are
		 * directly dispatched to a single segment, we conder the number of
		 * segments as 1, even if the slices are direct-dispatched to
		 * different segments. But this is pretty crude anyway. Ideally,
		 * we would factor direct dispatch into the cost estimates
		 * throughout the planner, so that it could affect the shape of the
		 * plan.
		 */
		int			maxsegments = 1;
		for (int i = 0; i < plannedstmt->numSlices; i++)
		{
			PlanSlice *slice = &plannedstmt->slices[i];

			if (slice->gangType == GANGTYPE_PRIMARY_READER ||
				slice->gangType == GANGTYPE_PRIMARY_WRITER)
			{
				int			nsegments;

				/* How many segments are involved in this slice? */
				if (slice->directDispatch.isDirectDispatch)
					nsegments = list_length(slice->directDispatch.contentIds);
				else
					nsegments = slice->numsegments;
				maxsegments = Max(maxsegments, nsegments);
			}
		}
		result += 10.0 * seq_page_cost * (maxsegments - 1);
	}

	return result;
}

/*
 * GetCachedPlan: get a cached plan from a CachedPlanSource.
 *
 * This function hides the logic that decides whether to use a generic
 * plan or a custom plan for the given parameters: the caller does not know
 * which it will get.
 *
 * On return, the plan is valid and we have sufficient locks to begin
 * execution.
 *
 * On return, the refcount of the plan has been incremented; a later
 * ReleaseCachedPlan() call is expected.  If "owner" is not NULL then
 * the refcount has been reported to that ResourceOwner (note that this
 * is only supported for "saved" CachedPlanSources).
 *
 * Note: if any replanning activity is required, the caller's memory context
 * is used for that work.
 *
 * In GPDB, this function has one extra parameters: intoClause.
 * If 'intoClause' is given, the plan is to be used as part of a
 * CREATE TABLE AS statement. That affects the distribution of the output rows:
 * we cannot reuse a generic plan that fetches all the output rows into master.
 * They should be distributed to the correct segments according to the
 * distribution policy of the target table, instead. A non-NULL intoClause
 * therefore also forces the plan to be re-planned on next call.
 */
CachedPlan *
GetCachedPlan(CachedPlanSource *plansource, ParamListInfo boundParams,
<<<<<<< HEAD
			  bool useResOwner, QueryEnvironment *queryEnv, IntoClause *intoClause)
=======
			  ResourceOwner owner, QueryEnvironment *queryEnv)
>>>>>>> d457cb4e
{
	CachedPlan *plan = NULL;
	List	   *qlist;
	bool		customplan;

	/* Assert caller is doing things in a sane order */
	Assert(plansource->magic == CACHEDPLANSOURCE_MAGIC);
	Assert(plansource->is_complete);
	/* This seems worth a real test, though */
	if (owner && !plansource->is_saved)
		elog(ERROR, "cannot apply ResourceOwner to non-saved cached plan");

	/* Make sure the querytree list is valid and we have parse-time locks */
	qlist = RevalidateCachedQuery(plansource, queryEnv, intoClause);

	/* Decide whether to use a custom plan */
	customplan = choose_custom_plan(plansource, boundParams, intoClause);

	if (!customplan)
	{
		if (CheckCachedPlan(plansource))
		{
			/* We want a generic plan, and we already have a valid one */
			plan = plansource->gplan;
			Assert(plan->magic == CACHEDPLAN_MAGIC);
		}
		else
		{
			/* Build a new generic plan */
			plan = BuildCachedPlan(plansource, qlist, NULL, queryEnv, NULL);
			/* Just make real sure plansource->gplan is clear */
			ReleaseGenericPlan(plansource);
			/* Link the new generic plan into the plansource */
			plansource->gplan = plan;
			plan->refcount++;
			/* Immediately reparent into appropriate context */
			if (plansource->is_saved)
			{
				/* saved plans all live under CacheMemoryContext */
				MemoryContextSetParent(plan->context, CacheMemoryContext);
				plan->is_saved = true;
			}
			else
			{
				/* otherwise, it should be a sibling of the plansource */
				MemoryContextSetParent(plan->context,
									   MemoryContextGetParent(plansource->context));
			}
			/* Update generic_cost whenever we make a new generic plan */
			plansource->generic_cost = cached_plan_cost(plan, false);

			/*
			 * If, based on the now-known value of generic_cost, we'd not have
			 * chosen to use a generic plan, then forget it and make a custom
			 * plan.  This is a bit of a wart but is necessary to avoid a
			 * glitch in behavior when the custom plans are consistently big
			 * winners; at some point we'll experiment with a generic plan and
			 * find it's a loser, but we don't want to actually execute that
			 * plan.
			 */
			customplan = choose_custom_plan(plansource, boundParams, intoClause);

			/*
			 * If we choose to plan again, we need to re-copy the query_list,
			 * since the planner probably scribbled on it.  We can force
			 * BuildCachedPlan to do that by passing NIL.
			 */
			qlist = NIL;
		}
	}

	if (customplan)
	{
		/* Build a custom plan */
<<<<<<< HEAD
		plan = BuildCachedPlan(plansource, qlist, boundParams, queryEnv, intoClause);
		/* Accumulate total costs of custom plans, but 'ware overflow */
		if (plansource->num_custom_plans < INT_MAX)
		{
			plansource->total_custom_cost += cached_plan_cost(plan, true);
			plansource->num_custom_plans++;
		}
=======
		plan = BuildCachedPlan(plansource, qlist, boundParams, queryEnv);
		/* Accumulate total costs of custom plans */
		plansource->total_custom_cost += cached_plan_cost(plan, true);

		plansource->num_custom_plans++;
	}
	else
	{
		plansource->num_generic_plans++;
>>>>>>> d457cb4e
	}

	Assert(plan != NULL);

	/* Flag the plan as in use by caller */
	if (owner)
		ResourceOwnerEnlargePlanCacheRefs(owner);
	plan->refcount++;
	if (owner)
		ResourceOwnerRememberPlanCacheRef(owner, plan);

	/*
	 * Saved plans should be under CacheMemoryContext so they will not go away
	 * until their reference count goes to zero.  In the generic-plan cases we
	 * already took care of that, but for a custom plan, do it as soon as we
	 * have created a reference-counted link.
	 */
	if (customplan && plansource->is_saved)
	{
		MemoryContextSetParent(plan->context, CacheMemoryContext);
		plan->is_saved = true;
	}

	return plan;
}

/*
 * ReleaseCachedPlan: release active use of a cached plan.
 *
 * This decrements the reference count, and frees the plan if the count
 * has thereby gone to zero.  If "owner" is not NULL, it is assumed that
 * the reference count is managed by that ResourceOwner.
 *
 * Note: owner == NULL is used for releasing references that are in
 * persistent data structures, such as the parent CachedPlanSource or a
 * Portal.  Transient references should be protected by a resource owner.
 */
void
ReleaseCachedPlan(CachedPlan *plan, ResourceOwner owner)
{
	Assert(plan->magic == CACHEDPLAN_MAGIC);
	if (owner)
	{
		Assert(plan->is_saved);
		ResourceOwnerForgetPlanCacheRef(owner, plan);
	}
	Assert(plan->refcount > 0);
	plan->refcount--;
	if (plan->refcount == 0)
	{
		/* Mark it no longer valid */
		plan->magic = 0;

		/* One-shot plans do not own their context, so we can't free them */
		if (!plan->is_oneshot)
			MemoryContextDelete(plan->context);
	}
}

/*
 * CachedPlanAllowsSimpleValidityCheck: can we use CachedPlanIsSimplyValid?
 *
 * This function, together with CachedPlanIsSimplyValid, provides a fast path
 * for revalidating "simple" generic plans.  The core requirement to be simple
 * is that the plan must not require taking any locks, which translates to
 * not touching any tables; this happens to match up well with an important
 * use-case in PL/pgSQL.  This function tests whether that's true, along
 * with checking some other corner cases that we'd rather not bother with
 * handling in the fast path.  (Note that it's still possible for such a plan
 * to be invalidated, for example due to a change in a function that was
 * inlined into the plan.)
 *
 * If the plan is simply valid, and "owner" is not NULL, record a refcount on
 * the plan in that resowner before returning.  It is caller's responsibility
 * to be sure that a refcount is held on any plan that's being actively used.
 *
 * This must only be called on known-valid generic plans (eg, ones just
 * returned by GetCachedPlan).  If it returns true, the caller may re-use
 * the cached plan as long as CachedPlanIsSimplyValid returns true; that
 * check is much cheaper than the full revalidation done by GetCachedPlan.
 * Nonetheless, no required checks are omitted.
 */
bool
CachedPlanAllowsSimpleValidityCheck(CachedPlanSource *plansource,
									CachedPlan *plan, ResourceOwner owner)
{
	ListCell   *lc;

	/*
	 * Sanity-check that the caller gave us a validated generic plan.  Notice
	 * that we *don't* assert plansource->is_valid as you might expect; that's
	 * because it's possible that that's already false when GetCachedPlan
	 * returns, e.g. because ResetPlanCache happened partway through.  We
	 * should accept the plan as long as plan->is_valid is true, and expect to
	 * replan after the next CachedPlanIsSimplyValid call.
	 */
	Assert(plansource->magic == CACHEDPLANSOURCE_MAGIC);
	Assert(plan->magic == CACHEDPLAN_MAGIC);
	Assert(plan->is_valid);
	Assert(plan == plansource->gplan);
	Assert(plansource->search_path != NULL);
	Assert(OverrideSearchPathMatchesCurrent(plansource->search_path));

	/* We don't support oneshot plans here. */
	if (plansource->is_oneshot)
		return false;
	Assert(!plan->is_oneshot);

	/*
	 * If the plan is dependent on RLS considerations, or it's transient,
	 * reject.  These things probably can't ever happen for table-free
	 * queries, but for safety's sake let's check.
	 */
	if (plansource->dependsOnRLS)
		return false;
	if (plan->dependsOnRole)
		return false;
	if (TransactionIdIsValid(plan->saved_xmin))
		return false;

	/*
	 * Reject if AcquirePlannerLocks would have anything to do.  This is
	 * simplistic, but there's no need to inquire any more carefully; indeed,
	 * for current callers it shouldn't even be possible to hit any of these
	 * checks.
	 */
	foreach(lc, plansource->query_list)
	{
		Query	   *query = lfirst_node(Query, lc);

		if (query->commandType == CMD_UTILITY)
			return false;
		if (query->rtable || query->cteList || query->hasSubLinks)
			return false;
	}

	/*
	 * Reject if AcquireExecutorLocks would have anything to do.  This is
	 * probably unnecessary given the previous check, but let's be safe.
	 */
	foreach(lc, plan->stmt_list)
	{
		PlannedStmt *plannedstmt = lfirst_node(PlannedStmt, lc);
		ListCell   *lc2;

		if (plannedstmt->commandType == CMD_UTILITY)
			return false;

		/*
		 * We have to grovel through the rtable because it's likely to contain
		 * an RTE_RESULT relation, rather than being totally empty.
		 */
		foreach(lc2, plannedstmt->rtable)
		{
			RangeTblEntry *rte = (RangeTblEntry *) lfirst(lc2);

			if (rte->rtekind == RTE_RELATION)
				return false;
		}
	}

	/*
	 * Okay, it's simple.  Note that what we've primarily established here is
	 * that no locks need be taken before checking the plan's is_valid flag.
	 */

	/* Bump refcount if requested. */
	if (owner)
	{
		ResourceOwnerEnlargePlanCacheRefs(owner);
		plan->refcount++;
		ResourceOwnerRememberPlanCacheRef(owner, plan);
	}

	return true;
}

/*
 * CachedPlanIsSimplyValid: quick check for plan still being valid
 *
 * This function must not be used unless CachedPlanAllowsSimpleValidityCheck
 * previously said it was OK.
 *
 * If the plan is valid, and "owner" is not NULL, record a refcount on
 * the plan in that resowner before returning.  It is caller's responsibility
 * to be sure that a refcount is held on any plan that's being actively used.
 *
 * The code here is unconditionally safe as long as the only use of this
 * CachedPlanSource is in connection with the particular CachedPlan pointer
 * that's passed in.  If the plansource were being used for other purposes,
 * it's possible that its generic plan could be invalidated and regenerated
 * while the current caller wasn't looking, and then there could be a chance
 * collision of address between this caller's now-stale plan pointer and the
 * actual address of the new generic plan.  For current uses, that scenario
 * can't happen; but with a plansource shared across multiple uses, it'd be
 * advisable to also save plan->generation and verify that that still matches.
 */
bool
CachedPlanIsSimplyValid(CachedPlanSource *plansource, CachedPlan *plan,
						ResourceOwner owner)
{
	/*
	 * Careful here: since the caller doesn't necessarily hold a refcount on
	 * the plan to start with, it's possible that "plan" is a dangling
	 * pointer.  Don't dereference it until we've verified that it still
	 * matches the plansource's gplan (which is either valid or NULL).
	 */
	Assert(plansource->magic == CACHEDPLANSOURCE_MAGIC);

	/*
	 * Has cache invalidation fired on this plan?  We can check this right
	 * away since there are no locks that we'd need to acquire first.  Note
	 * that here we *do* check plansource->is_valid, so as to force plan
	 * rebuild if that's become false.
	 */
	if (!plansource->is_valid || plan != plansource->gplan || !plan->is_valid)
		return false;

	Assert(plan->magic == CACHEDPLAN_MAGIC);

	/* Is the search_path still the same as when we made it? */
	Assert(plansource->search_path != NULL);
	if (!OverrideSearchPathMatchesCurrent(plansource->search_path))
		return false;

	/* It's still good.  Bump refcount if requested. */
	if (owner)
	{
		ResourceOwnerEnlargePlanCacheRefs(owner);
		plan->refcount++;
		ResourceOwnerRememberPlanCacheRef(owner, plan);
	}

	return true;
}

/*
 * CachedPlanSetParentContext: move a CachedPlanSource to a new memory context
 *
 * This can only be applied to unsaved plans; once saved, a plan always
 * lives underneath CacheMemoryContext.
 */
void
CachedPlanSetParentContext(CachedPlanSource *plansource,
						   MemoryContext newcontext)
{
	/* Assert caller is doing things in a sane order */
	Assert(plansource->magic == CACHEDPLANSOURCE_MAGIC);
	Assert(plansource->is_complete);

	/* These seem worth real tests, though */
	if (plansource->is_saved)
		elog(ERROR, "cannot move a saved cached plan to another context");
	if (plansource->is_oneshot)
		elog(ERROR, "cannot move a one-shot cached plan to another context");

	/* OK, let the caller keep the plan where he wishes */
	MemoryContextSetParent(plansource->context, newcontext);

	/*
	 * The query_context needs no special handling, since it's a child of
	 * plansource->context.  But if there's a generic plan, it should be
	 * maintained as a sibling of plansource->context.
	 */
	if (plansource->gplan)
	{
		Assert(plansource->gplan->magic == CACHEDPLAN_MAGIC);
		MemoryContextSetParent(plansource->gplan->context, newcontext);
	}
}

/*
 * CopyCachedPlan: make a copy of a CachedPlanSource
 *
 * This is a convenience routine that does the equivalent of
 * CreateCachedPlan + CompleteCachedPlan, using the data stored in the
 * input CachedPlanSource.  The result is therefore "unsaved" (regardless
 * of the state of the source), and we don't copy any generic plan either.
 * The result will be currently valid, or not, the same as the source.
 */
CachedPlanSource *
CopyCachedPlan(CachedPlanSource *plansource)
{
	CachedPlanSource *newsource;
	MemoryContext source_context;
	MemoryContext querytree_context;
	MemoryContext oldcxt;

	Assert(plansource->magic == CACHEDPLANSOURCE_MAGIC);
	Assert(plansource->is_complete);

	/*
	 * One-shot plans can't be copied, because we haven't taken care that
	 * parsing/planning didn't scribble on the raw parse tree or querytrees.
	 */
	if (plansource->is_oneshot)
		elog(ERROR, "cannot copy a one-shot cached plan");

	source_context = AllocSetContextCreate(CurrentMemoryContext,
										   "CachedPlanSource",
										   ALLOCSET_START_SMALL_SIZES);

	oldcxt = MemoryContextSwitchTo(source_context);

	newsource = (CachedPlanSource *) palloc0(sizeof(CachedPlanSource));
	newsource->magic = CACHEDPLANSOURCE_MAGIC;
	newsource->raw_parse_tree = copyObject(plansource->raw_parse_tree);
	newsource->query_string = pstrdup(plansource->query_string);
	newsource->sourceTag = plansource->sourceTag;
	MemoryContextSetIdentifier(source_context, newsource->query_string);
	newsource->commandTag = plansource->commandTag;
	if (plansource->num_params > 0)
	{
		newsource->param_types = (Oid *)
			palloc(plansource->num_params * sizeof(Oid));
		memcpy(newsource->param_types, plansource->param_types,
			   plansource->num_params * sizeof(Oid));
	}
	else
		newsource->param_types = NULL;
	newsource->num_params = plansource->num_params;
	newsource->parserSetup = plansource->parserSetup;
	newsource->parserSetupArg = plansource->parserSetupArg;
	newsource->cursor_options = plansource->cursor_options;
	newsource->fixed_result = plansource->fixed_result;
	if (plansource->resultDesc)
		newsource->resultDesc = CreateTupleDescCopy(plansource->resultDesc);
	else
		newsource->resultDesc = NULL;
	newsource->context = source_context;

	querytree_context = AllocSetContextCreate(source_context,
											  "CachedPlanQuery",
											  ALLOCSET_START_SMALL_SIZES);
	MemoryContextSwitchTo(querytree_context);
	newsource->query_list = copyObject(plansource->query_list);
	newsource->relationOids = copyObject(plansource->relationOids);
	newsource->invalItems = copyObject(plansource->invalItems);
	if (plansource->search_path)
		newsource->search_path = CopyOverrideSearchPath(plansource->search_path);
	newsource->query_context = querytree_context;
	newsource->rewriteRoleId = plansource->rewriteRoleId;
	newsource->rewriteRowSecurity = plansource->rewriteRowSecurity;
	newsource->dependsOnRLS = plansource->dependsOnRLS;

	newsource->gplan = NULL;

	newsource->is_oneshot = false;
	newsource->is_complete = true;
	newsource->is_saved = false;
	newsource->is_valid = plansource->is_valid;
	newsource->generation = plansource->generation;

	/* We may as well copy any acquired cost knowledge */
	newsource->generic_cost = plansource->generic_cost;
	newsource->total_custom_cost = plansource->total_custom_cost;
	newsource->num_generic_plans = plansource->num_generic_plans;
	newsource->num_custom_plans = plansource->num_custom_plans;

	MemoryContextSwitchTo(oldcxt);

	return newsource;
}

/*
 * CachedPlanIsValid: test whether the rewritten querytree within a
 * CachedPlanSource is currently valid (that is, not marked as being in need
 * of revalidation).
 *
 * This result is only trustworthy (ie, free from race conditions) if
 * the caller has acquired locks on all the relations used in the plan.
 */
bool
CachedPlanIsValid(CachedPlanSource *plansource)
{
	Assert(plansource->magic == CACHEDPLANSOURCE_MAGIC);
	return plansource->is_valid;
}

/*
 * CachedPlanGetTargetList: return tlist, if any, describing plan's output
 *
 * The result is guaranteed up-to-date.  However, it is local storage
 * within the cached plan, and may disappear next time the plan is updated.
 */
List *
CachedPlanGetTargetList(CachedPlanSource *plansource,
						QueryEnvironment *queryEnv)
{
	Query	   *pstmt;

	/* Assert caller is doing things in a sane order */
	Assert(plansource->magic == CACHEDPLANSOURCE_MAGIC);
	Assert(plansource->is_complete);

	/*
	 * No work needed if statement doesn't return tuples (we assume this
	 * feature cannot be changed by an invalidation)
	 */
	if (plansource->resultDesc == NULL)
		return NIL;

	/* Make sure the querytree list is valid and we have parse-time locks */
	RevalidateCachedQuery(plansource, queryEnv, NULL);

	/* Get the primary statement and find out what it returns */
	pstmt = QueryListGetPrimaryStmt(plansource->query_list);

	return FetchStatementTargetList((Node *) pstmt);
}

/*
 * GetCachedExpression: construct a CachedExpression for an expression.
 *
 * This performs the same transformations on the expression as
 * expression_planner(), ie, convert an expression as emitted by parse
 * analysis to be ready to pass to the executor.
 *
 * The result is stashed in a private, long-lived memory context.
 * (Note that this might leak a good deal of memory in the caller's
 * context before that.)  The passed-in expr tree is not modified.
 */
CachedExpression *
GetCachedExpression(Node *expr)
{
	CachedExpression *cexpr;
	List	   *relationOids;
	List	   *invalItems;
	MemoryContext cexpr_context;
	MemoryContext oldcxt;

	/*
	 * Pass the expression through the planner, and collect dependencies.
	 * Everything built here is leaked in the caller's context; that's
	 * intentional to minimize the size of the permanent data structure.
	 */
	expr = (Node *) expression_planner_with_deps((Expr *) expr,
												 &relationOids,
												 &invalItems);

	/*
	 * Make a private memory context, and copy what we need into that.  To
	 * avoid leaking a long-lived context if we fail while copying data, we
	 * initially make the context under the caller's context.
	 */
	cexpr_context = AllocSetContextCreate(CurrentMemoryContext,
										  "CachedExpression",
										  ALLOCSET_SMALL_SIZES);

	oldcxt = MemoryContextSwitchTo(cexpr_context);

	cexpr = (CachedExpression *) palloc(sizeof(CachedExpression));
	cexpr->magic = CACHEDEXPR_MAGIC;
	cexpr->expr = copyObject(expr);
	cexpr->is_valid = true;
	cexpr->relationOids = copyObject(relationOids);
	cexpr->invalItems = copyObject(invalItems);
	cexpr->context = cexpr_context;

	MemoryContextSwitchTo(oldcxt);

	/*
	 * Reparent the expr's memory context under CacheMemoryContext so that it
	 * will live indefinitely.
	 */
	MemoryContextSetParent(cexpr_context, CacheMemoryContext);

	/*
	 * Add the entry to the global list of cached expressions.
	 */
	dlist_push_tail(&cached_expression_list, &cexpr->node);

	return cexpr;
}

/*
 * FreeCachedExpression
 *		Delete a CachedExpression.
 */
void
FreeCachedExpression(CachedExpression *cexpr)
{
	/* Sanity check */
	Assert(cexpr->magic == CACHEDEXPR_MAGIC);
	/* Unlink from global list */
	dlist_delete(&cexpr->node);
	/* Free all storage associated with CachedExpression */
	MemoryContextDelete(cexpr->context);
}

/*
 * QueryListGetPrimaryStmt
 *		Get the "primary" stmt within a list, ie, the one marked canSetTag.
 *
 * Returns NULL if no such stmt.  If multiple queries within the list are
 * marked canSetTag, returns the first one.  Neither of these cases should
 * occur in present usages of this function.
 */
static Query *
QueryListGetPrimaryStmt(List *stmts)
{
	ListCell   *lc;

	foreach(lc, stmts)
	{
		Query	   *stmt = lfirst_node(Query, lc);

		if (stmt->canSetTag)
			return stmt;
	}
	return NULL;
}

/*
 * AcquireExecutorLocks: acquire locks needed for execution of a cached plan;
 * or release them if acquire is false.
 */
static void
AcquireExecutorLocks(List *stmt_list, bool acquire)
{
	ListCell   *lc1;

	foreach(lc1, stmt_list)
	{
		PlannedStmt *plannedstmt = lfirst_node(PlannedStmt, lc1);
		ListCell   *lc2;

		if (plannedstmt->commandType == CMD_UTILITY)
		{
			/*
			 * Ignore utility statements, except those (such as EXPLAIN) that
			 * contain a parsed-but-not-planned query.  Note: it's okay to use
			 * ScanQueryForLocks, even though the query hasn't been through
			 * rule rewriting, because rewriting doesn't change the query
			 * representation.
			 */
			Query	   *query = UtilityContainsQuery(plannedstmt->utilityStmt);

			if (query)
				ScanQueryForLocks(query, acquire);
			continue;
		}

		foreach(lc2, plannedstmt->rtable)
		{
			RangeTblEntry *rte = (RangeTblEntry *) lfirst(lc2);

			if (rte->rtekind != RTE_RELATION)
				continue;

			/*
			 * Acquire the appropriate type of lock on each relation OID. Note
			 * that we don't actually try to open the rel, and hence will not
			 * fail if it's been dropped entirely --- we'll just transiently
			 * acquire a non-conflicting lock.
			 */
/* GPDB_12_MERGE_FIXME: Where does this GPDB-specific logic belong now? */
#if 0
			if (list_member_int(plannedstmt->resultRelations, rt_index))
			{
				/*
				 * RowExclusiveLock is acquired in PostgreSQL here.  Greenplum
				 * acquires ExclusiveLock to avoid distributed deadlock due to
				 * concurrent UPDATE/DELETE on the same table.  This is in
				 * parity with CdbTryOpenRelation(). If it is heap table and
				 * the GDD is enabled, we could acquire RowExclusiveLock here.
				 */
				if ((plannedstmt->commandType == CMD_UPDATE ||
					 plannedstmt->commandType == CMD_DELETE ||
					 IsOnConflictUpdate(plannedstmt)) &&
					CondUpgradeRelLock(rte->relid))
					lockmode = ExclusiveLock;
				else
					lockmode = RowExclusiveLock;
			}
			else
			{
				/*
				 * Greenplum specific behavior:
				 * The implementation of select statement with locking clause
				 * (for update | no key update | share | key share) in postgres
				 * is to hold RowShareLock on tables during parsing stage, and
				 * generate a LockRows plan node for executor to lock the tuples.
				 * It is not easy to lock tuples in Greenplum database, since
				 * tuples may be fetched through motion nodes.
				 *
				 * But when Global Deadlock Detector is enabled, and the select
				 * statement with locking clause contains only one table, we are
				 * sure that there are no motions. For such simple cases, we could
				 * make the behavior just the same as Postgres.
				 */
				rc = get_plan_rowmark(plannedstmt->rowMarks, rt_index);
				if (rc != NULL)
					lockmode = rc->canOptSelectLockingClause ? RowShareLock : ExclusiveLock;
				else
					lockmode = AccessShareLock;
			}
#endif
			if (acquire)
				LockRelationOid(rte->relid, rte->rellockmode);
			else
				UnlockRelationOid(rte->relid, rte->rellockmode);
		}
	}
}

/*
 * AcquirePlannerLocks: acquire locks needed for planning of a querytree list;
 * or release them if acquire is false.
 *
 * Note that we don't actually try to open the relations, and hence will not
 * fail if one has been dropped entirely --- we'll just transiently acquire
 * a non-conflicting lock.
 */
static void
AcquirePlannerLocks(List *stmt_list, bool acquire)
{
	ListCell   *lc;

	foreach(lc, stmt_list)
	{
		Query	   *query = lfirst_node(Query, lc);

		if (query->commandType == CMD_UTILITY)
		{
			/* Ignore utility statements, unless they contain a Query */
			query = UtilityContainsQuery(query->utilityStmt);
			if (query)
				ScanQueryForLocks(query, acquire);
			continue;
		}

		ScanQueryForLocks(query, acquire);
	}
}

/*
 * ScanQueryForLocks: recursively scan one Query for AcquirePlannerLocks.
 */
static void
ScanQueryForLocks(Query *parsetree, bool acquire)
{
	ListCell   *lc;
	int			rt_index;

	/* Shouldn't get called on utility commands */
	Assert(parsetree->commandType != CMD_UTILITY);

	/*
	 * First, process RTEs of the current query level.
	 */
	rt_index = 0;
	foreach(lc, parsetree->rtable)
	{
		RangeTblEntry *rte = (RangeTblEntry *) lfirst(lc);
		LOCKMODE	lockmode;

		rt_index++;
		switch (rte->rtekind)
		{
			case RTE_RELATION:
				/* Acquire or release the appropriate type of lock */
				if (rt_index == parsetree->resultRelation)
				{
					/*
					 * RowExclusiveLock is acquired in PostgreSQL here.  Greenplum
					 * acquires ExclusiveLock to avoid distributed deadlock due to
					 * concurrent UPDATE/DELETE on the same table.  This is in
					 * parity with CdbTryOpenRelation(). If it is heap table and
					 * the GDD is enabled, we could acquire RowExclusiveLock here.
					 */
					if ((parsetree->commandType == CMD_UPDATE ||
						 parsetree->commandType == CMD_DELETE ||
						 (parsetree->onConflict &&
						  parsetree->onConflict->action == ONCONFLICT_UPDATE)) &&
						CondUpgradeRelLock(rte->relid))
						lockmode = ExclusiveLock;
					else
						lockmode = RowExclusiveLock;
				}
				else
				{
					/*
					 * Greenplum specific behavior:
					 * The implementation of select statement with locking clause
					 * (for update | no key update | share | key share) in postgres
					 * is to hold RowShareLock on tables during parsing stage, and
					 * generate a LockRows plan node for executor to lock the tuples.
					 * It is not easy to lock tuples in Greenplum database, since
					 * tuples may be fetched through motion nodes.
					 *
					 * But when Global Deadlock Detector is enabled, and the select
					 * statement with locking clause contains only one table, we are
					 * sure that there are no motions. For such simple cases, we could
					 * make the behavior just the same as Postgres.
					 */
					RowMarkClause *rc;

					rc = get_parse_rowmark(parsetree, rt_index);
					if (rc != NULL)
						lockmode = parsetree->canOptSelectLockingClause ? RowShareLock : ExclusiveLock;
					else
						lockmode = AccessShareLock;
				}
				if (acquire)
					LockRelationOid(rte->relid, lockmode);
				else
					UnlockRelationOid(rte->relid, lockmode);
				break;

			case RTE_SUBQUERY:
			case RTE_TABLEFUNCTION:
				/* Recurse into subquery-in-FROM */
				ScanQueryForLocks(rte->subquery, acquire);
				break;

			default:
				/* ignore other types of RTEs */
				break;
		}
	}

	/* Recurse into subquery-in-WITH */
	foreach(lc, parsetree->cteList)
	{
		CommonTableExpr *cte = lfirst_node(CommonTableExpr, lc);

		ScanQueryForLocks(castNode(Query, cte->ctequery), acquire);
	}

	/*
	 * Recurse into sublink subqueries, too.  But we already did the ones in
	 * the rtable and cteList.
	 */
	if (parsetree->hasSubLinks)
	{
		query_tree_walker(parsetree, ScanQueryWalker,
						  (void *) &acquire,
						  QTW_IGNORE_RC_SUBQUERIES);
	}
}

/*
 * Walker to find sublink subqueries for ScanQueryForLocks
 */
static bool
ScanQueryWalker(Node *node, bool *acquire)
{
	if (node == NULL)
		return false;
	if (IsA(node, SubLink))
	{
		SubLink    *sub = (SubLink *) node;

		/* Do what we came for */
		ScanQueryForLocks(castNode(Query, sub->subselect), *acquire);
		/* Fall through to process lefthand args of SubLink */
	}

	/*
	 * Do NOT recurse into Query nodes, because ScanQueryForLocks already
	 * processed subselects of subselects for us.
	 */
	return expression_tree_walker(node, ScanQueryWalker,
								  (void *) acquire);
}

/*
 * plan_list_is_oneoff: check if any of the plans in the list are one-off plans
 *
 *
 * GPDB_96_MERGE_FIXME: This GPDB-specific function was inspired by upstream
 * plan_list_is_transient() function. But that one was removed in PostgreSQL
 * 9.6. Should we reconsider this one too?
 */
static bool
plan_list_is_oneoff(List *stmt_list)
{
	ListCell   *lc;

	foreach(lc, stmt_list)
	{
		PlannedStmt *plannedstmt = (PlannedStmt *) lfirst(lc);

		if (!IsA(plannedstmt, PlannedStmt))
			continue;			/* Ignore utility statements */

		if (plannedstmt->oneoffPlan)
			return true;
	}

	return false;
}

/*
 * PlanCacheComputeResultDesc: given a list of analyzed-and-rewritten Queries,
 * determine the result tupledesc it will produce.  Returns NULL if the
 * execution will not return tuples.
 *
 * Note: the result is created or copied into current memory context.
 */
static TupleDesc
PlanCacheComputeResultDesc(List *stmt_list)
{
	Query	   *query;

	switch (ChoosePortalStrategy(stmt_list))
	{
		case PORTAL_ONE_SELECT:
		case PORTAL_ONE_MOD_WITH:
			query = linitial_node(Query, stmt_list);
			return ExecCleanTypeFromTL(query->targetList);

		case PORTAL_ONE_RETURNING:
			query = QueryListGetPrimaryStmt(stmt_list);
			Assert(query->returningList);
			return ExecCleanTypeFromTL(query->returningList);

		case PORTAL_UTIL_SELECT:
			query = linitial_node(Query, stmt_list);
			Assert(query->utilityStmt);
			return UtilityTupleDescriptor(query->utilityStmt);

		case PORTAL_MULTI_QUERY:
			/* will not return tuples */
			break;
	}
	return NULL;
}

/*
 * PlanCacheRelCallback
 *		Relcache inval callback function
 *
 * Invalidate all plans mentioning the given rel, or all plans mentioning
 * any rel at all if relid == InvalidOid.
 */
static void
PlanCacheRelCallback(Datum arg, Oid relid)
{
	dlist_iter	iter;

	dlist_foreach(iter, &saved_plan_list)
	{
		CachedPlanSource *plansource = dlist_container(CachedPlanSource,
													   node, iter.cur);

		Assert(plansource->magic == CACHEDPLANSOURCE_MAGIC);

		/* No work if it's already invalidated */
		if (!plansource->is_valid)
			continue;

		/* Never invalidate transaction control commands */
		if (IsTransactionStmtPlan(plansource))
			continue;

		/*
		 * Check the dependency list for the rewritten querytree.
		 */
		if ((relid == InvalidOid) ? plansource->relationOids != NIL :
			list_member_oid(plansource->relationOids, relid))
		{
			/* Invalidate the querytree and generic plan */
			plansource->is_valid = false;
			if (plansource->gplan)
				plansource->gplan->is_valid = false;
		}

		/*
		 * The generic plan, if any, could have more dependencies than the
		 * querytree does, so we have to check it too.
		 */
		if (plansource->gplan && plansource->gplan->is_valid)
		{
			ListCell   *lc;

			foreach(lc, plansource->gplan->stmt_list)
			{
				PlannedStmt *plannedstmt = lfirst_node(PlannedStmt, lc);

				if (plannedstmt->commandType == CMD_UTILITY)
					continue;	/* Ignore utility statements */
				if ((relid == InvalidOid) ? plannedstmt->relationOids != NIL :
					list_member_oid(plannedstmt->relationOids, relid))
				{
					/* Invalidate the generic plan only */
					plansource->gplan->is_valid = false;
					break;		/* out of stmt_list scan */
				}
			}
		}
	}

	/* Likewise check cached expressions */
	dlist_foreach(iter, &cached_expression_list)
	{
		CachedExpression *cexpr = dlist_container(CachedExpression,
												  node, iter.cur);

		Assert(cexpr->magic == CACHEDEXPR_MAGIC);

		/* No work if it's already invalidated */
		if (!cexpr->is_valid)
			continue;

		if ((relid == InvalidOid) ? cexpr->relationOids != NIL :
			list_member_oid(cexpr->relationOids, relid))
		{
			cexpr->is_valid = false;
		}
	}
}

/*
 * PlanCacheObjectCallback
 *		Syscache inval callback function for PROCOID and TYPEOID caches
 *
 * Invalidate all plans mentioning the object with the specified hash value,
 * or all plans mentioning any member of this cache if hashvalue == 0.
 */
static void
PlanCacheObjectCallback(Datum arg, int cacheid, uint32 hashvalue)
{
	dlist_iter	iter;

	dlist_foreach(iter, &saved_plan_list)
	{
		CachedPlanSource *plansource = dlist_container(CachedPlanSource,
													   node, iter.cur);
		ListCell   *lc;

		Assert(plansource->magic == CACHEDPLANSOURCE_MAGIC);

		/* No work if it's already invalidated */
		if (!plansource->is_valid)
			continue;

		/* Never invalidate transaction control commands */
		if (IsTransactionStmtPlan(plansource))
			continue;

		/*
		 * Check the dependency list for the rewritten querytree.
		 */
		foreach(lc, plansource->invalItems)
		{
			PlanInvalItem *item = (PlanInvalItem *) lfirst(lc);

			if (item->cacheId != cacheid)
				continue;
			if (hashvalue == 0 ||
				item->hashValue == hashvalue)
			{
				/* Invalidate the querytree and generic plan */
				plansource->is_valid = false;
				if (plansource->gplan)
					plansource->gplan->is_valid = false;
				break;
			}
		}

		/*
		 * The generic plan, if any, could have more dependencies than the
		 * querytree does, so we have to check it too.
		 */
		if (plansource->gplan && plansource->gplan->is_valid)
		{
			foreach(lc, plansource->gplan->stmt_list)
			{
				PlannedStmt *plannedstmt = lfirst_node(PlannedStmt, lc);
				ListCell   *lc3;

				if (plannedstmt->commandType == CMD_UTILITY)
					continue;	/* Ignore utility statements */
				foreach(lc3, plannedstmt->invalItems)
				{
					PlanInvalItem *item = (PlanInvalItem *) lfirst(lc3);

					if (item->cacheId != cacheid)
						continue;
					if (hashvalue == 0 ||
						item->hashValue == hashvalue)
					{
						/* Invalidate the generic plan only */
						plansource->gplan->is_valid = false;
						break;	/* out of invalItems scan */
					}
				}
				if (!plansource->gplan->is_valid)
					break;		/* out of stmt_list scan */
			}
		}
	}

	/* Likewise check cached expressions */
	dlist_foreach(iter, &cached_expression_list)
	{
		CachedExpression *cexpr = dlist_container(CachedExpression,
												  node, iter.cur);
		ListCell   *lc;

		Assert(cexpr->magic == CACHEDEXPR_MAGIC);

		/* No work if it's already invalidated */
		if (!cexpr->is_valid)
			continue;

		foreach(lc, cexpr->invalItems)
		{
			PlanInvalItem *item = (PlanInvalItem *) lfirst(lc);

			if (item->cacheId != cacheid)
				continue;
			if (hashvalue == 0 ||
				item->hashValue == hashvalue)
			{
				cexpr->is_valid = false;
				break;
			}
		}
	}
}

/*
 * PlanCacheSysCallback
 *		Syscache inval callback function for other caches
 *
 * Just invalidate everything...
 */
static void
PlanCacheSysCallback(Datum arg, int cacheid, uint32 hashvalue)
{
	ResetPlanCache();
}

/*
 * ResetPlanCache: invalidate all cached plans.
 */
void
ResetPlanCache(void)
{
	dlist_iter	iter;

	dlist_foreach(iter, &saved_plan_list)
	{
		CachedPlanSource *plansource = dlist_container(CachedPlanSource,
													   node, iter.cur);
		ListCell   *lc;

		Assert(plansource->magic == CACHEDPLANSOURCE_MAGIC);

		/* No work if it's already invalidated */
		if (!plansource->is_valid)
			continue;

		/*
		 * We *must not* mark transaction control statements as invalid,
		 * particularly not ROLLBACK, because they may need to be executed in
		 * aborted transactions when we can't revalidate them (cf bug #5269).
		 */
		if (IsTransactionStmtPlan(plansource))
			continue;

		/*
		 * In general there is no point in invalidating utility statements
		 * since they have no plans anyway.  So invalidate it only if it
		 * contains at least one non-utility statement, or contains a utility
		 * statement that contains a pre-analyzed query (which could have
		 * dependencies.)
		 */
		foreach(lc, plansource->query_list)
		{
			Query	   *query = lfirst_node(Query, lc);

			if (query->commandType != CMD_UTILITY ||
				UtilityContainsQuery(query->utilityStmt))
			{
				/* non-utility statement, so invalidate */
				plansource->is_valid = false;
				if (plansource->gplan)
					plansource->gplan->is_valid = false;
				/* no need to look further */
				break;
			}
		}
	}

	/* Likewise invalidate cached expressions */
	dlist_foreach(iter, &cached_expression_list)
	{
		CachedExpression *cexpr = dlist_container(CachedExpression,
												  node, iter.cur);

		Assert(cexpr->magic == CACHEDEXPR_MAGIC);

		cexpr->is_valid = false;
	}
}<|MERGE_RESOLUTION|>--- conflicted
+++ resolved
@@ -164,12 +164,7 @@
  *
  * raw_parse_tree: output of raw_parser(), or NULL if empty query
  * query_string: original query text
-<<<<<<< HEAD
- * commandTag: compile-time-constant tag for query, or NULL if empty query
- * sourceTag: GPDB specific.
-=======
  * commandTag: command tag for query, or UNKNOWN if empty query
->>>>>>> d457cb4e
  */
 CachedPlanSource *
 CreateCachedPlan(RawStmt *raw_parse_tree,
@@ -1271,11 +1266,7 @@
  */
 CachedPlan *
 GetCachedPlan(CachedPlanSource *plansource, ParamListInfo boundParams,
-<<<<<<< HEAD
-			  bool useResOwner, QueryEnvironment *queryEnv, IntoClause *intoClause)
-=======
-			  ResourceOwner owner, QueryEnvironment *queryEnv)
->>>>>>> d457cb4e
+			  ResourceOwner owner, QueryEnvironment *queryEnv, IntoClause *intoClause)
 {
 	CachedPlan *plan = NULL;
 	List	   *qlist;
@@ -1350,16 +1341,7 @@
 	if (customplan)
 	{
 		/* Build a custom plan */
-<<<<<<< HEAD
 		plan = BuildCachedPlan(plansource, qlist, boundParams, queryEnv, intoClause);
-		/* Accumulate total costs of custom plans, but 'ware overflow */
-		if (plansource->num_custom_plans < INT_MAX)
-		{
-			plansource->total_custom_cost += cached_plan_cost(plan, true);
-			plansource->num_custom_plans++;
-		}
-=======
-		plan = BuildCachedPlan(plansource, qlist, boundParams, queryEnv);
 		/* Accumulate total costs of custom plans */
 		plansource->total_custom_cost += cached_plan_cost(plan, true);
 
@@ -1368,7 +1350,6 @@
 	else
 	{
 		plansource->num_generic_plans++;
->>>>>>> d457cb4e
 	}
 
 	Assert(plan != NULL);
@@ -1925,48 +1906,6 @@
 			 * fail if it's been dropped entirely --- we'll just transiently
 			 * acquire a non-conflicting lock.
 			 */
-/* GPDB_12_MERGE_FIXME: Where does this GPDB-specific logic belong now? */
-#if 0
-			if (list_member_int(plannedstmt->resultRelations, rt_index))
-			{
-				/*
-				 * RowExclusiveLock is acquired in PostgreSQL here.  Greenplum
-				 * acquires ExclusiveLock to avoid distributed deadlock due to
-				 * concurrent UPDATE/DELETE on the same table.  This is in
-				 * parity with CdbTryOpenRelation(). If it is heap table and
-				 * the GDD is enabled, we could acquire RowExclusiveLock here.
-				 */
-				if ((plannedstmt->commandType == CMD_UPDATE ||
-					 plannedstmt->commandType == CMD_DELETE ||
-					 IsOnConflictUpdate(plannedstmt)) &&
-					CondUpgradeRelLock(rte->relid))
-					lockmode = ExclusiveLock;
-				else
-					lockmode = RowExclusiveLock;
-			}
-			else
-			{
-				/*
-				 * Greenplum specific behavior:
-				 * The implementation of select statement with locking clause
-				 * (for update | no key update | share | key share) in postgres
-				 * is to hold RowShareLock on tables during parsing stage, and
-				 * generate a LockRows plan node for executor to lock the tuples.
-				 * It is not easy to lock tuples in Greenplum database, since
-				 * tuples may be fetched through motion nodes.
-				 *
-				 * But when Global Deadlock Detector is enabled, and the select
-				 * statement with locking clause contains only one table, we are
-				 * sure that there are no motions. For such simple cases, we could
-				 * make the behavior just the same as Postgres.
-				 */
-				rc = get_plan_rowmark(plannedstmt->rowMarks, rt_index);
-				if (rc != NULL)
-					lockmode = rc->canOptSelectLockingClause ? RowShareLock : ExclusiveLock;
-				else
-					lockmode = AccessShareLock;
-			}
-#endif
 			if (acquire)
 				LockRelationOid(rte->relid, rte->rellockmode);
 			else
@@ -2012,7 +1951,6 @@
 ScanQueryForLocks(Query *parsetree, bool acquire)
 {
 	ListCell   *lc;
-	int			rt_index;
 
 	/* Shouldn't get called on utility commands */
 	Assert(parsetree->commandType != CMD_UTILITY);
@@ -2020,63 +1958,17 @@
 	/*
 	 * First, process RTEs of the current query level.
 	 */
-	rt_index = 0;
 	foreach(lc, parsetree->rtable)
 	{
 		RangeTblEntry *rte = (RangeTblEntry *) lfirst(lc);
-		LOCKMODE	lockmode;
-
-		rt_index++;
+
 		switch (rte->rtekind)
 		{
 			case RTE_RELATION:
-				/* Acquire or release the appropriate type of lock */
-				if (rt_index == parsetree->resultRelation)
-				{
-					/*
-					 * RowExclusiveLock is acquired in PostgreSQL here.  Greenplum
-					 * acquires ExclusiveLock to avoid distributed deadlock due to
-					 * concurrent UPDATE/DELETE on the same table.  This is in
-					 * parity with CdbTryOpenRelation(). If it is heap table and
-					 * the GDD is enabled, we could acquire RowExclusiveLock here.
-					 */
-					if ((parsetree->commandType == CMD_UPDATE ||
-						 parsetree->commandType == CMD_DELETE ||
-						 (parsetree->onConflict &&
-						  parsetree->onConflict->action == ONCONFLICT_UPDATE)) &&
-						CondUpgradeRelLock(rte->relid))
-						lockmode = ExclusiveLock;
-					else
-						lockmode = RowExclusiveLock;
-				}
+				if (acquire)
+					LockRelationOid(rte->relid, rte->rellockmode);
 				else
-				{
-					/*
-					 * Greenplum specific behavior:
-					 * The implementation of select statement with locking clause
-					 * (for update | no key update | share | key share) in postgres
-					 * is to hold RowShareLock on tables during parsing stage, and
-					 * generate a LockRows plan node for executor to lock the tuples.
-					 * It is not easy to lock tuples in Greenplum database, since
-					 * tuples may be fetched through motion nodes.
-					 *
-					 * But when Global Deadlock Detector is enabled, and the select
-					 * statement with locking clause contains only one table, we are
-					 * sure that there are no motions. For such simple cases, we could
-					 * make the behavior just the same as Postgres.
-					 */
-					RowMarkClause *rc;
-
-					rc = get_parse_rowmark(parsetree, rt_index);
-					if (rc != NULL)
-						lockmode = parsetree->canOptSelectLockingClause ? RowShareLock : ExclusiveLock;
-					else
-						lockmode = AccessShareLock;
-				}
-				if (acquire)
-					LockRelationOid(rte->relid, lockmode);
-				else
-					UnlockRelationOid(rte->relid, lockmode);
+					UnlockRelationOid(rte->relid, rte->rellockmode);
 				break;
 
 			case RTE_SUBQUERY:
