--- conflicted
+++ resolved
@@ -8,11 +8,7 @@
  *
  *
  * IDENTIFICATION
-<<<<<<< HEAD
- *	  $PostgreSQL: pgsql/src/backend/utils/init/miscinit.c,v 1.166.2.2 2010/08/16 17:33:07 tgl Exp $
-=======
  *	  $PostgreSQL: pgsql/src/backend/utils/init/miscinit.c,v 1.167 2008/03/27 17:24:16 momjian Exp $
->>>>>>> f260edb1
  *
  *-------------------------------------------------------------------------
  */
