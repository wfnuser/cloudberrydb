--- conflicted
+++ resolved
@@ -32,50 +32,15 @@
 #include <limits.h>
 
 #include "access/htup.h"
-<<<<<<< HEAD
 #include "access/bitmap.h"	/* XXX: remove once pull_stream is generic */
 #include "executor/instrument.h"        /* Instrumentation */
-=======
 #include "nodes/bitmapset.h"
->>>>>>> d13f41d2
 #include "nodes/tidbitmap.h"
 #include "storage/bufpage.h"
 #include "utils/hsearch.h"
 
-<<<<<<< HEAD
 #define WORDNUM(x)	((x) / TBM_BITS_PER_BITMAPWORD)
 #define BITNUM(x)	((x) % TBM_BITS_PER_BITMAPWORD)
-=======
-/*
- * The maximum number of tuples per page is not large (typically 256 with
- * 8K pages, or 1024 with 32K pages).  So there's not much point in making
- * the per-page bitmaps variable size.	We just legislate that the size
- * is this:
- */
-#define MAX_TUPLES_PER_PAGE  MaxHeapTuplesPerPage
-
-/*
- * When we have to switch over to lossy storage, we use a data structure
- * with one bit per page, where all pages having the same number DIV
- * PAGES_PER_CHUNK are aggregated into one chunk.  When a chunk is present
- * and has the bit set for a given page, there must not be a per-page entry
- * for that page in the page table.
- *
- * We actually store both exact pages and lossy chunks in the same hash
- * table, using identical data structures.	(This is because dynahash.c's
- * memory management doesn't allow space to be transferred easily from one
- * hashtable to another.)  Therefore it's best if PAGES_PER_CHUNK is the
- * same as MAX_TUPLES_PER_PAGE, or at least not too different.	But we
- * also want PAGES_PER_CHUNK to be a power of 2 to avoid expensive integer
- * remainder operations.  So, define it like this:
- */
-#define PAGES_PER_CHUNK  (BLCKSZ / 32)
-
-/* We use BITS_PER_BITMAPWORD and typedef bitmapword from nodes/bitmapset.h */
-
-#define WORDNUM(x)	((x) / BITS_PER_BITMAPWORD)
-#define BITNUM(x)	((x) % BITS_PER_BITMAPWORD)
->>>>>>> d13f41d2
 
 static bool tbm_iterate_page(PagetableEntry *page, TBMIterateResult *output);
 static bool tbm_iterate_hash(HashBitmap *tbm,TBMIterateResult *output);
@@ -1053,11 +1018,7 @@
 		/* This does the dirty work ... */
 		tbm_mark_page_lossy(tbm, page->blockno);
 
-<<<<<<< HEAD
 		if (tbm->nentries <= tbm->maxentries)
-=======
-		if (tbm->nentries <= tbm->maxentries / 2)
->>>>>>> d13f41d2
 		{
 			/* we have done enough */
 			hash_seq_term(&status);
