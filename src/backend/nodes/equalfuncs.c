--- conflicted
+++ resolved
@@ -17,13 +17,9 @@
  * one) are not compared.  This is because we want, for example, a variable
  * "x" to be considered equal() to another reference to "x" in the query.
  *
-<<<<<<< HEAD
  *
  * Portions Copyright (c) 2005-2010, Greenplum inc
  * Portions Copyright (c) 1996-2009, PostgreSQL Global Development Group
-=======
- * Portions Copyright (c) 1996-2007, PostgreSQL Global Development Group
->>>>>>> 29dccf5f
  * Portions Copyright (c) 1994, Regents of the University of California
  *
  * IDENTIFICATION
