--- conflicted
+++ resolved
@@ -272,14 +272,8 @@
 	char		msec_str[32];
 
 	/*
-<<<<<<< HEAD
 	 * We only accept COMMIT/ABORT if we are in an aborted transaction, and
 	 * COMMIT/ABORT cannot be executed through the fastpath interface.
-=======
-	 * Now that we've eaten the input message, check to see if we actually
-	 * want to do the function call or not.  It's now safe to ereport(); we
-	 * won't lose sync with the frontend.
->>>>>>> ab93f90c
 	 */
 	if (IsAbortedTransactionBlockState())
 		ereport(ERROR,
