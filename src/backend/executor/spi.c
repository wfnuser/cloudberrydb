--- conflicted
+++ resolved
@@ -722,11 +722,7 @@
 		if (attnum[i] <= 0 || attnum[i] > numberOfAttributes)
 			break;
 		v[attnum[i] - 1] = Values[i];
-<<<<<<< HEAD
-		n[attnum[i] - 1] = (Nulls && Nulls[i] == 'n');
-=======
 		n[attnum[i] - 1] = (Nulls && Nulls[i] == 'n') ? true : false;
->>>>>>> 38e93482
 	}
 
 	if (i == natts)				/* no errors in *attnum */
@@ -1698,7 +1694,6 @@
 		/* Need a copyObject here to keep parser from modifying raw tree */
 		stmt_list = pg_analyze_and_rewrite(copyObject(parsetree),
 										   src, argtypes, nargs);
-<<<<<<< HEAD
 
 		{
 			ListCell *lc;
@@ -1718,11 +1713,7 @@
 			}
 		}
 
-		stmt_list = pg_plan_queries(stmt_list, cursor_options,
-									boundParams, false);
-=======
 		stmt_list = pg_plan_queries(stmt_list, cursor_options, boundParams);
->>>>>>> 38e93482
 
 		plansource = (CachedPlanSource *) palloc0(sizeof(CachedPlanSource));
 		cplan = (CachedPlan *) palloc0(sizeof(CachedPlan));
