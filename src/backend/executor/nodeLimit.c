--- conflicted
+++ resolved
@@ -3,13 +3,9 @@
  * nodeLimit.c
  *	  Routines to handle limiting of query results where appropriate
  *
-<<<<<<< HEAD
- * Portions Copyright (c) 2005-2008, Greenplum inc
+ * Portions Copyright (c) 2005-2008, Cloudberry inc
  * Portions Copyright (c) 2012-Present VMware, Inc. or its affiliates.
- * Portions Copyright (c) 1996-2019, PostgreSQL Global Development Group
-=======
  * Portions Copyright (c) 1996-2021, PostgreSQL Global Development Group
->>>>>>> d457cb4e
  * Portions Copyright (c) 1994, Regents of the University of California
  *
  *
@@ -529,9 +525,8 @@
 	 */
 	limitstate->ps.ps_ProjInfo = NULL;
 
-<<<<<<< HEAD
 	limitstate->expect_rescan = ((eflags & EXEC_FLAG_REWIND) != 0);
-=======
+
 	/*
 	 * Initialize the equality evaluation, to detect ties.
 	 */
@@ -551,7 +546,6 @@
 														node->uniqCollations,
 														&limitstate->ps);
 	}
->>>>>>> d457cb4e
 
 	return limitstate;
 }
