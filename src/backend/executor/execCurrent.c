/*-------------------------------------------------------------------------
 *
 * execCurrent.c
 *	  executor support for WHERE CURRENT OF cursor
 *
 * Portions Copyright (c) 1996-2021, PostgreSQL Global Development Group
 * Portions Copyright (c) 1994, Regents of the University of California
 *
 *	src/backend/executor/execCurrent.c
 *
 *-------------------------------------------------------------------------
 */
#include "postgres.h"

#include "access/genam.h"
#include "access/relscan.h"
#include "access/sysattr.h"
#include "catalog/pg_type.h"
#include "executor/executor.h"
#include "utils/builtins.h"
#include "utils/lsyscache.h"
#include "utils/portal.h"
#include "utils/rel.h"

#include "access/table.h"
#include "parser/parse_relation.h"
#include "parser/parsetree.h"
#include "cdb/cdbvars.h"


static char *fetch_cursor_param_value(ExprContext *econtext, int paramId);
static ScanState *search_plan_tree(PlanState *node, Oid table_oid,
								   bool *pending_rescan);

/*
 * execCurrentOf
 *
 * Given a CURRENT OF expression and the OID of a table, determine which row
 * of the table is currently being scanned by the cursor named by CURRENT OF,
 * and return the row's TID into *current_tid.
 *
 * Returns true if a row was identified.  Returns false if the cursor is valid
 * for the table but is not currently scanning a row of the table (this is a
 * legal situation in inheritance cases).  Raises error if cursor is not a
 * valid updatable scan of the specified table.
 *
 * In GPDB, we also check that the tuple came from the current segment.
 */
bool
execCurrentOf(CurrentOfExpr *cexpr,
			  ExprContext *econtext,
			  Oid table_oid,
			  ItemPointer current_tid)
{
	int			current_gp_segment_id = -1;
	Oid			current_table_oid;

	/*
	 * In an executor node, the dispatcher should've included the current
	 * position of the cursor along with the query plan. Find and return it
	 * from there.
	 */
	if (Gp_role == GP_ROLE_EXECUTE)
	{
		ListCell   *lc;
		char	   *cursor_name;
		bool		found = false;

		/* Get the cursor name --- may have to look up a parameter reference */
		if (cexpr->cursor_name)
			cursor_name = cexpr->cursor_name;
		else
			cursor_name = fetch_cursor_param_value(econtext, cexpr->cursor_param);

		foreach (lc, econtext->ecxt_estate->es_cursorPositions)
		{
			CursorPosInfo *cpos = (CursorPosInfo *) lfirst(lc);

			if (strcmp(cpos->cursor_name, cursor_name) == 0)
			{
				current_gp_segment_id = cpos->gp_segment_id;
				current_table_oid = cpos->table_oid;
				ItemPointerCopy(&cpos->ctid, current_tid);
				found = true;
				break;
			}
		}

		/* Not found. Odd, the dispatcher should've checked for this already. */
		if (!found)
			elog(ERROR, "no cursor position information found for cursor \"%s\"",
				 cursor_name);
	}
	else
	{
		getCurrentOf(cexpr, econtext, table_oid, current_tid,
					 &current_gp_segment_id, &current_table_oid, NULL);
	}

	/*
	 * Found the cursor. Does the table and segment match?
	 */
	if (current_gp_segment_id == GpIdentity.segindex &&
		(current_table_oid == InvalidOid || current_table_oid == table_oid))
	{
		return true;
	}
	else
		return false;
}

/*
 * Return the current position of a cursor that a CURRENT OF expression
 * refers to.
 *
 * This checks that the cursor is valid for table specified by 'table_oid',
 * but it doesn't have to be scanning a row of that table (i.e. it can
 * be scanning a row of a different table in the same inheritance hierarchy).
 * The current table's oid is returned in *current_table_oid.
 *
 * GPDB calls it before dispatching to make QEs get the same current position
 * of the cursor.
 */
void
getCurrentOf(CurrentOfExpr *cexpr,
			 ExprContext *econtext,
			 Oid table_oid,
			 ItemPointer current_tid,
			 int *current_gp_segment_id,
			 Oid *current_table_oid,
			 char **p_cursor_name)
{
	char	   *cursor_name;
	char	   *table_name;
	Portal		portal;
	QueryDesc  *queryDesc;
	TupleTableSlot *slot;
	AttrNumber	gp_segment_id_attno;
	AttrNumber	ctid_attno;
	AttrNumber	tableoid_attno;
	bool		isnull;
	Datum		value;

	/*
	 * In an executor node, execCurrentOf() is supposed to use the cursor
	 * position information received from the dispatcher, and we shouldn't
	 * get here.
	 */
	if (Gp_role == GP_ROLE_EXECUTE)
		elog(ERROR, "getCurrentOf called in executor node");

	/* Get the cursor name --- may have to look up a parameter reference */
	if (cexpr->cursor_name)
		cursor_name = cexpr->cursor_name;
	else
	{
		if (!econtext->ecxt_param_list_info)
			elog(ERROR, "no cursor name information found");

		cursor_name = fetch_cursor_param_value(econtext, cexpr->cursor_param);
	}

	/* Fetch table name for possible use in error messages */
	table_name = get_rel_name(table_oid);
	if (table_name == NULL)
		elog(ERROR, "cache lookup failed for relation %u", table_oid);

	/* Find the cursor's portal */
	portal = GetPortalByName(cursor_name);
	if (!PortalIsValid(portal))
		ereport(ERROR,
				(errcode(ERRCODE_UNDEFINED_CURSOR),
				 errmsg("cursor \"%s\" does not exist", cursor_name)));

	/*
	 * We have to watch out for non-SELECT queries as well as held cursors,
	 * both of which may have null queryDesc.
	 */
	if (portal->strategy != PORTAL_ONE_SELECT)
		ereport(ERROR,
				(errcode(ERRCODE_INVALID_CURSOR_STATE),
				 errmsg("cursor \"%s\" is not a SELECT query",
						cursor_name)));
	queryDesc = portal->queryDesc;
	if (queryDesc == NULL || queryDesc->estate == NULL)
		ereport(ERROR,
				(errcode(ERRCODE_INVALID_CURSOR_STATE),
				 errmsg("cursor \"%s\" is held from a previous transaction",
						cursor_name)));

	/*
	 * The referenced cursor must be simply updatable. This has already
	 * been discerned by parse/analyze for the DECLARE CURSOR of the given
	 * cursor. This flag assures us that gp_segment_id, ctid, and tableoid (if necessary)
	 * will be available as junk metadata, courtesy of preprocess_targetlist.
	 *
	 * Apply simply updatable check to ordinary tables. Refer to the issue:
	 * https://github.com/greenplum-db/gpdb/issues/9838.
	 */
	if (!OidIsValid(queryDesc->plannedstmt->simplyUpdatableRel))
		ereport(ERROR,
				(errcode(ERRCODE_INVALID_CURSOR_STATE),
						errmsg("cursor \"%s\" is not a simply updatable scan of table \"%s\"",
								cursor_name, table_name)));

	/*
	 * gpdb partition table routine is different with upstream
	 * so we hold private updatable check method.
	 */
	/* better hold a lock already since we're scanning it */
	Relation	rel = table_open(table_oid, NoLock);
	char		relkind = rel->rd_rel->relkind;
	bool		relispartition = rel->rd_rel->relispartition;
	table_close(rel, NoLock);

	if (relkind == RELKIND_PARTITIONED_TABLE ||
		relispartition ||
		get_rel_persistence(table_oid) == RELPERSISTENCE_TEMP)
	{
		/*
		 * The target relation must directly match the cursor's relation. This throws out
		 * the simple case in which a cursor is declared against table X and the update is
		 * issued against Y. Moreover, this disallows some subtler inheritance cases where
		 * Y inherits from X. While such cases could be implemented, it seems wiser to
		 * simply error out cleanly.
		 */
		if (table_oid != queryDesc->plannedstmt->simplyUpdatableRel)
			ereport(ERROR,
			        (errcode(ERRCODE_INVALID_CURSOR_STATE),
					        errmsg("cursor \"%s\" is not a simply updatable scan of table \"%s\"",
					               cursor_name, table_name)));
	}
	else
	{
		ScanState  *scanstate;
		bool		pending_rescan = false;

		/*
		 * Without FOR UPDATE, we dig through the cursor's plan to find the
		 * scan node.  Fail if it's not there or buried underneath
		 * aggregation.
		 */
		scanstate = search_plan_tree(queryDesc->planstate, table_oid,
									 &pending_rescan);
		if (!scanstate)
			ereport(ERROR,
			        (errcode(ERRCODE_INVALID_CURSOR_STATE),
					        errmsg("cursor \"%s\" is not a simply updatable scan of table \"%s\"",
					               cursor_name, table_name)));
	}

	/*
	 * The cursor must have a current result row: per the SQL spec, it's an
	 * error if not.  We test this at the top level, rather than at the scan
	 * node level, because in inheritance cases any one table scan could
	 * easily not be on a row.	We want to return false, not raise error, if
	 * the passed-in table OID is for one of the inactive scans.
	 */
	if (portal->atStart || portal->atEnd)
		ereport(ERROR,
				(errcode(ERRCODE_INVALID_CURSOR_STATE),
				 errmsg("cursor \"%s\" is not positioned on a row",
						cursor_name)));

	/*
	 * We have two different strategies depending on whether the cursor uses
	 * FOR UPDATE/SHARE or not.  The reason for supporting both is that the
	 * FOR UPDATE code is able to identify a target table in many cases where
	 * the other code can't, while the non-FOR-UPDATE case allows use of WHERE
	 * CURRENT OF with an insensitive cursor.
	 *
	 * GPDB: Neither of those methods work in GPDB, however, because the scan
	 * is most likely below a Motion node, and belongs to a different slice
	 * than the top node. The slot of the scan node is empty, and the tuple
	 * has been received by a Motion node higher up in the tree instead. So
	 * we use a different approach.
	 */
#if 0
	if (queryDesc->estate->es_rowmarks)
	{
		ExecRowMark *erm;
		Index		i;

		/*
		 * Here, the query must have exactly one FOR UPDATE/SHARE reference to
		 * the target table, and we dig the ctid info out of that.
		 */
		erm = NULL;
		for (i = 0; i < queryDesc->estate->es_range_table_size; i++)
		{
			ExecRowMark *thiserm = queryDesc->estate->es_rowmarks[i];

			if (thiserm == NULL ||
				!RowMarkRequiresRowShareLock(thiserm->markType))
				continue;		/* ignore non-FOR UPDATE/SHARE items */

			if (thiserm->relid == table_oid)
			{
				if (erm)
					ereport(ERROR,
							(errcode(ERRCODE_INVALID_CURSOR_STATE),
							 errmsg("cursor \"%s\" has multiple FOR UPDATE/SHARE references to table \"%s\"",
									cursor_name, table_name)));
				erm = thiserm;
			}
		}

		if (erm == NULL)
			ereport(ERROR,
					(errcode(ERRCODE_INVALID_CURSOR_STATE),
					 errmsg("cursor \"%s\" does not have a FOR UPDATE/SHARE reference to table \"%s\"",
							cursor_name, table_name)));

		/*
		 * The cursor must have a current result row: per the SQL spec, it's
		 * an error if not.
		 */
		if (portal->atStart || portal->atEnd)
			ereport(ERROR,
					(errcode(ERRCODE_INVALID_CURSOR_STATE),
					 errmsg("cursor \"%s\" is not positioned on a row",
							cursor_name)));

		/* Return the currently scanned TID, if there is one */
		if (ItemPointerIsValid(&(erm->curCtid)))
		{
			*current_tid = erm->curCtid;
			return true;
		}

		/*
		 * This table didn't produce the cursor's current row; some other
		 * inheritance child of the same parent must have.  Signal caller to
		 * do nothing on this table.
		 */
		return false;
	}
	else
	{
		/*
		 * Without FOR UPDATE, we dig through the cursor's plan to find the
		 * scan node.  Fail if it's not there or buried underneath
		 * aggregation.
		 */
		ScanState  *scanstate;
		bool		pending_rescan = false;

		scanstate = search_plan_tree(queryDesc->planstate, table_oid,
									 &pending_rescan);
		if (!scanstate)
			ereport(ERROR,
					(errcode(ERRCODE_INVALID_CURSOR_STATE),
					 errmsg("cursor \"%s\" is not a simply updatable scan of table \"%s\"",
							cursor_name, table_name)));

		/*
		 * The cursor must have a current result row: per the SQL spec, it's
		 * an error if not.  We test this at the top level, rather than at the
		 * scan node level, because in inheritance cases any one table scan
		 * could easily not be on a row. We want to return false, not raise
		 * error, if the passed-in table OID is for one of the inactive scans.
		 */
		if (portal->atStart || portal->atEnd)
			ereport(ERROR,
					(errcode(ERRCODE_INVALID_CURSOR_STATE),
					 errmsg("cursor \"%s\" is not positioned on a row",
							cursor_name)));

		/*
		 * Now OK to return false if we found an inactive scan.  It is
		 * inactive either if it's not positioned on a row, or there's a
		 * rescan pending for it.
		 */
		if (TupIsNull(scanstate->ss_ScanTupleSlot) || pending_rescan)
			return false;

		/*
		 * Extract TID of the scan's current row.  The mechanism for this is
		 * in principle scan-type-dependent, but for most scan types, we can
		 * just dig the TID out of the physical scan tuple.
		 */
		if (IsA(scanstate, IndexOnlyScanState))
		{
			/*
			 * For IndexOnlyScan, the tuple stored in ss_ScanTupleSlot may be
			 * a virtual tuple that does not have the ctid column, so we have
			 * to get the TID from xs_ctup.t_self.
			 */
			IndexScanDesc scan = ((IndexOnlyScanState *) scanstate)->ioss_ScanDesc;

			*current_tid = scan->xs_heaptid;
		}
		else
		{
			/*
			 * Default case: try to fetch TID from the scan node's current
			 * tuple.  As an extra cross-check, verify tableoid in the current
			 * tuple.  If the scan hasn't provided a physical tuple, we have
			 * to fail.
			 */
			Datum		ldatum;
			bool		lisnull;
			ItemPointer tuple_tid;

#ifdef USE_ASSERT_CHECKING
			ldatum = slot_getsysattr(scanstate->ss_ScanTupleSlot,
									 TableOidAttributeNumber,
									 &lisnull);
			if (lisnull)
				ereport(ERROR,
						(errcode(ERRCODE_INVALID_CURSOR_STATE),
						 errmsg("cursor \"%s\" is not a simply updatable scan of table \"%s\"",
								cursor_name, table_name)));
			Assert(DatumGetObjectId(ldatum) == table_oid);
#endif

			ldatum = slot_getsysattr(scanstate->ss_ScanTupleSlot,
									 SelfItemPointerAttributeNumber,
									 &lisnull);
			if (lisnull)
				ereport(ERROR,
						(errcode(ERRCODE_INVALID_CURSOR_STATE),
						 errmsg("cursor \"%s\" is not a simply updatable scan of table \"%s\"",
								cursor_name, table_name)));
			tuple_tid = (ItemPointer) DatumGetPointer(ldatum);

			*current_tid = *tuple_tid;
		}

		Assert(ItemPointerIsValid(current_tid));

		return true;
	}
#endif
	{
		/*
		 * GPDB method:
		 *
		 * The planner should've made the gp_segment_id, ctid, and tableoid
		 * available as junk columns at the top of the plan. To retrieve this
		 * junk metadata, we leverage the EState's junkfilter against the raw
		 * tuple yielded by the top node in the plan.
		 */
		slot = queryDesc->planstate->ps_ResultTupleSlot;
		if (TupIsNull(slot))
			elog(ERROR, "TupleTableslot is empty");
		Assert(queryDesc->estate->es_junkFilter);

		/* extract gp_segment_id metadata */
		gp_segment_id_attno = ExecFindJunkAttribute(queryDesc->estate->es_junkFilter, "gp_segment_id");
		if (!AttributeNumberIsValid(gp_segment_id_attno))
			elog(ERROR, "could not find junk gp_segment_id column");

		value = ExecGetJunkAttribute(slot, gp_segment_id_attno, &isnull);
		if (isnull)
			elog(ERROR, "gp_segment_id is NULL");
		*current_gp_segment_id = DatumGetInt32(value);

		/* extract ctid metadata */
		ctid_attno = ExecFindJunkAttribute(queryDesc->estate->es_junkFilter, "ctid");
		if (!AttributeNumberIsValid(ctid_attno))
			elog(ERROR, "could not find junk ctid column");
		value = ExecGetJunkAttribute(slot, ctid_attno, &isnull);
		if (isnull)
			elog(ERROR, "ctid is NULL");
		ItemPointerCopy(DatumGetItemPointer(value), current_tid);

		/*
		 * extract tableoid metadata
		 *
		 * DECLARE CURSOR planning only includes tableoid metadata when
		 * scrolling a partitioned table. Otherwise gp_segment_id and ctid alone
		 * are sufficient to uniquely identify a tuple.
		 */
		tableoid_attno = ExecFindJunkAttribute(queryDesc->estate->es_junkFilter,
											   "tableoid");
		if (AttributeNumberIsValid(tableoid_attno))
		{
			value = ExecGetJunkAttribute(slot, tableoid_attno, &isnull);
			if (isnull)
				elog(ERROR, "tableoid is NULL");
			*current_table_oid = DatumGetObjectId(value);

			/*
			 * This is our last opportunity to verify that the physical table given
			 * by tableoid is, indeed, simply updatable.
			 */
			(void) isSimplyUpdatableRelation(*current_table_oid, false /* noerror */);
		}

		if (p_cursor_name)
			*p_cursor_name = pstrdup(cursor_name);
	}
}

/*
 * fetch_cursor_param_value
 *
 * Fetch the string value of a param, verifying it is of type REFCURSOR.
 */
static char *
fetch_cursor_param_value(ExprContext *econtext, int paramId)
{
	ParamListInfo paramInfo = econtext->ecxt_param_list_info;

	if (paramInfo &&
		paramId > 0 && paramId <= paramInfo->numParams)
	{
		ParamExternData *prm;
		ParamExternData prmdata;

		/* give hook a chance in case parameter is dynamic */
		if (paramInfo->paramFetch != NULL)
			prm = paramInfo->paramFetch(paramInfo, paramId, false, &prmdata);
		else
			prm = &paramInfo->params[paramId - 1];

		if (OidIsValid(prm->ptype) && !prm->isnull)
		{
			/* safety check in case hook did something unexpected */
			if (prm->ptype != REFCURSOROID)
				ereport(ERROR,
						(errcode(ERRCODE_DATATYPE_MISMATCH),
						 errmsg("type of parameter %d (%s) does not match that when preparing the plan (%s)",
								paramId,
								format_type_be(prm->ptype),
								format_type_be(REFCURSOROID))));

			/* We know that refcursor uses text's I/O routines */
			return TextDatumGetCString(prm->value);
		}
	}

	ereport(ERROR,
			(errcode(ERRCODE_UNDEFINED_OBJECT),
			 errmsg("no value found for parameter %d", paramId)));
	return NULL;
}

/*
 * search_plan_tree
 *
 * Search through a PlanState tree for a scan node on the specified table.
 * Return NULL if not found or multiple candidates.
 *
 * CAUTION: this function is not charged simply with finding some candidate
 * scan, but with ensuring that that scan returned the plan tree's current
 * output row.  That's why we must reject multiple-match cases.
 *
 * If a candidate is found, set *pending_rescan to true if that candidate
 * or any node above it has a pending rescan action, i.e. chgParam != NULL.
 * That indicates that we shouldn't consider the node to be positioned on a
 * valid tuple, even if its own state would indicate that it is.  (Caller
 * must initialize *pending_rescan to false, and should not trust its state
 * if multiple candidates are found.)
 */
static ScanState *
search_plan_tree(PlanState *node, Oid table_oid,
				 bool *pending_rescan)
{
	ScanState  *result = NULL;

	if (node == NULL)
		return NULL;
	switch (nodeTag(node))
	{
<<<<<<< HEAD
		/*
		 * Relation scan nodes can all be treated alike
		 */
=======
			/*
			 * Relation scan nodes can all be treated alike: check to see if
			 * they are scanning the specified table.
			 *
			 * ForeignScan and CustomScan might not have a currentRelation, in
			 * which case we just ignore them.  (We dare not descend to any
			 * child plan nodes they might have, since we do not know the
			 * relationship of such a node's current output tuple to the
			 * children's current outputs.)
			 */
>>>>>>> d457cb4e
		case T_SeqScanState:
		case T_SampleScanState:
		case T_IndexScanState:
		case T_IndexOnlyScanState:
		case T_BitmapHeapScanState:
		case T_TidScanState:
		case T_TidRangeScanState:
		case T_ForeignScanState:
		case T_CustomScanState:
			{
				ScanState  *sstate = (ScanState *) node;

				if (sstate->ss_currentRelation &&
					RelationGetRelid(sstate->ss_currentRelation) == table_oid)
					result = sstate;
				break;
			}

			/*
			 * For Append, we can check each input node.  It is safe to
			 * descend to the inputs because only the input that resulted in
			 * the Append's current output node could be positioned on a tuple
			 * at all; the other inputs are either at EOF or not yet started.
			 * Hence, if the desired table is scanned by some
			 * currently-inactive input node, we will find that node but then
			 * our caller will realize that it didn't emit the tuple of
			 * interest.
			 *
			 * We do need to watch out for multiple matches (possible if
			 * Append was from UNION ALL rather than an inheritance tree).
			 *
			 * Note: we can NOT descend through MergeAppend similarly, since
			 * its inputs are likely all active, and we don't know which one
			 * returned the current output tuple.  (Perhaps that could be
			 * fixed if we were to let this code know more about MergeAppend's
			 * internal state, but it does not seem worth the trouble.  Users
			 * should not expect plans for ORDER BY queries to be considered
			 * simply-updatable, since they won't be if the sorting is
			 * implemented by a Sort node.)
			 */
		case T_AppendState:
			{
				AppendState *astate = (AppendState *) node;
				int			i;

				for (i = 0; i < astate->as_nplans; i++)
				{
					ScanState  *elem = search_plan_tree(astate->appendplans[i],
														table_oid,
														pending_rescan);

					if (!elem)
						continue;
					if (result)
						return NULL;	/* multiple matches */
					result = elem;
				}
				break;
			}

			/*
			 * Result and Limit can be descended through (these are safe
			 * because they always return their input's current row)
			 */
		case T_ResultState:
		case T_LimitState:
			result = search_plan_tree(node->lefttree,
									  table_oid,
									  pending_rescan);
			break;

			/*
			 * SubqueryScan too, but it keeps the child in a different place
			 */
		case T_SubqueryScanState:
			result = search_plan_tree(((SubqueryScanState *) node)->subplan,
									  table_oid,
									  pending_rescan);
			break;

		case T_MotionState:
			result = search_plan_tree(node->lefttree, table_oid, pending_rescan);
			break;

		default:
			/* Otherwise, assume we can't descend through it */
			break;
	}

	/*
	 * If we found a candidate at or below this node, then this node's
	 * chgParam indicates a pending rescan that will affect the candidate.
	 */
	if (result && node->chgParam != NULL)
		*pending_rescan = true;

	return result;
}<|MERGE_RESOLUTION|>--- conflicted
+++ resolved
@@ -564,11 +564,6 @@
 		return NULL;
 	switch (nodeTag(node))
 	{
-<<<<<<< HEAD
-		/*
-		 * Relation scan nodes can all be treated alike
-		 */
-=======
 			/*
 			 * Relation scan nodes can all be treated alike: check to see if
 			 * they are scanning the specified table.
@@ -579,7 +574,6 @@
 			 * relationship of such a node's current output tuple to the
 			 * children's current outputs.)
 			 */
->>>>>>> d457cb4e
 		case T_SeqScanState:
 		case T_SampleScanState:
 		case T_IndexScanState:
@@ -645,6 +639,7 @@
 			 * because they always return their input's current row)
 			 */
 		case T_ResultState:
+		case T_RuntimeFilterState:
 		case T_LimitState:
 			result = search_plan_tree(node->lefttree,
 									  table_oid,
