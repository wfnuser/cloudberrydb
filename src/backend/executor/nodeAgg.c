/*-------------------------------------------------------------------------
 *
 * nodeAgg.c
 *	  Routines to handle aggregate nodes.
 *
 *	  ExecAgg normally evaluates each aggregate in the following steps:
 *
 *		 transvalue = initcond
 *		 foreach input_tuple do
 *			transvalue = transfunc(transvalue, input_value(s))
 *		 result = finalfunc(transvalue, direct_argument(s))
 *
 *	  If a finalfunc is not supplied or finalizeAggs is false, then the result
 *	  is just the ending value of transvalue.
 *
 *	  The transition function might actually be a "combine" function, if this
 *	  Aggregate node is part of a multi-stage aggregate. Note that although
 *	  we use the same "combine" functions and catalogs as PostgrSQL 9.4,
 *	  the implementation in this file is quite different. TODO: refactor
 *	  this to not be so different.
 *
 *	  Combine functions which use pass-by-ref states should be careful to
 *	  always update the 1st state parameter by adding the 2nd parameter to it,
 *	  rather than the other way around. If the 1st state is NULL, then it's not
 *	  sufficient to simply return the 2nd state, as the memory context is
 *	  incorrect. Instead a new state should be created in the correct aggregate
 *	  memory context and the 2nd state should be copied over.
 *
 *	  The 'serialStates' option can be used to allow multi-stage aggregation
 *	  for aggregates with an INTERNAL state type. When this mode is disabled
 *	  only a pointer to the INTERNAL aggregate states are passed around the
 *	  executor.  When enabled, INTERNAL states are serialized and deserialized
 *	  as required; this is useful when data must be passed between processes.
 *
 *	  If a normal aggregate call specifies DISTINCT or ORDER BY, we sort the
 *	  input tuples and eliminate duplicates (if required) before performing
 *	  the above-depicted process.  (However, we don't do that for ordered-set
 *	  aggregates; their "ORDER BY" inputs are ordinary aggregate arguments
 *	  so far as this module is concerned.)
 *
 *	  If transfunc is marked "strict" in pg_proc and initcond is NULL,
 *	  then the first non-NULL input_value is assigned directly to transvalue,
 *	  and transfunc isn't applied until the second non-NULL input_value.
 *	  The agg's first input type and transtype must be the same in this case!
 *
 *	  If transfunc is marked "strict" then NULL input_values are skipped,
 *	  keeping the previous transvalue.	If transfunc is not strict then it
 *	  is called for every input tuple and must deal with NULL initcond
 *	  or NULL input_values for itself.
 *
 *	  If finalfunc is marked "strict" then it is not called when the
 *	  ending transvalue is NULL, instead a NULL result is created
 *	  automatically (this is just the usual handling of strict functions,
 *	  of course).  A non-strict finalfunc can make its own choice of
 *	  what to return for a NULL ending transvalue.
 *
 *	  Ordered-set aggregates are treated specially in one other way: we
 *	  evaluate any "direct" arguments and pass them to the finalfunc along
 *	  with the transition value.
 *
 *	  A finalfunc can have additional arguments beyond the transvalue and
 *	  any "direct" arguments, corresponding to the input arguments of the
 *	  aggregate.  These are always just passed as NULL.  Such arguments may be
 *	  needed to allow resolution of a polymorphic aggregate's result type.
 *
 *	  We compute aggregate input expressions and run the transition functions
 *	  in a temporary econtext (aggstate->tmpcontext).  This is reset at
 *	  least once per input tuple, so when the transvalue datatype is
 *	  pass-by-reference, we have to be careful to copy it into a longer-lived
 *	  memory context, and free the prior value to avoid memory leakage.
 *
 *    Postgres stores transvalues in the memory context aggstate->aggcontext,
 *	  which is also used for the hashtable structures in AGG_HASHED mode.
 *    MPP (in order to support hybrid hash aggregation) stores hash table
 *    entries and associated transition values in aggstate->aggcontext.
 *
 *	  The node's regular econtext (aggstate->ss.ps.ps_ExprContext)
 *	  is used to run finalize functions and compute the output tuple;
 *	  this context can be reset once per output tuple.
 *
 *	  The executor's AggState node is passed as the fmgr "context" value in
 *	  all transfunc and finalfunc calls.  It is not recommended that the
 *	  transition functions look at the AggState node directly, but they can
 *	  use AggCheckCallContext() to verify that they are being called by
 *	  nodeAgg.c (and not as ordinary SQL functions).  The main reason a
 *	  transition function might want to know this is so that it can avoid
 *	  palloc'ing a fixed-size pass-by-ref transition value on every call:
 *	  it can instead just scribble on and return its left input.  Ordinarily
 *	  it is completely forbidden for functions to modify pass-by-ref inputs,
 *	  but in the aggregate case we know the left input is either the initial
 *	  transition value or a previous function result, and in either case its
 *	  value need not be preserved.  See int8inc() for an example.  Notice that
 *	  advance_transition_function() is coded to avoid a data copy step when
 *	  the previous transition value pointer is returned.  Also, some
 *	  transition functions want to store working state in addition to the
 *	  nominal transition value; they can use the memory context returned by
 *	  AggCheckCallContext() to do that.
 *
 *	  Note: AggCheckCallContext() is available as of PostgreSQL 9.0.  The
 *	  AggState is available as context in earlier releases (back to 8.1),
 *	  but direct examination of the node is needed to use it before 9.0.
 *
 *	  As of 9.4, aggregate transition functions can also use AggGetAggref()
 *	  to get hold of the Aggref expression node for their aggregate call.
 *	  This is mainly intended for ordered-set aggregates, which are not
 *	  supported as window functions.  (A regular aggregate function would
 *	  need some fallback logic to use this, since there's no Aggref node
 *	  for a window function.)
 *
 *
<<<<<<< HEAD
 * Portions Copyright (c) 2007-2008, Greenplum inc
 * Portions Copyright (c) 2012-Present Pivotal Software, Inc.
 * Portions Copyright (c) 1996-2012, PostgreSQL Global Development Group
=======
 * Portions Copyright (c) 1996-2013, PostgreSQL Global Development Group
>>>>>>> e472b921
 * Portions Copyright (c) 1994, Regents of the University of California
 *
 * IDENTIFICATION
 *	  src/backend/executor/nodeAgg.c
 *
 *-------------------------------------------------------------------------
 */

#include "postgres.h"

#include "access/htup_details.h"
#include "catalog/objectaccess.h"
#include "catalog/pg_aggregate.h"
#include "catalog/pg_proc.h"
#include "executor/executor.h"
#include "executor/execHHashagg.h"
#include "executor/nodeAgg.h"
#include "lib/stringinfo.h"             /* StringInfo */
#include "miscadmin.h"
#include "nodes/makefuncs.h"
#include "nodes/nodeFuncs.h"
#include "optimizer/clauses.h"
#include "optimizer/tlist.h"
#include "parser/parse_agg.h"
#include "parser/parse_coerce.h"
#include "utils/acl.h"
#include "utils/builtins.h"
#include "utils/lsyscache.h"
#include "utils/memutils.h"
#include "utils/syscache.h"
#include "utils/tuplesort.h"
#include "utils/datum.h"

#include "cdb/cdbexplain.h"
#include "cdb/cdbvars.h" /* mpp_hybrid_hash_agg */

#define IS_HASHAGG(aggstate) (((Agg *) (aggstate)->ss.ps.plan)->aggstrategy == AGG_HASHED)

/*
 * AggStatePerAggData -- per-aggregate working state
 * AggStatePerGroupData - per-aggregate-per-group working state
 *
 * Definition moved to nodeAgg.h to provide visibility to execHHashagg.c
 */


/*
 * To implement hashed aggregation, we need a hashtable that stores a
 * representative tuple and an array of AggStatePerGroup structs for each
 * distinct set of GROUP BY column values.	We compute the hash key from
 * the GROUP BY columns.
 */
typedef struct AggHashEntryData *AggHashEntry;

typedef struct AggHashEntryData
{
	TupleHashEntryData shared;	/* common header for hash table entries */
	/* per-aggregate transition status array - must be last! */
	AggStatePerGroupData pergroup[1];	/* VARIABLE LENGTH ARRAY */
}	AggHashEntryData;	/* VARIABLE LENGTH STRUCT */

static void advance_transition_function(AggState *aggstate,
							AggStatePerAgg peraggstate,
							AggStatePerGroup pergroupstate,
							FunctionCallInfoData *fcinfo,
							MemoryManagerContainer *mem_manager);
static void process_ordered_aggregate_single(AggState *aggstate,
								 AggStatePerAgg peraggstate,
								 AggStatePerGroup pergroupstate);
static void process_ordered_aggregate_multi(AggState *aggstate,
								AggStatePerAgg peraggstate,
								AggStatePerGroup pergroupstate);
static void finalize_aggregate(AggState *aggstate,
				   AggStatePerAgg peraggstate,
				   AggStatePerGroup pergroupstate,
				   Datum *resultVal, bool *resultIsNull);
static Bitmapset *find_unaggregated_cols(AggState *aggstate);
static bool find_unaggregated_cols_walker(Node *node, Bitmapset **colnos);
static void clear_agg_object(AggState *aggstate);
static TupleTableSlot *agg_retrieve_direct(AggState *aggstate);
static TupleTableSlot *agg_retrieve_hash_table(AggState *aggstate);
static void ExecAggExplainEnd(PlanState *planstate, struct StringInfoData *buf);


Datum
datumCopyWithMemManager(Datum oldvalue, Datum value, bool typByVal, int typLen,
						MemoryManagerContainer *mem_manager)
{
	Datum		res;

	if (typByVal)
		res = value;
	else
	{
		Size realSize;
		Size old_realSize = 0;
		char *s;

		if (DatumGetPointer(value) == NULL)
			return PointerGetDatum(NULL);

		if (DatumGetPointer(oldvalue) != NULL)
			old_realSize = MAXALIGN(datumGetSize(oldvalue, typByVal, typLen));
		
		realSize = datumGetSize(value, typByVal, typLen);

		if (old_realSize == 0 || old_realSize < realSize)
		{
			int alloc_size = MAXALIGN(mem_manager->realloc_ratio * old_realSize);
			if (alloc_size < realSize)
				alloc_size = MAXALIGN(realSize);
			
			if (mem_manager->free)
			{
				(*mem_manager->free)(mem_manager->manager, DatumGetPointer(oldvalue));
			}
			
			s = (char *) (*mem_manager->alloc)(mem_manager->manager, alloc_size);
		}
			   
		else
			s = (char *) DatumGetPointer(oldvalue);
		
		memcpy(s, DatumGetPointer(value), realSize);
		res = PointerGetDatum(s);
	}
	return res;
}

/*
 * Initialize all aggregates for a new group of input values.
 *
 * When called, CurrentMemoryContext should be the per-query context.
 *
 * Note that the memory allocation is done through provided memory manager.
 */
void
initialize_aggregates(AggState *aggstate,
					  AggStatePerAgg peragg,
					  AggStatePerGroup pergroup,
					  MemoryManagerContainer *mem_manager)
{
	int			aggno;

	for (aggno = 0; aggno < aggstate->numaggs; aggno++)
	{
		AggStatePerAgg peraggstate = &peragg[aggno];
		AggStatePerGroup pergroupstate = &pergroup[aggno];

		/*
		 * Start a fresh sort operation for each DISTINCT/ORDER BY aggregate.
		 */
		if (peraggstate->numSortCols > 0)
		{
			/*
			 * In case of rescan, maybe there could be an uncompleted sort
			 * operation?  Clean it up if so.
			 */
			if (peraggstate->sortstate)
				tuplesort_end(peraggstate->sortstate);

			/*
			 * We use a plain Datum sorter when there's a single input column;
			 * otherwise sort the full tuple.  (See comments for
			 * process_ordered_aggregate_single.)
			 */
			if (peraggstate->numInputs == 1)
			{
				peraggstate->sortstate =
					tuplesort_begin_datum(&aggstate->ss,
										  peraggstate->evaldesc->attrs[0]->atttypid,
										  peraggstate->sortOperators[0],
										  peraggstate->sortCollations[0],
										  peraggstate->sortNullsFirst[0],
										  PlanStateOperatorMemKB((PlanState *) aggstate), false);
			}
			else
			{
				peraggstate->sortstate =
					tuplesort_begin_heap(&aggstate->ss,
										 peraggstate->evaldesc,
										 peraggstate->numSortCols, peraggstate->sortColIdx,
										 peraggstate->sortOperators,
										 peraggstate->sortCollations,
										 peraggstate->sortNullsFirst,
										 PlanStateOperatorMemKB((PlanState *) aggstate), false);
			}

			/*
			 * CDB: If EXPLAIN ANALYZE, let all of our tuplesort operations
			 * share our Instrumentation object and message buffer.
			 */
			if (aggstate->ss.ps.instrument && aggstate->ss.ps.instrument->need_cdb)
				tuplesort_set_instrument(peraggstate->sortstate,
										 aggstate->ss.ps.instrument,
										 aggstate->ss.ps.cdbexplainbuf);

			/* CDB: Set enhanced sort options. */
			{
				int 		unique = peragg->aggref->aggdistinct &&
									 ( gp_enable_sort_distinct ? 1 : 0) ;
				int 		sort_flags = gp_sort_flags; /* get the guc */
				int         maxdistinct = gp_sort_max_distinct; /* get guc */

				cdb_tuplesort_init(peraggstate->sortstate,
								   unique,
								   sort_flags, maxdistinct);
			}
		}

		/*
		 * (Re)set transValue to the initial value.
		 *
		 * Note that when the initial value is pass-by-ref, we must copy it
		 * (into the aggcontext) since we will pfree the transValue later.
		 */
		if (peraggstate->initValueIsNull)
		{
			/* Clear the old transition value */
			if (!peraggstate->transtypeByVal &&
				!pergroupstate->transValueIsNull &&
				DatumGetPointer(pergroupstate->transValue) != NULL)
				pfree(DatumGetPointer(pergroupstate->transValue));
			pergroupstate->transValue = peraggstate->initValue;
		}
		
		else
		{
			if (!peraggstate->transtypeByVal &&
				!pergroupstate->transValueIsNull &&
				DatumGetPointer(pergroupstate->transValue) != NULL)
				pergroupstate->transValue =
					datumCopyWithMemManager(pergroupstate->transValue,
											peraggstate->initValue,
											peraggstate->transtypeByVal,
											peraggstate->transtypeLen,
											mem_manager);
			else
				pergroupstate->transValue =
					datumCopyWithMemManager(0,
											peraggstate->initValue,
											peraggstate->transtypeByVal,
											peraggstate->transtypeLen,
											mem_manager);
		}
		pergroupstate->transValueIsNull = peraggstate->initValueIsNull;

		/*
		 * If the initial value for the transition state doesn't exist in the
		 * pg_aggregate table then we will let the first non-NULL value
		 * returned from the outer procNode become the initial value. (This is
		 * useful for aggregates like max() and min().) The noTransValue flag
		 * signals that we still need to do this.
		 */
		pergroupstate->noTransValue = peraggstate->initValueIsNull;
	}
}

/*
 * Given new input value(s), advance the transition function of an aggregate.
 *
 * The new values (and null flags) have been preloaded into argument positions
 * 1 and up in fcinfo, so that we needn't copy them again to pass to the
 * transition function.  No other fields of fcinfo are assumed valid.
 *
 * It doesn't matter which memory context this is called in.
 */
static void
advance_transition_function(AggState *aggstate,
							AggStatePerAgg peraggstate,
							AggStatePerGroup pergroupstate,
							FunctionCallInfoData *fcinfo,
							MemoryManagerContainer *mem_manager)
{
	pergroupstate->transValue = 
		invoke_agg_trans_func(aggstate,
							  peraggstate,
							  &(peraggstate->transfn), 
							  peraggstate->numTransInputs,
							  pergroupstate->transValue,
							  &(pergroupstate->noTransValue),
							  &(pergroupstate->transValueIsNull),
							  peraggstate->transtypeByVal,
							  peraggstate->transtypeLen,
							  fcinfo, (void *)aggstate,
							  aggstate->tmpcontext->ecxt_per_tuple_memory,
							  mem_manager);
}

Datum
invoke_agg_trans_func(AggState *aggstate,
					  AggStatePerAgg peraggstate,
					  FmgrInfo *transfn, int numTransInputs, Datum transValue,
					  bool *noTransvalue, bool *transValueIsNull,
					  bool transtypeByVal, int16 transtypeLen, 
					  FunctionCallInfoData *fcinfo, void *funcctx,
					  MemoryContext tuplecontext,
					  MemoryManagerContainer *mem_manager)
{
	MemoryContext oldContext;
	Datum		newVal;
	int			i;

	if (transfn->fn_strict)
	{
		/*
		 * For a strict transfn, nothing happens when there's a NULL input; we
		 * just keep the prior transValue.
		 */
		for (i = 1; i <= numTransInputs; i++)
		{
			if (fcinfo->argnull[i])
				return transValue;
		}
		if (*noTransvalue)
		{
			/*
			 * transValue has not been initialized. This is the first non-NULL
			 * input value. We use it as the initial value for transValue. (We
			 * already checked that the agg's input type is binary-compatible
			 * with its transtype, so straight copy here is OK.)
			 *
			 * We must copy the datum into aggcontext if it is pass-by-ref.
			 * We do not need to pfree the old transValue, since it's NULL.
			 */
			newVal = datumCopyWithMemManager(transValue, fcinfo->arg[1], transtypeByVal,
											 transtypeLen, mem_manager);
			*transValueIsNull = false;
			*noTransvalue = false;
			fcinfo->isnull = false;

			return newVal;
		}
		if (*transValueIsNull)
		{
			/*
			 * Don't call a strict function with NULL inputs.  Note it is
			 * possible to get here despite the above tests, if the transfn is
			 * strict *and* returned a NULL on a prior cycle. If that happens
			 * we will propagate the NULL all the way to the end.
			 */
			fcinfo->isnull = true;
			return transValue;
		}
	}

	/* We run the transition functions in per-input-tuple memory context */
	oldContext = MemoryContextSwitchTo(tuplecontext);

	/* set up aggstate->curperagg for AggGetAggref() */
	aggstate->curperagg = peraggstate;

	/*
	 * OK to call the transition function
	 */
	InitFunctionCallInfoData(*fcinfo, transfn,
							 numTransInputs + 1,
							 peraggstate->aggCollation,
							 (void *) funcctx, NULL);
	fcinfo->arg[0] = transValue;
	fcinfo->argnull[0] = *transValueIsNull;

	newVal = FunctionCallInvoke(fcinfo);

	aggstate->curperagg = NULL;

	/*
	 * If pass-by-ref datatype, must copy the new value into aggcontext and
	 * pfree the prior transValue.	But if transfn returned a pointer to its
	 * first input, we don't need to do anything.
	 */
	if (!transtypeByVal && 
		DatumGetPointer(newVal) != DatumGetPointer(transValue))
	{
		if (!fcinfo->isnull)
		{
			newVal = datumCopyWithMemManager(transValue, newVal, transtypeByVal,
											 transtypeLen, mem_manager);
		}
	}

	*transValueIsNull = fcinfo->isnull;
	if (!fcinfo->isnull)
		*noTransvalue = false;

	MemoryContextSwitchTo(oldContext);
	return newVal;
}

/*
 * Advance all the aggregates for one input tuple.	The input tuple
 * has been stored in tmpcontext->ecxt_outertuple, so that it is accessible
 * to ExecEvalExpr.  pergroup is the array of per-group structs to use
 * (this might be in a hashtable entry).
 *
 * When called, CurrentMemoryContext should be the per-query context.
 */
void
advance_aggregates(AggState *aggstate, AggStatePerGroup pergroup,
				   MemoryManagerContainer *mem_manager)
{
	int			aggno;

	for (aggno = 0; aggno < aggstate->numaggs; aggno++)
	{
		Datum value;
		bool isnull;
		AggStatePerAgg peraggstate = &aggstate->peragg[aggno];
		AggStatePerGroup pergroupstate = &pergroup[aggno];
		ExprState  *filter = peraggstate->aggrefstate ? peraggstate->aggrefstate->aggfilter : NULL;
		int			numTransInputs = peraggstate->numTransInputs;
		int			i;
		TupleTableSlot *slot;

		/* Skip anything FILTERed out */
		if (filter)
		{
			Datum		res;
			bool		isnull;

			res = ExecEvalExprSwitchContext(filter, aggstate->tmpcontext,
											&isnull, NULL);
			if (isnull || !DatumGetBool(res))
				continue;
		}

		/* Evaluate the current input expressions for this aggregate */
		slot = ExecProject(peraggstate->evalproj, NULL);
		slot_getallattrs(slot);

		if (peraggstate->numSortCols > 0)
		{
			/* DISTINCT and/or ORDER BY case */
			Assert(slot->PRIVATE_tts_nvalid == peraggstate->numInputs);

			Assert(peraggstate->deserialfn_oid == InvalidOid);

			/*
			 * If the transfn is strict, we want to check for nullity before
			 * storing the row in the sorter, to save space if there are a lot
			 * of nulls.  Note that we must only check numTransInputs columns,
			 * not numInputs, since nullity in columns used only for sorting
			 * is not relevant here.
			 */
			if (peraggstate->transfn.fn_strict)
			{
				for (i = 0; i < numTransInputs; i++)
				{
					value = slot_getattr(slot, i+1, &isnull);
					
					if (isnull)
						break; /* arg loop */
				}
				if (i < numTransInputs)
					continue;
			}
			
			/* OK, put the tuple into the tuplesort object */
			if (peraggstate->numInputs == 1)
			{
				value = slot_getattr(slot, 1, &isnull);
				
				tuplesort_putdatum(peraggstate->sortstate,
								   value, isnull);
			}
			else
			{
				tuplesort_puttupleslot(peraggstate->sortstate, slot);
			}
		}
		else
		{
			/* We can apply the transition function immediately */
			FunctionCallInfoData fcinfo;

			/* Load values into fcinfo */
			/* Start from 1, since the 0th arg will be the transition value */
			Assert(slot->PRIVATE_tts_nvalid >= numTransInputs);
			for (i = 0; i < numTransInputs; i++)
			{
				fcinfo.arg[i + 1] = slot_getattr(slot, i+1, &isnull);
				fcinfo.argnull[i + 1] = isnull;
			}

			/*
			 * deserialfn_oid will be set if we must deserialize the input state
			 * before calling the combine function
			 */
			if (OidIsValid(peraggstate->deserialfn_oid))
			{
				Datum		serialized = fcinfo.arg[1];
				bool		serializednull = fcinfo.argnull[1];

				Assert(numTransInputs == 1);

				/* Don't call a strict deserialization function with NULL input */
				if (peraggstate->deserialfn.fn_strict && serializednull)
				{
					fcinfo.arg[1] = serialized;
					fcinfo.argnull[1] = serializednull;
				}
				else
				{
					FunctionCallInfoData _dsinfo;
					FunctionCallInfo dsinfo = &_dsinfo;
					MemoryContext oldContext;

					InitFunctionCallInfoData(_dsinfo,
											 &peraggstate->deserialfn,
											 2,
											 InvalidOid,
											 (void *) aggstate, NULL);

					dsinfo->arg[0] = serialized;
					dsinfo->argnull[0] = serializednull;
					/* Dummy second argument for type-safety reasons */
					dsinfo->arg[1] = PointerGetDatum(NULL);
					dsinfo->argnull[1] = false;

					/*
					 * We run the deserialization functions in per-input-tuple
					 * memory context.
					 */
					oldContext = MemoryContextSwitchTo(aggstate->tmpcontext->ecxt_per_tuple_memory);

					fcinfo.arg[1] = FunctionCallInvoke(dsinfo);
					fcinfo.argnull[1] = dsinfo->isnull;

					MemoryContextSwitchTo(oldContext);
				}
			}

			advance_transition_function(aggstate, peraggstate, pergroupstate,
										&fcinfo, mem_manager);
		}
	}
}


/*
 * Run the transition function for a DISTINCT or ORDER BY aggregate
 * with only one input.  This is called after we have completed
 * entering all the input values into the sort object.	We complete the
 * sort, read out the values in sorted order, and run the transition
 * function on each value (applying DISTINCT if appropriate).
 *
 * Note that the strictness of the transition function was checked when
 * entering the values into the sort, so we don't check it again here;
 * we just apply standard SQL DISTINCT logic.
 *
 * The one-input case is handled separately from the multi-input case
 * for performance reasons: for single by-value inputs, such as the
 * common case of count(distinct id), the tuplesort_getdatum code path
 * is around 300% faster.  (The speedup for by-reference types is less
 * but still noticeable.)
 *
 * When called, CurrentMemoryContext should be the per-query context.
 */
static void
process_ordered_aggregate_single(AggState *aggstate,
								 AggStatePerAgg peraggstate,
								 AggStatePerGroup pergroupstate)
{
	Datum		oldVal = (Datum) 0;
	bool		oldIsNull = true;
	bool		haveOldVal = false;
	MemoryContext workcontext = aggstate->tmpcontext->ecxt_per_tuple_memory;
	MemoryContext oldContext;
	bool		isDistinct = (peraggstate->numDistinctCols > 0);
	Datum	   *newVal;
	bool	   *isNull;
	FunctionCallInfoData fcinfo;

	Assert(peraggstate->numDistinctCols < 2);

	tuplesort_performsort(peraggstate->sortstate);

	/* Load the column into argument 1 (arg 0 will be transition value) */
	newVal = fcinfo.arg + 1;
	isNull = fcinfo.argnull + 1;

	/*
	 * Note: if input type is pass-by-ref, the datums returned by the sort are
	 * freshly palloc'd in the per-query context, so we must be careful to
	 * pfree them when they are no longer needed.
	 */

	while (tuplesort_getdatum(peraggstate->sortstate, true, newVal, isNull))
	{
		/*
		 * Clear and select the working context for evaluation of the equality
		 * function and transition function.
		 */
		MemoryContextReset(workcontext);
		oldContext = MemoryContextSwitchTo(workcontext);

		/*
		 * If DISTINCT mode, and not distinct from prior, skip it.
		 *
		 * Note: we assume equality functions don't care about collation.
		 */
		if (isDistinct &&
			haveOldVal &&
			((oldIsNull && *isNull) ||
			 (!oldIsNull && !*isNull &&
			  DatumGetBool(FunctionCall2(&peraggstate->equalfns[0],
										 oldVal, *newVal)))))
		{
			/* equal to prior, so forget this one */
			if (!peraggstate->inputtypeByVal && !*isNull)
				pfree(DatumGetPointer(*newVal));
		}
		else
		{
			advance_transition_function(aggstate, peraggstate, pergroupstate,
										&fcinfo, &(aggstate->mem_manager));
			/* forget the old value, if any */
			if (!oldIsNull && !peraggstate->inputtypeByVal)
				pfree(DatumGetPointer(oldVal));
			/* and remember the new one for subsequent equality checks */
			oldVal = *newVal;
			oldIsNull = *isNull;
			haveOldVal = true;
		}

		MemoryContextSwitchTo(oldContext);
	}

	if (!oldIsNull && !peraggstate->inputtypeByVal)
		pfree(DatumGetPointer(oldVal));

	tuplesort_end(peraggstate->sortstate);

	peraggstate->sortstate = NULL;
}

/*
 * Run the transition function for a DISTINCT or ORDER BY aggregate
 * with more than one input.  This is called after we have completed
 * entering all the input values into the sort object.	We complete the
 * sort, read out the values in sorted order, and run the transition
 * function on each value (applying DISTINCT if appropriate).
 *
 * When called, CurrentMemoryContext should be the per-query context.
 */
static void
process_ordered_aggregate_multi(AggState *aggstate,
								AggStatePerAgg peraggstate,
								AggStatePerGroup pergroupstate)
{
	MemoryContext workcontext = aggstate->tmpcontext->ecxt_per_tuple_memory;
	FunctionCallInfoData fcinfo;
	TupleTableSlot *slot1 = peraggstate->evalslot;
	TupleTableSlot *slot2 = peraggstate->uniqslot;
	int			numTransInputs = peraggstate->numTransInputs;
	int			numDistinctCols = peraggstate->numDistinctCols;
	bool		haveOldValue = false;
	int			i;

	tuplesort_performsort(peraggstate->sortstate);

	ExecClearTuple(slot1);
	if (slot2)
		ExecClearTuple(slot2);

	while (tuplesort_gettupleslot(peraggstate->sortstate, true, slot1))
	{
		/*
		 * Extract the first numTransInputs columns as datums to pass to the
		 * transfn.  (This will help execTuplesMatch too, so we do it
		 * immediately.)
		 */
		slot_getsomeattrs(slot1, numTransInputs);

		if (numDistinctCols == 0 ||
			!haveOldValue ||
			!execTuplesMatch(slot1, slot2,
							 numDistinctCols,
							 peraggstate->sortColIdx,
							 peraggstate->equalfns,
							 workcontext))
		{
			/* Load values into fcinfo */
			/* Start from 1, since the 0th arg will be the transition value */
			for (i = 0; i < numTransInputs; i++)
			{
				fcinfo.arg[i + 1] = slot_get_values(slot1)[i];
				fcinfo.argnull[i + 1] = slot_get_isnull(slot1)[i];
			}

			advance_transition_function(aggstate, peraggstate, pergroupstate,
										&fcinfo, &(aggstate->mem_manager));

			if (numDistinctCols > 0)
			{
				/* swap the slot pointers to retain the current tuple */
				TupleTableSlot *tmpslot = slot2;

				slot2 = slot1;
				slot1 = tmpslot;
				haveOldValue = true;
			}
		}

		/* Reset context each time, unless execTuplesMatch did it for us */
		if (numDistinctCols == 0)
			MemoryContextReset(workcontext);

		ExecClearTuple(slot1);
	}

	if (slot2)
		ExecClearTuple(slot2);

	tuplesort_end(peraggstate->sortstate);

	peraggstate->sortstate = NULL;
}

/*
 * Compute the final value of one aggregate.
 *
 * The finalfunction will be run, and the result delivered, in the
 * output-tuple context; caller's CurrentMemoryContext does not matter.
 */
static void
finalize_aggregate(AggState *aggstate,
				   AggStatePerAgg peraggstate,
				   AggStatePerGroup pergroupstate,
				   Datum *resultVal, bool *resultIsNull)
{
	FunctionCallInfoData fcinfo;
	bool		anynull = false;
	MemoryContext oldContext;
	int			i;
	ListCell   *lc;

	oldContext = MemoryContextSwitchTo(aggstate->ss.ps.ps_ExprContext->ecxt_per_tuple_memory);

	/*
	 * Evaluate any direct arguments.  We do this even if there's no finalfn
	 * (which is unlikely anyway), so that side-effects happen as expected.
	 * The direct arguments go into arg positions 1 and up, leaving position 0
	 * for the transition state value.
	 */
	i = 1;
	foreach(lc, peraggstate->aggrefstate->aggdirectargs)
	{
		ExprState  *expr = (ExprState *) lfirst(lc);

		fcinfo.arg[i] = ExecEvalExpr(expr,
									 aggstate->ss.ps.ps_ExprContext,
									 &fcinfo.argnull[i],
									 NULL);
		anynull |= fcinfo.argnull[i];
		i++;
	}

	/*
	 * Apply the agg's finalfn if one is provided, else return transValue.
	 */
	if (OidIsValid(peraggstate->finalfn_oid))
	{
		int			numFinalArgs = peraggstate->numFinalArgs;

		Assert(peraggstate->serialfn_oid == InvalidOid);

		/* set up aggstate->curperagg for AggGetAggref() */
		aggstate->curperagg = peraggstate;

		InitFunctionCallInfoData(fcinfo, &(peraggstate->finalfn),
								 numFinalArgs,
								 peraggstate->aggCollation,
								 (void *) aggstate, NULL);

		/* Fill in the transition state value */
		fcinfo.arg[0] = pergroupstate->transValue;
		fcinfo.argnull[0] = pergroupstate->transValueIsNull;
		anynull |= pergroupstate->transValueIsNull;

		/* Fill any remaining argument positions with nulls */
		for (; i < numFinalArgs; i++)
		{
			fcinfo.arg[i] = (Datum) 0;
			fcinfo.argnull[i] = true;
			anynull = true;
		}

		if (fcinfo.flinfo->fn_strict && anynull)
		{
			/* don't call a strict function with NULL inputs */
			*resultVal = (Datum) 0;
			*resultIsNull = true;
		}
		else
		{
			*resultVal = FunctionCallInvoke(&fcinfo);
			*resultIsNull = fcinfo.isnull;
		}
		aggstate->curperagg = NULL;
	}
	/*
	 * serialfn_oid will be set if we must serialize the transvalue before
	 * returning it
	 */
	else if (OidIsValid(peraggstate->serialfn_oid))
	{
		/* Don't call a strict serialization function with NULL input. */
		if (peraggstate->serialfn.fn_strict && pergroupstate->transValueIsNull)
		{
			*resultVal = (Datum) 0;
			*resultIsNull = true;
		}
		else
		{
			FunctionCallInfoData fcinfo;

			InitFunctionCallInfoData(fcinfo,
									 &peraggstate->serialfn,
									 1,
									 InvalidOid,
									 (void *) aggstate, NULL);

			fcinfo.arg[0] = pergroupstate->transValue;
			fcinfo.argnull[0] = pergroupstate->transValueIsNull;

			*resultVal = FunctionCallInvoke(&fcinfo);
			*resultIsNull = fcinfo.isnull;
		}
	}
	else
	{
		*resultVal = pergroupstate->transValue;
		*resultIsNull = pergroupstate->transValueIsNull;
	}

	/*
	 * If result is pass-by-ref, make sure it is in the right context.
	 */
	if (!peraggstate->resulttypeByVal && !*resultIsNull &&
		!MemoryContextContainsGenericAllocation(CurrentMemoryContext,
							   DatumGetPointer(*resultVal)))
		*resultVal = datumCopy(*resultVal,
							   peraggstate->resulttypeByVal,
							   peraggstate->resulttypeLen);

	MemoryContextSwitchTo(oldContext);
}

/*
 * find_unaggregated_cols
 *	  Construct a bitmapset of the column numbers of un-aggregated Vars
 *	  appearing in our targetlist and qual (HAVING clause)
 */
static Bitmapset *
find_unaggregated_cols(AggState *aggstate)
{
	Agg		   *node = (Agg *) aggstate->ss.ps.plan;
	Bitmapset  *colnos;

	colnos = NULL;
	(void) find_unaggregated_cols_walker((Node *) node->plan.targetlist,
										 &colnos);
	(void) find_unaggregated_cols_walker((Node *) node->plan.qual,
										 &colnos);
	return colnos;
}

static bool
find_unaggregated_cols_walker(Node *node, Bitmapset **colnos)
{
	if (node == NULL)
		return false;
	if (IsA(node, Var))
	{
		Var		   *var = (Var *) node;

		/* setrefs.c should have set the varno to OUTER_VAR */
		Assert(var->varno == OUTER_VAR);
		Assert(var->varlevelsup == 0);
		*colnos = bms_add_member(*colnos, var->varattno);
		return false;
	}
	if (IsA(node, Aggref))		/* do not descend into aggregate exprs */
		return false;
	return expression_tree_walker(node, find_unaggregated_cols_walker,
								  (void *) colnos);
}

/*
 * Create a list of the tuple columns that actually need to be stored in
 * hashtable entries.  The incoming tuples from the child plan node will
 * contain grouping columns, other columns referenced in our targetlist and
 * qual, columns used to compute the aggregate functions, and perhaps just
 * junk columns we don't use at all.  Only columns of the first two types
 * need to be stored in the hashtable, and getting rid of the others can
 * make the table entries significantly smaller.  To avoid messing up Var
 * numbering, we keep the same tuple descriptor for hashtable entries as the
 * incoming tuples have, but set unwanted columns to NULL in the tuples that
 * go into the table.
 *
 * To eliminate duplicates, we build a bitmapset of the needed columns, then
 * convert it to an integer list (cheaper to scan at runtime). The list is
 * in decreasing order so that the first entry is the largest;
 * lookup_hash_entry depends on this to use slot_getsomeattrs correctly.
 *
 * Note: at present, searching the tlist/qual is not really necessary since
 * the parser should disallow any unaggregated references to ungrouped
 * columns.  However, the search will be needed when we add support for
 * SQL99 semantics that allow use of "functionally dependent" columns that
 * haven't been explicitly grouped by.
 */
static List *
find_hash_columns(AggState *aggstate)
{
	Agg		   *node = (Agg *) aggstate->ss.ps.plan;
	Bitmapset  *colnos;
	List	   *collist;
	int			i;

	/* Find Vars that will be needed in tlist and qual */
	colnos = find_unaggregated_cols(aggstate);
	/* Add in all the grouping columns */
	for (i = 0; i < node->numCols; i++)
		colnos = bms_add_member(colnos, node->grpColIdx[i]);
	/* Convert to list, using lcons so largest element ends up first */
	collist = NIL;
	while ((i = bms_first_member(colnos)) >= 0)
		collist = lcons_int(i, collist);
	bms_free(colnos);

	return collist;
}

/*
 * Estimate per-hash-table-entry overhead for the planner.
 *
 * Note that the estimate does not include space for pass-by-reference
 * transition data values, nor for the representative tuple of each group.
 */
Size
hash_agg_entry_size(int numAggs)
{
	Size		entrysize;

	/* This must match build_hash_table */
	entrysize = sizeof(AggHashEntryData) +
		(numAggs - 1) * sizeof(AggStatePerGroupData);
	entrysize = MAXALIGN(entrysize);
	/* Account for hashtable overhead (assuming fill factor = 1) */
	entrysize += 3 * sizeof(void *);
	return entrysize;
}

/*
 * ExecAgg -
 *
 *	  ExecAgg receives tuples from its outer subplan and aggregates over
 *	  the appropriate attribute for each aggregate function use (Aggref
 *	  node) appearing in the targetlist or qual of the node.  The number
 *	  of tuples to aggregate over depends on whether grouped or plain
 *	  aggregation is selected.	In grouped aggregation, we produce a result
 *	  row for each group; in plain aggregation there's a single result row
 *	  for the whole query.	In either case, the value of each aggregate is
 *	  stored in the expression context to be used when ExecProject evaluates
 *	  the result tuple.
 *
 * XXX: Fix BTree code.
 *
 * Streaming bottom: forces end of passes when no tuple for underlying node.  
 *
 * MPP-2614: Btree scan will return null tuple at end of scan.  However,
 * if one calls ExecProNode again on a btree scan, it will restart from
 * beginning even though we did not call rescan.  This is a bug on
 * btree scan, but mask it off here for v3.1.  Really should fix Btree
 * code.
 */
TupleTableSlot *
ExecAgg(AggState *node)
{
#if 0
	/*
	 * Check to see if we're still projecting out tuples from a previous agg
	 * tuple (because there is a function-returning-set in the projection
	 * expressions).  If so, try to project another one.
	 */
	if (node->ss.ps.ps_TupFromTlist)
	{
		TupleTableSlot *result;
		ExprDoneCond isDone;

		result = ExecProject(node->ss.ps.ps_ProjInfo, &isDone);
		if (isDone == ExprMultipleResult)
			return result;
		/* Done with that source tuple... */
		node->ss.ps.ps_TupFromTlist = false;
	}
#endif

	/*
	 * Exit if nothing left to do.	(We must do the ps_TupFromTlist check
	 * first, because in some cases agg_done gets set before we emit the final
	 * aggregate tuple, and we have to finish running SRFs for it.)
	 */
	if (node->agg_done)
		return NULL;

	/* Dispatch based on strategy */
	if (((Agg *) node->ss.ps.plan)->aggstrategy == AGG_HASHED)
	{
		TupleTableSlot *tuple = NULL;
		bool		streaming = ((Agg *) node->ss.ps.plan)->streaming;

		/*
		 * ExecAgg processing for hashed aggregation -- returns the
		 * next result tuple or NULL. When returning NULL also sets
		 * aggstate to prevent future calls.
		 */

	
		if (node->hhashtable == NULL)
		{
			bool		tupremain;

			node->hhashtable = create_agg_hash_table(node);
			node->hashaggstatus = HASHAGG_BEFORE_FIRST_PASS;
			tupremain = agg_hash_initial_pass(node);

			if (streaming)
			{
				if (tupremain)
					node->hashaggstatus = HASHAGG_STREAMING;
				else
					node->hashaggstatus = HASHAGG_END_OF_PASSES;
			}
			else
				node->hashaggstatus = HASHAGG_BETWEEN_PASSES;
		}

		/*
		 * On each call we either return a tuple corresponding to a hash entry
		 * (consuming the entry) or fall through to a state machine that tries
		 * to make additional hash entries available and continue the loop.
		 * (This may result in reaching the "exit" state and returning a NULL
		 * tuple).
		 */
		for (;;)
		{
			if (!node->hhashtable->is_spilling)
			{
				tuple = agg_retrieve_hash_table(node);
				node->agg_done = false; /* Not done 'til batches used up. */

				if (tuple != NULL)
					return tuple;
			}

			switch (node->hashaggstatus)
			{
				case HASHAGG_BETWEEN_PASSES:
					Assert(!streaming);
					if (agg_hash_next_pass(node))
					{
						node->hashaggstatus = HASHAGG_BETWEEN_PASSES;
						continue;
					}
					node->hashaggstatus = HASHAGG_END_OF_PASSES;
					/*
					 * pass through. Be sure that the next case statement
					 * is HASHAGG_END_OF_PASSES.
					 */

				case HASHAGG_END_OF_PASSES:
					node->agg_done = true;
					/* Append stats before destroying the htable for EXPLAIN ANALYZE */
					if (node->ss.ps.instrument && (node->ss.ps.instrument)->need_cdb)
					{
						agg_hash_explain(node);
					}
					ExecEagerFreeAgg(node);
					return NULL;

				case HASHAGG_STREAMING:
					Assert(streaming);
					if (!agg_hash_stream(node))
						node->hashaggstatus = HASHAGG_END_OF_PASSES;
					continue;

				case HASHAGG_BEFORE_FIRST_PASS:
				default:
					elog(ERROR, "hybrid hash aggregation sequencing error");
			}
		}
	}
	else
		return agg_retrieve_direct(node);
}

/*
 * clear_agg_object
 * 		Clear necessary memory (pergroup & perpassthrough) when agg context memory get reset & deleted.
 * 		aggstate - pointer to aggstate
 */
static void
clear_agg_object(AggState *aggstate)
{
	int			aggno = 0;

	for (aggno = 0; aggno < aggstate->numaggs; aggno++)
	{
		AggStatePerGroup pergroupstate = &aggstate->pergroup[aggno];

		pergroupstate->transValue = 0;
		pergroupstate->transValueIsNull = true;
		if (NULL != aggstate->perpassthru)
		{
			pergroupstate = &aggstate->perpassthru[aggno];
			pergroupstate->transValue = 0;
			pergroupstate->transValueIsNull = true;
		}
	}
}

/*
 * ExecAgg for non-hashed case
 */
static TupleTableSlot *
agg_retrieve_direct(AggState *aggstate)
{
	Agg		   *node = (Agg *) aggstate->ss.ps.plan;
	PlanState  *outerPlan;
	ExprContext *econtext;
	ExprContext *tmpcontext;
	Datum	   *aggvalues;
	bool	   *aggnulls;
	AggStatePerAgg peragg;
	AggStatePerGroup pergroup;
	AggStatePerGroup perpassthru;
	TupleTableSlot *outerslot = NULL;
	TupleTableSlot *firstSlot;
	int			aggno;

	bool        passthru_ready = false;
	bool        has_partial_agg = aggstate->has_partial_agg;

	uint64      input_grouping = node->inputGrouping;
	bool        input_has_grouping = node->inputHasGrouping;
	bool        is_final_rollup_agg =
		(node->lastAgg ||
		 (input_has_grouping && node->numNullCols == 0));
	bool        is_middle_rollup_agg =
		(input_has_grouping && node->numNullCols > 0);

	/*
	 * get state info from node
	 */
	outerPlan = outerPlanState(aggstate);
	/* econtext is the per-output-tuple expression context */
	econtext = aggstate->ss.ps.ps_ExprContext;
	aggvalues = econtext->ecxt_aggvalues;
	aggnulls = econtext->ecxt_aggnulls;
	/* tmpcontext is the per-input-tuple expression context */
	tmpcontext = aggstate->tmpcontext;
	peragg = aggstate->peragg;
	pergroup = aggstate->pergroup;
	perpassthru = aggstate->perpassthru;
	firstSlot = aggstate->ss.ss_ScanTupleSlot;

	if (aggstate->agg_done)
		return NULL;

	/*
	 * We loop retrieving tuples until we find one that matches
	 * aggstate->ss.ps.qual, or find a pass-thru tuple when this Agg
	 * node is part of a ROLLUP query.
	 */
	while (!aggstate->agg_done)
	{
		/* Indicate if an input tuple may need to be pass-thru. */
		bool maybe_passthru = false;

		/*
		 * grp_firstTuple represents three types of input tuples:
		 *   (1) an input tuple that is the first tuple in a new
		 *       group and needs to be aggregated.
		 *   (2) an input tuple that only needs to be pass-thru.
		 *   (3) an input tuple that needs to be aggregated and
		 *       be pass-thru.
		 *
		 * When this value is set here, it means that we have previously
		 * read a tuple that crossed the grouping boundary, and this is that
		 * tuple. It could be any of the above three types.
		 *
		 * When this value is not set, there are two cases:
		 *  (1) If aggstate->has_parital_agg is false, then the first tuple
		 *      in a new group is not read.
		 *  (2) If aggstate->has_parital_agg is true, then the first tuple
		 *      in a new group has been read and aggregated into the result.
		 */
		if (aggstate->grp_firstTuple != NULL)
			maybe_passthru = true;

		/*
		 * If we don't already have the first tuple of the new group,
		 * fetch it from the outer plan.
		 */
		if (!aggstate->has_partial_agg && aggstate->grp_firstTuple == NULL)
		{
			outerslot = ExecProcNode(outerPlan);
			if (!TupIsNull(outerslot))
			{
				/*
				 * Make a copy of the first tuple; we will use this for
				 * comparison (in group mode) and for projection.
				 */

				slot_getallattrs(outerslot);
				aggstate->grp_firstTuple = memtuple_form_to(firstSlot->tts_mt_bind,
						slot_get_values(outerslot),
						slot_get_isnull(outerslot),
						NULL, NULL, false);
			}
			else
			{
				/* outer plan produced no tuples at all */
				aggstate->agg_done = true;
				/* If we are grouping, we should produce no tuples too */
				if (node->aggstrategy != AGG_PLAIN)
					return NULL;
			}
		}

		if (!aggstate->has_partial_agg)
		{
			/*
			 * Clear the per-output-tuple context for each group, as well as
			 * aggcontext (which contains any pass-by-ref transvalues of the old
			 * group).	We also clear any child contexts of the aggcontext; some
			 * aggregate functions store working state in such contexts.
			 *
			 * We use ReScanExprContext not just ResetExprContext because we want
			 * any registered shutdown callbacks to be called.	That allows
			 * aggregate functions to ensure they've cleaned up any non-memory
			 * resources.
			 */
			ReScanExprContext(econtext);

			MemoryContextResetAndDeleteChildren(aggstate->aggcontext);

			/* Clear necessary memory (pergroup & perpassthrough) when aggcontext get reset & deleted */
			clear_agg_object(aggstate);

			/*
			 * Initialize working state for a new input tuple group
			 */
			initialize_aggregates(aggstate, peragg, pergroup, &(aggstate->mem_manager));
		}

		/* Process the remaining tuples in the new group. */
		if (aggstate->has_partial_agg || aggstate->grp_firstTuple != NULL)
		{
			int outer_grouping = input_grouping;

			if (!aggstate->has_partial_agg)
			{
				/*
				 * Store the copied first input tuple in the tuple table slot
				 * reserved for it. The tuple will be deleted when it is cleared
				 * from the slot.
				 */

				ExecStoreMinimalTuple(aggstate->grp_firstTuple,
							   firstSlot,
							   true);
				aggstate->grp_firstTuple = NULL;        /* don't keep two pointers */

				/*
				 * Determine if this first tuple is a simple pass-thru tuple,
				 * or need to be aggregated.
				 */
				outer_grouping =
					tuple_grouping(firstSlot, node->numCols-node->numNullCols,
								   input_grouping, input_has_grouping,
								   (node->numCols-node->numNullCols) > 0 ?
								   node->grpColIdx[node->numCols-node->numNullCols-2]: 0);

				Assert(outer_grouping <= input_grouping);
			}

			if (outer_grouping < input_grouping)
			{
				/* This tuple is a pass-thru tuple. */
				passthru_ready = true;
				outerslot = firstSlot;
			}

			else
			{
				/*
				 * This tuple needs to be aggregated and may need to be
				 * passthru.
				 */
				if (is_middle_rollup_agg &&
					!aggstate->has_partial_agg)
					maybe_passthru = true;

				/* set up for first advance aggregates call */
				tmpcontext->ecxt_outertuple = firstSlot;

				/*
				 * Process each outer-plan tuple, and then fetch the next one,
				 * until we exhause the outer plan or cross a group boundary.
				 */
				for (;;)
				{
					if (!aggstate->has_partial_agg)
					{
						has_partial_agg = true;
						advance_aggregates(aggstate, pergroup, &(aggstate->mem_manager));
					}

					/* Reset per-input-tuple context after each tuple */
					ResetExprContext(tmpcontext);

					if (is_middle_rollup_agg &&
						maybe_passthru)
					{
						outerslot = firstSlot;
						passthru_ready = true;
						aggstate->has_partial_agg = has_partial_agg;
						break;
					}

					outerslot = ExecProcNode(outerPlan);
					if (TupIsNull(outerslot))
					{
						/* no more outer-plan tuples avaiable */
						aggstate->agg_done = true;
						break;
					}

					/* set up for next advance aggregates call */
					tmpcontext->ecxt_outertuple = outerslot;

					/*
					 * If we are grouping, check whether we've crossed a group
					 * boundary.
					 */
					if (node->aggstrategy == AGG_SORTED)
					{
						bool tuple_match;
						int match_numcols;

						int outer_grouping =
							tuple_grouping(outerslot, node->numCols-node->numNullCols,
										   input_grouping, input_has_grouping,
										   (node->numCols-node->numNullCols) > 0 ?
										   node->grpColIdx[node->numCols-node->numNullCols-2]: 0);

						Assert(outer_grouping <= input_grouping);

						if (outer_grouping == input_grouping)
							match_numcols = node->numCols - node->numNullCols;
						else
							/* ignore Grouping/GroupId column */
							match_numcols = node->numCols - node->numNullCols - 2;

						tuple_match = execTuplesMatch(firstSlot, outerslot,
													  match_numcols, node->grpColIdx,
													  aggstate->eqfunctions,
													  tmpcontext->ecxt_per_tuple_memory);

						if (!tuple_match)
						{
							/* We've crossed a group boundary. */
							/* Make a copy of the first tuple for the new group. */
							aggstate->grp_firstTuple = ExecCopySlotMemTuple(outerslot);
							aggstate->has_partial_agg = false;
							break;
						}

						if (is_middle_rollup_agg || outer_grouping < input_grouping)
						{
							/*
							 * We have a pass-through tuple. We will advance
							 * the aggregate result before passing it thru.
							 */
							if (aggstate->has_partial_agg &&
								outer_grouping == input_grouping)
							{
								has_partial_agg = true;
								tmpcontext->ecxt_outertuple = outerslot;
								advance_aggregates(aggstate, pergroup, &(aggstate->mem_manager));
							}

							passthru_ready = true;
							aggstate->has_partial_agg = has_partial_agg;
							break;
						}
					}

				}

			}
		}

		/*
		 * We found a pass-thru tuple. When this tuple appears in the middle
		 * Agg node in a ROLLUP, we can simply return outerslot. If this appears
		 * in the final Agg node in a ROLLUP, we need to finalize its
		 * aggregate value.
		 *
		 * If this pass-thru tuple needs to be aggregated into the result, at this
		 * point, it is done.
		 */
		if (passthru_ready)
		{
			if (!node->lastAgg && is_middle_rollup_agg)
				return outerslot;

			/* At this point we are done scanning the agg state because a null outerslot was produced above */
			if(aggstate->agg_done)
				return NULL;

			/*
			 * For the top-level of a rollup, we need to finalize
			 * the aggregate value. First, we reset the context,
			 * and prepare the aggregate value.
			 */
			ResetExprContext(econtext);
			initialize_aggregates(aggstate, peragg, perpassthru, &(aggstate->mem_manager));

			/* finalize the pass-through tuple */
			ResetExprContext(tmpcontext);
			tmpcontext->ecxt_outertuple = outerslot;

			advance_aggregates(aggstate, perpassthru, &(aggstate->mem_manager));
		}

		/*
		 * Use the representative input tuple for any references to
		 * non-aggregated input columns in the qual and tlist.	(If we are not
		 * grouping, and there are no input rows at all, we will come here
		 * with an empty firstSlot ... but if not grouping, there can't be any
		 * references to non-aggregated input columns, so no problem.)
		 */
		if (passthru_ready)
			econtext->ecxt_outertuple = outerslot;
		else
			econtext->ecxt_outertuple = firstSlot;

		/*
		 * Done scanning input tuple group. Finalize each aggregate
		 * calculation, and stash results in the per-output-tuple context.
		 */
		for (aggno = 0; aggno < aggstate->numaggs; aggno++)
		{
			AggStatePerAgg peraggstate = &peragg[aggno];
			AggStatePerGroup pergroupstate;

			if (!passthru_ready)
				pergroupstate = &pergroup[aggno];
			else
				pergroupstate = &perpassthru[aggno];

			if (peraggstate->numSortCols > 0)
			{
				if (peraggstate->numInputs == 1)
					process_ordered_aggregate_single(aggstate,
													 peraggstate,
													 pergroupstate);
				else
					process_ordered_aggregate_multi(aggstate,
													peraggstate,
													pergroupstate);

			}

			finalize_aggregate(aggstate, peraggstate, pergroupstate,
							   &aggvalues[aggno], &aggnulls[aggno]);
		}

		/*
		 * We obtain GROUP_ID from the input tuples when this is
		 * the middle Agg or final Agg in a ROLLUP.
		 */
		if ((is_final_rollup_agg ||
			(passthru_ready && is_middle_rollup_agg)) &&
			input_has_grouping)
			econtext->group_id =
				get_grouping_groupid(econtext->ecxt_outertuple,
									 node->grpColIdx[node->numCols-node->numNullCols-1]);
		else
			econtext->group_id = node->rollupGSTimes;

		/* Set GROUPING value */
		if ((is_final_rollup_agg ||
			 (passthru_ready && is_middle_rollup_agg)) &&
			input_has_grouping)
			econtext->grouping =
				get_grouping_groupid(econtext->ecxt_outertuple,
									 node->grpColIdx[node->numCols-node->numNullCols-2]);
		else
			econtext->grouping = node->grouping;

		/*
		 * When some grouping columns do not appear in this Agg node,
		 * We modify the input tuple before doing projection.
		 */
		if (!passthru_ready && node->numNullCols > 0)
		{
			/*
			 * For a ROLLUP query, we may need to modify the input tuple
			 * to match with the current rollup level. We initialize those
			 * arrays that are needed for this process. (Only do this once.)
			 */
			if (aggstate->num_attrs == 0 && node->numNullCols > 0)
			{
				int num_grpattrs = node->numCols;
				int attno;

				aggstate->num_attrs =
				    firstSlot->tts_tupleDescriptor->natts;
				aggstate->replValues =
					palloc0(aggstate->num_attrs * sizeof(Datum));
				aggstate->replIsnull = palloc0(aggstate->num_attrs * sizeof(bool));
				aggstate->doReplace = palloc0(aggstate->num_attrs * sizeof(bool));

				Assert(num_grpattrs >= node->numNullCols);

				for (attno=num_grpattrs - node->numNullCols; attno<num_grpattrs; attno++)
				{
					aggstate->replIsnull[node->grpColIdx[attno] - 1] = true;
					aggstate->doReplace[node->grpColIdx[attno] - 1] = true;
				}
			}

			/*
			 * Modify the input tuple when this node requires some grouping
			 * columns to be set to NULL.
			 */
			if (node->numNullCols > 0)
			{
				ExecModifyMemTuple(econtext->ecxt_outertuple,
							aggstate->replValues,
							aggstate->replIsnull,
							aggstate->doReplace
							);
			}
		}

		/*
		 * Check the qual (HAVING clause); if the group does not match, ignore
		 * it and loop back to try to process another group.
		 */
		if (ExecQual(aggstate->ss.ps.qual, econtext, false))
		{
			/*
			 * Form and return a projection tuple using the aggregate results
			 * and the representative input tuple.
			 */
			TupleTableSlot *result;

			result = ExecProject(aggstate->ss.ps.ps_ProjInfo, NULL);

			return result;
		}
		else
			InstrCountFiltered1(aggstate, 1);
	}

	/* No more groups */
	return NULL;
}

/*
 * ExecAgg for hashed case: retrieve groups from hash table
 */
static TupleTableSlot *
agg_retrieve_hash_table(AggState *aggstate)
{
	ExprContext *econtext;
	Datum	   *aggvalues;
	bool	   *aggnulls;
	AggStatePerAgg peragg;
	AggStatePerGroup pergroup;
	TupleTableSlot *firstSlot;
	int			aggno;
	Agg		   *node = (Agg *) aggstate->ss.ps.plan;
	bool        input_has_grouping = node->inputHasGrouping;
	bool        is_final_rollup_agg =
		(node->lastAgg ||
		 (input_has_grouping && node->numNullCols == 0));

	/*
	 * get state info from node
	 */
	/* econtext is the per-output-tuple expression context */
	econtext = aggstate->ss.ps.ps_ExprContext;
	aggvalues = econtext->ecxt_aggvalues;
	aggnulls = econtext->ecxt_aggnulls;
	peragg = aggstate->peragg;
	firstSlot = aggstate->ss.ss_ScanTupleSlot;

	if (aggstate->agg_done)
		return NULL;

	/*
	 * We loop retrieving groups until we find one satisfying
	 * aggstate->ss.ps.qual
	 */
	while (!aggstate->agg_done)
	{
		HashAggEntry *entry = agg_hash_iter(aggstate);

		if (entry == NULL)
		{
			aggstate->agg_done = TRUE;

			return NULL;
		}

		/*
		 * Clear the per-output-tuple context for each group
		 *
		 * We intentionally don't use ReScanExprContext here; if any aggs have
		 * registered shutdown callbacks, they mustn't be called yet, since we
		 * might not be done with that agg.
		 */
		ResetExprContext(econtext);

		/*
		 * Store the copied first input tuple in the tuple table slot reserved
		 * for it, so that it can be used in ExecProject.
		 */
		ExecStoreMinimalTuple((MemTuple)entry->tuple_and_aggs, firstSlot, false);
		pergroup = (AggStatePerGroup)((char *)entry->tuple_and_aggs + 
					      MAXALIGN(memtuple_get_size((MemTuple)entry->tuple_and_aggs)));

		/*
		 * Finalize each aggregate calculation, and stash results in the
		 * per-output-tuple context.
		 */
		for (aggno = 0; aggno < aggstate->numaggs; aggno++)
		{
			AggStatePerAgg peraggstate = &peragg[aggno];
			AggStatePerGroup pergroupstate = &pergroup[aggno];

			Assert(peraggstate->numSortCols == 0);
			finalize_aggregate(aggstate, peraggstate, pergroupstate,
							   &aggvalues[aggno], &aggnulls[aggno]);
		}

		/*
		 * Use the representative input tuple for any references to
		 * non-aggregated input columns in the qual and tlist.
		 */
		econtext->ecxt_outertuple = firstSlot;

		if (is_final_rollup_agg && input_has_grouping)
		{
			econtext->group_id =
				get_grouping_groupid(econtext->ecxt_outertuple,
					 node->grpColIdx[node->numCols - node->numNullCols - 1]);
			econtext->grouping =
				get_grouping_groupid(econtext->ecxt_outertuple,
					 node->grpColIdx[node->numCols - node->numNullCols - 2]);
		}
		else
		{
			econtext->group_id = node->rollupGSTimes;
			econtext->grouping = node->grouping;
		}

		/*
		 * Check the qual (HAVING clause); if the group does not match, ignore
		 * it and loop back to try to process another group.
		 */
		if (ExecQual(aggstate->ss.ps.qual, econtext, false))
		{
			/*
			 * Form and return a projection tuple using the aggregate results
			 * and the representative input tuple.
			 */
			TupleTableSlot *result;

			result = ExecProject(aggstate->ss.ps.ps_ProjInfo, NULL);

			return result;
		}
		else
			InstrCountFiltered1(aggstate, 1);
	}

	/* No more groups */
	return NULL;
}

/* -----------------
 * ExecInitAgg
 *
 *	Creates the run-time information for the agg node produced by the
 *	planner and initializes its outer subtree
 * -----------------
 */
AggState *
ExecInitAgg(Agg *node, EState *estate, int eflags)
{
	AggState   *aggstate;
	AggStatePerAgg peragg;
	Plan	   *outerPlan;
	ExprContext *econtext;
	int			numaggs,
				aggno;
	ListCell   *l;

	/* check for unsupported flags */
	Assert(!(eflags & (EXEC_FLAG_BACKWARD | EXEC_FLAG_MARK)));

	/*
	 * create state structure
	 */
	aggstate = makeNode(AggState);
	aggstate->ss.ps.plan = (Plan *) node;
	aggstate->ss.ps.state = estate;

	aggstate->aggs = NIL;
	aggstate->numaggs = 0;
	aggstate->eqfunctions = NULL;
	aggstate->hashfunctions = NULL;
	aggstate->peragg = NULL;
	aggstate->curperagg = NULL;
	aggstate->agg_done = false;
	aggstate->has_partial_agg = false;
	aggstate->pergroup = NULL;
	aggstate->grp_firstTuple = NULL;
	aggstate->hashtable = NULL;

	/*
	 * Create expression contexts.	We need two, one for per-input-tuple
	 * processing and one for per-output-tuple processing.	We cheat a little
	 * by using ExecAssignExprContext() to build both.
	 */
	ExecAssignExprContext(estate, &aggstate->ss.ps);
	aggstate->tmpcontext = aggstate->ss.ps.ps_ExprContext;
	ExecAssignExprContext(estate, &aggstate->ss.ps);

	/*
	 * We also need a long-lived memory context for holding hashtable data
	 * structures and transition values.  NOTE: the details of what is stored
	 * in aggcontext and what is stored in the regular per-query memory
	 * context are driven by a simple decision: we want to reset the
	 * aggcontext at group boundaries (if not hashing) and in ExecReScanAgg to
	 * recover no-longer-wanted space.
	 */
	aggstate->aggcontext =
		AllocSetContextCreate(CurrentMemoryContext,
							  "AggContext",
							  ALLOCSET_DEFAULT_MINSIZE,
							  ALLOCSET_DEFAULT_INITSIZE,
							  ALLOCSET_DEFAULT_MAXSIZE);

	/*
	 * tuple table initialization
	 */
	aggstate->ss.ss_ScanTupleSlot = ExecInitExtraTupleSlot(estate);
	ExecInitResultTupleSlot(estate, &aggstate->ss.ps);
	aggstate->hashslot = ExecInitExtraTupleSlot(estate);

	/*
	 * initialize child expressions
	 *
	 * Note: ExecInitExpr finds Aggrefs for us, and also checks that no aggs
	 * contain other agg calls in their arguments.	This would make no sense
	 * under SQL semantics anyway (and it's forbidden by the spec). Because
	 * that is true, we don't need to worry about evaluating the aggs in any
	 * particular order.
	 */
	aggstate->ss.ps.targetlist = (List *)
		ExecInitExpr((Expr *) node->plan.targetlist,
					 (PlanState *) aggstate);
	aggstate->ss.ps.qual = (List *)
		ExecInitExpr((Expr *) node->plan.qual,
					 (PlanState *) aggstate);

	/*
	 * CDB: Offer extra info for EXPLAIN ANALYZE.
	 */
	if (estate->es_instrument && (estate->es_instrument & INSTRUMENT_CDB))
	{
		/* Allocate string buffer. */
		aggstate->ss.ps.cdbexplainbuf = makeStringInfo();

		/* Request a callback at end of query. */
		aggstate->ss.ps.cdbexplainfun = ExecAggExplainEnd;
	}

	/*
	 * initialize child nodes
	 */
	outerPlan = outerPlan(node);
	outerPlanState(aggstate) = ExecInitNode(outerPlan, estate, eflags);

	/*
	 * initialize source tuple type.
	 */
	ExecAssignScanTypeFromOuterPlan(&aggstate->ss);

	/*
	 * Initialize result tuple type and projection info.
	 */
	ExecAssignResultTypeFromTL(&aggstate->ss.ps);
	ExecAssignProjectionInfo(&aggstate->ss.ps, NULL);

#if 0
	aggstate->ss.ps.ps_TupFromTlist = false;
#endif

	/*
	 * get the count of aggregates in targetlist and quals
	 */
	numaggs = aggstate->numaggs;
	Assert(numaggs == list_length(aggstate->aggs));
	if (numaggs <= 0)
	{
		/*
		 * This is not an error condition: we might be using the Agg node just
		 * to do hash-based grouping.  Even in the regular case,
		 * constant-expression simplification could optimize away all of the
		 * Aggrefs in the targetlist and qual.	So keep going, but force local
		 * copy of numaggs positive so that palloc()s below don't choke.
		 */
		numaggs = 1;
	}

	/*
	 * If we are grouping, precompute fmgr lookup data for inner loop. We need
	 * both equality and hashing functions to do it by hashing, but only
	 * equality if not hashing.
	 */
	if (node->numCols > 0)
	{
		if (node->aggstrategy == AGG_HASHED)
			execTuplesHashPrepare(node->numCols,
								  node->grpOperators,
								  &aggstate->eqfunctions,
								  &aggstate->hashfunctions);
		else
			aggstate->eqfunctions =
				execTuplesMatchPrepare(node->numCols,
									   node->grpOperators);
	}

	/*
	 * Set up aggregate-result storage in the output expr context, and also
	 * allocate my private per-agg working storage
	 */
	econtext = aggstate->ss.ps.ps_ExprContext;
	econtext->ecxt_aggvalues = (Datum *) palloc0(sizeof(Datum) * numaggs);
	econtext->ecxt_aggnulls = (bool *) palloc0(sizeof(bool) * numaggs);

	peragg = (AggStatePerAgg) palloc0(sizeof(AggStatePerAggData) * numaggs);
	aggstate->peragg = peragg;

	if (node->aggstrategy == AGG_HASHED)
	{
		aggstate->hash_needed = find_hash_columns(aggstate);
	}
	else
	{
		AggStatePerGroup pergroup;

		pergroup = (AggStatePerGroup) palloc0(sizeof(AggStatePerGroupData) * numaggs);
		aggstate->pergroup = pergroup;
	}

	/*
	 * Perform lookups of aggregate function info, and initialize the
	 * unchanging fields of the per-agg data.  We also detect duplicate
	 * aggregates (for example, "SELECT sum(x) ... HAVING sum(x) > 0"). When
	 * duplicates are detected, we only make an AggStatePerAgg struct for the
	 * first one.  The clones are simply pointed at the same result entry by
	 * giving them duplicate aggno values.
	 */
	aggno = -1;
	foreach(l, aggstate->aggs)
	{
		AggrefExprState *aggrefstate = (AggrefExprState *) lfirst(l);
		Aggref	   *aggref = (Aggref *) aggrefstate->xprstate.expr;
		AggStatePerAgg peraggstate;
		Oid			inputTypes[FUNC_MAX_ARGS];
		int			numArguments;
		int			numDirectArgs;
		int			numInputs;
		int			numSortCols;
		int			numDistinctCols;
		List	   *sortlist;
		HeapTuple	aggTuple;
		Form_pg_aggregate aggform;
		Oid			aggtranstype;
		AclResult	aclresult;
		Oid			transfn_oid = InvalidOid,
					finalfn_oid = InvalidOid;
		Expr	   *transfnexpr = NULL,
				   *finalfnexpr = NULL,
				   *combinefnexpr = NULL;
		Expr	   *serialfnexpr = NULL,
				   *deserialfnexpr = NULL;
		Datum		textInitVal;
		int			i;
		ListCell   *lc;

		/* Planner should have assigned aggregate to correct level */
		Assert(aggref->agglevelsup == 0);

		/* Look for a previous duplicate aggregate */
		for (i = 0; i <= aggno; i++)
		{
			if (equal(aggref, peragg[i].aggref) &&
				!contain_volatile_functions((Node *) aggref))
				break;
		}
		if (i <= aggno)
		{
			/* Found a match to an existing entry, so just mark it */
			aggrefstate->aggno = i;
			continue;
		}

		/* Nope, so assign a new PerAgg record */
		peraggstate = &peragg[++aggno];

		/* Mark Aggref state node with assigned index in the result array */
		aggrefstate->aggno = aggno;

		/* Begin filling in the peraggstate data */
		peraggstate->aggrefstate = aggrefstate;
		peraggstate->aggref = aggref;
		peraggstate->sortstate = NULL;

		/* Fetch the pg_aggregate row */
		aggTuple = SearchSysCache1(AGGFNOID,
								   ObjectIdGetDatum(aggref->aggfnoid));
		if (!HeapTupleIsValid(aggTuple))
			elog(ERROR, "cache lookup failed for aggregate %u",
				 aggref->aggfnoid);
		aggform = (Form_pg_aggregate) GETSTRUCT(aggTuple);

		/* Check permission to call aggregate function */
		aclresult = pg_proc_aclcheck(aggref->aggfnoid, GetUserId(),
									 ACL_EXECUTE);
		if (aclresult != ACLCHECK_OK)
			aclcheck_error(aclresult, ACL_KIND_PROC,
						   get_func_name(aggref->aggfnoid));
		InvokeFunctionExecuteHook(aggref->aggfnoid);

		switch (aggref->aggstage)		/* MPP */
		{
			case AGGSTAGE_NORMAL:		/* Single-stage aggregation */
				peraggstate->transfn_oid = transfn_oid = aggform->aggtransfn;
				peraggstate->finalfn_oid = finalfn_oid = aggform->aggfinalfn;
				break;

			case AGGSTAGE_PARTIAL:		/* Two-stage aggregation --
										 * preliminary stage */
				/* the perliminary stage for two-stage aggregation */
				peraggstate->transfn_oid = transfn_oid = aggform->aggtransfn;
				peraggstate->finalfn_oid = finalfn_oid = InvalidOid;
				break;

			case AGGSTAGE_INTERMEDIATE:
				peraggstate->transfn_oid = transfn_oid = aggform->aggcombinefn;
				peraggstate->finalfn_oid = finalfn_oid = InvalidOid;
				break;

			case AGGSTAGE_FINAL:		/* Two-stage aggregation - final stage */
				peraggstate->transfn_oid = transfn_oid = aggform->aggcombinefn;
				peraggstate->finalfn_oid = finalfn_oid = aggform->aggfinalfn;
				break;
		}

		peraggstate->combinefn_oid = aggform->aggcombinefn;

		/* Check that aggregate owner has permission to call component fns */
		{
			HeapTuple	procTuple;
			Oid			aggOwner;

			procTuple = SearchSysCache1(PROCOID,
										ObjectIdGetDatum(aggref->aggfnoid));
			if (!HeapTupleIsValid(procTuple))
				elog(ERROR, "cache lookup failed for function %u",
					 aggref->aggfnoid);
			aggOwner = ((Form_pg_proc) GETSTRUCT(procTuple))->proowner;
			ReleaseSysCache(procTuple);

			aclresult = pg_proc_aclcheck(transfn_oid, aggOwner,
										 ACL_EXECUTE);
			if (aclresult != ACLCHECK_OK)
				aclcheck_error(aclresult, ACL_KIND_PROC,
							   get_func_name(transfn_oid));
			InvokeFunctionExecuteHook(transfn_oid);
			if (OidIsValid(finalfn_oid))
			{
				aclresult = pg_proc_aclcheck(finalfn_oid, aggOwner,
											 ACL_EXECUTE);
				if (aclresult != ACLCHECK_OK)
					aclcheck_error(aclresult, ACL_KIND_PROC,
								   get_func_name(finalfn_oid));
				InvokeFunctionExecuteHook(finalfn_oid);
			}
			if (OidIsValid(peraggstate->combinefn_oid))
			{
				aclresult = pg_proc_aclcheck(peraggstate->combinefn_oid, aggOwner,
											 ACL_EXECUTE);
				if (aclresult != ACLCHECK_OK)
					aclcheck_error(aclresult, ACL_KIND_PROC,
								   get_func_name(peraggstate->combinefn_oid));
			}
			if (OidIsValid(aggform->aggserialfn))
			{
				aclresult = pg_proc_aclcheck(aggform->aggserialfn, aggOwner,
											 ACL_EXECUTE);
				if (aclresult != ACLCHECK_OK)
					aclcheck_error(aclresult, ACL_KIND_PROC,
								   get_func_name(aggform->aggserialfn));
			}
			if (OidIsValid(aggform->aggdeserialfn))
			{
				aclresult = pg_proc_aclcheck(aggform->aggdeserialfn, aggOwner,
											 ACL_EXECUTE);
				if (aclresult != ACLCHECK_OK)
					aclcheck_error(aclresult, ACL_KIND_PROC,
								   get_func_name(aggform->aggdeserialfn));
			}
		}

		/*
		 * Get actual datatypes of the (nominal) aggregate inputs.	These
		 * could be different from the agg's declared input types, when the
		 * agg accepts ANY or a polymorphic type.
		 */
		numArguments = get_aggregate_argtypes(aggref, inputTypes);
		peraggstate->numArguments = numArguments;

		/* Count the "direct" arguments, if any */
		numDirectArgs = list_length(aggref->aggdirectargs);

		/* Count the number of aggregated input columns */
		numInputs = list_length(aggref->args);
		peraggstate->numInputs = numInputs;

		/* Detect how many arguments to pass to the transfn */
		if (AGGKIND_IS_ORDERED_SET(aggref->aggkind))
			peraggstate->numTransInputs = numInputs;
		else
			peraggstate->numTransInputs = numArguments;

		/* Detect how many arguments to pass to the finalfn */
		if (aggform->aggfinalextra)
			peraggstate->numFinalArgs = numArguments + 1;
		else
			peraggstate->numFinalArgs = numDirectArgs + 1;

		/* resolve actual type of transition state, if polymorphic */
		aggtranstype = resolve_aggregate_transtype(aggref->aggfnoid,
												   aggform->aggtranstype,
												   inputTypes,
												   numArguments);

		/* build expression trees using actual argument & result types */
		build_aggregate_fnexprs(inputTypes,
								numArguments,
								numDirectArgs,
								peraggstate->numFinalArgs,
								aggref->aggvariadic,
								aggtranstype,
								aggref->aggtype,
								aggref->inputcollid,
								transfn_oid,
								InvalidOid,		/* invtrans is not needed here */
								finalfn_oid,
								peraggstate->combinefn_oid,
								&transfnexpr,
								NULL,
								&finalfnexpr,
								&combinefnexpr);

		fmgr_info(transfn_oid, &peraggstate->transfn);
		fmgr_info_set_expr((Node *) transfnexpr, &peraggstate->transfn);

		if (OidIsValid(finalfn_oid))
		{
			fmgr_info(finalfn_oid, &peraggstate->finalfn);
			fmgr_info_set_expr((Node *) finalfnexpr, &peraggstate->finalfn);
		}

		if (OidIsValid(peraggstate->combinefn_oid))
		{
			fmgr_info(peraggstate->combinefn_oid, &peraggstate->combinefn);
			fmgr_info_set_expr((Node *) combinefnexpr, &peraggstate->combinefn);
		}

		/*
		 * Check if serialization/deserialization is required.  We only do it
		 * for aggregates that have transtype INTERNAL.
		 */
		if (aggtranstype == INTERNALOID)
		{
			/*
			 * The planner should only have generated a serialize agg node if
			 * every aggregate with an INTERNAL state has a serialization
			 * function.  Verify that.
			 */
			if (aggref->aggstage == AGGSTAGE_PARTIAL ||
				aggref->aggstage == AGGSTAGE_INTERMEDIATE)
			{
				if (!OidIsValid(aggform->aggserialfn))
					elog(ERROR, "serialfunc not provided for serialization aggregation");
				peraggstate->serialfn_oid = aggform->aggserialfn;
			}

			/* Likewise for deserialization functions */
			if (aggref->aggstage == AGGSTAGE_INTERMEDIATE ||
				aggref->aggstage == AGGSTAGE_FINAL)
			{
				if (!OidIsValid(aggform->aggdeserialfn))
					elog(ERROR, "deserialfunc not provided for deserialization aggregation");
				peraggstate->deserialfn_oid = aggform->aggdeserialfn;
			}
		}

		if (OidIsValid(peraggstate->serialfn_oid))
		{
			build_aggregate_serialfn_expr(peraggstate->serialfn_oid,
										  &serialfnexpr);
			fmgr_info(peraggstate->serialfn_oid, &peraggstate->serialfn);
			fmgr_info_set_expr((Node *) serialfnexpr, &peraggstate->serialfn);
		}

		if (OidIsValid(peraggstate->deserialfn_oid))
		{
			build_aggregate_deserialfn_expr(peraggstate->deserialfn_oid,
											&deserialfnexpr);
			fmgr_info(peraggstate->deserialfn_oid, &peraggstate->deserialfn);
			fmgr_info_set_expr((Node *) deserialfnexpr, &peraggstate->deserialfn);
		}

		peraggstate->aggCollation = aggref->inputcollid;

		get_typlenbyval(aggref->aggtype,
						&peraggstate->resulttypeLen,
						&peraggstate->resulttypeByVal);
		get_typlenbyval(aggtranstype,
						&peraggstate->transtypeLen,
						&peraggstate->transtypeByVal);

		/*
		 * initval is potentially null, so don't try to access it as a struct
		 * field. Must do it the hard way with SysCacheGetAttr.
		 */
		textInitVal = SysCacheGetAttr(AGGFNOID, aggTuple,
									  Anum_pg_aggregate_agginitval,
									  &peraggstate->initValueIsNull);

		if (peraggstate->initValueIsNull)
			peraggstate->initValue = (Datum) 0;
		else
			peraggstate->initValue = GetAggInitVal(textInitVal,
												   aggtranstype);

		/*
		 * If the transfn is strict and the initval is NULL, make sure input
		 * type and transtype are the same (or at least binary-compatible), so
		 * that it's OK to use the first aggregated input value as the initial
		 * transValue.	This should have been checked at agg definition time,
		 * but we must check again in case the transfn's strictness property
		 * has been changed.
		 */
		if (peraggstate->transfn.fn_strict && peraggstate->initValueIsNull)
		{
			if (numArguments <= numDirectArgs ||
				!IsBinaryCoercible(inputTypes[numDirectArgs], aggtranstype))
				ereport(ERROR,
						(errcode(ERRCODE_INVALID_FUNCTION_DEFINITION),
						 errmsg("aggregate %u needs to have compatible input type and transition type %d %d %d",
								aggref->aggfnoid, inputTypes[0], aggtranstype, numArguments)));
		}

		/*
		 * Get a tupledesc corresponding to the aggregated inputs (including
		 * sort expressions) of the agg.
		 */
		peraggstate->evaldesc = ExecTypeFromTL(aggref->args, false);

		/* Create slot we're going to do argument evaluation in */
		peraggstate->evalslot = ExecInitExtraTupleSlot(estate);
		ExecSetSlotDescriptor(peraggstate->evalslot, peraggstate->evaldesc);

		/* Set up projection info for evaluation */
		peraggstate->evalproj = ExecBuildProjectionInfo(aggrefstate->args,
														aggstate->tmpcontext,
														peraggstate->evalslot,
														NULL);

		/*
		 * If we're doing either DISTINCT or ORDER BY for a plain agg, then we
		 * have a list of SortGroupClause nodes; fish out the data in them and
		 * stick them into arrays.	We ignore ORDER BY for an ordered-set agg,
		 * however; the agg's transfn and finalfn are responsible for that.
		 *
		 * Note that by construction, if there is a DISTINCT clause then the
		 * ORDER BY clause is a prefix of it (see transformDistinctClause).
		 */
		if (AGGKIND_IS_ORDERED_SET(aggref->aggkind))
		{
			sortlist = NIL;
			numSortCols = numDistinctCols = 0;
		}
		else if (aggref->aggdistinct)
		{
			sortlist = aggref->aggdistinct;
			numSortCols = numDistinctCols = list_length(sortlist);
			Assert(numSortCols >= list_length(aggref->aggorder));
		}
		else
		{
			sortlist = aggref->aggorder;
			numSortCols = list_length(sortlist);
			numDistinctCols = 0;
		}

		peraggstate->numSortCols = numSortCols;
		peraggstate->numDistinctCols = numDistinctCols;

		if (numSortCols > 0)
		{
			/*
			 * We don't implement DISTINCT or ORDER BY aggs in the HASHED case
			 * (yet)
			 */
			Assert(node->aggstrategy != AGG_HASHED);

			/* If we have only one input, we need its len/byval info. */
			if (numInputs == 1)
			{
				get_typlenbyval(inputTypes[numDirectArgs],
								&peraggstate->inputtypeLen,
								&peraggstate->inputtypeByVal);
			}
			else if (numDistinctCols > 0)
			{
				/* we will need an extra slot to store prior values */
				peraggstate->uniqslot = ExecInitExtraTupleSlot(estate);
				ExecSetSlotDescriptor(peraggstate->uniqslot,
									  peraggstate->evaldesc);
			}

			/* Extract the sort information for use later */
			peraggstate->sortColIdx =
				(AttrNumber *) palloc(numSortCols * sizeof(AttrNumber));
			peraggstate->sortOperators =
				(Oid *) palloc(numSortCols * sizeof(Oid));
			peraggstate->sortCollations =
				(Oid *) palloc(numSortCols * sizeof(Oid));
			peraggstate->sortNullsFirst =
				(bool *) palloc(numSortCols * sizeof(bool));

			i = 0;
			foreach(lc, sortlist)
			{
				SortGroupClause *sortcl = (SortGroupClause *) lfirst(lc);
				TargetEntry *tle = get_sortgroupclause_tle(sortcl,
														   aggref->args);

				/* the parser should have made sure of this */
				Assert(OidIsValid(sortcl->sortop));

				peraggstate->sortColIdx[i] = tle->resno;
				peraggstate->sortOperators[i] = sortcl->sortop;
				peraggstate->sortCollations[i] = exprCollation((Node *) tle->expr);
				peraggstate->sortNullsFirst[i] = sortcl->nulls_first;
				i++;
			}
			Assert(i == numSortCols);
		}

		if (aggref->aggdistinct)
		{
			Assert(numArguments > 0);

			/*
			 * We need the equal function for each DISTINCT comparison we will
			 * make.
			 */
			peraggstate->equalfns =
				(FmgrInfo *) palloc(numDistinctCols * sizeof(FmgrInfo));

			i = 0;
			foreach(lc, aggref->aggdistinct)
			{
				SortGroupClause *sortcl = (SortGroupClause *) lfirst(lc);

				fmgr_info(get_opcode(sortcl->eqop), &peraggstate->equalfns[i]);
				i++;
			}
			Assert(i == numDistinctCols);
		}

		ReleaseSysCache(aggTuple);
	}

	/* Update numaggs to match number of unique aggregates found */
	aggstate->numaggs = aggno + 1;

	/* MPP */
	aggstate->hhashtable = NULL;

	/* ROLLUP */
	aggstate->perpassthru = NULL;

	if (node->inputHasGrouping)
	{
		AggStatePerGroup perpassthru;

		perpassthru = (AggStatePerGroup) palloc0(sizeof(AggStatePerGroupData) * numaggs);
		aggstate->perpassthru = perpassthru;

	}

	aggstate->num_attrs = 0;


	/* Set the default memory manager */
	aggstate->mem_manager.alloc = cxt_alloc;
	aggstate->mem_manager.free = cxt_free;
	aggstate->mem_manager.manager = aggstate->aggcontext;
	aggstate->mem_manager.realloc_ratio = 1;

	return aggstate;
}

Datum
GetAggInitVal(Datum textInitVal, Oid transtype)
{
	Oid			typinput,
				typioparam;
	char	   *strInitVal;
	Datum		initVal;

	getTypeInputInfo(transtype, &typinput, &typioparam);
	strInitVal = TextDatumGetCString(textInitVal);
	initVal = OidInputFunctionCall(typinput, strInitVal,
								   typioparam, -1);
	pfree(strInitVal);
	return initVal;
}

void
ExecEndAgg(AggState *node)
{
	PlanState  *outerPlan;

	ExecEagerFreeAgg(node);

	/* And ensure any agg shutdown callbacks have been called */
	ReScanExprContext(node->ss.ps.ps_ExprContext);

	/*
	 * Free both the expr contexts.
	 */
	ExecFreeExprContext(&node->ss.ps);
	node->ss.ps.ps_ExprContext = node->tmpcontext;
	ExecFreeExprContext(&node->ss.ps);

	/* clean up tuple table */
	ExecClearTuple(node->ss.ss_ScanTupleSlot);

	if (node->num_attrs > 0)
	{
		pfree(node->replValues);
		pfree(node->replIsnull);
		pfree(node->doReplace);
	}

	MemoryContextDelete(node->aggcontext);

	outerPlan = outerPlanState(node);
	ExecEndNode(outerPlan);

	EndPlanStateGpmonPkt(&node->ss.ps);
}

void
ExecReScanAgg(AggState *node)
{
	ExprContext *econtext = node->ss.ps.ps_ExprContext;

	ExecEagerFreeAgg(node);

	/*
	 * Release all temp storage. Note that with AGG_HASHED, the hash table is
	 * allocated in a sub-context of the aggcontext. We're going to rebuild
	 * the hash table from scratch, so we need to use
	 * MemoryContextResetAndDeleteChildren() to avoid leaking the old hash
	 * table's memory context header.
	 */
	MemoryContextResetAndDeleteChildren(node->aggcontext);

	/* Re-initialize some variables */
	node->agg_done = false;

	ExecClearTuple(node->ss.ss_ScanTupleSlot);
	node->has_partial_agg = false;

	/* Forget current agg values */
	MemSet(econtext->ecxt_aggvalues, 0, sizeof(Datum) * node->numaggs);
	MemSet(econtext->ecxt_aggnulls, 0, sizeof(bool) * node->numaggs);

	if (!IS_HASHAGG(node))
	{
		/*
		 * Reset the per-group state (in particular, mark transvalues null)
		 */
		MemSet(node->pergroup, 0,
			   sizeof(AggStatePerGroupData) * node->numaggs);
	}

	if (((Agg *) node->ss.ps.plan)->inputHasGrouping)
	{
		/*
		 * Reset the per-passthru state (in particular, mark transvalues null)
		 */
		MemSet(node->perpassthru, 0,
			   sizeof(AggStatePerGroupData) * node->numaggs);
	}

	/*
	 * if chgParam of subnode is not null then plan will be re-scanned by
	 * first ExecProcNode.
	 */
	if (node->ss.ps.lefttree->chgParam == NULL)
		ExecReScan(node->ss.ps.lefttree);
}

/*
 * ExecAggExplainEnd
 *		Called before ExecutorEnd to finish EXPLAIN ANALYZE reporting.
 */
void
ExecAggExplainEnd(PlanState *planstate, struct StringInfoData *buf)
{
	AggState   *aggstate = (AggState *) planstate;

	/* Report executor memory used by our memory context. */
	planstate->instrument->execmemused +=
		(double) MemoryContextGetPeakSpace(aggstate->aggcontext);
}	/* ExecAggExplainEnd */


/***********************************************************************
 * API exposed to aggregate functions
 ***********************************************************************/

/*
 * AggCheckCallContext - test if a SQL function is being called as an aggregate
 *
 * The transition and/or final functions of an aggregate may want to verify
 * that they are being called as aggregates, rather than as plain SQL
 * functions.  They should use this function to do so.  The return value
 * is nonzero if being called as an aggregate, or zero if not.  (Specific
 * nonzero values are AGG_CONTEXT_AGGREGATE or AGG_CONTEXT_WINDOW, but more
 * values could conceivably appear in future.)
 *
 * If aggcontext isn't NULL, the function also stores at *aggcontext the
 * identity of the memory context that aggregate transition values are
 * being stored in.
 */
int
AggCheckCallContext(FunctionCallInfo fcinfo, MemoryContext *aggcontext)
{
	if (fcinfo->context && IsA(fcinfo->context, AggState))
	{
		if (aggcontext)
			*aggcontext = ((AggState *) fcinfo->context)->aggcontext;
		return AGG_CONTEXT_AGGREGATE;
	}
	if (fcinfo->context && IsA(fcinfo->context, WindowAggState))
	{
		if (aggcontext)
			*aggcontext = ((WindowAggState *) fcinfo->context)->curaggcontext;
		return AGG_CONTEXT_WINDOW;
	}

	/* this is just to prevent "uninitialized variable" warnings */
	if (aggcontext)
		*aggcontext = NULL;
	return 0;
}

/*
 * AggGetAggref - allow an aggregate support function to get its Aggref
 *
 * If the function is being called as an aggregate support function,
 * return the Aggref node for the aggregate call.  Otherwise, return NULL.
 *
 * Note that if an aggregate is being used as a window function, this will
 * return NULL.  We could provide a similar function to return the relevant
 * WindowFunc node in such cases, but it's not needed yet.
 */
Aggref *
AggGetAggref(FunctionCallInfo fcinfo)
{
	if (fcinfo->context && IsA(fcinfo->context, AggState))
	{
		AggStatePerAgg curperagg = ((AggState *) fcinfo->context)->curperagg;

		if (curperagg)
			return curperagg->aggref;
	}
	return NULL;
}

/*
 * AggGetPerTupleEContext - fetch per-input-tuple ExprContext
 *
 * This is useful in agg final functions; the econtext returned is the
 * same per-tuple context that the transfn was called in (which can
 * safely get reset during the final function).
 *
 * As above, this is currently not useful for aggs called as window functions.
 */
ExprContext *
AggGetPerTupleEContext(FunctionCallInfo fcinfo)
{
	if (fcinfo->context && IsA(fcinfo->context, AggState))
	{
		AggState   *aggstate = (AggState *) fcinfo->context;

		return aggstate->tmpcontext;
	}
	return NULL;
}

/*
 * AggGetPerAggEContext - fetch per-output-tuple ExprContext
 *
 * This is useful for aggs to register shutdown callbacks, which will ensure
 * that non-memory resources are freed.
 *
 * As above, this is currently not useful for aggs called as window functions.
 */
ExprContext *
AggGetPerAggEContext(FunctionCallInfo fcinfo)
{
	if (fcinfo->context && IsA(fcinfo->context, AggState))
	{
		AggState   *aggstate = (AggState *) fcinfo->context;

		return aggstate->ss.ps.ps_ExprContext;
	}
	return NULL;
}

/*
 * aggregate_dummy - dummy execution routine for aggregate functions
 *
 * This function is listed as the implementation (prosrc field) of pg_proc
 * entries for aggregate functions.  Its only purpose is to throw an error
 * if someone mistakenly executes such a function in the normal way.
 *
 * Perhaps someday we could assign real meaning to the prosrc field of
 * an aggregate?
 */
Datum
aggregate_dummy(PG_FUNCTION_ARGS)
{
	elog(ERROR, "aggregate function %u called as normal function",
		 fcinfo->flinfo->fn_oid);
	return (Datum) 0;			/* keep compiler quiet */
}

/* resolve actual type of transition state, if polymorphic */
Oid
resolve_polymorphic_transtype(Oid aggtranstype, Oid aggfnoid,
							  Oid *inputTypes)
{
	if (IsPolymorphicType(aggtranstype))
	{
		/* have to fetch the agg's declared input types... */
		Oid		   *declaredArgTypes;
		int			agg_nargs;

		(void) get_func_signature(aggfnoid, &declaredArgTypes, &agg_nargs);
		aggtranstype = enforce_generic_type_consistency(inputTypes,
														declaredArgTypes,
														agg_nargs,
														aggtranstype,
														false);
		pfree(declaredArgTypes);
	}
	return aggtranstype;
}

/*
 * tuple_grouping - return the GROUPING value for an input tuple.
 *
 * This is used for a ROLLUP.
 */
int64
tuple_grouping(TupleTableSlot *outerslot, int numGroupCols,
			   int input_grouping, bool input_has_grouping,
			   int grpingIdx)
{
	Datum		grping_datum;
	int64		grping;
	bool		isnull;

	/* Simple return 0 if input_grouping is 0. */
	if (input_grouping == 0)
		return 0;

	grping_datum = slot_getattr(outerslot, grpingIdx, &isnull);

	Assert(!isnull);

	grping = DatumGetInt64(grping_datum);

	return grping;
}

/*
 * get_grouping_groupid() -- return either grouping or group_id
 * as given in 'grping_attno'.
 */
uint64
get_grouping_groupid(TupleTableSlot *slot, int grping_attno)
{
	bool		isnull;
	uint64		grouping;

	/* Obtain grouping or group_id from input */
	Datum		grping_datum = slot_getattr(slot,
											grping_attno,
											&isnull);

	Assert(!isnull);
	grouping = DatumGetInt64(grping_datum);

	return grouping;
}

void
ExecEagerFreeAgg(AggState *node)
{
	/* Close any open tuplesorts */
	for (int aggno = 0; aggno < node->numaggs; aggno++)
	{
		AggStatePerAgg peraggstate = &node->peragg[aggno];

		if (!peraggstate->sortstate)
		{
			continue;
		}

		tuplesort_end(peraggstate->sortstate);

		peraggstate->sortstate = NULL;
	}

	if (IS_HASHAGG(node))
	{
		destroy_agg_hash_table(node);

		/**
		 * Clean out the tuple descriptor.
		 */
		if (node->hashslot
			&& node->hashslot->tts_tupleDescriptor)
		{
			ReleaseTupleDesc(node->hashslot->tts_tupleDescriptor);
			node->hashslot->tts_tupleDescriptor = NULL;
		}
	}

	/* We don't need to ReScanExprContext here; ExecReScan already did it */

	/* Release first tuple of group, if we have made a copy. */
	if (node->grp_firstTuple != NULL)
	{
		pfree(node->grp_firstTuple);
		node->grp_firstTuple = NULL;
	}
}<|MERGE_RESOLUTION|>--- conflicted
+++ resolved
@@ -108,13 +108,9 @@
  *	  for a window function.)
  *
  *
-<<<<<<< HEAD
  * Portions Copyright (c) 2007-2008, Greenplum inc
  * Portions Copyright (c) 2012-Present Pivotal Software, Inc.
- * Portions Copyright (c) 1996-2012, PostgreSQL Global Development Group
-=======
  * Portions Copyright (c) 1996-2013, PostgreSQL Global Development Group
->>>>>>> e472b921
  * Portions Copyright (c) 1994, Regents of the University of California
  *
  * IDENTIFICATION
@@ -197,6 +193,20 @@
 static TupleTableSlot *agg_retrieve_direct(AggState *aggstate);
 static TupleTableSlot *agg_retrieve_hash_table(AggState *aggstate);
 static void ExecAggExplainEnd(PlanState *planstate, struct StringInfoData *buf);
+
+static void *
+cxt_alloc(void *manager, Size len)
+{
+	return MemoryContextAlloc((MemoryContext)manager, len);
+}
+
+static void
+cxt_free(void *manager, void *pointer)
+{
+    UnusedArg(manager);
+	if (pointer != NULL)
+		pfree(pointer);
+}
 
 
 Datum
