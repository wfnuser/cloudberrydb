--- conflicted
+++ resolved
@@ -125,7 +125,6 @@
 		outerNode = outerPlanState(node);
 		tupDesc = ExecGetResultType(outerNode);
 
-<<<<<<< HEAD
 		if(plannode->share_type == SHARE_SORT_XSLICE)
 		{
 			char rwfile_prefix[100];
@@ -144,8 +143,8 @@
 					rwfile_prefix, true,
 					tupDesc,
 					plannode->numCols,
-					plannode->sortOperators,
 					plannode->sortColIdx,
+					plannode->sortOperators, plannode->nullsFirst,
 					PlanStateOperatorMemKB((PlanState *) node),
 					true
 					); 
@@ -154,8 +153,8 @@
 					rwfile_prefix, true,
 					tupDesc,
 					plannode->numCols,
-					plannode->sortOperators,
 					plannode->sortColIdx,
+					plannode->sortOperators, plannode->nullsFirst,
 					PlanStateOperatorMemKB((PlanState *) node),
 					true
 					); 
@@ -166,15 +165,15 @@
 				tuplesortstate_mk = tuplesort_begin_heap_mk(& node->ss,
 						tupDesc,
 						plannode->numCols,
-						plannode->sortOperators,
 						plannode->sortColIdx,
+						plannode->sortOperators, plannode->nullsFirst,
 						PlanStateOperatorMemKB((PlanState *) node),
 						node->randomAccess);
 			else
 				tuplesortstate = tuplesort_begin_heap(tupDesc,
 						plannode->numCols,
-						plannode->sortOperators,
 						plannode->sortColIdx,
+						plannode->sortOperators, plannode->nullsFirst,
 						PlanStateOperatorMemKB((PlanState *) node),
 						node->randomAccess);
 		}
@@ -307,16 +306,6 @@
 	{
 
 		Assert(outerNode != NULL);
-=======
-		tuplesortstate = tuplesort_begin_heap(tupDesc,
-											  plannode->numCols,
-											  plannode->sortColIdx,
-											  plannode->sortOperators,
-											  plannode->nullsFirst,
-											  work_mem,
-											  node->randomAccess);
-		node->tuplesortstate = (void *) tuplesortstate;
->>>>>>> 1e0bf904
 
 		/*
 		 * Scan the subplan and feed all the tuples to tuplesort.
