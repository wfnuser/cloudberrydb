/*-------------------------------------------------------------------------
 *
 * to_tsany.c
 *		to_ts* function definitions
 *
 * Portions Copyright (c) 1996-2008, PostgreSQL Global Development Group
 *
 *
 * IDENTIFICATION
<<<<<<< HEAD
 *	  $PostgreSQL: pgsql/src/backend/tsearch/to_tsany.c,v 1.8.2.1 2008/03/07 15:29:27 teodor Exp $
=======
 *	  $PostgreSQL: pgsql/src/backend/tsearch/to_tsany.c,v 1.11 2008/03/25 22:42:43 tgl Exp $
>>>>>>> f260edb1
 *
 *-------------------------------------------------------------------------
 */
#include "postgres.h"

#include "catalog/namespace.h"
#include "tsearch/ts_cache.h"
#include "tsearch/ts_utils.h"
#include "utils/builtins.h"
#include "utils/syscache.h"


Datum
get_current_ts_config(PG_FUNCTION_ARGS)
{
	PG_RETURN_OID(getTSCurrentConfig(true));
}

/*
 * to_tsvector
 */
static int
compareWORD(const void *a, const void *b)
{
	if (((ParsedWord *) a)->len == ((ParsedWord *) b)->len)
	{
		int			res = strncmp(
								  ((ParsedWord *) a)->word,
								  ((ParsedWord *) b)->word,
								  ((ParsedWord *) b)->len);

		if (res == 0)
		{
			if (((ParsedWord *) a)->pos.pos == ((ParsedWord *) b)->pos.pos)
				return 0;

			return (((ParsedWord *) a)->pos.pos > ((ParsedWord *) b)->pos.pos) ? 1 : -1;
		}
		return res;
	}
	return (((ParsedWord *) a)->len > ((ParsedWord *) b)->len) ? 1 : -1;
}

static int
uniqueWORD(ParsedWord *a, int4 l)
{
	ParsedWord *ptr,
			   *res;
	int			tmppos;

	if (l == 1)
	{
		tmppos = LIMITPOS(a->pos.pos);
		a->alen = 2;
		a->pos.apos = (uint16 *) palloc(sizeof(uint16) * a->alen);
		a->pos.apos[0] = 1;
		a->pos.apos[1] = tmppos;
		return l;
	}

	res = a;
	ptr = a + 1;

	/*
	 * Sort words with its positions
	 */
	qsort((void *) a, l, sizeof(ParsedWord), compareWORD);

	/*
	 * Initialize first word and its first position
	 */
	tmppos = LIMITPOS(a->pos.pos);
	a->alen = 2;
	a->pos.apos = (uint16 *) palloc(sizeof(uint16) * a->alen);
	a->pos.apos[0] = 1;
	a->pos.apos[1] = tmppos;

	/*
	 * Summarize position information for each word
	 */
	while (ptr - a < l)
	{
		if (!(ptr->len == res->len &&
			  strncmp(ptr->word, res->word, res->len) == 0))
		{
			/*
			 * Got a new word, so put it in result
			 */
			res++;
			res->len = ptr->len;
			res->word = ptr->word;
			tmppos = LIMITPOS(ptr->pos.pos);
			res->alen = 2;
			res->pos.apos = (uint16 *) palloc(sizeof(uint16) * res->alen);
			res->pos.apos[0] = 1;
			res->pos.apos[1] = tmppos;
		}
		else
		{
			/*
			 * The word already exists, so adjust position information. But
			 * before we should check size of position's array, max allowed
			 * value for position and uniqueness of position
			 */
			pfree(ptr->word);
			if (res->pos.apos[0] < MAXNUMPOS - 1 && res->pos.apos[res->pos.apos[0]] != MAXENTRYPOS - 1 &&
				res->pos.apos[res->pos.apos[0]] != LIMITPOS(ptr->pos.pos))
			{
				if (res->pos.apos[0] + 1 >= res->alen)
				{
					res->alen *= 2;
					res->pos.apos = (uint16 *) repalloc(res->pos.apos, sizeof(uint16) * res->alen);
				}
				if (res->pos.apos[0] == 0 || res->pos.apos[res->pos.apos[0]] != LIMITPOS(ptr->pos.pos))
				{
					res->pos.apos[res->pos.apos[0] + 1] = LIMITPOS(ptr->pos.pos);
					res->pos.apos[0]++;
				}
			}
		}
		ptr++;
	}

	return res + 1 - a;
}

/*
 * make value of tsvector, given parsed text
 */
TSVector
make_tsvector(ParsedText *prs)
{
	int			i,
				j,
				lenstr = 0,
				totallen;
	TSVector	in;
	WordEntry  *ptr;
	char	   *str;
	int			stroff;

	prs->curwords = uniqueWORD(prs->words, prs->curwords);
	for (i = 0; i < prs->curwords; i++)
	{
		lenstr += prs->words[i].len;
		if (prs->words[i].alen)
		{
			lenstr = SHORTALIGN(lenstr);
			lenstr += sizeof(uint16) + prs->words[i].pos.apos[0] * sizeof(WordEntryPos);
		}
	}

	if (lenstr > MAXSTRPOS)
		ereport(ERROR,
				(errcode(ERRCODE_PROGRAM_LIMIT_EXCEEDED),
				 	errmsg("string is too long for tsvector (%d bytes, max %d bytes)", lenstr, MAXSTRPOS)));

	totallen = CALCDATASIZE(prs->curwords, lenstr);
	in = (TSVector) palloc0(totallen);
	SET_VARSIZE(in, totallen);
	in->size = prs->curwords;

	ptr = ARRPTR(in);
	str = STRPTR(in);
	stroff = 0;
	for (i = 0; i < prs->curwords; i++)
	{
		ptr->len = prs->words[i].len;
		ptr->pos = stroff;
		memcpy(str + stroff, prs->words[i].word, prs->words[i].len);
		stroff += prs->words[i].len;
		pfree(prs->words[i].word);
		if (prs->words[i].alen)
		{
			int			k = prs->words[i].pos.apos[0];
			WordEntryPos *wptr;

			if (k > 0xFFFF)
				elog(ERROR, "positions array too long");

			ptr->haspos = 1;
			stroff = SHORTALIGN(stroff);
			*(uint16 *) (str + stroff) = (uint16) k;
			wptr = POSDATAPTR(in, ptr);
			for (j = 0; j < k; j++)
			{
				WEP_SETWEIGHT(wptr[j], 0);
				WEP_SETPOS(wptr[j], prs->words[i].pos.apos[j + 1]);
			}
			stroff += sizeof(uint16) + k * sizeof(WordEntryPos);
			pfree(prs->words[i].pos.apos);
		}
		else
			ptr->haspos = 0;
		ptr++;
	}
	pfree(prs->words);
	return in;
}

Datum
to_tsvector_byid(PG_FUNCTION_ARGS)
{
	Oid			cfgId = PG_GETARG_OID(0);
	text	   *in = PG_GETARG_TEXT_P(1);
	ParsedText	prs;
	TSVector	out;

	prs.lenwords = (VARSIZE(in) - VARHDRSZ) / 6;		/* just estimation of
														 * word's number */
	if (prs.lenwords == 0)
		prs.lenwords = 2;
	prs.curwords = 0;
	prs.pos = 0;
	prs.words = (ParsedWord *) palloc(sizeof(ParsedWord) * prs.lenwords);

	parsetext(cfgId, &prs, VARDATA(in), VARSIZE(in) - VARHDRSZ);
	PG_FREE_IF_COPY(in, 1);

	if (prs.curwords)
		out = make_tsvector(&prs);
	else
	{
		pfree(prs.words);
		out = palloc(CALCDATASIZE(0, 0));
		SET_VARSIZE(out, CALCDATASIZE(0, 0));
		out->size = 0;
	}

	PG_RETURN_POINTER(out);
}

Datum
to_tsvector(PG_FUNCTION_ARGS)
{
	text	   *in = PG_GETARG_TEXT_P(0);
	Oid			cfgId;

	cfgId = getTSCurrentConfig(true);
	PG_RETURN_DATUM(DirectFunctionCall2(to_tsvector_byid,
										ObjectIdGetDatum(cfgId),
										PointerGetDatum(in)));
}

/*
 * to_tsquery
 */


/*
 * This function is used for morph parsing.
 *
 * The value is passed to parsetext which will call the right dictionary to
 * lexize the word. If it turns out to be a stopword, we push a QI_VALSTOP
 * to the stack.
 *
 * All words belonging to the same variant are pushed as an ANDed list,
 * and different variants are ORred together.
 */
static void
pushval_morph(Datum opaque, TSQueryParserState state, char *strval, int lenval, int2 weight)
{
	int4		count = 0;
	ParsedText	prs;
	uint32		variant,
				pos,
				cntvar = 0,
				cntpos = 0,
				cnt = 0;
	Oid			cfg_id = DatumGetObjectId(opaque);		/* the input is actually
														 * an Oid, not a pointer */

	prs.lenwords = 4;
	prs.curwords = 0;
	prs.pos = 0;
	prs.words = (ParsedWord *) palloc(sizeof(ParsedWord) * prs.lenwords);

	parsetext(cfg_id, &prs, strval, lenval);

	if (prs.curwords > 0)
	{

		while (count < prs.curwords)
		{
			pos = prs.words[count].pos.pos;
			cntvar = 0;
			while (count < prs.curwords && pos == prs.words[count].pos.pos)
			{
				variant = prs.words[count].nvariant;

				cnt = 0;
				while (count < prs.curwords && pos == prs.words[count].pos.pos && variant == prs.words[count].nvariant)
				{

					pushValue(state, prs.words[count].word, prs.words[count].len, weight);
					pfree(prs.words[count].word);
					if (cnt)
						pushOperator(state, OP_AND);
					cnt++;
					count++;
				}

				if (cntvar)
					pushOperator(state, OP_OR);
				cntvar++;
			}

			if (cntpos)
				pushOperator(state, OP_AND);

			cntpos++;
		}

		pfree(prs.words);

	}
	else
		pushStop(state);
}

Datum
to_tsquery_byid(PG_FUNCTION_ARGS)
{
	Oid			cfgid = PG_GETARG_OID(0);
	text	   *in = PG_GETARG_TEXT_P(1);
	TSQuery		query;
	QueryItem  *res;
	int4		len;

	query = parse_tsquery(text_to_cstring(in), pushval_morph, ObjectIdGetDatum(cfgid), false);

	if (query->size == 0)
		PG_RETURN_TSQUERY(query);

	/* clean out any stopword placeholders from the tree */
	res = clean_fakeval(GETQUERY(query), &len);
	if (!res)
	{
		SET_VARSIZE(query, HDRSIZETQ);
		query->size = 0;
		PG_RETURN_POINTER(query);
	}
	memcpy((void *) GETQUERY(query), (void *) res, len * sizeof(QueryItem));

<<<<<<< HEAD
	/*
	 * Removing the stopword placeholders might've resulted in fewer
	 * QueryItems. If so, move the operands up accordingly.
	 */
=======
>>>>>>> f260edb1
	if ( len != query->size ) {
		char 		*oldoperand = GETOPERAND(query);
		int4 lenoperand = VARSIZE(query) - (oldoperand - (char*)query);

		Assert( len < query->size );

		query->size = len;
<<<<<<< HEAD
		memmove((void *) GETOPERAND(query), oldoperand, VARSIZE(query) - (oldoperand - (char*)query) );
=======
		memcpy((void *) GETOPERAND(query), oldoperand, VARSIZE(query) - (oldoperand - (char*)query) );
>>>>>>> f260edb1
		SET_VARSIZE(query, COMPUTESIZE( len, lenoperand )); 
	}

	pfree(res);
	PG_RETURN_TSQUERY(query);
}

Datum
to_tsquery(PG_FUNCTION_ARGS)
{
	text	   *in = PG_GETARG_TEXT_P(0);
	Oid			cfgId;

	cfgId = getTSCurrentConfig(true);
	PG_RETURN_DATUM(DirectFunctionCall2(to_tsquery_byid,
										ObjectIdGetDatum(cfgId),
										PointerGetDatum(in)));
}

Datum
plainto_tsquery_byid(PG_FUNCTION_ARGS)
{
	Oid			cfgid = PG_GETARG_OID(0);
	text	   *in = PG_GETARG_TEXT_P(1);
	TSQuery		query;
	QueryItem  *res;
	int4		len;

	query = parse_tsquery(text_to_cstring(in), pushval_morph, ObjectIdGetDatum(cfgid), true);

	if (query->size == 0)
		PG_RETURN_TSQUERY(query);

	res = clean_fakeval(GETQUERY(query), &len);
	if (!res)
	{
		SET_VARSIZE(query, HDRSIZETQ);
		query->size = 0;
		PG_RETURN_POINTER(query);
	}
	memcpy((void *) GETQUERY(query), (void *) res, len * sizeof(QueryItem));

	if ( len != query->size ) {
		char 		*oldoperand = GETOPERAND(query);
		int4 lenoperand = VARSIZE(query) - (oldoperand - (char*)query);

		Assert( len < query->size );

		query->size = len;
		memcpy((void *) GETOPERAND(query), oldoperand, lenoperand );
		SET_VARSIZE(query, COMPUTESIZE( len, lenoperand )); 
	}

	pfree(res);
	PG_RETURN_POINTER(query);
}

Datum
plainto_tsquery(PG_FUNCTION_ARGS)
{
	text	   *in = PG_GETARG_TEXT_P(0);
	Oid			cfgId;

	cfgId = getTSCurrentConfig(true);
	PG_RETURN_DATUM(DirectFunctionCall2(plainto_tsquery_byid,
										ObjectIdGetDatum(cfgId),
										PointerGetDatum(in)));
}<|MERGE_RESOLUTION|>--- conflicted
+++ resolved
@@ -7,11 +7,7 @@
  *
  *
  * IDENTIFICATION
-<<<<<<< HEAD
- *	  $PostgreSQL: pgsql/src/backend/tsearch/to_tsany.c,v 1.8.2.1 2008/03/07 15:29:27 teodor Exp $
-=======
  *	  $PostgreSQL: pgsql/src/backend/tsearch/to_tsany.c,v 1.11 2008/03/25 22:42:43 tgl Exp $
->>>>>>> f260edb1
  *
  *-------------------------------------------------------------------------
  */
@@ -356,25 +352,19 @@
 	}
 	memcpy((void *) GETQUERY(query), (void *) res, len * sizeof(QueryItem));
 
-<<<<<<< HEAD
 	/*
 	 * Removing the stopword placeholders might've resulted in fewer
 	 * QueryItems. If so, move the operands up accordingly.
 	 */
-=======
->>>>>>> f260edb1
-	if ( len != query->size ) {
+	if ( len != query->size )
+	{
 		char 		*oldoperand = GETOPERAND(query);
 		int4 lenoperand = VARSIZE(query) - (oldoperand - (char*)query);
 
 		Assert( len < query->size );
 
 		query->size = len;
-<<<<<<< HEAD
-		memmove((void *) GETOPERAND(query), oldoperand, VARSIZE(query) - (oldoperand - (char*)query) );
-=======
-		memcpy((void *) GETOPERAND(query), oldoperand, VARSIZE(query) - (oldoperand - (char*)query) );
->>>>>>> f260edb1
+		memmove((void *) GETOPERAND(query), oldoperand, VARSIZE(query) - (oldoperand - (char *) query));
 		SET_VARSIZE(query, COMPUTESIZE( len, lenoperand )); 
 	}
 
