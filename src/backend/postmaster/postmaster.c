/*-------------------------------------------------------------------------
 *
 * postmaster.c
 *	  This program acts as a clearing house for requests to the
 *	  POSTGRES system.  Frontend programs send a startup message
 *	  to the Postmaster and the postmaster uses the info in the
 *	  message to setup a backend process.
 *
 *	  The postmaster also manages system-wide operations such as
 *	  startup and shutdown. The postmaster itself doesn't do those
 *	  operations, mind you --- it just forks off a subprocess to do them
 *	  at the right times.  It also takes care of resetting the system
 *	  if a backend crashes.
 *
 *	  The postmaster process creates the shared memory and semaphore
 *	  pools during startup, but as a rule does not touch them itself.
 *	  In particular, it is not a member of the PGPROC array of backends
 *	  and so it cannot participate in lock-manager operations.  Keeping
 *	  the postmaster away from shared memory operations makes it simpler
 *	  and more reliable.  The postmaster is almost always able to recover
 *	  from crashes of individual backends by resetting shared memory;
 *	  if it did much with shared memory then it would be prone to crashing
 *	  along with the backends.
 *
 *	  When a request message is received, we now fork() immediately.
 *	  The child process performs authentication of the request, and
 *	  then becomes a backend if successful.  This allows the auth code
 *	  to be written in a simple single-threaded style (as opposed to the
 *	  crufty "poor man's multitasking" code that used to be needed).
 *	  More importantly, it ensures that blockages in non-multithreaded
 *	  libraries like SSL or PAM cannot cause denial of service to other
 *	  clients.
 *
 *
<<<<<<< HEAD
 * Portions Copyright (c) 2005-2009, Greenplum inc
 * Portions Copyright (c) 2012-Present Pivotal Software, Inc.
 * Portions Copyright (c) 1996-2015, PostgreSQL Global Development Group
=======
 * Portions Copyright (c) 1996-2016, PostgreSQL Global Development Group
>>>>>>> b5bce6c1
 * Portions Copyright (c) 1994, Regents of the University of California
 *
 *
 * IDENTIFICATION
 *	  src/backend/postmaster/postmaster.c
 *
 * NOTES
 *
 * Initialization:
 *		The Postmaster sets up shared memory data structures
 *		for the backends.
 *
 * Synchronization:
 *		The Postmaster shares memory with the backends but should avoid
 *		touching shared memory, so as not to become stuck if a crashing
 *		backend screws up locks or shared memory.  Likewise, the Postmaster
 *		should never block on messages from frontend clients.
 *
 * Garbage Collection:
 *		The Postmaster cleans up after backends if they have an emergency
 *		exit and/or core dump.
 *
 * Error Reporting:
 *		Use write_stderr() only for reporting "interactive" errors
 *		(essentially, bogus arguments on the command line).  Once the
 *		postmaster is launched, use ereport().
 *
 *-------------------------------------------------------------------------
 */

#include "postgres.h"

#include <unistd.h>
#include <signal.h>
#include <time.h>
#include <sys/wait.h>
#include <ctype.h>
#include <sys/stat.h>
#include <sys/socket.h>
#include <fcntl.h>
#include <sys/param.h>
#include <netinet/in.h>
#include <arpa/inet.h>
#include <netdb.h>
#include <limits.h>
#include "access/xlog.h"
/* headers required for process affinity bindings */
#ifdef HAVE_NUMA_H
#define NUMA_VERSION1_COMPATIBILITY 1
#include <numa.h>
#endif

#ifdef HAVE_SYS_SELECT_H
#include <sys/select.h>
#endif

#ifdef USE_BONJOUR
#include <dns_sd.h>
#endif

#ifdef USE_SYSTEMD
#include <systemd/sd-daemon.h>
#endif

#ifdef HAVE_PTHREAD_IS_THREADED_NP
#include <pthread.h>
#endif

#include "access/transam.h"
#include "access/xlog.h"
#include "bootstrap/bootstrap.h"
#include "catalog/pg_control.h"
#include "lib/ilist.h"
#include "libpq/auth.h"
#include "libpq/ip.h"
#include "libpq/libpq.h"
#include "libpq/pqformat.h"
#include "libpq/pqsignal.h"
#include "miscadmin.h"
#include "pg_getopt.h"
#include "pgstat.h"
#include "postmaster/autovacuum.h"
#include "postmaster/bgworker_internals.h"
#include "postmaster/bgwriter.h"
#include "postmaster/fork_process.h"
#include "postmaster/pgarch.h"
#include "postmaster/postmaster.h"
#include "postmaster/fts.h"
#include "postmaster/perfmon.h"
#include "postmaster/syslogger.h"
#include "postmaster/backoff.h"
#include "postmaster/perfmon_segmentinfo.h"
#include "postmaster/bgworker.h"
#include "replication/walsender.h"
#include "storage/fd.h"
#include "storage/ipc.h"
#include "storage/pg_shmem.h"
#include "storage/pmsignal.h"
#include "storage/proc.h"
#include "storage/procsignal.h"
#include "tcop/tcopprot.h"
#include "utils/builtins.h"
#include "utils/datetime.h"
#include "utils/dynamic_loader.h"
#include "utils/faultinjector.h"
#include "utils/gdd.h"
#include "utils/memutils.h"
#include "utils/ps_status.h"
#include "utils/timeout.h"

#include "cdb/cdbgang.h"                /* cdbgang_parse_gpqeid_params */
#include "cdb/cdbtm.h"
#include "cdb/cdbvars.h"

/*
 * This is set in backends that are handling a GPDB specific message (FTS or
 * fault injector) on mirror.
 */
bool am_mirror = false;
/* GPDB specific flag to handle deadlocks during parallel segment start. */
volatile bool *pm_launch_walreceiver = NULL;

/*
 * Possible types of a backend. Beyond being the possible bkend_type values in
 * struct bkend, these are OR-able request flag bits for SignalSomeChildren()
 * and CountChildren().
 */
#define BACKEND_TYPE_NORMAL		0x0001	/* normal backend */
#define BACKEND_TYPE_AUTOVAC	0x0002	/* autovacuum worker process */
#define BACKEND_TYPE_WALSND		0x0004	/* walsender process */
#define BACKEND_TYPE_BGWORKER	0x0008	/* bgworker process */
#define BACKEND_TYPE_ALL		0x000F	/* OR of all the above */

#define BACKEND_TYPE_WORKER		(BACKEND_TYPE_AUTOVAC | BACKEND_TYPE_BGWORKER)

/*
 * List of active backends (or child processes anyway; we don't actually
 * know whether a given child has become a backend or is still in the
 * authorization phase).  This is used mainly to keep track of how many
 * children we have and send them appropriate signals when necessary.
 *
 * "Special" children such as the startup, bgwriter and autovacuum launcher
 * tasks are not in this list.  Autovacuum worker and walsender are in it.
 * Also, "dead_end" children are in it: these are children launched just for
 * the purpose of sending a friendly rejection message to a would-be client.
 * We must track them because they are attached to shared memory, but we know
 * they will never become live backends.  dead_end children are not assigned a
 * PMChildSlot.
 *
 * Background workers are in this list, too.
 */
typedef struct bkend
{
	pid_t		pid;			/* process id of backend */
	long		cancel_key;		/* cancel key for cancels for this backend */
	int			child_slot;		/* PMChildSlot for this backend, if any */

	/*
	 * Flavor of backend or auxiliary process.  Note that BACKEND_TYPE_WALSND
	 * backends initially announce themselves as BACKEND_TYPE_NORMAL, so if
	 * bkend_type is normal, you should check for a recent transition.
	 */
	int			bkend_type;
	bool		dead_end;		/* is it going to send an error and quit? */
	bool		bgworker_notify;	/* gets bgworker start/stop notifications */
	dlist_node	elem;			/* list link in BackendList */
} Backend;

static dlist_head BackendList = DLIST_STATIC_INIT(BackendList);

#ifdef EXEC_BACKEND
static Backend *ShmemBackendArray;
#endif

BackgroundWorker *MyBgworkerEntry = NULL;

/* The socket number we are listening for connections on */
int			PostPortNumber;

/* The directory names for Unix socket(s) */
char	   *Unix_socket_directories;

/* The TCP listen address(es) */
char	   *ListenAddresses;

/*
 * ReservedBackends is the number of backends reserved for superuser use.
 * This number is taken out of the pool size given by MaxBackends so
 * number of backend slots available to non-superusers is
 * (MaxBackends - ReservedBackends).  Note what this really means is
 * "if there are <= ReservedBackends connections available, only superusers
 * can make new connections" --- pre-existing superuser connections don't
 * count against the limit.
 */
int			ReservedBackends;

/* The socket(s) we're listening to. */
#define MAXLISTEN	64
static pgsocket ListenSocket[MAXLISTEN];

/*
 * Set by the -o option
 */
static char ExtraOptions[MAXPGPATH];

/*
 * These globals control the behavior of the postmaster in case some
 * backend dumps core.  Normally, it kills all peers of the dead backend
 * and reinitializes shared memory.  By specifying -s or -n, we can have
 * the postmaster stop (rather than kill) peers and not reinitialize
 * shared data structures.  (Reinit is currently dead code, though.)
 */
static bool Reinit = true;
static int	SendStop = false;

/* still more option variables */
bool		EnableSSL = false;

int			PreAuthDelay = 0;
int			AuthenticationTimeout = 60;

bool		log_hostname;		/* for ps display and logging */
bool		Log_connections = false;
bool		Db_user_namespace = false;

bool		enable_bonjour = false;
char	   *bonjour_name;
bool		restart_after_crash = true;

/*
 * PIDs of special child processes; 0 when not running. When adding a new PID
 * to the list, remember to add the process title to GetServerProcessTitle()
 * as well.
 */
static pid_t StartupPID = 0,
			BgWriterPID = 0,
			CheckpointerPID = 0,
			WalWriterPID = 0,
			WalReceiverPID = 0,
			AutoVacPID = 0,
			PgArchPID = 0,
			PgStatPID = 0,
			SysLoggerPID = 0;

/* Startup process's status */
typedef enum
{
	STARTUP_NOT_RUNNING,
	STARTUP_RUNNING,
	STARTUP_SIGNALED,			/* we sent it a SIGQUIT or SIGKILL */
	STARTUP_CRASHED
} StartupStatusEnum;

static StartupStatusEnum StartupStatus = STARTUP_NOT_RUNNING;

/* Startup/shutdown state */
#define			NoShutdown		0
#define			SmartShutdown	1
#define			FastShutdown	2
#define			ImmediateShutdown	3

static int	Shutdown = NoShutdown;

static bool FatalError = false; /* T if recovering from backend crash */

/*
 * We use a simple state machine to control startup, shutdown, and
 * crash recovery (which is rather like shutdown followed by startup).
 *
 * After doing all the postmaster initialization work, we enter PM_STARTUP
 * state and the startup process is launched. The startup process begins by
 * reading the control file and other preliminary initialization steps.
 * In a normal startup, or after crash recovery, the startup process exits
 * with exit code 0 and we switch to PM_RUN state.  However, archive recovery
 * is handled specially since it takes much longer and we would like to support
 * hot standby during archive recovery.
 *
 * When the startup process is ready to start archive recovery, it signals the
 * postmaster, and we switch to PM_RECOVERY state. The background writer and
 * checkpointer are launched, while the startup process continues applying WAL.
 * If Hot Standby is enabled, then, after reaching a consistent point in WAL
 * redo, startup process signals us again, and we switch to PM_HOT_STANDBY
 * state and begin accepting connections to perform read-only queries.  When
 * archive recovery is finished, the startup process exits with exit code 0
 * and we switch to PM_RUN state.
 *
 * Normal child backends can only be launched when we are in PM_RUN or
 * PM_HOT_STANDBY state.  (We also allow launch of normal
 * child backends in PM_WAIT_BACKUP state, but only for superusers.)
 * In other states we handle connection requests by launching "dead_end"
 * child processes, which will simply send the client an error message and
 * quit.  (We track these in the BackendList so that we can know when they
 * are all gone; this is important because they're still connected to shared
 * memory, and would interfere with an attempt to destroy the shmem segment,
 * possibly leading to SHMALL failure when we try to make a new one.)
 * In PM_WAIT_DEAD_END state we are waiting for all the dead_end children
 * to drain out of the system, and therefore stop accepting connection
 * requests at all until the last existing child has quit (which hopefully
 * will not be very long).
 *
 * Notice that this state variable does not distinguish *why* we entered
 * states later than PM_RUN --- Shutdown and FatalError must be consulted
 * to find that out.  FatalError is never true in PM_INIT through PM_RUN
 * states, nor in PM_SHUTDOWN states (because we don't enter those states
 * when trying to recover from a crash).  It can be true in PM_STARTUP state,
 * because we don't clear it until we've successfully started WAL redo.
 */
typedef enum
{
	PM_INIT,					/* postmaster starting */
	PM_STARTUP,					/* waiting for startup subprocess */
	PM_RECOVERY,				/* in archive recovery mode */
	PM_HOT_STANDBY,				/* in hot standby mode */
	PM_RUN,						/* normal "database is alive" state */
	PM_WAIT_BACKUP,				/* waiting for online backup mode to end */
	PM_WAIT_READONLY,			/* waiting for read only backends to exit */
	PM_WAIT_BACKENDS,			/* waiting for live backends to exit */
	PM_SHUTDOWN,				/* waiting for checkpointer to do shutdown
								 * ckpt */
	PM_SHUTDOWN_2,				/* waiting for archiver and walsenders to
								 * finish */
	PM_WAIT_DEAD_END,			/* waiting for dead_end children to exit */
	PM_NO_CHILDREN				/* all important children have exited */
} PMState;

static PMState pmState = PM_INIT;

/* Start time of SIGKILL timeout during immediate shutdown or child crash */
/* Zero means timeout is not running */
static time_t AbortStartTime = 0;
/* Length of said timeout */
#define SIGKILL_CHILDREN_AFTER_SECS		5

/* Set at database system is ready to accept connections */
pg_time_t PMAcceptingConnectionsStartTime = 0;

static BackgroundWorker PMAuxProcList[MaxPMAuxProc] =
{
	{"ftsprobe process",
	 BGWORKER_SHMEM_ACCESS | BGWORKER_BACKEND_DATABASE_CONNECTION,
	 BgWorkerStart_DtxRecovering, /* no need to wait dtx recovery */
	 0, /* restart immediately if ftsprobe exits with non-zero code */
	 FtsProbeMain, {0}, {0}, 0, 0,
	 FtsProbeStartRule},

	{"global deadlock detector process",
	 BGWORKER_SHMEM_ACCESS | BGWORKER_BACKEND_DATABASE_CONNECTION,
	 BgWorkerStart_RecoveryFinished,
	 0, /* restart immediately if gdd exits with non-zero code */
	 GlobalDeadLockDetectorMain, {0}, {0}, 0, 0,
	 GlobalDeadLockDetectorStartRule},

	{"dtx recovery process",
	 BGWORKER_SHMEM_ACCESS | BGWORKER_BACKEND_DATABASE_CONNECTION,
	 BgWorkerStart_DtxRecovering, /* no need to wait dtx recovery */
	 0, /* restart immediately if dtx recovery process exits with non-zero code */
	 DtxRecoveryMain, {0}, {0}, 0, 0,
	 DtxRecoveryStartRule},

	{"stats sender process",
	 BGWORKER_SHMEM_ACCESS,
	 BgWorkerStart_RecoveryFinished,
	 0, /* restart immediately if stats sender exits with non-zero code */
	 SegmentInfoSenderMain, {0}, {0}, 0, 0,
	 SegmentInfoSenderStartRule},

	{"sweeper process",
	 BGWORKER_SHMEM_ACCESS,
	 BgWorkerStart_RecoveryFinished,
	 0, /* restart immediately if sweeper process exits with non-zero code */
	 BackoffSweeperMain, {0}, {0}, 0, 0,
	 BackoffSweeperStartRule},

	{"perfmon process",
	 BGWORKER_SHMEM_ACCESS,
	 BgWorkerStart_RecoveryFinished,
	 0, /* restart immediately if perfmon process exits with non-zero code */
	 PerfmonMain, {0}, {0}, 0, 0,
	 PerfmonStartRule},
};

static bool ReachedNormalRunning = false;		/* T if we've reached PM_RUN */

bool		ClientAuthInProgress = false;		/* T during new-client
												 * authentication */

bool		redirection_done = false;	/* stderr redirected for syslogger? */

/* received START_AUTOVAC_LAUNCHER signal */
static volatile sig_atomic_t start_autovac_launcher = false;

/* the launcher needs to be signalled to communicate some condition */
static volatile bool avlauncher_needs_signal = false;

/* received START_WALRECEIVER signal */
static volatile sig_atomic_t WalReceiverRequested = false;

/* set when there's a worker that needs to be started up */
static volatile bool StartWorkerNeeded = true;
static volatile bool HaveCrashedWorker = false;

/*
 * State for assigning random salts and cancel keys.
 * Also, the global MyCancelKey passes the cancel key assigned to a given
 * backend from the postmaster to that backend (via fork).
 */
static unsigned int random_seed = 0;
static struct timeval random_start_time;

/* some GUC values used in fetching status from status transition */
extern char	   *locale_monetary;
extern char	   *locale_numeric;
extern char    *locale_collate;

#ifdef USE_BONJOUR
static DNSServiceRef bonjour_sdref = NULL;
#endif

/*
 * postmaster.c - function prototypes
 */
static void CloseServerPorts(int status, Datum arg);
static void unlink_external_pid_file(int status, Datum arg);
static void getInstallationPaths(const char *argv0);
static void checkDataDir(void);
static void checkPgDir(const char *dir);
static Port *ConnCreate(int serverFd);
static void ConnFree(Port *port);

/**
 * @param isReset if true, then this is a reset (as opposed to the initial creation of shared memory on startup)
 */
static void reset_shared(int port);
static void SIGHUP_handler(SIGNAL_ARGS);
static void pmdie(SIGNAL_ARGS);
static void reaper(SIGNAL_ARGS);
static void sigusr1_handler(SIGNAL_ARGS);
static void startup_die(SIGNAL_ARGS);
static void dummy_handler(SIGNAL_ARGS);
static void StartupPacketTimeoutHandler(void);
static void CleanupBackend(int pid, int exitstatus);
static bool CleanupBackgroundWorker(int pid, int exitstatus);
static void HandleChildCrash(int pid, int exitstatus, const char *procname);
static void LogChildExit(int lev, const char *procname,
			 int pid, int exitstatus);
static void PostmasterStateMachine(void);
static void BackendInitialize(Port *port);
static void BackendRun(Port *port) pg_attribute_noreturn();
static void ExitPostmaster(int status) pg_attribute_noreturn();
static int	ServerLoop(void);
static int	BackendStartup(Port *port);
static int	ProcessStartupPacket(Port *port, bool SSLdone);
static void SendNegotiateProtocolVersion(List *unrecognized_protocol_options);
static void processCancelRequest(Port *port, void *pkt, MsgType code);
static int	initMasks(fd_set *rmask);
static void report_fork_failure_to_client(Port *port, int errnum);
static CAC_state canAcceptConnections(void);
static long PostmasterRandom(void);
static void RandomSalt(char *md5Salt);
static void signal_child(pid_t pid, int signal);
static bool SignalSomeChildren(int signal, int targets);
static void TerminateChildren(int signal);

#define SignalChildren(sig)			   SignalSomeChildren(sig, BACKEND_TYPE_ALL)

static int	CountChildren(int target);
<<<<<<< HEAD
static bool assign_backendlist_entry(RegisteredBgWorker *rw);
=======
>>>>>>> b5bce6c1
static void maybe_start_bgworker(void);
static bool CreateOptsFile(int argc, char *argv[], char *fullprogname);
static pid_t StartChildProcess(AuxProcType type);
static void StartAutovacuumWorker(void);
static void MaybeStartWalReceiver(void);
static void InitPostmasterDeathWatchHandle(void);

static void setProcAffinity(int id);

/*
 * Archiver is allowed to start up at the current postmaster state?
 *
 * If WAL archiving is enabled always, we are allowed to start archiver
 * even during recovery.
 */
#define PgArchStartupAllowed()	\
	((XLogArchivingActive() && pmState == PM_RUN) ||	\
	 (XLogArchivingAlways() &&	\
	  (pmState == PM_RECOVERY || pmState == PM_HOT_STANDBY)))

bool isAuxiliaryBgWorker(BackgroundWorker *worker);

#ifdef EXEC_BACKEND

#ifdef WIN32
#define WNOHANG 0				/* ignored, so any integer value will do */

static pid_t waitpid(pid_t pid, int *exitstatus, int options);
static void WINAPI pgwin32_deadchild_callback(PVOID lpParameter, BOOLEAN TimerOrWaitFired);

static HANDLE win32ChildQueue;

typedef struct
{
	HANDLE		waitHandle;
	HANDLE		procHandle;
	DWORD		procId;
} win32_deadchild_waitinfo;
#endif   /* WIN32 */

static pid_t backend_forkexec(Port *port);
static pid_t internal_forkexec(int argc, char *argv[], Port *port);

/* Type for a socket that can be inherited to a client process */
#ifdef WIN32
typedef struct
{
	SOCKET		origsocket;		/* Original socket value, or PGINVALID_SOCKET
								 * if not a socket */
	WSAPROTOCOL_INFO wsainfo;
} InheritableSocket;
#else
typedef int InheritableSocket;
#endif

/*
 * Structure contains all variables passed to exec:ed backends
 */
typedef struct
{
	Port		port;
	InheritableSocket portsocket;
	char		DataDir[MAXPGPATH];
	pgsocket	ListenSocket[MAXLISTEN];
	long		MyCancelKey;
	int			MyPMChildSlot;
#ifndef WIN32
	unsigned long UsedShmemSegID;
#else
	HANDLE		UsedShmemSegID;
#endif
	void	   *UsedShmemSegAddr;
	slock_t    *ShmemLock;
	VariableCache ShmemVariableCache;
	Backend    *ShmemBackendArray;
#ifndef HAVE_SPINLOCKS
	PGSemaphore SpinlockSemaArray;
#endif
	int			NamedLWLockTrancheRequests;
	NamedLWLockTranche *NamedLWLockTrancheArray;
	LWLockPadded *MainLWLockArray;
	slock_t    *ProcStructLock;
	PROC_HDR   *ProcGlobal;
	PGPROC	   *AuxiliaryProcs;
	PGPROC	   *PreparedXactProcs;
	PMSignalData *PMSignalState;
	InheritableSocket pgStatSock;
	pid_t		PostmasterPid;
	TimestampTz PgStartTime;
	TimestampTz PgReloadTime;
	pg_time_t	first_syslogger_file_time;
	bool		redirection_done;
	bool		IsBinaryUpgrade;
	bool		ConvertMasterDataDirToSegment;
	int			max_safe_fds;
	int			MaxBackends;
#ifdef WIN32
	HANDLE		PostmasterHandle;
	HANDLE		initial_signal_pipe;
	HANDLE		syslogPipe[2];
#else
	int			postmaster_alive_fds[2];
	int			syslogPipe[2];
#endif
	char		my_exec_path[MAXPGPATH];
	char		pkglib_path[MAXPGPATH];
	char		ExtraOptions[MAXPGPATH];
} BackendParameters;

static void read_backend_variables(char *id, Port *port);
static void restore_backend_variables(BackendParameters *param, Port *port);

#ifndef WIN32
static bool save_backend_variables(BackendParameters *param, Port *port);
#else
static bool save_backend_variables(BackendParameters *param, Port *port,
					   HANDLE childProcess, pid_t childPid);
#endif

static void ShmemBackendArrayAdd(Backend *bn);
static void ShmemBackendArrayRemove(Backend *bn);
#endif   /* EXEC_BACKEND */

#define StartupDataBase()		StartChildProcess(StartupProcess)
#define StartBackgroundWriter() StartChildProcess(BgWriterProcess)
#define StartCheckpointer()		StartChildProcess(CheckpointerProcess)
#define StartWalWriter()		StartChildProcess(WalWriterProcess)
#define StartWalReceiver()		StartChildProcess(WalReceiverProcess)

/* Macros to check exit status of a child process */
#define EXIT_STATUS_0(st)  ((st) == 0)
#define EXIT_STATUS_1(st)  (WIFEXITED(st) && WEXITSTATUS(st) == 1)
#define EXIT_STATUS_3(st)  (WIFEXITED(st) && WEXITSTATUS(st) == 3)

/* if we are a QD postmaster or not */
bool Gp_entry_postmaster = false;

#ifndef WIN32
/*
 * File descriptors for pipe used to monitor if postmaster is alive.
 * First is POSTMASTER_FD_WATCH, second is POSTMASTER_FD_OWN.
 */
int			postmaster_alive_fds[2] = {-1, -1};
#else
/* Process handle of postmaster used for the same purpose on Windows */
HANDLE		PostmasterHandle;
#endif

/*
 * Postmaster main entry point
 */
void
PostmasterMain(int argc, char *argv[])
{
	int			opt;
	int			status;
	char	   *userDoption = NULL;
	bool		listen_addr_saved = false;
	int			i;
	char	   *output_config_variable = NULL;

	MyProcPid = PostmasterPid = getpid();

	MyStartTime = time(NULL);

	IsPostmasterEnvironment = true;

	/*
	 * for security, no dir or file created can be group or other accessible
	 */
	umask(S_IRWXG | S_IRWXO);

	/*
	 * Initialize random(3) so we don't get the same values in every run.
	 *
	 * Note: the seed is pretty predictable from externally-visible facts such
	 * as postmaster start time, so avoid using random() for security-critical
	 * random values during postmaster startup.  At the time of first
	 * connection, PostmasterRandom will select a hopefully-more-random seed.
	 */
	srandom((unsigned int) (MyProcPid ^ MyStartTime));

	/*
	 * By default, palloc() requests in the postmaster will be allocated in
	 * the PostmasterContext, which is space that can be recycled by backends.
	 * Allocated data that needs to be available to backends should be
	 * allocated in TopMemoryContext.
	 */
	PostmasterContext = AllocSetContextCreate(TopMemoryContext,
											  "Postmaster",
											  ALLOCSET_DEFAULT_MINSIZE,
											  ALLOCSET_DEFAULT_INITSIZE,
											  ALLOCSET_DEFAULT_MAXSIZE);
	MemoryContextSwitchTo(PostmasterContext);

	/* Initialize paths to installation files */
	getInstallationPaths(argv[0]);

	/*
	 * Set up signal handlers for the postmaster process.
	 *
	 * CAUTION: when changing this list, check for side-effects on the signal
	 * handling setup of child processes.  See tcop/postgres.c,
	 * bootstrap/bootstrap.c, postmaster/bgwriter.c, postmaster/walwriter.c,
	 * postmaster/autovacuum.c, postmaster/pgarch.c, postmaster/pgstat.c,
	 * postmaster/syslogger.c, postmaster/bgworker.c and
	 * postmaster/checkpointer.c.
	 */
	pqinitmask();
	PG_SETMASK(&BlockSig);

	pqsignal(SIGHUP, SIGHUP_handler);	/* reread config file and have
										 * children do same */
	pqsignal(SIGINT, pmdie);	/* send SIGTERM and shut down */
	pqsignal(SIGQUIT, pmdie);	/* send SIGQUIT and die */
	pqsignal(SIGTERM, pmdie);	/* wait for children and shut down */
	pqsignal(SIGALRM, SIG_IGN); /* ignored */
	pqsignal(SIGPIPE, SIG_IGN); /* ignored */
	pqsignal(SIGUSR1, sigusr1_handler); /* message from child process */
	pqsignal(SIGUSR2, dummy_handler);	/* unused, reserve for children */
	pqsignal(SIGCHLD, reaper);	/* handle child termination */
	pqsignal(SIGTTIN, SIG_IGN); /* ignored */
	pqsignal(SIGTTOU, SIG_IGN); /* ignored */
	/* ignore SIGXFSZ, so that ulimit violations work like disk full */
#ifdef SIGXFSZ
	pqsignal(SIGXFSZ, SIG_IGN); /* ignored */
#endif

	/*
	 * Options setup
	 */
	InitializeGUCOptions();

	opterr = 1;

	/*
	 * Parse command-line options.  CAUTION: keep this in sync with
	 * tcop/postgres.c (the option sets should not conflict) and with the
	 * common help() function in main/main.c.
	 */
	while ((opt = getopt(argc, argv, "B:bc:C:D:d:EeFf:h:ijk:lMmN:nOo:Pp:r:S:sTt:W:-:")) != -1)
	{
		switch (opt)
		{
			case 'B':
				SetConfigOption("shared_buffers", optarg, PGC_POSTMASTER, PGC_S_ARGV);
				break;

			case 'b':
				/* Undocumented flag used for binary upgrades */
				IsBinaryUpgrade = true;
				break;

			case 'C':
				output_config_variable = strdup(optarg);
				break;

			case 'D':
				userDoption = strdup(optarg);
				break;

			case 'd':
				set_debug_options(atoi(optarg), PGC_POSTMASTER, PGC_S_ARGV);
				break;

			/*
			 * Normal PostgreSQL used 'E' flag to mean "log_statement='all'",
			 * but we co-opted this letter for this... I'm afraid to change it,
			 * because I don't know where this is used.
             * ... it's used only here in postmaster.c; it causes the postmaster to
			 * fork a QD specific process. For example, FTS, perfmon, global
			 * deadlock detector.
			 */
			case 'E':
				Gp_entry_postmaster = true;
				/*
				 * 	SetConfigOption("log_statement", "all", PGC_POSTMASTER, PGC_S_ARGV);
				 */
				break;

			case 'e':
				SetConfigOption("datestyle", "euro", PGC_POSTMASTER, PGC_S_ARGV);
				break;

			case 'F':
				SetConfigOption("fsync", "false", PGC_POSTMASTER, PGC_S_ARGV);
				break;

			case 'f':
				if (!set_plan_disabling_options(optarg, PGC_POSTMASTER, PGC_S_ARGV))
				{
					write_stderr("%s: invalid argument for option -f: \"%s\"\n",
								 progname, optarg);
					ExitPostmaster(1);
				}
				break;

			case 'h':
				SetConfigOption("listen_addresses", optarg, PGC_POSTMASTER, PGC_S_ARGV);
				break;

			case 'i':
				SetConfigOption("listen_addresses", "*", PGC_POSTMASTER, PGC_S_ARGV);
				break;

			case 'j':
				/* only used by interactive backend */
				break;

			case 'k':
				SetConfigOption("unix_socket_directories", optarg, PGC_POSTMASTER, PGC_S_ARGV);
				break;

			case 'l':
				SetConfigOption("ssl", "true", PGC_POSTMASTER, PGC_S_ARGV);
				break;

			case 'M':
				/* Undocumented flag used for mutating a directory that was a copy of a
				 * master data directory and needs to now be a segment directory. Only
				 * use on the first time the segment is started, and only use in
				 * utility mode, as changes will be destructive, and will assume that
				 * the segment has never participated in a distributed
				 * transaction.*/
				ConvertMasterDataDirToSegment = true;
				break;

			case 'm':
				/*
				 * In maintenance mode:
				 * 	1. allow DML on catalog table
				 * 	2. allow DML on segments
				 */
				SetConfigOption("maintenance_mode",  	  	"true", PGC_POSTMASTER, PGC_S_ARGV);
				SetConfigOption("allow_segment_DML", 	  	"true", PGC_POSTMASTER, PGC_S_ARGV);
				SetConfigOption("allow_system_table_mods",	"true",  PGC_POSTMASTER, PGC_S_ARGV);
				break;

			case 'N':
				SetConfigOption("max_connections", optarg, PGC_POSTMASTER, PGC_S_ARGV);
				break;

			case 'n':
				/* Don't reinit shared mem after abnormal exit */
				Reinit = false;
				break;

			case 'O':
				/* Only use in single user mode */
				SetConfigOption("allow_system_table_mods", "true", PGC_POSTMASTER, PGC_S_ARGV);
				break;

			case 'o':
				/* Other options to pass to the backend on the command line */
				snprintf(ExtraOptions + strlen(ExtraOptions),
						 sizeof(ExtraOptions) - strlen(ExtraOptions),
						 " %s", optarg);
				break;

			case 'P':
				SetConfigOption("ignore_system_indexes", "true", PGC_POSTMASTER, PGC_S_ARGV);
				break;

			case 'p':
				SetConfigOption("port", optarg, PGC_POSTMASTER, PGC_S_ARGV);
				break;

			case 'r':
				/* only used by single-user backend */
				break;

			case 'S':
				SetConfigOption("work_mem", optarg, PGC_POSTMASTER, PGC_S_ARGV);
				break;

			case 's':
				SetConfigOption("log_statement_stats", "true", PGC_POSTMASTER, PGC_S_ARGV);
				break;

			case 'T':

				/*
				 * In the event that some backend dumps core, send SIGSTOP,
				 * rather than SIGQUIT, to all its peers.  This lets the wily
				 * post_hacker collect core dumps from everyone.
				 */
				SendStop = true;
				break;

			case 't':
				{
					const char *tmp = get_stats_option_name(optarg);

					if (tmp)
					{
						SetConfigOption(tmp, "true", PGC_POSTMASTER, PGC_S_ARGV);
					}
					else
					{
						write_stderr("%s: invalid argument for option -t: \"%s\"\n",
									 progname, optarg);
						ExitPostmaster(1);
					}
					break;
				}

			case 'W':
				SetConfigOption("post_auth_delay", optarg, PGC_POSTMASTER, PGC_S_ARGV);
				break;

			case 'c':
			case '-':
				{
					char	   *name,
							   *value;

					ParseLongOption(optarg, &name, &value);
					if (!value)
					{
						if (opt == '-')
							ereport(ERROR,
									(errcode(ERRCODE_SYNTAX_ERROR),
									 errmsg("--%s requires a value",
											optarg)));
						else
							ereport(ERROR,
									(errcode(ERRCODE_SYNTAX_ERROR),
									 errmsg("-c %s requires a value",
											optarg)));
					}

					SetConfigOption(name, value, PGC_POSTMASTER, PGC_S_ARGV);
					free(name);
					if (value)
						free(value);
					break;
				}

			default:
				write_stderr("Try \"%s --help\" for more information.\n",
							 progname);
				ExitPostmaster(1);
		}
	}

	/*
	 * Postmaster accepts no non-option switch arguments.
	 */
	if (optind < argc)
	{
		write_stderr("%s: invalid argument: \"%s\"\n",
					 progname, argv[optind]);
		write_stderr("Try \"%s --help\" for more information.\n",
					 progname);
		ExitPostmaster(1);
	}

	/*
	 * Locate the proper configuration files and data directory, and read
	 * postgresql.conf for the first time.
	 */
	if (!SelectConfigFiles(userDoption, progname))
		ExitPostmaster(2);

	/*
	 * CDB/MPP/GPDB: Set the processor affinity (may be a no-op on
	 * some platforms). The port number is nice to use because we know
	 * that different segments on a single host will not have the same
	 * port numbers.
	 *
	 * We want to do this as early as we can -- so that the OS knows
	 * about our binding, and all of our child processes will inherit
	 * the same binding.
 	 */
	if (gp_set_proc_affinity)
		setProcAffinity(PostPortNumber);

	if (output_config_variable != NULL)
	{
		/*
		 * "-C guc" was specified, so print GUC's value and exit.  No extra
		 * permission check is needed because the user is reading inside the
		 * data dir.
		 */
		const char *config_val = GetConfigOption(output_config_variable,
												 false, false);

		puts(config_val ? config_val : "");
		ExitPostmaster(0);
	}

	/* Verify that DataDir looks reasonable */
	checkDataDir();

	/* And switch working directory into it */
	ChangeToDataDir();

	/*
     * CDB: Decouple NBuffers from MaxBackends.  The entry db doesn't benefit
     * from buffers in excess of the global catalog size; this is typically
     * small and unrelated to the number of clients.  Segment dbs need enough
     * buffers to accommodate the QEs concurrently accessing the database; but
     * non-leaf QEs don't necessarily access the database (some are used only
     * for sorting, hashing, etc); so again the number of buffers need not be
     * in proportion to the number of connections.
	 */
	if (NBuffers < 16)
	{
		/*
		 * Do not accept -B so small that backends are likely to starve for
		 * lack of buffers.  The specific choices here are somewhat arbitrary.
		 */
		write_stderr("%s: the number of buffers (-B) must be at least 16\n", progname);
		ExitPostmaster(1);
	}

	/*
	 * Check for invalid combinations of GUC settings.
	 *
	 * In GPDB, restricted mode gpstart uses superuser_reserved_connections ==
	 * max_connections. Hence, in gpdb below check is modified from upstream to
	 * allow equal setting.
	 */
	if (ReservedBackends > MaxConnections)
	{
		write_stderr("%s: superuser_reserved_connections must be less than max_connections\n", progname);
		ExitPostmaster(1);
	}
	if (max_wal_senders >= MaxConnections)
	{
		write_stderr("%s: max_wal_senders must be less than max_connections\n", progname);
		ExitPostmaster(1);
	}
	if (XLogArchiveMode > ARCHIVE_MODE_OFF && wal_level == WAL_LEVEL_MINIMAL)
		ereport(ERROR,
				(errmsg("WAL archival cannot be enabled when wal_level is \"minimal\"")));
	if (max_wal_senders > 0 && wal_level == WAL_LEVEL_MINIMAL)
		ereport(ERROR,
				(errmsg("WAL streaming (max_wal_senders > 0) requires wal_level \"replica\" or \"logical\"")));

    if ( GpIdentity.dbid == -1 && Gp_role == GP_ROLE_UTILITY)
    {
        /**
         * okay in utility mode! -- when starting the master in utility mode to fetch the configuration contents,
         *  we don't actually know the dbid.
         */
    }
	else if ( GpIdentity.dbid < 0 )
	{
	    ereport(FATAL,
            (errcode(ERRCODE_INVALID_PARAMETER_VALUE),
             errmsg("dbid (from -b option) is not specified or is invalid.  This value must be >= 0, or >= -1 in utility mode.  "
             "The dbid value to pass can be determined from this server's entry in the segment configuration; it may be -1 if running in utility mode.")));
	}

    if ( GpIdentity.segindex < -1 ) /* -1 is okay -- that means the master */
	{
	    ereport(FATAL,
            (errcode(ERRCODE_INVALID_PARAMETER_VALUE),
             errmsg("contentid (from -C option) is not specified or is invalid.  This value must be >= -1.  "
             "The contentid value to pass can be determined this server's entry in the segment configuration; it may be -1 for a master, or in utility mode."
             )));
	}

	/*
	 * Other one-time internal sanity checks can go here, if they are fast.
	 * (Put any slow processing further down, after postmaster.pid creation.)
	 */
	if (!CheckDateTokenTables())
	{
		write_stderr("%s: invalid datetoken tables, please fix\n", progname);
		ExitPostmaster(1);
	}

	/*
	 * Now that we are done processing the postmaster arguments, reset
	 * getopt(3) library so that it will work correctly in subprocesses.
	 */
	optind = 1;
#if defined(HAVE_INT_OPTRESET) || !defined(HAVE_GETOPT)
	optreset = 1;				/* some systems need this too */
#endif

	/* For debugging: display postmaster environment */
	{
		extern char **environ;
		char	  **p;

		ereport(DEBUG3,
			(errmsg_internal("%s: PostmasterMain: initial environment dump:",
							 progname)));
		ereport(DEBUG3,
			 (errmsg_internal("-----------------------------------------")));
		for (p = environ; *p; ++p)
			ereport(DEBUG3,
					(errmsg_internal("\t%s", *p)));
		ereport(DEBUG3,
			 (errmsg_internal("-----------------------------------------")));
	}

	/*
	 * Create lockfile for data directory.
	 *
	 * We want to do this before we try to grab the input sockets, because the
	 * data directory interlock is more reliable than the socket-file
	 * interlock (thanks to whoever decided to put socket files in /tmp :-().
	 * For the same reason, it's best to grab the TCP socket(s) before the
	 * Unix socket(s).
	 *
	 * Also note that this internally sets up the on_proc_exit function that
	 * is responsible for removing both data directory and socket lockfiles;
	 * so it must happen before opening sockets so that at exit, the socket
	 * lockfiles go away after CloseServerPorts runs.
	 */
	CreateDataDirLockFile(true);

	/*
	 * Remember postmaster startup time
     * CDB: Moved this code up from below for use in error message headers.
	 */
	PgStartTime = GetCurrentTimestamp();

	/*
	 * Initialize SSL library, if specified.
	 */
#ifdef USE_SSL
	if (EnableSSL)
		secure_initialize();
#endif

	/*
	 * CDB: gpdb auxilary process like fts probe, dtx recovery process is
	 * essential, we need to load them ahead of custom shared preload libraries
	 * to avoid exceeding max_worker_processes.
	 */
	load_auxiliary_libraries();

	/*
	 * process any libraries that should be preloaded at postmaster start
	 */
	process_shared_preload_libraries();

	/*
	 * Now that loadable modules have had their chance to register background
	 * workers, calculate MaxBackends.
	 */
	InitializeMaxBackends();

	/*
	 * Establish input sockets.
	 *
	 * First, mark them all closed, and set up an on_proc_exit function that's
	 * charged with closing the sockets again at postmaster shutdown.
	 */
	for (i = 0; i < MAXLISTEN; i++)
		ListenSocket[i] = PGINVALID_SOCKET;

	on_proc_exit(CloseServerPorts, 0);

	if (ListenAddresses)
	{
		char	   *rawstring;
		List	   *elemlist;
		ListCell   *l;
		int			success = 0;

		/* Need a modifiable copy of ListenAddresses */
		rawstring = pstrdup(ListenAddresses);

		/* Parse string into list of hostnames */
		if (!SplitIdentifierString(rawstring, ',', &elemlist))
		{
			/* syntax error in list */
			ereport(FATAL,
					(errcode(ERRCODE_INVALID_PARAMETER_VALUE),
					 errmsg("invalid list syntax in parameter \"%s\"",
							"listen_addresses")));
		}

		foreach(l, elemlist)
		{
			char	   *curhost = (char *) lfirst(l);

			if (strcmp(curhost, "*") == 0)
				status = StreamServerPort(AF_UNSPEC, NULL,
										  (unsigned short) PostPortNumber,
										  NULL,
										  ListenSocket, MAXLISTEN);
			else
				status = StreamServerPort(AF_UNSPEC, curhost,
										  (unsigned short) PostPortNumber,
										  NULL,
										  ListenSocket, MAXLISTEN);

			if (status == STATUS_OK)
			{
				success++;
				/* record the first successful host addr in lockfile */
				if (!listen_addr_saved)
				{
					AddToDataDirLockFile(LOCK_FILE_LINE_LISTEN_ADDR, curhost);
					listen_addr_saved = true;
				}
			}
			else
				ereport(WARNING,
						(errmsg("could not create listen socket for \"%s\"",
								curhost)));
		}

		if (!success && elemlist != NIL)
			ereport(FATAL,
					(errmsg("could not create any TCP/IP sockets")));

		list_free(elemlist);
		pfree(rawstring);
	}

#ifdef USE_BONJOUR
	/* Register for Bonjour only if we opened TCP socket(s) */
	if (enable_bonjour && ListenSocket[0] != PGINVALID_SOCKET)
	{
		DNSServiceErrorType err;

		/*
		 * We pass 0 for interface_index, which will result in registering on
		 * all "applicable" interfaces.  It's not entirely clear from the
		 * DNS-SD docs whether this would be appropriate if we have bound to
		 * just a subset of the available network interfaces.
		 */
		err = DNSServiceRegister(&bonjour_sdref,
								 0,
								 0,
								 bonjour_name,
								 "_postgresql._tcp.",
								 NULL,
								 NULL,
								 htons(PostPortNumber),
								 0,
								 NULL,
								 NULL,
								 NULL);
		if (err != kDNSServiceErr_NoError)
			elog(LOG, "DNSServiceRegister() failed: error code %ld",
				 (long) err);

		/*
		 * We don't bother to read the mDNS daemon's reply, and we expect that
		 * it will automatically terminate our registration when the socket is
		 * closed at postmaster termination.  So there's nothing more to be
		 * done here.  However, the bonjour_sdref is kept around so that
		 * forked children can close their copies of the socket.
		 */
	}
#endif

#ifdef HAVE_UNIX_SOCKETS
	if (Unix_socket_directories)
	{
		char	   *rawstring;
		List	   *elemlist;
		ListCell   *l;
		int			success = 0;

		/* Need a modifiable copy of Unix_socket_directories */
		rawstring = pstrdup(Unix_socket_directories);

		/* Parse string into list of directories */
		if (!SplitDirectoriesString(rawstring, ',', &elemlist))
		{
			/* syntax error in list */
			ereport(FATAL,
					(errcode(ERRCODE_INVALID_PARAMETER_VALUE),
					 errmsg("invalid list syntax in parameter \"%s\"",
							"unix_socket_directories")));
		}

		foreach(l, elemlist)
		{
			char	   *socketdir = (char *) lfirst(l);

			status = StreamServerPort(AF_UNIX, NULL,
									  (unsigned short) PostPortNumber,
									  socketdir,
									  ListenSocket, MAXLISTEN);

			if (status == STATUS_OK)
			{
				success++;
				/* record the first successful Unix socket in lockfile */
				if (success == 1)
					AddToDataDirLockFile(LOCK_FILE_LINE_SOCKET_DIR, socketdir);
			}
			else
				ereport(WARNING,
						(errmsg("could not create Unix-domain socket in directory \"%s\"",
								socketdir)));
		}

		if (!success && elemlist != NIL)
			ereport(FATAL,
					(errmsg("could not create any Unix-domain sockets")));

		list_free_deep(elemlist);
		pfree(rawstring);
	}
#endif

	/*
	 * check that we have some socket to listen on
	 */
	if (ListenSocket[0] == PGINVALID_SOCKET)
		ereport(FATAL,
				(errmsg("no socket created for listening")));

	/*
	 * If no valid TCP ports, write an empty line for listen address,
	 * indicating the Unix socket must be used.  Note that this line is not
	 * added to the lock file until there is a socket backing it.
	 */
	if (!listen_addr_saved)
		AddToDataDirLockFile(LOCK_FILE_LINE_LISTEN_ADDR, "");

	/*
	 * Set up shared memory and semaphores.
	 */
	reset_shared(PostPortNumber);

	/*
	 * Estimate number of openable files.  This must happen after setting up
	 * semaphores, because on some platforms semaphores count as open files.
	 */
	set_max_safe_fds();

	/*
	 * Set reference point for stack-depth checking.
	 */
	set_stack_base();

	/*
	 * Initialize pipe (or process handle on Windows) that allows children to
	 * wake up from sleep on postmaster death.
	 */
	InitPostmasterDeathWatchHandle();

#ifdef WIN32

	/*
	 * Initialize I/O completion port used to deliver list of dead children.
	 */
	win32ChildQueue = CreateIoCompletionPort(INVALID_HANDLE_VALUE, NULL, 0, 1);
	if (win32ChildQueue == NULL)
		ereport(FATAL,
		   (errmsg("could not create I/O completion port for child queue")));
#endif

	/*
	 * Record postmaster options.  We delay this till now to avoid recording
	 * bogus options (eg, NBuffers too high for available memory).
	 */
	if (!CreateOptsFile(argc, argv, my_exec_path))
		ExitPostmaster(1);

#ifdef EXEC_BACKEND
	/* Write out nondefault GUC settings for child processes to use */
	write_nondefault_variables(PGC_POSTMASTER);
#endif

	/*
	 * Write the external PID file if requested
	 */
	if (external_pid_file)
	{
		FILE	   *fpidfile = fopen(external_pid_file, "w");

		if (fpidfile)
		{
			fprintf(fpidfile, "%d\n", MyProcPid);
			fclose(fpidfile);

			/* Make PID file world readable */
			if (chmod(external_pid_file, S_IRUSR | S_IWUSR | S_IRGRP | S_IROTH) != 0)
				write_stderr("%s: could not change permissions of external PID file \"%s\": %s\n",
							 progname, external_pid_file, strerror(errno));
		}
		else
			write_stderr("%s: could not write external PID file \"%s\": %s\n",
						 progname, external_pid_file, strerror(errno));

		on_proc_exit(unlink_external_pid_file, 0);
	}

	/*
	 * Remove old temporary files.  At this point there can be no other
	 * Postgres processes running in this directory, so this should be safe.
	 */
	RemovePgTempFiles();

	/*
<<<<<<< HEAD
	 * Forcibly remove the files signaling a standby promotion
	 * request. Otherwise, the existence of those files triggers
	 * a promotion too early, whether a user wants that or not.
	 *
	 * This removal of files is usually unnecessary because they
	 * can exist only during a few moments during a standby
	 * promotion. However there is a race condition: if pg_ctl promote
	 * is executed and creates the files during a promotion,
	 * the files can stay around even after the server is brought up
	 * to new master. Then, if new standby starts by using the backup
	 * taken from that master, the files can exist at the server
	 * startup and should be removed in order to avoid an unexpected
	 * promotion.
	 *
	 * Note that promotion signal files need to be removed before
	 * the startup process is invoked. Because, after that, they can
	 * be used by postmaster's SIGUSR1 signal handler.
=======
	 * Forcibly remove the files signaling a standby promotion request.
	 * Otherwise, the existence of those files triggers a promotion too early,
	 * whether a user wants that or not.
	 *
	 * This removal of files is usually unnecessary because they can exist
	 * only during a few moments during a standby promotion. However there is
	 * a race condition: if pg_ctl promote is executed and creates the files
	 * during a promotion, the files can stay around even after the server is
	 * brought up to new master. Then, if new standby starts by using the
	 * backup taken from that master, the files can exist at the server
	 * startup and should be removed in order to avoid an unexpected
	 * promotion.
	 *
	 * Note that promotion signal files need to be removed before the startup
	 * process is invoked. Because, after that, they can be used by
	 * postmaster's SIGUSR1 signal handler.
>>>>>>> b5bce6c1
	 */
	RemovePromoteSignalFiles();

	/*
	 * If enabled, start up syslogger collection subprocess
	 */
	SysLoggerPID = SysLogger_Start();

	/*
	 * Reset whereToSendOutput from DestDebug (its starting state) to
	 * DestNone. This stops ereport from sending log messages to stderr unless
	 * Log_destination permits.  We don't do this until the postmaster is
	 * fully launched, since startup failures may as well be reported to
	 * stderr.
	 *
	 * If we are in fact disabling logging to stderr, first emit a log message
	 * saying so, to provide a breadcrumb trail for users who may not remember
	 * that their logging is configured to go somewhere else.
	 */
	if (!(Log_destination & LOG_DESTINATION_STDERR))
		ereport(LOG,
				(errmsg("ending log output to stderr"),
			  errhint("Future log output will go to log destination \"%s\".",
					  Log_destination_string)));

	whereToSendOutput = DestNone;

	/*
	 * Initialize stats collection subsystem (this does NOT start the
	 * collector process!)
	 */
	pgstat_init();

	/*
	 * Initialize the autovacuum subsystem (again, no process start yet)
	 */
	autovac_init();

	/*
	 * Load configuration files for client authentication.
	 */
	if (!load_hba())
	{
		/*
		 * It makes no sense to continue if we fail to load the HBA file,
		 * since there is no way to connect to the database in this case.
		 */
		ereport(FATAL,
				(errcode(ERRCODE_CONFIG_FILE_ERROR),
				 (errmsg("could not load pg_hba.conf"))));
	}
	if (!load_ident())
	{
		/*
		 * We can start up without the IDENT file, although it means that you
		 * cannot log in using any of the authentication methods that need a
		 * user name mapping. load_ident() already logged the details of error
		 * to the log.
		 */
	}

#ifdef HAVE_PTHREAD_IS_THREADED_NP

	/*
	 * On Darwin, libintl replaces setlocale() with a version that calls
	 * CFLocaleCopyCurrent() when its second argument is "" and every relevant
	 * environment variable is unset or empty.  CFLocaleCopyCurrent() makes
	 * the process multithreaded.  The postmaster calls sigprocmask() and
	 * calls fork() without an immediate exec(), both of which have undefined
	 * behavior in a multithreaded program.  A multithreaded postmaster is the
	 * normal case on Windows, which offers neither fork() nor sigprocmask().
	 */
	if (pthread_is_threaded_np() != 0)
		ereport(FATAL,
				(errcode(ERRCODE_OBJECT_NOT_IN_PREREQUISITE_STATE),
				 errmsg("postmaster became multithreaded during startup"),
		 errhint("Set the LC_ALL environment variable to a valid locale.")));
#endif

	/*
	 * Remember postmaster startup time
	 */
	PgStartTime = GetCurrentTimestamp();
	/* PostmasterRandom wants its own copy */
	gettimeofday(&random_start_time, NULL);

	/*
	 * We're ready to rock and roll...
	 */
	StartupPID = StartupDataBase();
	Assert(StartupPID != 0);
	StartupStatus = STARTUP_RUNNING;
	pmState = PM_STARTUP;

	/* Some workers may be scheduled to start now */
	maybe_start_bgworker();

	status = ServerLoop();

	/*
	 * ServerLoop probably shouldn't ever return, but if it does, close down.
	 */
	ExitPostmaster(status != STATUS_OK);

	abort();					/* not reached */
}


/*
 * on_proc_exit callback to close server's listen sockets
 */
static void
CloseServerPorts(int status, Datum arg)
{
	int			i;

	/*
	 * First, explicitly close all the socket FDs.  We used to just let this
	 * happen implicitly at postmaster exit, but it's better to close them
	 * before we remove the postmaster.pid lockfile; otherwise there's a race
	 * condition if a new postmaster wants to re-use the TCP port number.
	 */
	for (i = 0; i < MAXLISTEN; i++)
	{
		if (ListenSocket[i] != PGINVALID_SOCKET)
		{
			StreamClose(ListenSocket[i]);
			ListenSocket[i] = PGINVALID_SOCKET;
		}
	}

	/*
	 * Next, remove any filesystem entries for Unix sockets.  To avoid race
	 * conditions against incoming postmasters, this must happen after closing
	 * the sockets and before removing lock files.
	 */
	RemoveSocketFiles();

	/*
	 * We don't do anything about socket lock files here; those will be
	 * removed in a later on_proc_exit callback.
	 */
}

/*
 * on_proc_exit callback to delete external_pid_file
 */
static void
unlink_external_pid_file(int status, Datum arg)
{
	if (external_pid_file)
		unlink(external_pid_file);
}


/*
 * Compute and check the directory paths to files that are part of the
 * installation (as deduced from the postgres executable's own location)
 */
static void
getInstallationPaths(const char *argv0)
{
	DIR		   *pdir;

	/* Locate the postgres executable itself */
	if (find_my_exec(argv0, my_exec_path) < 0)
		elog(FATAL, "%s: could not locate my own executable path", argv0);

#ifdef EXEC_BACKEND
	/* Locate executable backend before we change working directory */
	if (find_other_exec(argv0, "postgres", PG_BACKEND_VERSIONSTR,
						postgres_exec_path) < 0)
		ereport(FATAL,
				(errmsg("%s: could not locate matching postgres executable",
						argv0)));
#endif

	/*
	 * Locate the pkglib directory --- this has to be set early in case we try
	 * to load any modules from it in response to postgresql.conf entries.
	 */
	get_pkglib_path(my_exec_path, pkglib_path);

	/*
	 * Verify that there's a readable directory there; otherwise the Postgres
	 * installation is incomplete or corrupt.  (A typical cause of this
	 * failure is that the postgres executable has been moved or hardlinked to
	 * some directory that's not a sibling of the installation lib/
	 * directory.)
	 */
	pdir = AllocateDir(pkglib_path);
	if (pdir == NULL)
		ereport(ERROR,
				(errcode_for_file_access(),
				 errmsg("could not open directory \"%s\": %m",
						pkglib_path),
				 errhint("This may indicate an incomplete PostgreSQL installation, or that the file \"%s\" has been moved away from its proper location.",
						 my_exec_path)));
	FreeDir(pdir);

	/*
	 * XXX is it worth similarly checking the share/ directory?  If the lib/
	 * directory is there, then share/ probably is too.
	 */
}


/*
 * Validate the proposed data directory
 */
static void
checkDataDir(void)
{
	struct stat stat_buf;

	Assert(DataDir);

	if (stat(DataDir, &stat_buf) != 0)
	{
		if (errno == ENOENT)
			ereport(FATAL,
					(errcode_for_file_access(),
					 errmsg("data directory \"%s\" does not exist",
							DataDir)));
		else
			ereport(FATAL,
					(errcode_for_file_access(),
				 errmsg("could not read permissions of directory \"%s\": %m",
						DataDir)));
	}

	/* eventual chdir would fail anyway, but let's test ... */
	if (!S_ISDIR(stat_buf.st_mode))
		ereport(FATAL,
				(errcode(ERRCODE_OBJECT_NOT_IN_PREREQUISITE_STATE),
				 errmsg("specified data directory \"%s\" is not a directory",
						DataDir)));

	/*
	 * Check that the directory belongs to my userid; if not, reject.
	 *
	 * This check is an essential part of the interlock that prevents two
	 * postmasters from starting in the same directory (see CreateLockFile()).
	 * Do not remove or weaken it.
	 *
	 * XXX can we safely enable this check on Windows?
	 */
#if !defined(WIN32) && !defined(__CYGWIN__)
	if (stat_buf.st_uid != geteuid())
		ereport(FATAL,
				(errcode(ERRCODE_OBJECT_NOT_IN_PREREQUISITE_STATE),
				 errmsg("data directory \"%s\" has wrong ownership",
						DataDir),
				 errhint("The server must be started by the user that owns the data directory.")));
#endif

	/*
	 * Check if the directory has group or world access.  If so, reject.
	 *
	 * It would be possible to allow weaker constraints (for example, allow
	 * group access) but we cannot make a general assumption that that is
	 * okay; for example there are platforms where nearly all users
	 * customarily belong to the same group.  Perhaps this test should be
	 * configurable.
	 *
	 * XXX temporarily suppress check when on Windows, because there may not
	 * be proper support for Unix-y file permissions.  Need to think of a
	 * reasonable check to apply on Windows.
	 */
#if !defined(WIN32) && !defined(__CYGWIN__)
	if (stat_buf.st_mode & (S_IRWXG | S_IRWXO))
		ereport(FATAL,
				(errcode(ERRCODE_OBJECT_NOT_IN_PREREQUISITE_STATE),
				 errmsg("data directory \"%s\" has group or world access",
						DataDir),
				 errdetail("Permissions should be u=rwx (0700).")));
#endif

	/* Look for PG_VERSION before looking for pg_control */
	ValidatePgVersion(DataDir);

    /* for mirroring, the check for pg_control was removed.  a mirror must be able to start
     *  without a pg_control file.  The  check for pg_control will be done
     *  when the control file is read by xlog initialization.
     */
}


/*
 * check if file or directory under "DataDir" exists and is accessible
 */
static void
checkPgDir(const char *dir)
{
	struct stat st;
	/*
	 * DataDir is known to be smaller than MAXPGPATH, and 'dir' argument is always
	 * a short constant.
	 */
	char		buf[MAXPGPATH + MAXPGPATH];

	snprintf(buf, sizeof(buf), "%s%s", DataDir, dir);

	if (stat(buf, &st) != 0)
	{
		/* check if pg_log is there */
		snprintf(buf, sizeof(buf), "%s%s", DataDir, "/pg_log");
		if (stat(buf, &st) == 0)
			elog(LOG, "System file or directory missing (%s), shutting down segment", dir);

		/* quit all processes and exit */
		pmdie(SIGQUIT);
	}
}

/*
 * Determine how long should we let ServerLoop sleep.
 *
 * In normal conditions we wait at most one minute, to ensure that the other
 * background tasks handled by ServerLoop get done even when no requests are
 * arriving.  However, if there are background workers waiting to be started,
 * we don't actually sleep so that they are quickly serviced.  Other exception
 * cases are as shown in the code.
 */
static void
DetermineSleepTime(struct timeval * timeout)
{
	TimestampTz next_wakeup = 0;

	/*
	 * Normal case: either there are no background workers at all, or we're in
	 * a shutdown sequence (during which we ignore bgworkers altogether).
	 */
	if (Shutdown > NoShutdown ||
		(!StartWorkerNeeded && !HaveCrashedWorker))
	{
		if (AbortStartTime != 0)
		{
			/* time left to abort; clamp to 0 in case it already expired */
			timeout->tv_sec = SIGKILL_CHILDREN_AFTER_SECS -
				(time(NULL) - AbortStartTime);
			timeout->tv_sec = Max(timeout->tv_sec, 0);
			timeout->tv_usec = 0;
		}
		else
		{
			timeout->tv_sec = 60;
			timeout->tv_usec = 0;
		}
		return;
	}

	if (StartWorkerNeeded)
	{
		timeout->tv_sec = 0;
		timeout->tv_usec = 0;
		return;
	}

	if (HaveCrashedWorker)
	{
		slist_mutable_iter siter;

		/*
		 * When there are crashed bgworkers, we sleep just long enough that
		 * they are restarted when they request to be.  Scan the list to
		 * determine the minimum of all wakeup times according to most recent
		 * crash time and requested restart interval.
		 */
		slist_foreach_modify(siter, &BackgroundWorkerList)
		{
			RegisteredBgWorker *rw;
			TimestampTz this_wakeup;

			rw = slist_container(RegisteredBgWorker, rw_lnode, siter.cur);

			if (rw->rw_crashed_at == 0)
				continue;

			if (rw->rw_worker.bgw_restart_time == BGW_NEVER_RESTART
				|| rw->rw_terminate)
			{
				ForgetBackgroundWorker(&siter);
				continue;
			}

			this_wakeup = TimestampTzPlusMilliseconds(rw->rw_crashed_at,
									 1000L * rw->rw_worker.bgw_restart_time);
			if (next_wakeup == 0 || this_wakeup < next_wakeup)
				next_wakeup = this_wakeup;
		}
	}

	if (next_wakeup != 0)
	{
		long		secs;
		int			microsecs;

		TimestampDifference(GetCurrentTimestamp(), next_wakeup,
							&secs, &microsecs);
		timeout->tv_sec = secs;
		timeout->tv_usec = microsecs;

		/* Ensure we don't exceed one minute */
		if (timeout->tv_sec > 60)
		{
			timeout->tv_sec = 60;
			timeout->tv_usec = 0;
		}
	}
	else
	{
		timeout->tv_sec = 60;
		timeout->tv_usec = 0;
	}
}

/*
 * Main idle loop of postmaster
 *
 * NB: Needs to be called with signals blocked
 */
static int
ServerLoop(void)
{
	fd_set		readmask;
	int			nSockets;
	time_t		last_lockfile_recheck_time,
				last_touch_time;

	last_lockfile_recheck_time = last_touch_time = time(NULL);

	nSockets = initMasks(&readmask);

	for (;;)
	{
		fd_set		rmask;
		int			selres;
		time_t		now;

		/*
		 * Wait for a connection request to arrive.
		 *
		 * We block all signals except while sleeping. That makes it safe for
		 * signal handlers, which again block all signals while executing, to
		 * do nontrivial work.
		 *
		 * If we are in PM_WAIT_DEAD_END state, then we don't want to accept
		 * any new connections, so we don't call select(), and just sleep.
		 */
		memcpy((char *) &rmask, (char *) &readmask, sizeof(fd_set));

		if (pmState == PM_WAIT_DEAD_END)
		{
			PG_SETMASK(&UnBlockSig);

			pg_usleep(100000L); /* 100 msec seems reasonable */
			selres = 0;

			PG_SETMASK(&BlockSig);
		}
		else
		{
			/* must set timeout each time; some OSes change it! */
			struct timeval timeout;

			/* Needs to run with blocked signals! */
			DetermineSleepTime(&timeout);

			PG_SETMASK(&UnBlockSig);

			selres = select(nSockets, &rmask, NULL, NULL, &timeout);

			PG_SETMASK(&BlockSig);
		}

		/* Now check the select() result */
		if (selres < 0)
		{
			if (errno != EINTR && errno != EWOULDBLOCK)
			{
				ereport(LOG,
						(errcode_for_socket_access(),
						 errmsg("select() failed in postmaster: %m")));
				return STATUS_ERROR;
			}
		}

		/* Sanity check for system directories on all segments */
		checkPgDir("");
		checkPgDir("/base");
		checkPgDir("/global");
		checkPgDir("/pg_twophase");
		checkPgDir("/pg_utilitymodedtmredo");
		checkPgDir("/pg_distributedlog");
		checkPgDir("/pg_multixact");
		checkPgDir("/pg_subtrans");
		checkPgDir("/pg_xlog");
		checkPgDir("/pg_clog");
		checkPgDir("/pg_multixact/members");
		checkPgDir("/pg_multixact/offsets");

		/*
		 * Block all signals until we wait again.  (This makes it safe for our
		 * signal handlers to do nontrivial work.)
		 */
		PG_SETMASK(&BlockSig);

		/*
		 * New connection pending on any of our sockets? If so, fork a child
		 * process to deal with it.
		 */
		if (selres > 0)
		{
			int			i;

			for (i = 0; i < MAXLISTEN; i++)
			{
				if (ListenSocket[i] == PGINVALID_SOCKET)
					break;
				if (FD_ISSET(ListenSocket[i], &rmask))
				{
					Port	   *port;

					port = ConnCreate(ListenSocket[i]);
					if (port)
					{
						BackendStartup(port);

						/*
						 * We no longer need the open socket or port structure
						 * in this process
						 */
						StreamClose(port->sock);
						ConnFree(port);
					}
				}
			}
		}

		/* If we have lost the log collector, try to start a new one */
		if (SysLoggerPID == 0 && Logging_collector)
			SysLoggerPID = SysLogger_Start();

		/*
		 * If no background writer process is running, and we are not in a
		 * state that prevents it, start one.  It doesn't matter if this
		 * fails, we'll just try again later.  Likewise for the checkpointer.
		 */
		if (pmState == PM_RUN || pmState == PM_RECOVERY ||
			pmState == PM_HOT_STANDBY)
		{
			if (CheckpointerPID == 0)
				CheckpointerPID = StartCheckpointer();
			if (BgWriterPID == 0)
				BgWriterPID = StartBackgroundWriter();
		}

		/*
		 * Likewise, if we have lost the walwriter process, try to start a new
		 * one.  But this is needed only in normal operation (else we cannot
		 * be writing any new WAL).
		 */
		if (WalWriterPID == 0 && pmState == PM_RUN)
			WalWriterPID = StartWalWriter();

		/*
		 * If we have lost the autovacuum launcher, try to start a new one. We
		 * don't want autovacuum to run in binary upgrade mode because
		 * autovacuum might update relfrozenxid for empty tables before the
		 * physical files are put in place.
		 */
		if (!IsBinaryUpgrade && AutoVacPID == 0 &&
			(AutoVacuumingActive() || start_autovac_launcher) &&
			pmState == PM_RUN)
		{
			AutoVacPID = StartAutoVacLauncher();
			if (AutoVacPID != 0)
				start_autovac_launcher = false; /* signal processed */
		}

		/* If we have lost the stats collector, try to start a new one */
		if (PgStatPID == 0 &&
			(pmState == PM_RUN || pmState == PM_HOT_STANDBY))
			PgStatPID = pgstat_start();

		/* If we have lost the archiver, try to start a new one. */
		if (PgArchPID == 0 && PgArchStartupAllowed())
			PgArchPID = pgarch_start();

		/* If we need to signal the autovacuum launcher, do so now */
		if (avlauncher_needs_signal)
		{
			avlauncher_needs_signal = false;
			if (AutoVacPID != 0)
				kill(AutoVacPID, SIGUSR2);
		}

		/* If we need to start a WAL receiver, try to do that now */
		if (WalReceiverRequested)
			MaybeStartWalReceiver();

		/* Get other worker processes running, if needed */
		if (StartWorkerNeeded || HaveCrashedWorker)
			maybe_start_bgworker();

<<<<<<< HEAD
#ifdef HAVE_PTHREAD_IS_THREADED_NP

		/*
		 * With assertions enabled, check regularly for appearance of
		 * additional threads.  All builds check at start and exit.
		 */
		Assert(pthread_is_threaded_np() == 0);
#endif

		/*
		 * Lastly, check to see if it's time to do some things that we don't
		 * want to do every single time through the loop, because they're a
		 * bit expensive.  Note that there's up to a minute of slop in when
		 * these tasks will be performed, since DetermineSleepTime() will let
		 * us sleep at most that long; except for SIGKILL timeout which has
		 * special-case logic there.
		 */
		now = time(NULL);

=======
>>>>>>> b5bce6c1
#ifdef HAVE_PTHREAD_IS_THREADED_NP

		/*
		 * With assertions enabled, check regularly for appearance of
		 * additional threads.  All builds check at start and exit.
		 */
		Assert(pthread_is_threaded_np() == 0);
#endif

		/*
		 * Lastly, check to see if it's time to do some things that we don't
		 * want to do every single time through the loop, because they're a
		 * bit expensive.  Note that there's up to a minute of slop in when
		 * these tasks will be performed, since DetermineSleepTime() will let
		 * us sleep at most that long; except for SIGKILL timeout which has
		 * special-case logic there.
		 */
		now = time(NULL);

		/*
		 * If we already sent SIGQUIT to children and they are slow to shut
		 * down, it's time to send them SIGKILL.  This doesn't happen
		 * normally, but under certain conditions backends can get stuck while
		 * shutting down.  This is a last measure to get them unwedged.
		 *
		 * Note we also do this during recovery from a process crash.
		 */
		if ((Shutdown >= ImmediateShutdown || (FatalError && !SendStop)) &&
			AbortStartTime != 0 &&
			(now - AbortStartTime) >= SIGKILL_CHILDREN_AFTER_SECS)
		{
			/* We were gentle with them before. Not anymore */
			TerminateChildren(SIGKILL);
			/* reset flag so we don't SIGKILL again */
			AbortStartTime = 0;
		}

		/*
		 * Once a minute, verify that postmaster.pid hasn't been removed or
		 * overwritten.  If it has, we force a shutdown.  This avoids having
		 * postmasters and child processes hanging around after their database
		 * is gone, and maybe causing problems if a new database cluster is
		 * created in the same place.  It also provides some protection
		 * against a DBA foolishly removing postmaster.pid and manually
		 * starting a new postmaster.  Data corruption is likely to ensue from
		 * that anyway, but we can minimize the damage by aborting ASAP.
		 */
		if (now - last_lockfile_recheck_time >= 1 * SECS_PER_MINUTE)
		{
			if (!RecheckDataDirLockFile())
			{
				ereport(LOG,
						(errmsg("performing immediate shutdown because data directory lock file is invalid")));
				kill(MyProcPid, SIGQUIT);
			}
			last_lockfile_recheck_time = now;
		}

		/*
		 * Touch Unix socket and lock files every 58 minutes, to ensure that
		 * they are not removed by overzealous /tmp-cleaning tasks.  We assume
		 * no one runs cleaners with cutoff times of less than an hour ...
		 */
		if (now - last_touch_time >= 58 * SECS_PER_MINUTE)
		{
			TouchSocketFiles();
			TouchSocketLockFiles();
			last_touch_time = now;
		}
	}
}

/*
 * Initialise the masks for select() for the ports we are listening on.
 * Return the number of sockets to listen on.
 */
static int
initMasks(fd_set *rmask)
{
	int			maxsock = -1;
	int			i;

	FD_ZERO(rmask);

	for (i = 0; i < MAXLISTEN; i++)
	{
		int			fd = ListenSocket[i];

		if (fd == PGINVALID_SOCKET)
			break;
		FD_SET(fd, rmask);

		if (fd > maxsock)
			maxsock = fd;
	}

	return maxsock + 1;
}

/*
 * Once the flag is reset, libpq connections (e.g. FTS probe requests) should
 * not get CAC_MIRROR_READY response.  This flag is needed during GPDB startup
 * to enable "pg_ctl -w".  It need not interfere during or after promotion.
 * This function is called right after removing RECOVERY_COMMAND_FILE upon
 * receiving a promotion request.
 */
void inline
ResetMirrorReadyFlag(void)
{
	*pm_launch_walreceiver = false;
}

static inline void
SetMirrorReadyFlag(void)
{
	*pm_launch_walreceiver = true;
}

static inline bool
GetMirrorReadyFlag(void)
{
	return *pm_launch_walreceiver;
}

/*
 * Read a client's startup packet and do something according to it.
 *
 * Returns STATUS_OK or STATUS_ERROR, or might call ereport(FATAL) and
 * not return at all.
 *
 * (Note that ereport(FATAL) stuff is sent to the client, so only use it
 * if that's what you want.  Return STATUS_ERROR if you don't want to
 * send anything to the client, which would typically be appropriate
 * if we detect a communications failure.)
 */
static int
ProcessStartupPacket(Port *port, bool SSLdone)
{
	int32		len;
	void	   *buf;
	ProtocolVersion proto;
	MemoryContext oldcontext;
    char       *gpqeid = NULL;
	XLogRecPtr  recptr;

	pq_startmsgread();
	if (pq_getbytes((char *) &len, 4) == EOF)
	{
		/*
		 * EOF after SSLdone probably means the client didn't like our
		 * response to NEGOTIATE_SSL_CODE.  That's not an error condition, so
		 * don't clutter the log with a complaint.
		 */
		if (!SSLdone)
			ereport(COMMERROR,
					(errcode(ERRCODE_PROTOCOL_VIOLATION),
					 errmsg("incomplete startup packet")));
		return STATUS_ERROR;
	}

	len = ntohl(len);
	len -= 4;

	if (len < (int32) sizeof(ProtocolVersion) ||
		len > MAX_STARTUP_PACKET_LENGTH)
	{
		ereport(COMMERROR,
				(errcode(ERRCODE_PROTOCOL_VIOLATION),
				 errmsg("invalid length of startup packet %ld",(long)len)));
		return STATUS_ERROR;
	}

	/*
	 * Allocate at least the size of an old-style startup packet, plus one
	 * extra byte, and make sure all are zeroes.  This ensures we will have
	 * null termination of all strings, in both fixed- and variable-length
	 * packet layouts.
	 */
	if (len <= (int32) sizeof(StartupPacket))
		buf = palloc0(sizeof(StartupPacket) + 1);
	else
		buf = palloc0(len + 1);

	if (pq_getbytes(buf, len) == EOF)
	{
		ereport(COMMERROR,
				(errcode(ERRCODE_PROTOCOL_VIOLATION),
				 errmsg("incomplete startup packet")));
		return STATUS_ERROR;
	}
	pq_endmsgread();

	/*
	 * The first field is either a protocol version number or a special
	 * request code.
	 */
	port->proto = proto = ntohl(*((ProtocolVersion *) buf));

	if (proto == CANCEL_REQUEST_CODE || proto == FINISH_REQUEST_CODE)
	{
		processCancelRequest(port, buf, proto);
		/* Not really an error, but we don't want to proceed further */
		return STATUS_ERROR;
	}

	/* Otherwise this is probably a normal postgres-message */

	if (proto == NEGOTIATE_SSL_CODE && !SSLdone)
	{
		char		SSLok;

#ifdef USE_SSL
		/* No SSL when disabled or on Unix sockets */
		if (!EnableSSL || IS_AF_UNIX(port->laddr.addr.ss_family))
			SSLok = 'N';
		else
			SSLok = 'S';		/* Support for SSL */
#else
		SSLok = 'N';			/* No support for SSL */
#endif

retry1:
		if (send(port->sock, &SSLok, 1, 0) != 1)
		{
			if (errno == EINTR)
				goto retry1;	/* if interrupted, just retry */
			ereport(COMMERROR,
					(errcode_for_socket_access(),
					 errmsg("failed to send SSL negotiation response: %m")));
			return STATUS_ERROR;	/* close the connection */
		}

#ifdef USE_SSL
		if (SSLok == 'S' && secure_open_server(port) == -1)
			return STATUS_ERROR;
#endif
		/* regular startup packet, cancel, etc packet should follow... */
		/* but not another SSL negotiation request */
		return ProcessStartupPacket(port, true);
	}

	/* Could add additional special packet types here */

	/*
	 * Set FrontendProtocol now so that ereport() knows what format to send if
	 * we fail during startup.
	 */
	FrontendProtocol = proto;

	/* Check that the major protocol version is in range. */
	if (PG_PROTOCOL_MAJOR(proto) < PG_PROTOCOL_MAJOR(PG_PROTOCOL_EARLIEST) ||
		PG_PROTOCOL_MAJOR(proto) > PG_PROTOCOL_MAJOR(PG_PROTOCOL_LATEST))
		ereport(FATAL,
				(errcode(ERRCODE_FEATURE_NOT_SUPPORTED),
				 errmsg("unsupported frontend protocol %u.%u: server supports %u.0 to %u.%u",
						PG_PROTOCOL_MAJOR(proto), PG_PROTOCOL_MINOR(proto),
						PG_PROTOCOL_MAJOR(PG_PROTOCOL_EARLIEST),
						PG_PROTOCOL_MAJOR(PG_PROTOCOL_LATEST),
						PG_PROTOCOL_MINOR(PG_PROTOCOL_LATEST))));

	/*
	 * Now fetch parameters out of startup packet and save them into the Port
	 * structure.  All data structures attached to the Port struct must be
	 * allocated in TopMemoryContext so that they will remain available in a
	 * running backend (even after PostmasterContext is destroyed).  We need
	 * not worry about leaking this storage on failure, since we aren't in the
	 * postmaster process anymore.
	 */
	oldcontext = MemoryContextSwitchTo(TopMemoryContext);

	if (PG_PROTOCOL_MAJOR(proto) >= 3)
	{
		int32		offset = sizeof(ProtocolVersion);
		List	   *unrecognized_protocol_options = NIL;

		/*
		 * Scan packet body for name/option pairs.  We can assume any string
		 * beginning within the packet body is null-terminated, thanks to
		 * zeroing extra byte above.
		 */
		port->guc_options = NIL;

		while (offset < len)
		{
			char	   *nameptr = ((char *) buf) + offset;
			int32		valoffset;
			char	   *valptr;

			if (*nameptr == '\0')
				break;			/* found packet terminator */
			valoffset = offset + strlen(nameptr) + 1;
			if (valoffset >= len)
				break;			/* missing value, will complain below */
			valptr = ((char *) buf) + valoffset;

			if (strcmp(nameptr, "database") == 0)
				port->database_name = pstrdup(valptr);
			else if (strcmp(nameptr, "user") == 0)
				port->user_name = pstrdup(valptr);
			else if (strcmp(nameptr, "options") == 0)
				port->cmdline_options = pstrdup(valptr);
			else if (strcmp(nameptr, "gpqeid") == 0)
				gpqeid = valptr;
			else if (strcmp(nameptr, "replication") == 0)
			{
				/*
				 * Due to backward compatibility concerns the replication
				 * parameter is a hybrid beast which allows the value to be
				 * either boolean or the string 'database'. The latter
				 * connects to a specific database which is e.g. required for
				 * logical decoding while.
				 */
				if (strcmp(valptr, "database") == 0)
				{
					am_walsender = true;
					am_db_walsender = true;
				}
				else if (!parse_bool(valptr, &am_walsender))
					ereport(FATAL,
							(errcode(ERRCODE_INVALID_PARAMETER_VALUE),
						 errmsg("invalid value for parameter \"%s\": \"%s\"",
								"replication",
								valptr),
							 errhint("Valid values are: \"false\", 0, \"true\", 1, \"database\".")));
			}
			else if (strncmp(nameptr, "_pq_.", 5) == 0)
			{
				/*
				 * Any option beginning with _pq_. is reserved for use as a
				 * protocol-level option, but at present no such options are
				 * defined.
				 */
				unrecognized_protocol_options =
					lappend(unrecognized_protocol_options, pstrdup(nameptr));
			}
			else if (strcmp(nameptr, GPCONN_TYPE) == 0)
			{
				am_mirror = IsRoleMirror();
				if (strcmp(valptr, GPCONN_TYPE_FTS) == 0)
				{
					if (IS_QUERY_DISPATCHER())
						ereport(FATAL,
								(errcode(ERRCODE_PROTOCOL_VIOLATION),
								 errmsg("cannot handle FTS connection on master")));
					am_ftshandler = true;

#ifdef FAULT_INJECTOR
					if (FaultInjector_InjectFaultIfSet(
							"fts_conn_startup_packet",
							DDLNotSpecified,
							"" /* databaseName */,
							"" /* tableName */) == FaultInjectorTypeSkip)
					{
						/*
						 * If this fault is set to skip, report recovery is
						 * hung. Without this fault recovery is reported as
						 * progressing.
						 */
						if (FaultInjector_InjectFaultIfSet(
							"fts_recovery_in_progress",
							DDLNotSpecified,
							"" /* databaseName */,
							"" /* tableName */) == FaultInjectorTypeSkip)
						{
							recptr = last_xlog_replay_location();
						}
						else
						{
							time_t counter = time(NULL);

							recptr = counter;
						}

						ereport(FATAL,
								(errcode(ERRCODE_CANNOT_CONNECT_NOW),
								 errmsg(POSTMASTER_IN_RECOVERY_MSG),
								 errdetail(POSTMASTER_IN_RECOVERY_DETAIL_MSG " %X/%X",
										   (uint32) (recptr >> 32), (uint32) recptr)));
					}
#endif
				}
#ifdef FAULT_INJECTOR
				else if (strcmp(valptr, GPCONN_TYPE_FAULT) == 0)
					am_faulthandler = true;
#endif
				else
					ereport(FATAL,
							(errcode(ERRCODE_INVALID_PARAMETER_VALUE),
							 errmsg("invalid value for option: \"%s\"", GPCONN_TYPE)));
			}
			else
			{
				/* Assume it's a generic GUC option */
				port->guc_options = lappend(port->guc_options,
											pstrdup(nameptr));
				port->guc_options = lappend(port->guc_options,
											pstrdup(valptr));
			}
			offset = valoffset + strlen(valptr) + 1;
		}

		/*
		 * If we didn't find a packet terminator exactly at the end of the
		 * given packet length, complain.
		 */
		if (offset != len - 1)
			ereport(FATAL,
					(errcode(ERRCODE_PROTOCOL_VIOLATION),
					 errmsg("invalid startup packet layout: expected terminator as last byte")));

		/*
		 * If the client requested a newer protocol version or if the client
		 * requested any protocol options we didn't recognize, let them know
		 * the newest minor protocol version we do support and the names of any
		 * unrecognized options.
		 */
		if (PG_PROTOCOL_MINOR(proto) > PG_PROTOCOL_MINOR(PG_PROTOCOL_LATEST) ||
			unrecognized_protocol_options != NIL)
			SendNegotiateProtocolVersion(unrecognized_protocol_options);
	}
	else
	{
		/*
		 * Get the parameters from the old-style, fixed-width-fields startup
		 * packet as C strings.  The packet destination was cleared first so a
		 * short packet has zeros silently added.  We have to be prepared to
		 * truncate the pstrdup result for oversize fields, though.
		 */
		StartupPacket *packet = (StartupPacket *) buf;

		port->database_name = pstrdup(packet->database);
		if (strlen(port->database_name) > sizeof(packet->database))
			port->database_name[sizeof(packet->database)] = '\0';
		port->user_name = pstrdup(packet->user);
		if (strlen(port->user_name) > sizeof(packet->user))
			port->user_name[sizeof(packet->user)] = '\0';
		port->cmdline_options = pstrdup(packet->options);
		if (strlen(port->cmdline_options) > sizeof(packet->options))
			port->cmdline_options[sizeof(packet->options)] = '\0';
		port->guc_options = NIL;
	}

	/* Check a user name was given. */
	if (port->user_name == NULL || port->user_name[0] == '\0')
		ereport(FATAL,
				(errcode(ERRCODE_INVALID_AUTHORIZATION_SPECIFICATION),
			 errmsg("no PostgreSQL user name specified in startup packet")));

	/* The database defaults to the user name. */
	if (port->database_name == NULL || port->database_name[0] == '\0')
		port->database_name = pstrdup(port->user_name);

	if (Db_user_namespace)
	{
		/*
		 * If user@, it is a global user, remove '@'. We only want to do this
		 * if there is an '@' at the end and no earlier in the user string or
		 * they may fake as a local user of another database attaching to this
		 * database.
		 */
		if (strchr(port->user_name, '@') ==
			port->user_name + strlen(port->user_name) - 1)
			*strchr(port->user_name, '@') = '\0';
		else
		{
			/* Append '@' and dbname */
			port->user_name = psprintf("%s@%s", port->user_name, port->database_name);
		}
	}

	/*
	 * Truncate given database and user names to length of a Postgres name.
	 * This avoids lookup failures when overlength names are given.
	 */
	if (strlen(port->database_name) >= NAMEDATALEN)
		port->database_name[NAMEDATALEN - 1] = '\0';
	if (strlen(port->user_name) >= NAMEDATALEN)
		port->user_name[NAMEDATALEN - 1] = '\0';

	/*
	 * Normal walsender backends, e.g. for streaming replication, are not
	 * connected to a particular database. But walsenders used for logical
	 * replication need to connect to a specific database. We allow streaming
	 * replication commands to be issued even if connected to a database as it
	 * can make sense to first make a basebackup and then stream changes
	 * starting from that.
	 */
	if ((am_walsender && !am_db_walsender) || am_ftshandler || IsFaultHandler)
		port->database_name[0] = '\0';

	/*
	 * CDB: Process "gpqeid" parameter string for qExec startup.
	 */
	if (gpqeid)
		cdbgang_parse_gpqeid_params(port, gpqeid);

	/*
	 * Done putting stuff in TopMemoryContext.
	 */
	MemoryContextSwitchTo(oldcontext);

	/*
	 * If we're going to reject the connection due to database state, say so
	 * now instead of wasting cycles on an authentication exchange. (This also
	 * allows a pg_ping utility to be written.)
	 */
	switch (port->canAcceptConnections)
	{
		case CAC_STARTUP:
			if ((am_ftshandler || IsFaultHandler) && am_mirror)
				break;
			ereport(FATAL,
					(errcode(ERRCODE_CANNOT_CONNECT_NOW),
					 errmsg(POSTMASTER_IN_STARTUP_MSG)));
			break;
		case CAC_SHUTDOWN:
			ereport(FATAL,
					(errcode(ERRCODE_CANNOT_CONNECT_NOW),
					 errmsg("the database system is shutting down")));
			break;
		case CAC_RECOVERY:
			recptr = last_xlog_replay_location();

			ereport(FATAL,
					(errcode(ERRCODE_CANNOT_CONNECT_NOW),
					 errmsg(POSTMASTER_IN_RECOVERY_MSG),
					 errdetail(POSTMASTER_IN_RECOVERY_DETAIL_MSG " %X/%X",
						   (uint32) (recptr >> 32), (uint32) recptr)));
			break;
		case CAC_TOOMANY:
			ereport(FATAL,
					(errcode(ERRCODE_TOO_MANY_CONNECTIONS),
					 errmsg("sorry, too many clients already")));
			break;
		case CAC_WAITBACKUP:
			/* Greenplum does not currently use WAITBACKUP state. */
			Assert(port->canAcceptConnections != CAC_WAITBACKUP);
			break;
		case CAC_MIRROR_READY:
			if (am_ftshandler || IsFaultHandler)
			{
				/* Even if the connection state is MIRROR_READY, the role
				 * may change to primary during promoting. Hence, we need
				 * to decline this connection to avoid confusion. This needs
				 * to wait until promotion is finished and pmState changed
				 * to PM_RUN.
				 */
				if (!am_mirror)
					ereport(FATAL,
							(errmsg("mirror is being promoted.")));
				break;
			}

			recptr = last_xlog_replay_location();
			ereport(FATAL,
					(errcode(ERRCODE_MIRROR_READY),
					 errmsg(POSTMASTER_IN_RECOVERY_MSG),
					 errdetail(POSTMASTER_IN_RECOVERY_DETAIL_MSG " %X/%X\n"
							   POSTMASTER_MIRROR_VERSION_DETAIL_MSG " %s",
							   (uint32) (recptr >> 32), (uint32) recptr,
							   TextDatumGetCString(pgsql_version(NULL)))));
			break;
		case CAC_OK:
			break;
	}

#ifdef FAULT_INJECTOR
	if (!am_ftshandler && !IsFaultHandler && !am_walsender &&
		FaultInjector_InjectFaultIfSet("process_startup_packet",
									   DDLNotSpecified,
									   port->database_name /* databaseName */,
									   "" /* tableName */) == FaultInjectorTypeSkip)
	{
		ereport(FATAL,
				(errcode(ERRCODE_CANNOT_CONNECT_NOW),
				 errmsg(POSTMASTER_IN_RECOVERY_MSG),
				 errdetail(POSTMASTER_IN_RECOVERY_DETAIL_MSG " dummy location")));
	}
#endif

	return STATUS_OK;
}

/*
 * Send a NegotiateProtocolVersion to the client.  This lets the client know
 * that they have requested a newer minor protocol version than we are able
 * to speak.  We'll speak the highest version we know about; the client can,
 * of course, abandon the connection if that's a problem.
 *
 * We also include in the response a list of protocol options we didn't
 * understand.  This allows clients to include optional parameters that might
 * be present either in newer protocol versions or third-party protocol
 * extensions without fear of having to reconnect if those options are not
 * understood, while at the same time making certain that the client is aware
 * of which options were actually accepted.
 */
static void
SendNegotiateProtocolVersion(List *unrecognized_protocol_options)
{
	StringInfoData buf;
	ListCell   *lc;

	pq_beginmessage(&buf, 'v'); /* NegotiateProtocolVersion */
	pq_sendint(&buf, PG_PROTOCOL_LATEST, 4);
	pq_sendint(&buf, list_length(unrecognized_protocol_options), 4);
	foreach(lc, unrecognized_protocol_options)
		pq_sendstring(&buf, lfirst(lc));
	pq_endmessage(&buf);

	/* no need to flush, some other message will follow */
}

/*
 * The client has sent a cancel request packet, not a normal
 * start-a-new-connection packet.  Perform the necessary processing.
 * Nothing is sent back to the client.
 */
static void
processCancelRequest(Port *port, void *pkt, MsgType code)
{
	CancelRequestPacket *canc = (CancelRequestPacket *) pkt;
	int			backendPID;
	long		cancelAuthCode;
	Backend    *bp;

#ifndef EXEC_BACKEND
	dlist_iter	iter;
#else
	int			i;
#endif

	backendPID = (int) ntohl(canc->backendPID);
	cancelAuthCode = (long) ntohl(canc->cancelAuthCode);

	/*
	 * See if we have a matching backend.  In the EXEC_BACKEND case, we can no
	 * longer access the postmaster's own backend list, and must rely on the
	 * duplicate array in shared memory.
	 */
#ifndef EXEC_BACKEND
	dlist_foreach(iter, &BackendList)
	{
		bp = dlist_container(Backend, elem, iter.cur);
#else
	for (i = MaxLivePostmasterChildren() - 1; i >= 0; i--)
	{
		bp = (Backend *) &ShmemBackendArray[i];
#endif
		if (bp->pid == backendPID)
		{
			if (bp->cancel_key == cancelAuthCode)
			{
				/* Found a match; signal that backend to cancel current op */
				if (code == FINISH_REQUEST_CODE)
				{
					ereport(LOG,
							(errmsg_internal("query finish request to process %d",
											 backendPID)));
					SendProcSignal(bp->pid, PROCSIG_QUERY_FINISH,
								   InvalidBackendId);
				}
				else
				{
					ereport(DEBUG2,
							(errmsg_internal("processing cancel request: sending SIGINT to process %d",
											 backendPID)));
					signal_child(bp->pid, SIGINT);
				}
			}
			else
				/* Right PID, wrong key: no way, Jose */
				ereport(LOG,
						(errmsg("wrong key in cancel request for process %d",
								backendPID)));
			return;
		}
	}

	/* No matching backend */
	ereport(LOG,
			(errmsg("PID %d in cancel request did not match any process",
					backendPID)));
}

/*
 * canAcceptConnections --- check to see if database state allows connections.
 */
static CAC_state
canAcceptConnections(void)
{
	CAC_state	result = CAC_OK;

	/*
	 * Can't start backends when in startup/shutdown/inconsistent recovery
	 * state.
	 *
	 * In state PM_WAIT_BACKUP only superusers can connect (this must be
	 * allowed so that a superuser can end online backup mode); we return
	 * CAC_WAITBACKUP code to indicate that this must be checked later. Note
	 * that neither CAC_OK nor CAC_WAITBACKUP can safely be returned until we
	 * have checked for too many children.
	 */
	if (pmState != PM_RUN)
	{
		if (pmState == PM_WAIT_BACKUP)
			result = CAC_WAITBACKUP;	/* allow superusers only */
		else if (Shutdown > NoShutdown)
			return CAC_SHUTDOWN;	/* shutdown is pending */
		/*
		 * If the wal receiver has been launched at least once, return that
		 * the mirror is ready.
		 */
		else if (GetMirrorReadyFlag())
			return CAC_MIRROR_READY;
		else if (!FatalError &&
				 (pmState == PM_STARTUP ||
				  pmState == PM_RECOVERY))
			return CAC_STARTUP; /* normal startup */
		else if (!FatalError &&
				 pmState == PM_HOT_STANDBY)
			result = CAC_OK;	/* connection OK during hot standby */
		else
			return CAC_RECOVERY;	/* else must be crash recovery */
	}

	/*
	 * Don't start too many children.
	 *
	 * We allow more connections than we can have backends here because some
	 * might still be authenticating; they might fail auth, or some existing
	 * backend might exit before the auth cycle is completed. The exact
	 * MaxBackends limit is enforced when a new backend tries to join the
	 * shared-inval backend array.
	 *
	 * The limit here must match the sizes of the per-child-process arrays;
	 * see comments for MaxLivePostmasterChildren().
	 */
	if (CountChildren(BACKEND_TYPE_ALL) >= MaxLivePostmasterChildren())
		result = CAC_TOOMANY;

	return result;
}


/*
 * ConnCreate -- create a local connection data structure
 *
 * Returns NULL on failure, other than out-of-memory which is fatal.
 */
static Port *
ConnCreate(int serverFd)
{
	Port	   *port;

	if (!(port = (Port *) calloc(1, sizeof(Port))))
	{
		ereport(LOG,
				(errcode(ERRCODE_OUT_OF_MEMORY),
				 errmsg("out of memory")));
		ExitPostmaster(1);
	}

	if (StreamConnection(serverFd, port) != STATUS_OK)
	{
		if (port->sock != PGINVALID_SOCKET)
			StreamClose(port->sock);
		ConnFree(port);
		return NULL;
	}

	/*
	 * Precompute password salt values to use for this connection. It's
	 * slightly annoying to do this long in advance of knowing whether we'll
	 * need 'em or not, but we must do the random() calls before we fork, not
	 * after.  Else the postmaster's random sequence won't get advanced, and
	 * all backends would end up using the same salt...
	 */
	RandomSalt(port->md5Salt);

	/*
	 * Allocate GSSAPI specific state struct
	 */
#ifndef EXEC_BACKEND
#if defined(ENABLE_GSS) || defined(ENABLE_SSPI)
	port->gss = (pg_gssinfo *) calloc(1, sizeof(pg_gssinfo));
	if (!port->gss)
	{
		ereport(LOG,
				(errcode(ERRCODE_OUT_OF_MEMORY),
				 errmsg("out of memory")));
		ExitPostmaster(1);
	}
#endif
#endif

	return port;
}


/*
 * ConnFree -- free a local connection data structure
 */
static void
ConnFree(Port *conn)
{
#ifdef USE_SSL
	secure_close(conn);
#endif
	if (conn->gss)
		free(conn->gss);
	free(conn);
}


/*
 * ClosePostmasterPorts -- close all the postmaster's open sockets
 *
 * This is called during child process startup to release file descriptors
 * that are not needed by that child process.  The postmaster still has
 * them open, of course.
 *
 * Note: we pass am_syslogger as a boolean because we don't want to set
 * the global variable yet when this is called.
 */
void
ClosePostmasterPorts(bool am_syslogger)
{
	int			i;

#ifndef WIN32

	/*
	 * Close the write end of postmaster death watch pipe. It's important to
	 * do this as early as possible, so that if postmaster dies, others won't
	 * think that it's still running because we're holding the pipe open.
	 */
	if (close(postmaster_alive_fds[POSTMASTER_FD_OWN]))
		ereport(FATAL,
				(errcode_for_file_access(),
				 errmsg_internal("could not close postmaster death monitoring pipe in child process: %m")));
	postmaster_alive_fds[POSTMASTER_FD_OWN] = -1;
#endif

	/* Close the listen sockets */
	for (i = 0; i < MAXLISTEN; i++)
	{
		if (ListenSocket[i] != PGINVALID_SOCKET)
		{
			StreamClose(ListenSocket[i]);
			ListenSocket[i] = PGINVALID_SOCKET;
		}
	}

	/* If using syslogger, close the read side of the pipe */
	if (!am_syslogger)
	{
#ifndef WIN32
		if (syslogPipe[0] >= 0)
			close(syslogPipe[0]);
		syslogPipe[0] = -1;
#else
		if (syslogPipe[0])
			CloseHandle(syslogPipe[0]);
		syslogPipe[0] = 0;
#endif
	}

#ifdef USE_BONJOUR
	/* If using Bonjour, close the connection to the mDNS daemon */
	if (bonjour_sdref)
		close(DNSServiceRefSockFD(bonjour_sdref));
#endif
}


/*
 * reset_shared -- reset shared memory and semaphores
 */
static void
reset_shared(int port)
{
	/*
	 * Create or re-create shared memory and semaphores.
	 *
	 * Note: in each "cycle of life" we will normally assign the same IPC keys
	 * (if using SysV shmem and/or semas), since the port number is used to
	 * determine IPC keys.  This helps ensure that we will clean up dead IPC
	 * objects if the postmaster crashes and is restarted.
	 */
	CreateSharedMemoryAndSemaphores(false, port);
}


/*
 * SIGHUP -- reread config files, and tell children to do same
 */
static void
SIGHUP_handler(SIGNAL_ARGS)
{
	int			save_errno = errno;

	PG_SETMASK(&BlockSig);

	if (Shutdown <= SmartShutdown)
	{
		ereport(LOG,
				(errmsg("received SIGHUP, reloading configuration files")));
		ProcessConfigFile(PGC_SIGHUP);
		SignalChildren(SIGHUP);
		if (StartupPID != 0)
			signal_child(StartupPID, SIGHUP);
		if (BgWriterPID != 0)
			signal_child(BgWriterPID, SIGHUP);
		if (CheckpointerPID != 0)
			signal_child(CheckpointerPID, SIGHUP);
		if (WalWriterPID != 0)
			signal_child(WalWriterPID, SIGHUP);
		if (WalReceiverPID != 0)
			signal_child(WalReceiverPID, SIGHUP);
		if (AutoVacPID != 0)
			signal_child(AutoVacPID, SIGHUP);
		if (PgArchPID != 0)
			signal_child(PgArchPID, SIGHUP);
		if (SysLoggerPID != 0)
			signal_child(SysLoggerPID, SIGHUP);
		if (PgStatPID != 0)
			signal_child(PgStatPID, SIGHUP);

		/* Reload authentication config files too */
		if (!load_hba())
			ereport(WARNING,
					(errmsg("pg_hba.conf not reloaded")));

		if (!load_ident())
			ereport(WARNING,
					(errmsg("pg_ident.conf not reloaded")));

#ifdef EXEC_BACKEND
		/* Update the starting-point file for future children */
		write_nondefault_variables(PGC_SIGHUP);
#endif
	}

	PG_SETMASK(&UnBlockSig);

	errno = save_errno;
}


/*
 * pmdie -- signal handler for processing various postmaster signals.
 */
static void
pmdie(SIGNAL_ARGS)
{
	int			save_errno = errno;

	PG_SETMASK(&BlockSig);

	ereport(DEBUG2,
			(errmsg_internal("postmaster received signal %d",
							 postgres_signal_arg)));

	switch (postgres_signal_arg)
	{
		case SIGTERM:

			/*
			 * Smart Shutdown:
			 *
			 * Wait for children to end their work, then shut down.
			 */
			if (Shutdown >= SmartShutdown)
				break;
			Shutdown = SmartShutdown;
			ereport(LOG,
					(errmsg("received smart shutdown request")));
#ifdef USE_SYSTEMD
			sd_notify(0, "STOPPING=1");
#endif

			if (pmState == PM_STARTUP)
			{
				/*
				 * If this is a standby or mirror, clean-up the startup and
				 * walreceiver processes.
				 */
				if (StartupPID != 0)
					signal_child(StartupPID, SIGTERM);
				if (WalReceiverPID != 0)
					signal_child(WalReceiverPID, SIGTERM);

				/*
				 * Keep the PM_STARTUP and let the PostmasterStateMachine handle
				 * state transition after Startup and WalReceiver die.
				 */
			}

			if (pmState == PM_RUN || pmState == PM_RECOVERY ||
				pmState == PM_HOT_STANDBY || pmState == PM_STARTUP)
			{
				/* autovac workers are told to shut down immediately */
				/* and bgworkers too; does this need tweaking? */
				SignalSomeChildren(SIGTERM,
							   BACKEND_TYPE_AUTOVAC | BACKEND_TYPE_BGWORKER);
				/* and the autovac launcher too */
				if (AutoVacPID != 0)
					signal_child(AutoVacPID, SIGTERM);
				/* and the bgwriter too */
				if (BgWriterPID != 0)
					signal_child(BgWriterPID, SIGTERM);
				/* and the walwriter too */
				if (WalWriterPID != 0)
					signal_child(WalWriterPID, SIGTERM);

				/*
				 * If we're in recovery, we can't kill the startup process
				 * right away, because at present doing so does not release
				 * its locks.  We might want to change this in a future
				 * release.  For the time being, the PM_WAIT_READONLY state
				 * indicates that we're waiting for the regular (read only)
				 * backends to die off; once they do, we'll kill the startup
				 * and walreceiver processes.
				 */
				pmState = (pmState == PM_RUN) ?
					PM_WAIT_BACKUP : PM_WAIT_READONLY;
			}

			/*
			 * Now wait for online backup mode to end and backends to exit. If
			 * that is already the case, PostmasterStateMachine will take the
			 * next step.
			 */
			PostmasterStateMachine();
			break;

		case SIGINT:

			/*
			 * Fast Shutdown:
			 *
			 * Abort all children with SIGTERM (rollback active transactions
			 * and exit) and shut down when they are gone.
			 */
			if (Shutdown >= FastShutdown)
				break;
			Shutdown = FastShutdown;
			ereport(LOG,
					(errmsg("received fast shutdown request")));
#ifdef USE_SYSTEMD
			sd_notify(0, "STOPPING=1");
#endif

			if (StartupPID != 0)
				signal_child(StartupPID, SIGTERM);
			if (BgWriterPID != 0)
				signal_child(BgWriterPID, SIGTERM);
			if (WalReceiverPID != 0)
				signal_child(WalReceiverPID, SIGTERM);
			if (pmState == PM_RECOVERY)
			{
				SignalSomeChildren(SIGTERM, BACKEND_TYPE_BGWORKER);
<<<<<<< HEAD
=======

>>>>>>> b5bce6c1
				/*
				 * Only startup, bgwriter, walreceiver, possibly bgworkers,
				 * and/or checkpointer should be active in this state; we just
				 * signaled the first four, and we don't want to kill
				 * checkpointer yet.
				 */
				pmState = PM_WAIT_BACKENDS;
			}
			else if (pmState == PM_RUN ||
					 pmState == PM_WAIT_BACKUP ||
					 pmState == PM_WAIT_READONLY ||
					 pmState == PM_WAIT_BACKENDS ||
					 pmState == PM_HOT_STANDBY)
			{
				ereport(LOG,
						(errmsg("aborting any active transactions")));
				/* shut down all backends and workers */
				SignalSomeChildren(SIGTERM,
								 BACKEND_TYPE_NORMAL | BACKEND_TYPE_AUTOVAC |
								   BACKEND_TYPE_BGWORKER);
				/* and the autovac launcher too */
				if (AutoVacPID != 0)
					signal_child(AutoVacPID, SIGTERM);
				/* and the bgwriter too */
				if (BgWriterPID != 0)
					signal_child(BgWriterPID, SIGTERM);
				/* and the walwriter too */
				if (WalWriterPID != 0)
					signal_child(WalWriterPID, SIGTERM);
				pmState = PM_WAIT_BACKENDS;
			}

			/*
			 * Now wait for backends to exit.  If there are none,
			 * PostmasterStateMachine will take the next step.
			 */
			PostmasterStateMachine();
			break;

		case SIGQUIT:

			/*
			 * Immediate Shutdown:
			 *
			 * abort all children with SIGQUIT, wait for them to exit,
			 * terminate remaining ones with SIGKILL, then exit without
			 * attempt to properly shut down the data base system.
			 */
			if (Shutdown >= ImmediateShutdown)
				break;
			Shutdown = ImmediateShutdown;
			ereport(LOG,
					(errmsg("received immediate shutdown request")));
#ifdef USE_SYSTEMD
			sd_notify(0, "STOPPING=1");
#endif

			TerminateChildren(SIGQUIT);
			pmState = PM_WAIT_BACKENDS;

			/* set stopwatch for them to die */
			AbortStartTime = time(NULL);

			/*
			 * Now wait for backends to exit.  If there are none,
			 * PostmasterStateMachine will take the next step.
			 */
			PostmasterStateMachine();
			break;
	}

	PG_SETMASK(&UnBlockSig);

	errno = save_errno;
}

/*
 * Reaper -- signal handler to cleanup after a child process dies.
 */
static void
reaper(SIGNAL_ARGS)
{
	int			save_errno = errno;
	int			pid;			/* process id of dead child process */
	int			exitstatus;		/* its exit status */

	PG_SETMASK(&BlockSig);

	ereport(DEBUG4,
			(errmsg_internal("reaping dead processes")));

	while ((pid = waitpid(-1, &exitstatus, WNOHANG)) > 0)
	{
		/*
		 * Check if this child was a startup process.
		 */
		if (pid == StartupPID)
		{
			StartupPID = 0;

			/*
			 * Startup process exited in response to a shutdown request (or it
			 * completed normally regardless of the shutdown request).
			 */
			if (Shutdown > NoShutdown &&
				(EXIT_STATUS_0(exitstatus) || EXIT_STATUS_1(exitstatus)))
			{
				StartupStatus = STARTUP_NOT_RUNNING;
				pmState = PM_WAIT_BACKENDS;
				/* PostmasterStateMachine logic does the rest */
				continue;
			}

			if (EXIT_STATUS_3(exitstatus))
			{
				ereport(LOG,
						(errmsg("shutdown at recovery target")));
				StartupStatus = STARTUP_NOT_RUNNING;
				Shutdown = SmartShutdown;
				TerminateChildren(SIGTERM);
				pmState = PM_WAIT_BACKENDS;
				/* PostmasterStateMachine logic does the rest */
				continue;
			}

			/*
			 * Unexpected exit of startup process (including FATAL exit)
			 * during PM_STARTUP is treated as catastrophic. There are no
			 * other processes running yet, so we can just exit.
			 */
			if (pmState == PM_STARTUP && !EXIT_STATUS_0(exitstatus))
			{
				LogChildExit(LOG, _("startup process"),
							 pid, exitstatus);
				ereport(LOG,
						(errmsg("aborting startup due to startup process failure")));
				ExitPostmaster(1);
			}

			/*
			 * After PM_STARTUP, any unexpected exit (including FATAL exit) of
			 * the startup process is catastrophic, so kill other children,
			 * and set StartupStatus so we don't try to reinitialize after
			 * they're gone.  Exception: if StartupStatus is STARTUP_SIGNALED,
			 * then we previously sent the startup process a SIGQUIT; so
			 * that's probably the reason it died, and we do want to try to
			 * restart in that case.
			 */
			if (!EXIT_STATUS_0(exitstatus))
			{
				if (StartupStatus == STARTUP_SIGNALED)
					StartupStatus = STARTUP_NOT_RUNNING;
				else
					StartupStatus = STARTUP_CRASHED;
				HandleChildCrash(pid, exitstatus,
								 _("startup process"));
				continue;
			}

			/*
			 * Startup succeeded, commence normal operations
			 */
			StartupStatus = STARTUP_NOT_RUNNING;
			FatalError = false;
			Assert(AbortStartTime == 0);
			ReachedNormalRunning = true;
			pmState = PM_RUN;

			/*
			 * Crank up the background tasks, if we didn't do that already
			 * when we entered consistent recovery state.  It doesn't matter
			 * if this fails, we'll just try again later.
			 */
			if (CheckpointerPID == 0)
				CheckpointerPID = StartCheckpointer();
			if (BgWriterPID == 0)
				BgWriterPID = StartBackgroundWriter();
			if (WalWriterPID == 0)
				WalWriterPID = StartWalWriter();

			/*
			 * Likewise, start other special children as needed.  In a restart
			 * situation, some of them may be alive already.
			 */
			if (!IsBinaryUpgrade && AutoVacuumingActive() && AutoVacPID == 0)
				AutoVacPID = StartAutoVacLauncher();
			if (PgArchStartupAllowed() && PgArchPID == 0)
				PgArchPID = pgarch_start();
			if (PgStatPID == 0)
				PgStatPID = pgstat_start();

			/* workers may be scheduled to start now */
			maybe_start_bgworker();

			/* at this point we are really open for business */
			{
				char version[512];

				strlcpy(version, PG_VERSION_STR " compiled on " __DATE__ " " __TIME__,
						sizeof(version));

#ifdef USE_ASSERT_CHECKING
				strlcat(version, " (with assert checking)", sizeof(version));
#endif
				ereport(LOG,(errmsg("%s", version)));

				ereport(LOG,
						(errmsg("database system is ready to accept connections"),
						 errdetail("%s",version)));

				PMAcceptingConnectionsStartTime = (pg_time_t) time(NULL);
			}

#ifdef USE_SYSTEMD
			sd_notify(0, "READY=1");
#endif

			continue;
		}

		/*
		 * Was it the bgwriter?  Normal exit can be ignored; we'll start a new
		 * one at the next iteration of the postmaster's main loop, if
		 * necessary.  Any other exit condition is treated as a crash.
		 */
		if (pid == BgWriterPID)
		{
			BgWriterPID = 0;
			if (!EXIT_STATUS_0(exitstatus))
				HandleChildCrash(pid, exitstatus,
								 _("background writer process"));
			continue;
		}

		/*
		 * Was it the checkpointer?
		 */
		if (pid == CheckpointerPID)
		{
			CheckpointerPID = 0;
			if (EXIT_STATUS_0(exitstatus) && pmState == PM_SHUTDOWN)
			{
				/*
				 * OK, we saw normal exit of the checkpointer after it's been
				 * told to shut down.  We expect that it wrote a shutdown
				 * checkpoint.  (If for some reason it didn't, recovery will
				 * occur on next postmaster start.)
				 *
				 * At this point we should have no normal backend children
				 * left (else we'd not be in PM_SHUTDOWN state) but we might
				 * have dead_end children to wait for.
				 *
				 * If we have an archiver subprocess, tell it to do a last
				 * archive cycle and quit. Likewise, if we have walsender
				 * processes, tell them to send any remaining WAL and quit.
				 */
				Assert(Shutdown > NoShutdown);

				/* Waken archiver for the last time */
				if (PgArchPID != 0)
					signal_child(PgArchPID, SIGUSR2);

				/*
				 * Waken walsenders for the last time. No regular backends
				 * should be around anymore.
				 */
				SignalChildren(SIGUSR2);

				pmState = PM_SHUTDOWN_2;

				/*
				 * We can also shut down the stats collector now; there's
				 * nothing left for it to do.
				 */
				if (PgStatPID != 0)
					signal_child(PgStatPID, SIGQUIT);
			}
			else
			{
				/*
				 * Any unexpected exit of the checkpointer (including FATAL
				 * exit) is treated as a crash.
				 */
				HandleChildCrash(pid, exitstatus,
								 _("checkpointer process"));
			}

			continue;
		}

		/*
		 * Was it the wal writer?  Normal exit can be ignored; we'll start a
		 * new one at the next iteration of the postmaster's main loop, if
		 * necessary.  Any other exit condition is treated as a crash.
		 */
		if (pid == WalWriterPID)
		{
			WalWriterPID = 0;
			if (!EXIT_STATUS_0(exitstatus))
				HandleChildCrash(pid, exitstatus,
								 _("WAL writer process"));
			continue;
		}

		/*
		 * Was it the wal receiver?  If exit status is zero (normal) or one
		 * (FATAL exit), we assume everything is all right just like normal
		 * backends.  (If we need a new wal receiver, we'll start one at the
		 * next iteration of the postmaster's main loop.)
		 */
		if (pid == WalReceiverPID)
		{
			WalReceiverPID = 0;
			if (!EXIT_STATUS_0(exitstatus) && !EXIT_STATUS_1(exitstatus))
				HandleChildCrash(pid, exitstatus,
								 _("WAL receiver process"));
			continue;
		}

		/*
		 * Was it the autovacuum launcher?	Normal exit can be ignored; we'll
		 * start a new one at the next iteration of the postmaster's main
		 * loop, if necessary.  Any other exit condition is treated as a
		 * crash.
		 */
		if (pid == AutoVacPID)
		{
			AutoVacPID = 0;
			if (!EXIT_STATUS_0(exitstatus) && !EXIT_STATUS_1(exitstatus))
				HandleChildCrash(pid, exitstatus,
								 _("autovacuum launcher process"));
			continue;
		}

		/*
		 * Was it the archiver?  If so, just try to start a new one; no need
		 * to force reset of the rest of the system.  (If fail, we'll try
		 * again in future cycles of the main loop.).  Unless we were waiting
		 * for it to shut down; don't restart it in that case, and
		 * PostmasterStateMachine() will advance to the next shutdown step.
		 */
		if (pid == PgArchPID)
		{
			PgArchPID = 0;
			if (!EXIT_STATUS_0(exitstatus))
				LogChildExit(LOG, _("archiver process"),
							 pid, exitstatus);
			if (PgArchStartupAllowed())
				PgArchPID = pgarch_start();
			continue;
		}

		/*
		 * Was it the statistics collector?  If so, just try to start a new
		 * one; no need to force reset of the rest of the system.  (If fail,
		 * we'll try again in future cycles of the main loop.)
		 */
		if (pid == PgStatPID)
		{
			PgStatPID = 0;
			if (!EXIT_STATUS_0(exitstatus))
				LogChildExit(LOG, _("statistics collector process"),
							 pid, exitstatus);
			if (pmState == PM_RUN || pmState == PM_HOT_STANDBY)
				PgStatPID = pgstat_start();
			continue;
		}

		/* Was it the system logger?  If so, try to start a new one */
		if (pid == SysLoggerPID)
		{
			SysLoggerPID = 0;
			/* for safety's sake, launch new logger *first* */
			SysLoggerPID = SysLogger_Start();
			if (!EXIT_STATUS_0(exitstatus))
				LogChildExit(LOG, _("system logger process"),
							 pid, exitstatus);
			continue;
		}

		/* Was it one of our background workers? */
		if (CleanupBackgroundWorker(pid, exitstatus))
		{
			/* have it be restarted */
			HaveCrashedWorker = true;
			continue;
		}

		/*
		 * Else do standard backend child cleanup.
		 */
		CleanupBackend(pid, exitstatus);
	}							/* loop over pending child-death reports */

	/*
	 * After cleaning out the SIGCHLD queue, see if we have any state changes
	 * or actions to make.
	 */
	PostmasterStateMachine();

	/* Done with signal handler */
	PG_SETMASK(&UnBlockSig);

	errno = save_errno;
}

/*
 * Scan the bgworkers list and see if the given PID (which has just stopped
 * or crashed) is in it.  Handle its shutdown if so, and return true.  If not a
 * bgworker, return false.
 *
 * This is heavily based on CleanupBackend.  One important difference is that
 * we don't know yet that the dying process is a bgworker, so we must be silent
 * until we're sure it is.
 */
static bool
CleanupBackgroundWorker(int pid,
						int exitstatus) /* child's exit status */
{
	char		namebuf[MAXPGPATH];
	slist_iter	iter;

	slist_foreach(iter, &BackgroundWorkerList)
	{
		RegisteredBgWorker *rw;

		rw = slist_container(RegisteredBgWorker, rw_lnode, iter.cur);

		if (rw->rw_pid != pid)
			continue;

#ifdef WIN32
		/* see CleanupBackend */
		if (exitstatus == ERROR_WAIT_NO_CHILDREN)
			exitstatus = 0;
#endif

		snprintf(namebuf, MAXPGPATH, "%s: %s", _("worker process"),
				 rw->rw_worker.bgw_name);

		if (!EXIT_STATUS_0(exitstatus))
		{
			/* Record timestamp, so we know when to restart the worker. */
			rw->rw_crashed_at = GetCurrentTimestamp();
		}
		else
		{
			/* Zero exit status means terminate */
			rw->rw_crashed_at = 0;
			rw->rw_terminate = true;
		}

		/*
		 * Additionally, for shared-memory-connected workers, just like a
		 * backend, any exit status other than 0 or 1 is considered a crash
		 * and causes a system-wide restart.
		 */
		if ((rw->rw_worker.bgw_flags & BGWORKER_SHMEM_ACCESS) != 0)
		{
			if (!EXIT_STATUS_0(exitstatus) && !EXIT_STATUS_1(exitstatus))
			{
				HandleChildCrash(pid, exitstatus, namebuf);
				return true;
			}
		}

		/*
		 * We must release the postmaster child slot whether this worker is
		 * connected to shared memory or not, but we only treat it as a crash
		 * if it is in fact connected.
		 */
		if (!ReleasePostmasterChildSlot(rw->rw_child_slot) &&
			(rw->rw_worker.bgw_flags & BGWORKER_SHMEM_ACCESS) != 0)
		{
			HandleChildCrash(pid, exitstatus, namebuf);
			return true;
		}

		/* Get it out of the BackendList and clear out remaining data */
		dlist_delete(&rw->rw_backend->elem);
#ifdef EXEC_BACKEND
		ShmemBackendArrayRemove(rw->rw_backend);
#endif

		/*
		 * It's possible that this background worker started some OTHER
<<<<<<< HEAD
		 * background worker and asked to be notified when that worker
		 * started or stopped.  If so, cancel any notifications destined
		 * for the now-dead backend.
=======
		 * background worker and asked to be notified when that worker started
		 * or stopped.  If so, cancel any notifications destined for the
		 * now-dead backend.
>>>>>>> b5bce6c1
		 */
		if (rw->rw_backend->bgworker_notify)
			BackgroundWorkerStopNotifications(rw->rw_pid);
		free(rw->rw_backend);
		rw->rw_backend = NULL;
		rw->rw_pid = 0;
		rw->rw_child_slot = 0;
		ReportBackgroundWorkerPID(rw);	/* report child death */

		LogChildExit(EXIT_STATUS_0(exitstatus) ? DEBUG1 : LOG,
					 namebuf, pid, exitstatus);

		return true;
	}

	return false;
}

/*
 * CleanupBackend -- cleanup after terminated backend.
 *
 * Remove all local state associated with backend.
 *
 * If you change this, see also CleanupBackgroundWorker.
 */
static void
CleanupBackend(int pid,
			   int exitstatus)	/* child's exit status. */
{
	dlist_mutable_iter iter;

	LogChildExit(DEBUG2, _("server process"), pid, exitstatus);

	/*
	 * If a backend dies in an ugly way then we must signal all other backends
	 * to quickdie.  If exit status is zero (normal) or one (FATAL exit), we
	 * assume everything is all right and proceed to remove the backend from
	 * the active backend list.
	 */

#ifdef WIN32

	/*
	 * On win32, also treat ERROR_WAIT_NO_CHILDREN (128) as nonfatal case,
	 * since that sometimes happens under load when the process fails to start
	 * properly (long before it starts using shared memory). Microsoft reports
	 * it is related to mutex failure:
	 * http://archives.postgresql.org/pgsql-hackers/2010-09/msg00790.php
	 */
	if (exitstatus == ERROR_WAIT_NO_CHILDREN)
	{
		LogChildExit(LOG, _("server process"), pid, exitstatus);
		exitstatus = 0;
	}
#endif

	if (!EXIT_STATUS_0(exitstatus) && !EXIT_STATUS_1(exitstatus))
	{
		HandleChildCrash(pid, exitstatus, _("server process"));
		return;
	}

	dlist_foreach_modify(iter, &BackendList)
	{
		Backend    *bp = dlist_container(Backend, elem, iter.cur);

		if (bp->pid == pid)
		{
			if (!bp->dead_end)
			{
				if (!ReleasePostmasterChildSlot(bp->child_slot))
				{
					/*
					 * Uh-oh, the child failed to clean itself up.  Treat as a
					 * crash after all.
					 */
					HandleChildCrash(pid, exitstatus, _("server process"));
					return;
				}
#ifdef EXEC_BACKEND
				ShmemBackendArrayRemove(bp);
#endif
			}
			if (bp->bgworker_notify)
			{
				/*
				 * This backend may have been slated to receive SIGUSR1 when
				 * some background worker started or stopped.  Cancel those
				 * notifications, as we don't want to signal PIDs that are not
				 * PostgreSQL backends.  This gets skipped in the (probably
				 * very common) case where the backend has never requested any
				 * such notifications.
				 */
				BackgroundWorkerStopNotifications(bp->pid);
			}
			dlist_delete(iter.cur);
			free(bp);
			break;
		}
	}
}

/*
 * HandleChildCrash -- cleanup after failed backend, bgwriter, checkpointer,
 * walwriter, autovacuum, or background worker.
 *
 * The objectives here are to clean up our local state about the child
 * process, and to signal all other remaining children to quickdie.
 */
static void
HandleChildCrash(int pid, int exitstatus, const char *procname)
{
	dlist_mutable_iter iter;
	slist_iter	siter;
	Backend    *bp;
	bool		take_action;

	/*
	 * We only log messages and send signals if this is the first process
	 * crash and we're not doing an immediate shutdown; otherwise, we're only
	 * here to update postmaster's idea of live processes.  If we have already
	 * signalled children, nonzero exit status is to be expected, so don't
	 * clutter log.
	 */
	take_action = !FatalError && Shutdown != ImmediateShutdown;

	if (take_action)
	{
		LogChildExit(LOG, procname, pid, exitstatus);
		ereport(LOG,
				(errmsg("terminating any other active server processes")));
	}

	/* Process background workers. */
	slist_foreach(siter, &BackgroundWorkerList)
	{
		RegisteredBgWorker *rw;

		rw = slist_container(RegisteredBgWorker, rw_lnode, siter.cur);
		if (rw->rw_pid == 0)
			continue;			/* not running */
		if (rw->rw_pid == pid)
		{
			/*
			 * Found entry for freshly-dead worker, so remove it.
			 */
			(void) ReleasePostmasterChildSlot(rw->rw_child_slot);
			dlist_delete(&rw->rw_backend->elem);
#ifdef EXEC_BACKEND
			ShmemBackendArrayRemove(rw->rw_backend);
#endif
			free(rw->rw_backend);
			rw->rw_backend = NULL;
			rw->rw_pid = 0;
			rw->rw_child_slot = 0;
			/* don't reset crashed_at */
			/* don't report child stop, either */
			/* Keep looping so we can signal remaining workers */
		}
		else
		{
			/*
			 * This worker is still alive.  Unless we did so already, tell it
			 * to commit hara-kiri.
			 *
			 * SIGQUIT is the special signal that says exit without proc_exit
			 * and let the user know what's going on. But if SendStop is set
			 * (-s on command line), then we send SIGSTOP instead, so that we
			 * can get core dumps from all backends by hand.
			 */
			if (take_action)
			{
				ereport(DEBUG2,
						(errmsg_internal("sending %s to process %d",
										 (SendStop ? "SIGSTOP" : "SIGQUIT"),
										 (int) rw->rw_pid)));
				signal_child(rw->rw_pid, (SendStop ? SIGSTOP : SIGQUIT));
			}
		}
	}

	/* Process regular backends */
	dlist_foreach_modify(iter, &BackendList)
	{
		bp = dlist_container(Backend, elem, iter.cur);

		if (bp->pid == pid)
		{
			/*
			 * Found entry for freshly-dead backend, so remove it.
			 */
			if (!bp->dead_end)
			{
				(void) ReleasePostmasterChildSlot(bp->child_slot);
#ifdef EXEC_BACKEND
				ShmemBackendArrayRemove(bp);
#endif
			}
			dlist_delete(iter.cur);
			free(bp);
			/* Keep looping so we can signal remaining backends */
		}
		else
		{
			/*
			 * This backend is still alive.  Unless we did so already, tell it
			 * to commit hara-kiri.
			 *
			 * SIGQUIT is the special signal that says exit without proc_exit
			 * and let the user know what's going on. But if SendStop is set
			 * (-s on command line), then we send SIGSTOP instead, so that we
			 * can get core dumps from all backends by hand.
			 *
			 * We could exclude dead_end children here, but at least in the
			 * SIGSTOP case it seems better to include them.
			 *
			 * Background workers were already processed above; ignore them
			 * here.
			 */
			if (bp->bkend_type == BACKEND_TYPE_BGWORKER)
				continue;

			if (take_action)
			{
				ereport(DEBUG2,
						(errmsg_internal("sending %s to process %d",
										 (SendStop ? "SIGSTOP" : "SIGQUIT"),
										 (int) bp->pid)));
				signal_child(bp->pid, (SendStop ? SIGSTOP : SIGQUIT));
			}
		}
	}

	/* Take care of the startup process too */
	if (pid == StartupPID)
	{
		StartupPID = 0;
		StartupStatus = STARTUP_CRASHED;
	}
	else if (StartupPID != 0 && take_action)
	{
		ereport(DEBUG2,
				(errmsg_internal("sending %s to process %d",
								 (SendStop ? "SIGSTOP" : "SIGQUIT"),
								 (int) StartupPID)));
		signal_child(StartupPID, (SendStop ? SIGSTOP : SIGQUIT));
		StartupStatus = STARTUP_SIGNALED;
	}

	/* Take care of the bgwriter too */
	if (pid == BgWriterPID)
		BgWriterPID = 0;
	else if (BgWriterPID != 0 && take_action)
	{
		ereport(DEBUG2,
				(errmsg_internal("sending %s to process %d",
								 (SendStop ? "SIGSTOP" : "SIGQUIT"),
								 (int) BgWriterPID)));
		signal_child(BgWriterPID, (SendStop ? SIGSTOP : SIGQUIT));
	}

	/* Take care of the checkpointer too */
	if (pid == CheckpointerPID)
		CheckpointerPID = 0;
	else if (CheckpointerPID != 0 && take_action)
	{
		ereport(DEBUG2,
				(errmsg_internal("sending %s to process %d",
								 (SendStop ? "SIGSTOP" : "SIGQUIT"),
								 (int) CheckpointerPID)));
		signal_child(CheckpointerPID, (SendStop ? SIGSTOP : SIGQUIT));
	}

	/* Take care of the walwriter too */
	if (pid == WalWriterPID)
		WalWriterPID = 0;
	else if (WalWriterPID != 0 && take_action)
	{
		ereport(DEBUG2,
				(errmsg_internal("sending %s to process %d",
								 (SendStop ? "SIGSTOP" : "SIGQUIT"),
								 (int) WalWriterPID)));
		signal_child(WalWriterPID, (SendStop ? SIGSTOP : SIGQUIT));
	}

	/* Take care of the walreceiver too */
	if (pid == WalReceiverPID)
		WalReceiverPID = 0;
	else if (WalReceiverPID != 0 && take_action)
	{
		ereport(DEBUG2,
				(errmsg_internal("sending %s to process %d",
								 (SendStop ? "SIGSTOP" : "SIGQUIT"),
								 (int) WalReceiverPID)));
		signal_child(WalReceiverPID, (SendStop ? SIGSTOP : SIGQUIT));
	}

	/* Take care of the autovacuum launcher too */
	if (pid == AutoVacPID)
		AutoVacPID = 0;
	else if (AutoVacPID != 0 && take_action)
	{
		ereport(DEBUG2,
				(errmsg_internal("sending %s to process %d",
								 (SendStop ? "SIGSTOP" : "SIGQUIT"),
								 (int) AutoVacPID)));
		signal_child(AutoVacPID, (SendStop ? SIGSTOP : SIGQUIT));
	}

	/*
	 * Force a power-cycle of the pgarch process too.  (This isn't absolutely
	 * necessary, but it seems like a good idea for robustness, and it
	 * simplifies the state-machine logic in the case where a shutdown request
	 * arrives during crash processing.)
	 */
	if (PgArchPID != 0 && take_action)
	{
		ereport(DEBUG2,
				(errmsg_internal("sending %s to process %d",
								 "SIGQUIT",
								 (int) PgArchPID)));
		signal_child(PgArchPID, SIGQUIT);
	}

	/*
	 * Force a power-cycle of the pgstat process too.  (This isn't absolutely
	 * necessary, but it seems like a good idea for robustness, and it
	 * simplifies the state-machine logic in the case where a shutdown request
	 * arrives during crash processing.)
	 */
	if (PgStatPID != 0 && take_action)
	{
		ereport(DEBUG2,
				(errmsg_internal("sending %s to process %d",
								 "SIGQUIT",
								 (int) PgStatPID)));
		signal_child(PgStatPID, SIGQUIT);
		allow_immediate_pgstat_restart();
	}

	/* We do NOT restart the syslogger */

	if (Shutdown != ImmediateShutdown)
		FatalError = true;

	/* We now transit into a state of waiting for children to die */
	if (pmState == PM_RECOVERY ||
		pmState == PM_HOT_STANDBY ||
		pmState == PM_RUN ||
		pmState == PM_WAIT_BACKUP ||
		pmState == PM_WAIT_READONLY ||
		pmState == PM_SHUTDOWN)
		pmState = PM_WAIT_BACKENDS;

	/*
	 * .. and if this doesn't happen quickly enough, now the clock is ticking
	 * for us to kill them without mercy.
	 */
	if (AbortStartTime == 0)
		AbortStartTime = time(NULL);
}

/*
 * Log the death of a child process.
 */
static void
LogChildExit(int lev, const char *procname, int pid, int exitstatus)
{
	/*
	 * size of activity_buffer is arbitrary, but set equal to default
	 * track_activity_query_size
	 */
	char		activity_buffer[1024];
	const char *activity = NULL;

	if (!EXIT_STATUS_0(exitstatus))
		activity = pgstat_get_crashed_backend_activity(pid,
													   activity_buffer,
													sizeof(activity_buffer));

	if (WIFEXITED(exitstatus))
		ereport(lev,

		/*------
		  translator: %s is a noun phrase describing a child process, such as
		  "server process" */
				(errmsg("%s (PID %d) exited with exit code %d",
						procname, pid, WEXITSTATUS(exitstatus)),
				 activity ? errdetail("Failed process was running: %s", activity) : 0));
	else if (WIFSIGNALED(exitstatus))
#if defined(WIN32)
		ereport(lev,

		/*------
		  translator: %s is a noun phrase describing a child process, such as
		  "server process" */
				(errmsg("%s (PID %d) was terminated by exception 0x%X",
						procname, pid, WTERMSIG(exitstatus)),
				 errhint("See C include file \"ntstatus.h\" for a description of the hexadecimal value."),
				 activity ? errdetail("Failed process was running: %s", activity) : 0));
#elif defined(HAVE_DECL_SYS_SIGLIST) && HAVE_DECL_SYS_SIGLIST
	ereport(lev,

	/*------
	  translator: %s is a noun phrase describing a child process, such as
	  "server process" */
			(errmsg("%s (PID %d) was terminated by signal %d: %s",
					procname, pid, WTERMSIG(exitstatus),
					WTERMSIG(exitstatus) < NSIG ?
					sys_siglist[WTERMSIG(exitstatus)] : "(unknown)"),
	  activity ? errdetail("Failed process was running: %s", activity) : 0));
#else
		ereport(lev,

		/*------
		  translator: %s is a noun phrase describing a child process, such as
		  "server process" */
				(errmsg("%s (PID %d) was terminated by signal %d",
						procname, pid, WTERMSIG(exitstatus)),
				 activity ? errdetail("Failed process was running: %s", activity) : 0));
#endif
	else
		ereport(lev,

		/*------
		  translator: %s is a noun phrase describing a child process, such as
		  "server process" */
				(errmsg("%s (PID %d) exited with unrecognized status %d",
						procname, pid, exitstatus),
				 activity ? errdetail("Failed process was running: %s", activity) : 0));
}

/*
 * Advance the postmaster's state machine and take actions as appropriate
 *
 * This is common code for pmdie(), reaper() and sigusr1_handler(), which
 * receive the signals that might mean we need to change state.
 */
static void
PostmasterStateMachine(void)
{
	/*
	 * This state transition to handle master standby or mirrors receives a
	 * smart shutdown, no need to wait any additional backends.
	 */
	if (pmState == PM_STARTUP && StartupPID == 0 && WalReceiverPID == 0)
	{
		pmState = PM_WAIT_DEAD_END;
	}

	if (pmState == PM_WAIT_BACKUP)
	{
		/*
		 * PM_WAIT_BACKUP state ends when online backup mode is not active.
		 */
		if (!BackupInProgress())
		{
			pmState = PM_WAIT_BACKENDS;
		}
	}

	if (pmState == PM_WAIT_READONLY)
	{
		/*
		 * PM_WAIT_READONLY state ends when we have no regular backends that
		 * have been started during recovery.  We kill the startup and
		 * walreceiver processes and transition to PM_WAIT_BACKENDS.  Ideally,
		 * we might like to kill these processes first and then wait for
		 * backends to die off, but that doesn't work at present because
		 * killing the startup process doesn't release its locks.
		 */
		if (CountChildren(BACKEND_TYPE_NORMAL) == 0)
		{
			if (StartupPID != 0)
				signal_child(StartupPID, SIGTERM);
			if (WalReceiverPID != 0)
				signal_child(WalReceiverPID, SIGTERM);
			pmState = PM_WAIT_BACKENDS;
		}
	}

	/*
	 * If we are in a state-machine state that implies waiting for backends to
	 * exit, see if they're all gone, and change state if so.
	 */
	if (pmState == PM_WAIT_BACKENDS)
	{
		/*
		 * PM_WAIT_BACKENDS state ends when we have no regular backends
		 * (including autovac workers), no bgworkers (including unconnected
		 * ones), and no walwriter, autovac launcher or bgwriter.  If we are
		 * doing crash recovery or an immediate shutdown then we expect the
		 * checkpointer to exit as well, otherwise not. The archiver, stats,
		 * and syslogger processes are disregarded since they are not
		 * connected to shared memory; we also disregard dead_end children
		 * here. Walsenders are also disregarded, they will be terminated
		 * later after writing the checkpoint record, like the archiver
		 * process.
		 */
		if (CountChildren(BACKEND_TYPE_NORMAL | BACKEND_TYPE_WORKER) == 0 &&
			StartupPID == 0 &&
			WalReceiverPID == 0 &&
			BgWriterPID == 0 &&
			(CheckpointerPID == 0 ||
			 (!FatalError && Shutdown < ImmediateShutdown)) &&
			WalWriterPID == 0 &&
			AutoVacPID == 0)
		{
			if (Shutdown >= ImmediateShutdown || FatalError)
			{
				/*
				 * Start waiting for dead_end children to die.  This state
				 * change causes ServerLoop to stop creating new ones.
				 */
				pmState = PM_WAIT_DEAD_END;

				/*
				 * We already SIGQUIT'd the archiver and stats processes, if
				 * any, when we started immediate shutdown or entered
				 * FatalError state.
				 */
			}
			else
			{
				/*
				 * If we get here, we are proceeding with normal shutdown. All
				 * the regular children are gone, and it's time to tell the
				 * checkpointer to do a shutdown checkpoint.
				 */
				Assert(Shutdown > NoShutdown);
				/* Start the checkpointer if not running */
				if (CheckpointerPID == 0)
					CheckpointerPID = StartCheckpointer();
				/* And tell it to shut down */
				if (CheckpointerPID != 0)
				{
					signal_child(CheckpointerPID, SIGUSR2);
					pmState = PM_SHUTDOWN;
				}
				else
				{
					/*
					 * If we failed to fork a checkpointer, just shut down.
					 * Any required cleanup will happen at next restart. We
					 * set FatalError so that an "abnormal shutdown" message
					 * gets logged when we exit.
					 */
					FatalError = true;
					pmState = PM_WAIT_DEAD_END;

					/* Kill the walsenders, archiver and stats collector too */
					SignalChildren(SIGQUIT);
					if (PgArchPID != 0)
						signal_child(PgArchPID, SIGQUIT);
					if (PgStatPID != 0)
						signal_child(PgStatPID, SIGQUIT);
				}
			}
		}
	}

	if (pmState == PM_SHUTDOWN_2)
	{
		/*
		 * PM_SHUTDOWN_2 state ends when there's no other children than
		 * dead_end children left. There shouldn't be any regular backends
		 * left by now anyway; what we're really waiting for is walsenders and
		 * archiver.
		 *
		 * Walreceiver should normally be dead by now, but not when a fast
		 * shutdown is performed during recovery.
		 */
		if (PgArchPID == 0 && CountChildren(BACKEND_TYPE_ALL) == 0 &&
			WalReceiverPID == 0)
		{
			pmState = PM_WAIT_DEAD_END;
		}
	}

	if (pmState == PM_WAIT_DEAD_END)
	{
		/*
		 * PM_WAIT_DEAD_END state ends when the BackendList is entirely empty
		 * (ie, no dead_end children remain), and the archiver and stats
		 * collector are gone too.
		 *
		 * The reason we wait for those two is to protect them against a new
		 * postmaster starting conflicting subprocesses; this isn't an
		 * ironclad protection, but it at least helps in the
		 * shutdown-and-immediately-restart scenario.  Note that they have
		 * already been sent appropriate shutdown signals, either during a
		 * normal state transition leading up to PM_WAIT_DEAD_END, or during
		 * FatalError processing.
		 */
		if (dlist_is_empty(&BackendList) &&
			PgArchPID == 0 && PgStatPID == 0)
		{
			/* These other guys should be dead already */
			Assert(StartupPID == 0);
			Assert(WalReceiverPID == 0);
			Assert(BgWriterPID == 0);
			Assert(CheckpointerPID == 0);
			Assert(WalWriterPID == 0);
			Assert(AutoVacPID == 0);
			/* syslogger is not considered here */
			pmState = PM_NO_CHILDREN;
		}
	}

	/*
	 * If we've been told to shut down, we exit as soon as there are no
	 * remaining children.  If there was a crash, cleanup will occur at the
	 * next startup.  (Before PostgreSQL 8.3, we tried to recover from the
	 * crash before exiting, but that seems unwise if we are quitting because
	 * we got SIGTERM from init --- there may well not be time for recovery
	 * before init decides to SIGKILL us.)
	 *
	 * Note that the syslogger continues to run.  It will exit when it sees
	 * EOF on its input pipe, which happens when there are no more upstream
	 * processes.
	 */
	if (Shutdown > NoShutdown && pmState == PM_NO_CHILDREN)
	{
		if (FatalError)
		{
			ereport(LOG, (errmsg("abnormal database system shutdown")));
			ExitPostmaster(1);
		}
		else
		{
			/*
			 * Terminate exclusive backup mode to avoid recovery after a clean
			 * fast shutdown.  Since an exclusive backup can only be taken
			 * during normal running (and not, for example, while running
			 * under Hot Standby) it only makes sense to do this if we reached
			 * normal running. If we're still in recovery, the backup file is
			 * one we're recovering *from*, and we must keep it around so that
			 * recovery restarts from the right place.
			 */
			if (ReachedNormalRunning)
				CancelBackup();

			/* Normal exit from the postmaster is here */
			ExitPostmaster(0);
		}
	}

	/*
	 * If the startup process failed, or the user does not want an automatic
	 * restart after backend crashes, wait for all non-syslogger children to
	 * exit, and then exit postmaster.  We don't try to reinitialize when the
	 * startup process fails, because more than likely it will just fail again
	 * and we will keep trying forever.
	 */
	if (pmState == PM_NO_CHILDREN &&
		(StartupStatus == STARTUP_CRASHED || !restart_after_crash))
		ExitPostmaster(1);

	/*
	 * If we need to recover from a crash, wait for all non-syslogger children
	 * to exit, then reset shmem and StartupDataBase.
	 */
	if (FatalError && pmState == PM_NO_CHILDREN)
	{
		ereport(LOG,
				(errmsg("all server processes terminated; reinitializing")));

		/* CDB: reload all auxiliary workers like FTS and DTX recover or GDD */
		load_auxiliary_libraries();

		/* allow background workers to immediately restart */
		ResetBackgroundWorkerCrashTimes();

		shmem_exit(1);
		reset_shared(PostPortNumber);

		StartupPID = StartupDataBase();
		Assert(StartupPID != 0);
		StartupStatus = STARTUP_RUNNING;
		pmState = PM_STARTUP;
		/* crash recovery started, reset SIGKILL flag */
		AbortStartTime = 0;
	}
}


/*
 * Send a signal to a postmaster child process
 *
 * On systems that have setsid(), each child process sets itself up as a
 * process group leader.  For signals that are generally interpreted in the
 * appropriate fashion, we signal the entire process group not just the
 * direct child process.  This allows us to, for example, SIGQUIT a blocked
 * archive_recovery script, or SIGINT a script being run by a backend via
 * system().
 *
 * There is a race condition for recently-forked children: they might not
 * have executed setsid() yet.  So we signal the child directly as well as
 * the group.  We assume such a child will handle the signal before trying
 * to spawn any grandchild processes.  We also assume that signaling the
 * child twice will not cause any problems.
 */
static void
signal_child(pid_t pid, int signal)
{
	if (kill(pid, signal) < 0)
		elog(DEBUG3, "kill(%ld,%d) failed: %m", (long) pid, signal);
#ifdef HAVE_SETSID
	switch (signal)
	{
		case SIGINT:
		case SIGTERM:
		case SIGQUIT:
		case SIGSTOP:
		case SIGKILL:
			if (kill(-pid, signal) < 0)
				elog(DEBUG3, "kill(%ld,%d) failed: %m", (long) (-pid), signal);
			break;
		default:
			break;
	}
#endif
}

/*
 * Send a signal to the targeted children (but NOT special children;
 * dead_end children are never signaled, either).
 */
static bool
SignalSomeChildren(int signal, int target)
{
	dlist_iter	iter;
	bool		signaled = false;

	dlist_foreach(iter, &BackendList)
	{
		Backend    *bp = dlist_container(Backend, elem, iter.cur);

		if (bp->dead_end)
			continue;

		/*
		 * Since target == BACKEND_TYPE_ALL is the most common case, we test
		 * it first and avoid touching shared memory for every child.
		 */
		if (target != BACKEND_TYPE_ALL)
		{
			/*
			 * Assign bkend_type for any recently announced WAL Sender
			 * processes.
			 */
			if (bp->bkend_type == BACKEND_TYPE_NORMAL &&
				IsPostmasterChildWalSender(bp->child_slot))
				bp->bkend_type = BACKEND_TYPE_WALSND;

			if (!(target & bp->bkend_type))
				continue;
		}

		ereport(DEBUG4,
				(errmsg_internal("sending signal %d to process %d",
								 signal, (int) bp->pid)));
		signal_child(bp->pid, signal);
		signaled = true;
	}
	return signaled;
}

/*
 * Send a termination signal to children.  This considers all of our children
 * processes, except syslogger and dead_end backends.
 */
static void
TerminateChildren(int signal)
{
	SignalChildren(signal);
	if (StartupPID != 0)
	{
		signal_child(StartupPID, signal);
		if (signal == SIGQUIT || signal == SIGKILL)
			StartupStatus = STARTUP_SIGNALED;
	}
	if (BgWriterPID != 0)
		signal_child(BgWriterPID, signal);
	if (CheckpointerPID != 0)
		signal_child(CheckpointerPID, signal);
	if (WalWriterPID != 0)
		signal_child(WalWriterPID, signal);
	if (WalReceiverPID != 0)
		signal_child(WalReceiverPID, signal);
	if (AutoVacPID != 0)
		signal_child(AutoVacPID, signal);
	if (PgArchPID != 0)
		signal_child(PgArchPID, signal);
	if (PgStatPID != 0)
		signal_child(PgStatPID, signal);
}

/*
 * BackendStartup -- start backend process
 *
 * returns: STATUS_ERROR if the fork failed, STATUS_OK otherwise.
 *
 * Note: if you change this code, also consider StartAutovacuumWorker.
 */
static int
BackendStartup(Port *port)
{
	Backend    *bn;				/* for backend cleanup */
	pid_t		pid;

	/*
	 * Create backend data structure.  Better before the fork() so we can
	 * handle failure cleanly.
	 */
	bn = (Backend *) malloc(sizeof(Backend));
	if (!bn)
	{
		ereport(LOG,
				(errcode(ERRCODE_OUT_OF_MEMORY),
				 errmsg("out of memory")));
		return STATUS_ERROR;
	}

	/*
	 * Compute the cancel key that will be assigned to this backend. The
	 * backend will have its own copy in the forked-off process' value of
	 * MyCancelKey, so that it can transmit the key to the frontend.
	 */
	MyCancelKey = PostmasterRandom();
	bn->cancel_key = MyCancelKey;

	/* Pass down canAcceptConnections state */
	port->canAcceptConnections = canAcceptConnections();
	bn->dead_end = (port->canAcceptConnections != CAC_OK &&
					port->canAcceptConnections != CAC_WAITBACKUP);

	/*
	 * Unless it's a dead_end child, assign it a child slot number
	 */
	if (!bn->dead_end)
		bn->child_slot = MyPMChildSlot = AssignPostmasterChildSlot();
	else
		bn->child_slot = 0;

	/* Hasn't asked to be notified about any bgworkers yet */
	bn->bgworker_notify = false;

#ifdef EXEC_BACKEND
	pid = backend_forkexec(port);
#else							/* !EXEC_BACKEND */
	pid = fork_process();
	if (pid == 0)				/* child */
	{
		free(bn);

		/* Detangle from postmaster */
		InitPostmasterChild();

		/* Close the postmaster's sockets */
		ClosePostmasterPorts(false);

		/* Perform additional initialization and collect startup packet */
		BackendInitialize(port);

		/* And run the backend */
		BackendRun(port);
	}
#endif   /* EXEC_BACKEND */

	if (pid < 0)
	{
		/* in parent, fork failed */
		int			save_errno = errno;

		if (!bn->dead_end)
			(void) ReleasePostmasterChildSlot(bn->child_slot);
		free(bn);
		errno = save_errno;
		ereport(LOG,
				(errmsg("could not fork new process for connection: %m")));
		report_fork_failure_to_client(port, save_errno);
		return STATUS_ERROR;
	}

	/* in parent, successful fork */
	ereport(DEBUG2,
			(errmsg_internal("forked new backend, pid=%d socket=%d",
							 (int) pid, (int) port->sock)));

	/*
	 * Everything's been successful, it's safe to add this backend to our list
	 * of backends.
	 */
	bn->pid = pid;
	bn->bkend_type = BACKEND_TYPE_NORMAL;		/* Can change later to WALSND */
	dlist_push_head(&BackendList, &bn->elem);

#ifdef EXEC_BACKEND
	if (!bn->dead_end)
		ShmemBackendArrayAdd(bn);
#endif

	return STATUS_OK;
}

/*
 * Try to report backend fork() failure to client before we close the
 * connection.  Since we do not care to risk blocking the postmaster on
 * this connection, we set the connection to non-blocking and try only once.
 *
 * This is grungy special-purpose code; we cannot use backend libpq since
 * it's not up and running.
 */
static void
report_fork_failure_to_client(Port *port, int errnum)
{
	char		buffer[1000];
	int			rc;

	/* Format the error message packet (always V2 protocol) */
	snprintf(buffer, sizeof(buffer), "E%s%s\n",
			 _("could not fork new process for connection: "),
			 strerror(errnum));

	/* Set port to non-blocking.  Don't do send() if this fails */
	if (!pg_set_noblock(port->sock))
		return;

	/* We'll retry after EINTR, but ignore all other failures */
	do
	{
		rc = send(port->sock, buffer, strlen(buffer) + 1, 0);
	} while (rc < 0 && errno == EINTR);
}


/*
 * BackendInitialize -- initialize an interactive (postmaster-child)
 *				backend process, and collect the client's startup packet.
 *
 * returns: nothing.  Will not return at all if there's any failure.
 *
 * Note: this code does not depend on having any access to shared memory.
 * In the EXEC_BACKEND case, we are physically attached to shared memory
 * but have not yet set up most of our local pointers to shmem structures.
 */
static void
BackendInitialize(Port *port)
{
	int			status;
	int			ret;
	char		remote_host[NI_MAXHOST];
	char		remote_port[NI_MAXSERV];
	char		remote_ps_data[NI_MAXHOST];

	/* Save port etc. for ps status */
	MyProcPort = port;

	/*
	 * PreAuthDelay is a debugging aid for investigating problems in the
	 * authentication cycle: it can be set in postgresql.conf to allow time to
	 * attach to the newly-forked backend with a debugger.  (See also
	 * PostAuthDelay, which we allow clients to pass through PGOPTIONS, but it
	 * is not honored until after authentication.)
	 */
	if (PreAuthDelay > 0)
		pg_usleep(PreAuthDelay * 1000000L);

	/* This flag will remain set until InitPostgres finishes authentication */
	ClientAuthInProgress = true;	/* limit visibility of log messages */

	/* save process start time */
	port->SessionStartTime = GetCurrentTimestamp();
	MyStartTime = timestamptz_to_time_t(port->SessionStartTime);

	/* set these to empty in case they are needed before we set them up */
	port->remote_host = "";
	port->remote_port = "";

	/*
	 * Initialize libpq and enable reporting of ereport errors to the client.
	 * Must do this now because authentication uses libpq to send messages.
	 */
	pq_init();					/* initialize libpq to talk to client */
	whereToSendOutput = DestRemote;		/* now safe to ereport to client */

	/*
	 * We arrange for a simple exit(1) if we receive SIGTERM or SIGQUIT or
	 * timeout while trying to collect the startup packet.  Otherwise the
	 * postmaster cannot shutdown the database FAST or IMMED cleanly if a
	 * buggy client fails to send the packet promptly.  XXX it follows that
	 * the remainder of this function must tolerate losing control at any
	 * instant.  Likewise, any pg_on_exit_callback registered before or during
	 * this function must be prepared to execute at any instant between here
	 * and the end of this function.  Furthermore, affected callbacks execute
	 * partially or not at all when a second exit-inducing signal arrives
	 * after proc_exit_prepare() decrements on_proc_exit_index.  (Thanks to
	 * that mechanic, callbacks need not anticipate more than one call.)  This
	 * is fragile; it ought to instead follow the norm of handling interrupts
	 * at selected, safe opportunities.
	 */
	pqsignal(SIGTERM, startup_die);
	pqsignal(SIGQUIT, startup_die);
	InitializeTimeouts();		/* establishes SIGALRM handler */
	PG_SETMASK(&StartupBlockSig);

	/*
	 * Get the remote host name and port for logging and status display.
	 */
	remote_host[0] = '\0';
	remote_port[0] = '\0';
	if ((ret = pg_getnameinfo_all(&port->raddr.addr, port->raddr.salen,
								  remote_host, sizeof(remote_host),
								  remote_port, sizeof(remote_port),
				 (log_hostname ? 0 : NI_NUMERICHOST) | NI_NUMERICSERV)) != 0)
		ereport(WARNING,
				(errmsg_internal("pg_getnameinfo_all() failed: %s",
								 gai_strerror(ret))));
	if (remote_port[0] == '\0')
		snprintf(remote_ps_data, sizeof(remote_ps_data), "%s", remote_host);
	else
		snprintf(remote_ps_data, sizeof(remote_ps_data), "%s(%s)", remote_host, remote_port);

	/*
	 * Save remote_host and remote_port in port structure (after this, they
	 * will appear in log_line_prefix data for log messages).
	 */
	port->remote_host = strdup(remote_host);
	port->remote_port = strdup(remote_port);

	/* And now we can issue the Log_connections message, if wanted */
	if (Log_connections)
	{
		if (remote_port[0])
			ereport(LOG,
					(errmsg("connection received: host=%s port=%s",
							remote_host,
							remote_port)));
		else
			ereport(LOG,
					(errmsg("connection received: host=%s",
							remote_host)));
	}

	/*
	 * If we did a reverse lookup to name, we might as well save the results
	 * rather than possibly repeating the lookup during authentication.
	 *
	 * Note that we don't want to specify NI_NAMEREQD above, because then we'd
	 * get nothing useful for a client without an rDNS entry.  Therefore, we
	 * must check whether we got a numeric IPv4 or IPv6 address, and not save
	 * it into remote_hostname if so.  (This test is conservative and might
	 * sometimes classify a hostname as numeric, but an error in that
	 * direction is safe; it only results in a possible extra lookup.)
	 */
	if (log_hostname &&
		ret == 0 &&
		strspn(remote_host, "0123456789.") < strlen(remote_host) &&
		strspn(remote_host, "0123456789ABCDEFabcdef:") < strlen(remote_host))
		port->remote_hostname = strdup(remote_host);

	/*
	 * Ready to begin client interaction.  We will give up and exit(1) after a
	 * time delay, so that a broken client can't hog a connection
	 * indefinitely.  PreAuthDelay and any DNS interactions above don't count
	 * against the time limit.
	 *
	 * Note: AuthenticationTimeout is applied here while waiting for the
	 * startup packet, and then again in InitPostgres for the duration of any
	 * authentication operations.  So a hostile client could tie up the
	 * process for nearly twice AuthenticationTimeout before we kick him off.
	 *
	 * Note: because PostgresMain will call InitializeTimeouts again, the
	 * registration of STARTUP_PACKET_TIMEOUT will be lost.  This is okay
	 * since we never use it again after this function.
	 */
	RegisterTimeout(STARTUP_PACKET_TIMEOUT, StartupPacketTimeoutHandler);
	enable_timeout_after(STARTUP_PACKET_TIMEOUT, AuthenticationTimeout * 1000);

	/*
	 * Receive the startup packet (which might turn out to be a cancel request
	 * packet).
	 */
	status = ProcessStartupPacket(port, false);

	/*
	 * Stop here if it was bad or a cancel packet.  ProcessStartupPacket
	 * already did any appropriate error reporting.
	 */
	if (status != STATUS_OK)
		proc_exit(0);

	/*
	 * Now that we have the user and database name, we can set the process
	 * title for ps.  It's good to do this as early as possible in startup.
	 *
	 * For a walsender, the ps display is set in the following form:
	 *
	 * postgres: wal sender process <user> <host> <activity>
	 *
	 * To achieve that, we pass "wal sender process" as username and username
	 * as dbname to init_ps_display(). XXX: should add a new variant of
	 * init_ps_display() to avoid abusing the parameters like this.
	 */
	if (am_walsender)
		init_ps_display("wal sender process", port->user_name, remote_ps_data,
						update_process_title ? "authentication" : "");
	else if (am_ftshandler)
		init_ps_display("fts handler process", port->user_name, remote_ps_data,
						update_process_title ? "authentication" : "");
	else if (IsFaultHandler)
		init_ps_display("fault handler process", port->user_name, remote_ps_data,
						update_process_title ? "authentication" : "");
	else
		init_ps_display(port->user_name, port->database_name, remote_ps_data,
						update_process_title ? "authentication" : "");

	/*
	 * Disable the timeout, and prevent SIGTERM/SIGQUIT again.
	 */
	disable_timeout(STARTUP_PACKET_TIMEOUT, false);
	PG_SETMASK(&BlockSig);
}


/*
 * BackendRun -- set up the backend's argument list and invoke PostgresMain()
 *
 * returns:
 *		Shouldn't return at all.
 *		If PostgresMain() fails, return status.
 */
static void
BackendRun(Port *port)
{
	char	  **av;
	int			maxac;
	int			ac;
	long		secs;
	int			usecs;
	int			i;

	/*
	 * Don't want backend to be able to see the postmaster random number
	 * generator state.  We have to clobber the static random_seed *and* start
	 * a new random sequence in the random() library function.
	 */
	random_seed = 0;
	random_start_time.tv_usec = 0;
	/* slightly hacky way to convert timestamptz into integers */
	TimestampDifference(0, port->SessionStartTime, &secs, &usecs);
	srandom((unsigned int) (MyProcPid ^ (usecs << 12) ^ secs));

	/*
	 * Now, build the argv vector that will be given to PostgresMain.
	 *
	 * The maximum possible number of commandline arguments that could come
	 * from ExtraOptions is (strlen(ExtraOptions) + 1) / 2; see
	 * pg_split_opts().
	 */
	maxac = 2;					/* for fixed args supplied below */
	maxac += (strlen(ExtraOptions) + 1) / 2;

	av = (char **) MemoryContextAlloc(TopMemoryContext,
									  maxac * sizeof(char *));
	ac = 0;

	av[ac++] = "postgres";

	/*
	 * Pass any backend switches specified with -o on the postmaster's own
	 * command line.  We assume these are secure.
	 */
	pg_split_opts(av, &ac, ExtraOptions);

	av[ac] = NULL;

	Assert(ac < maxac);

	/*
	 * Debug: print arguments being passed to backend
	 */
	ereport(DEBUG3,
			(errmsg_internal("%s child[%d]: starting with (",
							 progname, (int) getpid())));
	for (i = 0; i < ac; ++i)
		ereport(DEBUG3,
				(errmsg_internal("\t%s", av[i])));
	ereport(DEBUG3,
			(errmsg_internal(")")));

	/*
	 * Make sure we aren't in PostmasterContext anymore.  (We can't delete it
	 * just yet, though, because InitPostgres will need the HBA data.)
	 */
	MemoryContextSwitchTo(TopMemoryContext);

	PostgresMain(ac, av, port->database_name, port->user_name);
}


#ifdef EXEC_BACKEND

/*
 * postmaster_forkexec -- fork and exec a postmaster subprocess
 *
 * The caller must have set up the argv array already, except for argv[2]
 * which will be filled with the name of the temp variable file.
 *
 * Returns the child process PID, or -1 on fork failure (a suitable error
 * message has been logged on failure).
 *
 * All uses of this routine will dispatch to SubPostmasterMain in the
 * child process.
 */
pid_t
postmaster_forkexec(int argc, char *argv[])
{
	Port		port;

	/* This entry point passes dummy values for the Port variables */
	memset(&port, 0, sizeof(port));
	return internal_forkexec(argc, argv, &port);
}

/*
 * backend_forkexec -- fork/exec off a backend process
 *
 * Some operating systems (WIN32) don't have fork() so we have to simulate
 * it by storing parameters that need to be passed to the child and
 * then create a new child process.
 *
 * returns the pid of the fork/exec'd process, or -1 on failure
 */
static pid_t
backend_forkexec(Port *port)
{
	char	   *av[4];
	int			ac = 0;

	av[ac++] = "postgres";
	av[ac++] = "--forkbackend";
	av[ac++] = NULL;			/* filled in by internal_forkexec */

	av[ac] = NULL;
	Assert(ac < lengthof(av));

	return internal_forkexec(ac, av, port);
}

#ifndef WIN32

/*
 * internal_forkexec non-win32 implementation
 *
 * - writes out backend variables to the parameter file
 * - fork():s, and then exec():s the child process
 */
static pid_t
internal_forkexec(int argc, char *argv[], Port *port)
{
	static unsigned long tmpBackendFileNum = 0;
	pid_t		pid;
	char		tmpfilename[MAXPGPATH];
	BackendParameters param;
	FILE	   *fp;

	if (!save_backend_variables(&param, port))
		return -1;				/* log made by save_backend_variables */

	/* Calculate name for temp file */
	snprintf(tmpfilename, MAXPGPATH, "%s/%s.backend_var.%d.%lu",
			 PG_TEMP_FILES_DIR, PG_TEMP_FILE_PREFIX,
			 MyProcPid, ++tmpBackendFileNum);

	/* Open file */
	fp = AllocateFile(tmpfilename, PG_BINARY_W);
	if (!fp)
	{
		/*
		 * As in OpenTemporaryFileInTablespace, try to make the temp-file
		 * directory
		 */
		mkdir(PG_TEMP_FILES_DIR, S_IRWXU);

		fp = AllocateFile(tmpfilename, PG_BINARY_W);
		if (!fp)
		{
			ereport(LOG,
					(errcode_for_file_access(),
					 errmsg("could not create file \"%s\": %m",
							tmpfilename)));
			return -1;
		}
	}

	if (fwrite(&param, sizeof(param), 1, fp) != 1)
	{
		ereport(LOG,
				(errcode_for_file_access(),
				 errmsg("could not write to file \"%s\": %m", tmpfilename)));
		FreeFile(fp);
		return -1;
	}

	/* Release file */
	if (FreeFile(fp))
	{
		ereport(LOG,
				(errcode_for_file_access(),
				 errmsg("could not write to file \"%s\": %m", tmpfilename)));
		return -1;
	}

	/* Make sure caller set up argv properly */
	Assert(argc >= 3);
	Assert(argv[argc] == NULL);
	Assert(strncmp(argv[1], "--fork", 6) == 0);
	Assert(argv[2] == NULL);

	/* Insert temp file name after --fork argument */
	argv[2] = tmpfilename;

	/* Fire off execv in child */
	if ((pid = fork_process()) == 0)
	{
		if (execv(postgres_exec_path, argv) < 0)
		{
			ereport(LOG,
					(errmsg("could not execute server process \"%s\": %m",
							postgres_exec_path)));
			/* We're already in the child process here, can't return */
			exit(1);
		}
	}

	return pid;					/* Parent returns pid, or -1 on fork failure */
}
#else							/* WIN32 */

/*
 * internal_forkexec win32 implementation
 *
 * - starts backend using CreateProcess(), in suspended state
 * - writes out backend variables to the parameter file
 *	- during this, duplicates handles and sockets required for
 *	  inheritance into the new process
 * - resumes execution of the new process once the backend parameter
 *	 file is complete.
 */
static pid_t
internal_forkexec(int argc, char *argv[], Port *port)
{
	int			retry_count = 0;
	STARTUPINFO si;
	PROCESS_INFORMATION pi;
	int			i;
	int			j;
	char		cmdLine[MAXPGPATH * 2];
	HANDLE		paramHandle;
	BackendParameters *param;
	SECURITY_ATTRIBUTES sa;
	char		paramHandleStr[32];
	win32_deadchild_waitinfo *childinfo;

	/* Make sure caller set up argv properly */
	Assert(argc >= 3);
	Assert(argv[argc] == NULL);
	Assert(strncmp(argv[1], "--fork", 6) == 0);
	Assert(argv[2] == NULL);

	/* Resume here if we need to retry */
retry:

	/* Set up shared memory for parameter passing */
	ZeroMemory(&sa, sizeof(sa));
	sa.nLength = sizeof(sa);
	sa.bInheritHandle = TRUE;
	paramHandle = CreateFileMapping(INVALID_HANDLE_VALUE,
									&sa,
									PAGE_READWRITE,
									0,
									sizeof(BackendParameters),
									NULL);
	if (paramHandle == INVALID_HANDLE_VALUE)
	{
		elog(LOG, "could not create backend parameter file mapping: error code %lu",
			 GetLastError());
		return -1;
	}

	param = MapViewOfFile(paramHandle, FILE_MAP_WRITE, 0, 0, sizeof(BackendParameters));
	if (!param)
	{
		elog(LOG, "could not map backend parameter memory: error code %lu",
			 GetLastError());
		CloseHandle(paramHandle);
		return -1;
	}

	/* Insert temp file name after --fork argument */
#ifdef _WIN64
	sprintf(paramHandleStr, "%llu", (LONG_PTR) paramHandle);
#else
	sprintf(paramHandleStr, "%lu", (DWORD) paramHandle);
#endif
	argv[2] = paramHandleStr;

	/* Format the cmd line */
	cmdLine[sizeof(cmdLine) - 1] = '\0';
	cmdLine[sizeof(cmdLine) - 2] = '\0';
	snprintf(cmdLine, sizeof(cmdLine) - 1, "\"%s\"", postgres_exec_path);
	i = 0;
	while (argv[++i] != NULL)
	{
		j = strlen(cmdLine);
		snprintf(cmdLine + j, sizeof(cmdLine) - 1 - j, " \"%s\"", argv[i]);
	}
	if (cmdLine[sizeof(cmdLine) - 2] != '\0')
	{
		elog(LOG, "subprocess command line too long");
		return -1;
	}

	memset(&pi, 0, sizeof(pi));
	memset(&si, 0, sizeof(si));
	si.cb = sizeof(si);

	/*
	 * Create the subprocess in a suspended state. This will be resumed later,
	 * once we have written out the parameter file.
	 */
	if (!CreateProcess(NULL, cmdLine, NULL, NULL, TRUE, CREATE_SUSPENDED,
					   NULL, NULL, &si, &pi))
	{
		elog(LOG, "CreateProcess call failed: %m (error code %lu)",
			 GetLastError());
		return -1;
	}

	if (!save_backend_variables(param, port, pi.hProcess, pi.dwProcessId))
	{
		/*
		 * log made by save_backend_variables, but we have to clean up the
		 * mess with the half-started process
		 */
		if (!TerminateProcess(pi.hProcess, 255))
			ereport(LOG,
					(errmsg_internal("could not terminate unstarted process: error code %lu",
									 GetLastError())));
		CloseHandle(pi.hProcess);
		CloseHandle(pi.hThread);
		return -1;				/* log made by save_backend_variables */
	}

	/* Drop the parameter shared memory that is now inherited to the backend */
	if (!UnmapViewOfFile(param))
		elog(LOG, "could not unmap view of backend parameter file: error code %lu",
			 GetLastError());
	if (!CloseHandle(paramHandle))
		elog(LOG, "could not close handle to backend parameter file: error code %lu",
			 GetLastError());

	/*
	 * Reserve the memory region used by our main shared memory segment before
	 * we resume the child process.  Normally this should succeed, but if ASLR
	 * is active then it might sometimes fail due to the stack or heap having
	 * gotten mapped into that range.  In that case, just terminate the
	 * process and retry.
	 */
	if (!pgwin32_ReserveSharedMemoryRegion(pi.hProcess))
	{
		/* pgwin32_ReserveSharedMemoryRegion already made a log entry */
		if (!TerminateProcess(pi.hProcess, 255))
			ereport(LOG,
					(errmsg_internal("could not terminate process that failed to reserve memory: error code %lu",
									 GetLastError())));
		CloseHandle(pi.hProcess);
		CloseHandle(pi.hThread);
		if (++retry_count < 100)
			goto retry;
		ereport(LOG,
				(errmsg("giving up after too many tries to reserve shared memory"),
				 errhint("This might be caused by ASLR or antivirus software.")));
		return -1;
	}

	/*
	 * Now that the backend variables are written out, we start the child
	 * thread so it can start initializing while we set up the rest of the
	 * parent state.
	 */
	if (ResumeThread(pi.hThread) == -1)
	{
		if (!TerminateProcess(pi.hProcess, 255))
		{
			ereport(LOG,
					(errmsg_internal("could not terminate unstartable process: error code %lu",
									 GetLastError())));
			CloseHandle(pi.hProcess);
			CloseHandle(pi.hThread);
			return -1;
		}
		CloseHandle(pi.hProcess);
		CloseHandle(pi.hThread);
		ereport(LOG,
				(errmsg_internal("could not resume thread of unstarted process: error code %lu",
								 GetLastError())));
		return -1;
	}

	/*
	 * Queue a waiter for to signal when this child dies. The wait will be
	 * handled automatically by an operating system thread pool.
	 *
	 * Note: use malloc instead of palloc, since it needs to be thread-safe.
	 * Struct will be free():d from the callback function that runs on a
	 * different thread.
	 */
	childinfo = malloc(sizeof(win32_deadchild_waitinfo));
	if (!childinfo)
		ereport(FATAL,
				(errcode(ERRCODE_OUT_OF_MEMORY),
				 errmsg("out of memory")));

	childinfo->procHandle = pi.hProcess;
	childinfo->procId = pi.dwProcessId;

	if (!RegisterWaitForSingleObject(&childinfo->waitHandle,
									 pi.hProcess,
									 pgwin32_deadchild_callback,
									 childinfo,
									 INFINITE,
								WT_EXECUTEONLYONCE | WT_EXECUTEINWAITTHREAD))
		ereport(FATAL,
				(errmsg_internal("could not register process for wait: error code %lu",
								 GetLastError())));

	/* Don't close pi.hProcess here - the wait thread needs access to it */

	CloseHandle(pi.hThread);

	return pi.dwProcessId;
}
#endif   /* WIN32 */

#ifdef EXEC_BACKEND
/* This should really be in a header file */
NON_EXEC_STATIC void
PerfmonMain(int argc, char *argv[]);
#endif

/*
 * SubPostmasterMain -- Get the fork/exec'd process into a state equivalent
 *			to what it would be if we'd simply forked on Unix, and then
 *			dispatch to the appropriate place.
 *
 * The first two command line arguments are expected to be "--forkFOO"
 * (where FOO indicates which postmaster child we are to become), and
 * the name of a variables file that we can read to load data that would
 * have been inherited by fork() on Unix.  Remaining arguments go to the
 * subprocess FooMain() routine.
 */
void
SubPostmasterMain(int argc, char *argv[])
{
	Port		port;

	/* In EXEC_BACKEND case we will not have inherited these settings */
	IsPostmasterEnvironment = true;
	whereToSendOutput = DestNone;

	/* Setup as postmaster child */
	InitPostmasterChild();

	/* Setup essential subsystems (to ensure elog() behaves sanely) */
	InitializeGUCOptions();

	/* Check we got appropriate args */
	if (argc < 3)
		elog(FATAL, "invalid subpostmaster invocation");

	/* Read in the variables file */
	memset(&port, 0, sizeof(Port));
	read_backend_variables(argv[2], &port);

	/* Close the postmaster's sockets (as soon as we know them) */
	ClosePostmasterPorts(strcmp(argv[1], "--forklog") == 0);

	/*
	 * Set reference point for stack-depth checking
	 */
	set_stack_base();

	/*
	 * Set up memory area for GSS information. Mirrors the code in ConnCreate
	 * for the non-exec case.
	 */
#if defined(ENABLE_GSS) || defined(ENABLE_SSPI)
	port.gss = (pg_gssinfo *) calloc(1, sizeof(pg_gssinfo));
	if (!port.gss)
		ereport(FATAL,
				(errcode(ERRCODE_OUT_OF_MEMORY),
				 errmsg("out of memory")));
#endif

	/*
	 * If appropriate, physically re-attach to shared memory segment. We want
	 * to do this before going any further to ensure that we can attach at the
	 * same address the postmaster used.  On the other hand, if we choose not
	 * to re-attach, we may have other cleanup to do.
<<<<<<< HEAD
	 *
	 * If testing EXEC_BACKEND on Linux, you should run this as root before
	 * starting the postmaster:
	 *
	 * echo 0 >/proc/sys/kernel/randomize_va_space
	 *
	 * This prevents using randomized stack and code addresses that cause the
	 * child process's memory map to be different from the parent's, making it
	 * sometimes impossible to attach to shared memory at the desired address.
	 * Return the setting to its old value (usually '1' or '2') when finished.
=======
>>>>>>> b5bce6c1
	 */
	if (strcmp(argv[1], "--forkbackend") == 0   ||
		strcmp(argv[1], "--forkavlauncher") == 0 ||
		strcmp(argv[1], "--forkavworker") == 0 ||
		strcmp(argv[1], "--forkautovac") == 0   ||
		strcmp(argv[1], "--forkglobaldeadlockdetector") == 0 ||
		strcmp(argv[1], "--forkboot") == 0 ||
		strncmp(argv[1], "--forkbgworker=", 15) == 0)
		PGSharedMemoryReAttach();
	else
		PGSharedMemoryNoReAttach();

	/* autovacuum needs this set before calling InitProcess */
	if (strcmp(argv[1], "--forkavlauncher") == 0)
		AutovacuumLauncherIAm();
	if (strcmp(argv[1], "--forkavworker") == 0)
		AutovacuumWorkerIAm();

	/*
	 * Start our win32 signal implementation. This has to be done after we
	 * read the backend variables, because we need to pick up the signal pipe
	 * from the parent process.
	 */
#ifdef WIN32
	pgwin32_signal_initialize();
#endif

	/* In EXEC_BACKEND case we will not have inherited these settings */
	pqinitmask();
	PG_SETMASK(&BlockSig);

	/* Read in remaining GUC variables */
	read_nondefault_variables();

	/*
	 * CDB: gpdb auxilary process like fts probe, dtx recovery process is
	 * essential, we need to load them ahead of custom shared preload libraries
	 * to avoid exceeding max_worker_processes.
	 */
	load_auxiliary_libraries();

	/*
	 * Reload any libraries that were preloaded by the postmaster.  Since we
	 * exec'd this process, those libraries didn't come along with us; but we
	 * should load them into all child processes to be consistent with the
	 * non-EXEC_BACKEND behavior.
	 */
	process_shared_preload_libraries();

	/* Run backend or appropriate child */
	if (strcmp(argv[1], "--forkbackend") == 0)
	{
		Assert(argc == 3);		/* shouldn't be any more args */

		/*
		 * Need to reinitialize the SSL library in the backend, since the
		 * context structures contain function pointers and cannot be passed
		 * through the parameter file.
		 *
		 * XXX should we do this in all child processes?  For the moment it's
		 * enough to do it in backend children.
		 */
#ifdef USE_SSL
		if (EnableSSL)
			secure_initialize();
#endif

		/*
		 * Perform additional initialization and collect startup packet.
		 *
		 * We want to do this before InitProcess() for a couple of reasons: 1.
		 * so that we aren't eating up a PGPROC slot while waiting on the
		 * client. 2. so that if InitProcess() fails due to being out of
		 * PGPROC slots, we have already initialized libpq and are able to
		 * report the error to the client.
		 */
		BackendInitialize(&port);

		/* Restore basic shared memory pointers */
		InitShmemAccess(UsedShmemSegAddr);

		/* Need a PGPROC to run CreateSharedMemoryAndSemaphores */
		InitProcess();

		/* Attach process to shared data structures */
		CreateSharedMemoryAndSemaphores(false, 0);

		/* And run the backend */
		BackendRun(&port);		/* does not return */
	}
	if (strcmp(argv[1], "--forkboot") == 0)
	{
		/* Restore basic shared memory pointers */
		InitShmemAccess(UsedShmemSegAddr);

		/* Need a PGPROC to run CreateSharedMemoryAndSemaphores */
		InitAuxiliaryProcess();

		/* Attach process to shared data structures */
		CreateSharedMemoryAndSemaphores(false, 0);

		AuxiliaryProcessMain(argc - 2, argv + 2);		/* does not return */
	}
	if (strcmp(argv[1], "--forkavlauncher") == 0)
	{
		/* Restore basic shared memory pointers */
		InitShmemAccess(UsedShmemSegAddr);

		/* Need a PGPROC to run CreateSharedMemoryAndSemaphores */
		InitProcess();

		/* Attach process to shared data structures */
		CreateSharedMemoryAndSemaphores(false, 0);

		AutoVacLauncherMain(argc - 2, argv + 2);		/* does not return */
	}
	if (strcmp(argv[1], "--forkavworker") == 0)
	{
		/* Restore basic shared memory pointers */
		InitShmemAccess(UsedShmemSegAddr);

		/* Need a PGPROC to run CreateSharedMemoryAndSemaphores */
		InitProcess();

		/* Attach process to shared data structures */
		CreateSharedMemoryAndSemaphores(false, 0);

		AutoVacWorkerMain(argc - 2, argv + 2);	/* does not return */
	}
	if (strncmp(argv[1], "--forkbgworker=", 15) == 0)
	{
		int			shmem_slot;

		/* do this as early as possible; in particular, before InitProcess() */
		IsBackgroundWorker = true;

<<<<<<< HEAD
=======
		/* Close the postmaster's sockets */
		ClosePostmasterPorts(false);

>>>>>>> b5bce6c1
		/* Restore basic shared memory pointers */
		InitShmemAccess(UsedShmemSegAddr);

		/* Need a PGPROC to run CreateSharedMemoryAndSemaphores */
		InitProcess();

		/* Attach process to shared data structures */
		CreateSharedMemoryAndSemaphores(false, 0);

		/* Fetch MyBgworkerEntry from shared memory */
		shmem_slot = atoi(argv[1] + 15);
		MyBgworkerEntry = BackgroundWorkerEntry(shmem_slot);

		StartBackgroundWorker();
	}
	if (strcmp(argv[1], "--forkarch") == 0)
	{
		/* Do not want to attach to shared memory */

		PgArchiverMain(argc, argv);		/* does not return */
	}
	if (strcmp(argv[1], "--forkcol") == 0)
	{
		/* Do not want to attach to shared memory */

		PgstatCollectorMain(argc, argv);		/* does not return */
	}
	if (strcmp(argv[1], "--forklog") == 0)
	{
		/* Do not want to attach to shared memory */

		SysLoggerMain(argc, argv);		/* does not return */
	}
	if (strcmp(argv[1], "--forkperfmon") == 0)
	{
		/* Close the postmaster's sockets */
		ClosePostmasterPorts(false);

		/* Do not want to attach to shared memory */

		PerfmonMain(argc - 2, argv + 2);
		proc_exit(0);
	}

	abort();					/* shouldn't get here */
}
#endif   /* EXEC_BACKEND */


/*
 * ExitPostmaster -- cleanup
 *
 * Do NOT call exit() directly --- always go through here!
 */
static void
ExitPostmaster(int status)
{
#ifdef HAVE_PTHREAD_IS_THREADED_NP

	/*
	 * There is no known cause for a postmaster to become multithreaded after
	 * startup.  Recheck to account for the possibility of unknown causes.
	 * This message uses LOG level, because an unclean shutdown at this point
	 * would usually not look much different from a clean shutdown.
	 */
	if (pthread_is_threaded_np() != 0)
		ereport(LOG,
				(errcode(ERRCODE_INTERNAL_ERROR),
				 errmsg_internal("postmaster became multithreaded"),
		   errdetail("Please report this to <pgsql-bugs@postgresql.org>.")));
#endif

	/* should cleanup shared memory and kill all backends */

	/*
	 * Not sure of the semantics here.  When the Postmaster dies, should the
	 * backends all be killed? probably not.
	 *
	 * MUST		-- vadim 05-10-1999
	 */

	proc_exit(status);
}

/*
 * sigusr1_handler - handle signal conditions from child processes
 */
static void
sigusr1_handler(SIGNAL_ARGS)
{
	int			save_errno = errno;

	PG_SETMASK(&BlockSig);

	/* Process background worker state change. */
	if (CheckPostmasterSignal(PMSIGNAL_BACKGROUND_WORKER_CHANGE))
	{
		BackgroundWorkerStateChange();
		StartWorkerNeeded = true;
	}

	/*
	 * RECOVERY_STARTED and BEGIN_HOT_STANDBY signals are ignored in
	 * unexpected states. If the startup process quickly starts up, completes
	 * recovery, exits, we might process the death of the startup process
	 * first. We don't want to go back to recovery in that case.
	 */
	if (CheckPostmasterSignal(PMSIGNAL_RECOVERY_STARTED) &&
		pmState == PM_STARTUP && Shutdown == NoShutdown)
	{
		/* WAL redo has started. We're out of reinitialization. */
		FatalError = false;
		Assert(AbortStartTime == 0);

		/*
		 * Crank up the background tasks.  It doesn't matter if this fails,
		 * we'll just try again later.
		 */
		Assert(CheckpointerPID == 0);
		CheckpointerPID = StartCheckpointer();
		Assert(BgWriterPID == 0);
		BgWriterPID = StartBackgroundWriter();

		/*
		 * Start the archiver if we're responsible for (re-)archiving received
		 * files.
		 */
		Assert(PgArchPID == 0);
		if (XLogArchivingAlways())
			PgArchPID = pgarch_start();

#ifdef USE_SYSTEMD
		if (!EnableHotStandby)
			sd_notify(0, "READY=1");
#endif

		pmState = PM_RECOVERY;
	}
	if (CheckPostmasterSignal(PMSIGNAL_BEGIN_HOT_STANDBY) &&
		pmState == PM_RECOVERY && Shutdown == NoShutdown)
	{
		/*
		 * Likewise, start other special children as needed.
		 */
		Assert(PgStatPID == 0);
		PgStatPID = pgstat_start();

		ereport(LOG,
		(errmsg("database system is ready to accept read only connections")));

#ifdef USE_SYSTEMD
		sd_notify(0, "READY=1");
#endif

		pmState = PM_HOT_STANDBY;
		/* Some workers may be scheduled to start now */
		StartWorkerNeeded = true;
	}

	if (StartWorkerNeeded || HaveCrashedWorker)
		maybe_start_bgworker();

	if (CheckPostmasterSignal(PMSIGNAL_WAKEN_ARCHIVER) &&
		PgArchPID != 0)
	{
		/*
		 * Send SIGUSR1 to archiver process, to wake it up and begin archiving
		 * next transaction log file.
		 */
		signal_child(PgArchPID, SIGUSR1);
	}

	if (CheckPostmasterSignal(PMSIGNAL_ROTATE_LOGFILE) &&
		SysLoggerPID != 0)
	{
		/* Tell syslogger to rotate logfile */
		signal_child(SysLoggerPID, SIGUSR1);
	}

	if (CheckPostmasterSignal(PMSIGNAL_START_AUTOVAC_LAUNCHER) &&
		Shutdown == NoShutdown)
	{
		/*
		 * Start one iteration of the autovacuum daemon, even if autovacuuming
		 * is nominally not enabled.  This is so we can have an active defense
		 * against transaction ID wraparound.  We set a flag for the main loop
		 * to do it rather than trying to do it here --- this is because the
		 * autovac process itself may send the signal, and we want to handle
		 * that by launching another iteration as soon as the current one
		 * completes.
		 */
		start_autovac_launcher = true;
	}

	if (CheckPostmasterSignal(PMSIGNAL_START_AUTOVAC_WORKER) &&
		Shutdown == NoShutdown)
	{
		/* The autovacuum launcher wants us to start a worker process. */
		StartAutovacuumWorker();
	}

	if (CheckPostmasterSignal(PMSIGNAL_START_WALRECEIVER))
	{
		/* Startup Process wants us to start the walreceiver process. */
		/* Start immediately if possible, else remember request for later. */
		WalReceiverRequested = true;
		MaybeStartWalReceiver();
	}

	if (CheckPostmasterSignal(PMSIGNAL_WAKEN_FTS) && FtsProbePID() != 0)
	{
		signal_child(FtsProbePID(), SIGINT);
	}

	if (CheckPostmasterSignal(PMSIGNAL_ADVANCE_STATE_MACHINE) &&
		(pmState == PM_WAIT_BACKUP || pmState == PM_WAIT_BACKENDS))
	{
		/* Advance postmaster's state machine */
		PostmasterStateMachine();
	}

	if (CheckPromoteSignal() && StartupPID != 0 &&
		(pmState == PM_STARTUP || pmState == PM_RECOVERY ||
		 pmState == PM_HOT_STANDBY || pmState == PM_WAIT_READONLY))
	{
		/* Tell startup process to finish recovery */
		signal_child(StartupPID, SIGUSR2);
	}

	PG_SETMASK(&UnBlockSig);

	errno = save_errno;
}

/*
 * SIGTERM or SIGQUIT while processing startup packet.
 * Clean up and exit(1).
 *
 * XXX: possible future improvement: try to send a message indicating
 * why we are disconnecting.  Problem is to be sure we don't block while
 * doing so, nor mess up SSL initialization.  In practice, if the client
 * has wedged here, it probably couldn't do anything with the message anyway.
 */
static void
startup_die(SIGNAL_ARGS)
{
	proc_exit(1);
}

/*
 * Dummy signal handler
 *
 * We use this for signals that we don't actually use in the postmaster,
 * but we do use in backends.  If we were to SIG_IGN such signals in the
 * postmaster, then a newly started backend might drop a signal that arrives
 * before it's able to reconfigure its signal processing.  (See notes in
 * tcop/postgres.c.)
 */
static void
dummy_handler(SIGNAL_ARGS)
{
}

/*
 * Timeout while processing startup packet.
 * As for startup_die(), we clean up and exit(1).
 */
static void
StartupPacketTimeoutHandler(void)
{
	proc_exit(1);
}


/*
 * RandomSalt
 */
static void
RandomSalt(char *md5Salt)
{
	long		rand;

	/*
	 * We use % 255, sacrificing one possible byte value, so as to ensure that
	 * all bits of the random() value participate in the result. While at it,
	 * add one to avoid generating any null bytes.
	 */
	rand = PostmasterRandom();
	md5Salt[0] = (rand % 255) + 1;
	rand = PostmasterRandom();
	md5Salt[1] = (rand % 255) + 1;
	rand = PostmasterRandom();
	md5Salt[2] = (rand % 255) + 1;
	rand = PostmasterRandom();
	md5Salt[3] = (rand % 255) + 1;
}

/*
 * PostmasterRandom
 *
 * Caution: use this only for values needed during connection-request
 * processing.  Otherwise, the intended property of having an unpredictable
 * delay between random_start_time and random_stop_time will be broken.
 */
static long
PostmasterRandom(void)
{
	/*
	 * Select a random seed at the time of first receiving a request.
	 */
	if (random_seed == 0)
	{
		do
		{
			struct timeval random_stop_time;

			gettimeofday(&random_stop_time, NULL);

			/*
			 * We are not sure how much precision is in tv_usec, so we swap
			 * the high and low 16 bits of 'random_stop_time' and XOR them
			 * with 'random_start_time'. On the off chance that the result is
			 * 0, we loop until it isn't.
			 */
			random_seed = random_start_time.tv_usec ^
				((random_stop_time.tv_usec << 16) |
				 ((random_stop_time.tv_usec >> 16) & 0xffff));
		}
		while (random_seed == 0);

		srandom(random_seed);
	}

	return random();
}

/*
 * Count up number of child processes of specified types (dead_end chidren
 * are always excluded).
 */
static int
CountChildren(int target)
{
	dlist_iter	iter;
	int			cnt = 0;

	dlist_foreach(iter, &BackendList)
	{
		Backend    *bp = dlist_container(Backend, elem, iter.cur);

		if (bp->dead_end)
			continue;

		/*
		 * Since target == BACKEND_TYPE_ALL is the most common case, we test
		 * it first and avoid touching shared memory for every child.
		 */
		if (target != BACKEND_TYPE_ALL)
		{
			/*
			 * Assign bkend_type for any recently announced WAL Sender
			 * processes.
			 */
			if (bp->bkend_type == BACKEND_TYPE_NORMAL &&
				IsPostmasterChildWalSender(bp->child_slot))
				bp->bkend_type = BACKEND_TYPE_WALSND;

			if (!(target & bp->bkend_type))
				continue;
		}

		cnt++;
	}
	return cnt;
}


/*
 * StartChildProcess -- start an auxiliary process for the postmaster
 *
 * "type" determines what kind of child will be started.  All child types
 * initially go to AuxiliaryProcessMain, which will handle common setup.
 *
 * Return value of StartChildProcess is subprocess' PID, or 0 if failed
 * to start subprocess.
 */
static pid_t
StartChildProcess(AuxProcType type)
{
	pid_t		pid;
	char	   *av[10];
	int			ac = 0;
	char		typebuf[32];

	/*
	 * Set up command-line arguments for subprocess
	 */
	av[ac++] = "postgres";

#ifdef EXEC_BACKEND
	av[ac++] = "--forkboot";
	av[ac++] = NULL;			/* filled in by postmaster_forkexec */
#endif

	snprintf(typebuf, sizeof(typebuf), "-x%d", type);
	av[ac++] = typebuf;

	av[ac] = NULL;
	Assert(ac < lengthof(av));

#ifdef EXEC_BACKEND
	pid = postmaster_forkexec(ac, av);
#else							/* !EXEC_BACKEND */
	pid = fork_process();

	if (pid == 0)				/* child */
	{
		InitPostmasterChild();

		/* Close the postmaster's sockets */
		ClosePostmasterPorts(false);

		/* Release postmaster's working memory context */
		MemoryContextSwitchTo(TopMemoryContext);
		MemoryContextDelete(PostmasterContext);
		PostmasterContext = NULL;

		AuxiliaryProcessMain(ac, av);
		ExitPostmaster(0);
	}
#endif   /* EXEC_BACKEND */

	if (pid < 0)
	{
		/* in parent, fork failed */
		int			save_errno = errno;

		errno = save_errno;
		switch (type)
		{
			case StartupProcess:
				ereport(LOG,
						(errmsg("could not fork startup process: %m")));
				break;
			case BgWriterProcess:
				ereport(LOG,
				   (errmsg("could not fork background writer process: %m")));
				break;
			case CheckpointerProcess:
				ereport(LOG,
						(errmsg("could not fork checkpointer process: %m")));
				break;
			case WalWriterProcess:
				ereport(LOG,
						(errmsg("could not fork WAL writer process: %m")));
				break;
			case WalReceiverProcess:
				ereport(LOG,
						(errmsg("could not fork WAL receiver process: %m")));
				break;
			default:
				ereport(LOG,
						(errmsg("could not fork process: %m")));
				break;
		}

		/*
		 * fork failure is fatal during startup, but there's no need to choke
		 * immediately if starting other child types fails.
		 */
		if (type == StartupProcess)
			ExitPostmaster(1);
		return 0;
	}

	/*
	 * in parent, successful fork
	 */
	return pid;
}

/*
 * StartAutovacuumWorker
 *		Start an autovac worker process.
 *
 * This function is here because it enters the resulting PID into the
 * postmaster's private backends list.
 *
 * NB -- this code very roughly matches BackendStartup.
 */
static void
StartAutovacuumWorker(void)
{
	Backend    *bn;

	/*
	 * If not in condition to run a process, don't try, but handle it like a
	 * fork failure.  This does not normally happen, since the signal is only
	 * supposed to be sent by autovacuum launcher when it's OK to do it, but
	 * we have to check to avoid race-condition problems during DB state
	 * changes.
	 */
	if (canAcceptConnections() == CAC_OK)
	{
		bn = (Backend *) malloc(sizeof(Backend));
		if (bn)
		{
			/*
			 * Compute the cancel key that will be assigned to this session.
			 * We probably don't need cancel keys for autovac workers, but
			 * we'd better have something random in the field to prevent
			 * unfriendly people from sending cancels to them.
			 */
			MyCancelKey = PostmasterRandom();
			bn->cancel_key = MyCancelKey;

			/* Autovac workers are not dead_end and need a child slot */
			bn->dead_end = false;
			bn->child_slot = MyPMChildSlot = AssignPostmasterChildSlot();
			bn->bgworker_notify = false;

			bn->pid = StartAutoVacWorker();
			if (bn->pid > 0)
			{
				bn->bkend_type = BACKEND_TYPE_AUTOVAC;
				dlist_push_head(&BackendList, &bn->elem);
#ifdef EXEC_BACKEND
				ShmemBackendArrayAdd(bn);
#endif
				/* all OK */
				return;
			}

			/*
			 * fork failed, fall through to report -- actual error message was
			 * logged by StartAutoVacWorker
			 */
			(void) ReleasePostmasterChildSlot(bn->child_slot);
			free(bn);
		}
		else
			ereport(LOG,
					(errcode(ERRCODE_OUT_OF_MEMORY),
					 errmsg("out of memory")));
	}

	/*
	 * Report the failure to the launcher, if it's running.  (If it's not, we
	 * might not even be connected to shared memory, so don't try to call
	 * AutoVacWorkerFailed.)  Note that we also need to signal it so that it
	 * responds to the condition, but we don't do that here, instead waiting
	 * for ServerLoop to do it.  This way we avoid a ping-pong signalling in
	 * quick succession between the autovac launcher and postmaster in case
	 * things get ugly.
	 */
	if (AutoVacPID != 0)
	{
		AutoVacWorkerFailed();
		avlauncher_needs_signal = true;
	}
}

/*
 * MaybeStartWalReceiver
 *		Start the WAL receiver process, if not running and our state allows.
 */
static void
MaybeStartWalReceiver(void)
{
	if (WalReceiverPID == 0 &&
		(pmState == PM_STARTUP || pmState == PM_RECOVERY ||
		 pmState == PM_HOT_STANDBY || pmState == PM_WAIT_READONLY) &&
		Shutdown == NoShutdown)
	{
		WalReceiverPID = StartWalReceiver();
		WalReceiverRequested = false;

		/* wal receiver has been launched */
		SetMirrorReadyFlag();
	}
}


/*
 * Create the opts file
 */
static bool
CreateOptsFile(int argc, char *argv[], char *fullprogname)
{
	FILE	   *fp;
	int			i;

#define OPTS_FILE	"postmaster.opts"

	if ((fp = fopen(OPTS_FILE, "w")) == NULL)
	{
		elog(LOG, "could not create file \"%s\": %m", OPTS_FILE);
		return false;
	}

	fprintf(fp, "%s", fullprogname);
	for (i = 1; i < argc; i++)
		fprintf(fp, " \"%s\"", argv[i]);
	fputs("\n", fp);

	if (fclose(fp))
	{
		elog(LOG, "could not write file \"%s\": %m", OPTS_FILE);
		return false;
	}

	return true;
}


/*
 * MaxLivePostmasterChildren
 *
 * This reports the number of entries needed in per-child-process arrays
 * (the PMChildFlags array, and if EXEC_BACKEND the ShmemBackendArray).
 * These arrays include regular backends, autovac workers, walsenders
 * and background workers, but not special children nor dead_end children.
 * This allows the arrays to have a fixed maximum size, to wit the same
 * too-many-children limit enforced by canAcceptConnections().  The exact value
 * isn't too critical as long as it's more than MaxBackends.
 */
int
MaxLivePostmasterChildren(void)
{
	return 2 * (MaxConnections + autovacuum_max_workers + 1 +
				max_worker_processes);
}

/*
 * Connect background worker to a database.
 */
void
BackgroundWorkerInitializeConnection(char *dbname, char *username)
{
	BackgroundWorker *worker = MyBgworkerEntry;

	/* XXX is this the right errcode? */
	if (!(worker->bgw_flags & BGWORKER_BACKEND_DATABASE_CONNECTION))
		ereport(FATAL,
				(errcode(ERRCODE_PROGRAM_LIMIT_EXCEEDED),
				 errmsg("database connection requirement not indicated during registration")));

	InitPostgres(dbname, InvalidOid, username, InvalidOid, NULL);

	/* it had better not gotten out of "init" mode yet */
	if (!IsInitProcessingMode())
		ereport(ERROR,
				(errmsg("invalid processing mode in background worker")));
	SetProcessingMode(NormalProcessing);
}

/*
 * Connect background worker to a database using OIDs.
 */
void
BackgroundWorkerInitializeConnectionByOid(Oid dboid, Oid useroid)
{
	BackgroundWorker *worker = MyBgworkerEntry;

	/* XXX is this the right errcode? */
	if (!(worker->bgw_flags & BGWORKER_BACKEND_DATABASE_CONNECTION))
		ereport(FATAL,
				(errcode(ERRCODE_PROGRAM_LIMIT_EXCEEDED),
				 errmsg("database connection requirement not indicated during registration")));

	InitPostgres(NULL, dboid, NULL, useroid, NULL);

	/* it had better not gotten out of "init" mode yet */
	if (!IsInitProcessingMode())
		ereport(ERROR,
				(errmsg("invalid processing mode in background worker")));
	SetProcessingMode(NormalProcessing);
}

/*
 * Block/unblock signals in a background worker
 */
void
BackgroundWorkerBlockSignals(void)
{
	PG_SETMASK(&BlockSig);
}

void
BackgroundWorkerUnblockSignals(void)
{
	PG_SETMASK(&UnBlockSig);
}

#ifdef EXEC_BACKEND
static pid_t
bgworker_forkexec(int shmem_slot)
{
	char	   *av[10];
	int			ac = 0;
	char		forkav[MAXPGPATH];

	snprintf(forkav, MAXPGPATH, "--forkbgworker=%d", shmem_slot);

	av[ac++] = "postgres";
	av[ac++] = forkav;
	av[ac++] = NULL;			/* filled in by postmaster_forkexec */
	av[ac] = NULL;

	Assert(ac < lengthof(av));

	return postmaster_forkexec(ac, av);
}
#endif

/*
 * Start a new bgworker.
 * Starting time conditions must have been checked already.
 *
 * Returns true on success, false on failure.
 * In either case, update the RegisteredBgWorker's state appropriately.
 *
 * This code is heavily based on autovacuum.c, q.v.
 */
static bool
do_start_bgworker(RegisteredBgWorker *rw)
{
	pid_t		worker_pid;

	Assert(rw->rw_pid == 0);

	/*
	 * Allocate and assign the Backend element.  Note we must do this before
	 * forking, so that we can handle out of memory properly.
	 *
	 * Treat failure as though the worker had crashed.  That way, the
	 * postmaster will wait a bit before attempting to start it again; if it
	 * tried again right away, most likely it'd find itself repeating the
	 * out-of-memory or fork failure condition.
	 */
	if (!assign_backendlist_entry(rw))
	{
		rw->rw_crashed_at = GetCurrentTimestamp();
		return false;
	}

	ereport(DEBUG1,
			(errmsg("starting background worker process \"%s\"",
					rw->rw_worker.bgw_name)));

#ifdef EXEC_BACKEND
	switch ((worker_pid = bgworker_forkexec(rw->rw_shmem_slot)))
#else
	switch ((worker_pid = fork_process()))
#endif
	{
		case -1:
			/* in postmaster, fork failed ... */
			ereport(LOG,
					(errmsg("could not fork worker process: %m")));
			/* undo what assign_backendlist_entry did */
			ReleasePostmasterChildSlot(rw->rw_child_slot);
			rw->rw_child_slot = 0;
			free(rw->rw_backend);
			rw->rw_backend = NULL;
			/* mark entry as crashed, so we'll try again later */
			rw->rw_crashed_at = GetCurrentTimestamp();
			break;

#ifndef EXEC_BACKEND
		case 0:
			/* in postmaster child ... */
			InitPostmasterChild();

			/* Close the postmaster's sockets */
			ClosePostmasterPorts(false);

			/*
			 * Before blowing away PostmasterContext, save this bgworker's
			 * data where it can find it.
			 */
			MyBgworkerEntry = (BackgroundWorker *)
				MemoryContextAlloc(TopMemoryContext, sizeof(BackgroundWorker));
			memcpy(MyBgworkerEntry, &rw->rw_worker, sizeof(BackgroundWorker));

			/* Release postmaster's working memory context */
			MemoryContextSwitchTo(TopMemoryContext);
			MemoryContextDelete(PostmasterContext);
			PostmasterContext = NULL;

			StartBackgroundWorker();

			exit(1);			/* should not get here */
			break;
#endif
		default:
			/* in postmaster, fork successful ... */
			rw->rw_pid = worker_pid;
			rw->rw_backend->pid = rw->rw_pid;
			ReportBackgroundWorkerPID(rw);
<<<<<<< HEAD
			/* add new worker to lists of backends */
			dlist_push_head(&BackendList, &rw->rw_backend->elem);
#ifdef EXEC_BACKEND
			ShmemBackendArrayAdd(rw->rw_backend);
#endif
			return true;
=======
			break;
>>>>>>> b5bce6c1
	}

	return false;
}

/*
 * Does the current postmaster state require starting a worker with the
 * specified start_time?
 */
static bool
bgworker_should_start_now(BgWorkerStartTime start_time)
{
	switch (pmState)
	{
		case PM_NO_CHILDREN:
		case PM_WAIT_DEAD_END:
		case PM_SHUTDOWN_2:
		case PM_SHUTDOWN:
		case PM_WAIT_BACKENDS:
		case PM_WAIT_READONLY:
		case PM_WAIT_BACKUP:
			break;

		case PM_RUN:
			if (start_time == BgWorkerStart_DtxRecovering)
				return true;
			if (start_time == BgWorkerStart_RecoveryFinished)
				return true;
			/* fall through */

		case PM_HOT_STANDBY:
			if (start_time == BgWorkerStart_ConsistentState)
				return true;
			/* fall through */

		case PM_RECOVERY:
		case PM_STARTUP:
		case PM_INIT:
			if (start_time == BgWorkerStart_PostmasterStart)
				return true;
			/* fall through */

	}

	return false;
}

/*
 * Does specified start_time need distributed transactions been recovered?
 */
static bool
bgworker_should_start_mpp(BackgroundWorker *worker)
{
	BgWorkerStartTime start_time = worker->bgw_start_time;

	/*
	 * background worker is not scheduled until distributed transactions
	 * are recovered if it needs to start at BgWorkerStart_RecoveryFinished
	 * or BgWorkerStart_ConsistentState because it's not safe to do a read
	 * or write if DTX is not recovered.
	 */
	if (IsUnderMasterDispatchMode())
	{
		if (!*shmDtmStarted &&
			(start_time == BgWorkerStart_ConsistentState ||
			 start_time == BgWorkerStart_RecoveryFinished))
			return false;
	}

	return true;
}

/*
 * Allocate the Backend struct for a connected background worker, but don't
 * add it to the list of backends just yet.
 *
 * On failure, return false without changing any worker state.
 *
 * Some info from the Backend is copied into the passed rw.
 */
static bool
assign_backendlist_entry(RegisteredBgWorker *rw)
{
	Backend    *bn = malloc(sizeof(Backend));

	if (bn == NULL)
	{
		ereport(LOG,
				(errcode(ERRCODE_OUT_OF_MEMORY),
				 errmsg("out of memory")));
		return false;
	}

	/*
	 * Compute the cancel key that will be assigned to this session. We
	 * probably don't need cancel keys for background workers, but we'd better
	 * have something random in the field to prevent unfriendly people from
	 * sending cancels to them.
	 */
	MyCancelKey = PostmasterRandom();
	bn->cancel_key = MyCancelKey;

	bn->child_slot = MyPMChildSlot = AssignPostmasterChildSlot();
	bn->bkend_type = BACKEND_TYPE_BGWORKER;
	bn->dead_end = false;
	bn->bgworker_notify = false;

	rw->rw_backend = bn;
	rw->rw_child_slot = bn->child_slot;

	return true;
}

/*
 * If the time is right, start one background worker.
 *
 * As a side effect, the bgworker control variables are set or reset whenever
 * there are more workers to start after this one, and whenever the overall
 * system state requires it.
 *
 * The reason we start at most one worker per call is to avoid consuming the
 * postmaster's attention for too long when many such requests are pending.
 * As long as StartWorkerNeeded is true, ServerLoop will not block and will
 * call this function again after dealing with any other issues.
 */
static void
maybe_start_bgworker(void)
{
	slist_mutable_iter iter;
	TimestampTz now = 0;

	/*
	 * During crash recovery, we have no need to be called until the state
	 * transition out of recovery.
	 */
	if (FatalError)
	{
		StartWorkerNeeded = false;
		HaveCrashedWorker = false;
		return;
	}

	/* Don't need to be called again unless we find a reason for it below */
	StartWorkerNeeded = false;
	HaveCrashedWorker = false;

	slist_foreach_modify(iter, &BackgroundWorkerList)
	{
		RegisteredBgWorker *rw;

		rw = slist_container(RegisteredBgWorker, rw_lnode, iter.cur);

		/* ignore if already running */
		if (rw->rw_pid != 0)
			continue;

		/* if marked for death, clean up and remove from list */
		if (rw->rw_terminate)
		{
			ForgetBackgroundWorker(&iter);

			continue;
		}

		/*
		 * If this worker has crashed previously, maybe it needs to be
		 * restarted (unless on registration it specified it doesn't want to
		 * be restarted at all).  Check how long ago did a crash last happen.
		 * If the last crash is too recent, don't start it right away; let it
		 * be restarted once enough time has passed.
		 */
		if (rw->rw_crashed_at != 0)
		{
			if (rw->rw_worker.bgw_restart_time == BGW_NEVER_RESTART)
			{
				int			notify_pid;

				notify_pid = rw->rw_worker.bgw_notify_pid;

				ForgetBackgroundWorker(&iter);

				/* Report worker is gone now. */
				if (notify_pid != 0)
					kill(notify_pid, SIGUSR1);

				continue;
			}

			/* read system time only when needed */
			if (now == 0)
				now = GetCurrentTimestamp();

			if (!TimestampDifferenceExceeds(rw->rw_crashed_at, now,
									  rw->rw_worker.bgw_restart_time * 1000))
			{
				/* Set flag to remember that we have workers to start later */
				HaveCrashedWorker = true;
				continue;
			}
		}

		if (bgworker_should_start_now(rw->rw_worker.bgw_start_time))
		{
			if (!bgworker_should_start_mpp(&rw->rw_worker))
				continue;

			/* reset crash time before trying to start worker */
			rw->rw_crashed_at = 0;

			/*
<<<<<<< HEAD
			 * Try to start the worker.
			 *
			 * On failure, give up processing workers for now, but set
			 * StartWorkerNeeded so we'll come back here on the next iteration
			 * of ServerLoop to try again.  (We don't want to wait, because
			 * there might be additional ready-to-run workers.)  We could set
			 * HaveCrashedWorker as well, since this worker is now marked
			 * crashed, but there's no need because the next run of this
			 * function will do that.
			 */
			if (!do_start_bgworker(rw))
			{
				StartWorkerNeeded = true;
				return;
			}
=======
			 * Allocate and assign the Backend element.  Note we must do this
			 * before forking, so that we can handle out of memory properly.
			 */
			if (!assign_backendlist_entry(rw))
				return;

			do_start_bgworker(rw);		/* sets rw->rw_pid */

			dlist_push_head(&BackendList, &rw->rw_backend->elem);
#ifdef EXEC_BACKEND
			ShmemBackendArrayAdd(rw->rw_backend);
#endif
>>>>>>> b5bce6c1

			/*
			 * Quit, but have ServerLoop call us again to look for additional
			 * ready-to-run workers.  There might not be any, but we'll find
			 * out the next time we run.
			 */
			StartWorkerNeeded = true;
			return;
		}
	}
}

/*
 * When a backend asks to be notified about worker state changes, we
 * set a flag in its backend entry.  The background worker machinery needs
 * to know when such backends exit.
 */
bool
PostmasterMarkPIDForWorkerNotify(int pid)
{
	dlist_iter	iter;
	Backend    *bp;

	dlist_foreach(iter, &BackendList)
	{
		bp = dlist_container(Backend, elem, iter.cur);
		if (bp->pid == pid)
		{
			bp->bgworker_notify = true;
			return true;
		}
	}
	return false;
}

#ifdef EXEC_BACKEND

/*
 * The following need to be available to the save/restore_backend_variables
 * functions.  They are marked NON_EXEC_STATIC in their home modules.
 */
extern slock_t *ShmemLock;
extern slock_t *ProcStructLock;
extern PGPROC *AuxiliaryProcs;
extern PMSignalData *PMSignalState;
extern pgsocket pgStatSock;
extern pg_time_t first_syslogger_file_time;

#ifndef WIN32
#define write_inheritable_socket(dest, src, childpid) ((*(dest) = (src)), true)
#define read_inheritable_socket(dest, src) (*(dest) = *(src))
#else
static bool write_duplicated_handle(HANDLE *dest, HANDLE src, HANDLE child);
static bool write_inheritable_socket(InheritableSocket *dest, SOCKET src,
						 pid_t childPid);
static void read_inheritable_socket(SOCKET *dest, InheritableSocket *src);
#endif


/* Save critical backend variables into the BackendParameters struct */
#ifndef WIN32
static bool
save_backend_variables(BackendParameters *param, Port *port)
#else
static bool
save_backend_variables(BackendParameters *param, Port *port,
					   HANDLE childProcess, pid_t childPid)
#endif
{
	memcpy(&param->port, port, sizeof(Port));
	if (!write_inheritable_socket(&param->portsocket, port->sock, childPid))
		return false;

	strlcpy(param->DataDir, DataDir, MAXPGPATH);

	memcpy(&param->ListenSocket, &ListenSocket, sizeof(ListenSocket));

	param->MyCancelKey = MyCancelKey;
	param->MyPMChildSlot = MyPMChildSlot;

	param->UsedShmemSegID = UsedShmemSegID;
	param->UsedShmemSegAddr = UsedShmemSegAddr;

	param->ShmemLock = ShmemLock;
	param->ShmemVariableCache = ShmemVariableCache;
	param->ShmemBackendArray = ShmemBackendArray;

#ifndef HAVE_SPINLOCKS
	param->SpinlockSemaArray = SpinlockSemaArray;
#endif
	param->NamedLWLockTrancheRequests = NamedLWLockTrancheRequests;
	param->NamedLWLockTrancheArray = NamedLWLockTrancheArray;
	param->MainLWLockArray = MainLWLockArray;
	param->ProcStructLock = ProcStructLock;
	param->ProcGlobal = ProcGlobal;
	param->AuxiliaryProcs = AuxiliaryProcs;
	param->PreparedXactProcs = PreparedXactProcs;
	param->PMSignalState = PMSignalState;
	if (!write_inheritable_socket(&param->pgStatSock, pgStatSock, childPid))
		return false;

	param->PostmasterPid = PostmasterPid;
	param->PgStartTime = PgStartTime;
	param->PgReloadTime = PgReloadTime;
	param->first_syslogger_file_time = first_syslogger_file_time;

	param->redirection_done = redirection_done;
	param->IsBinaryUpgrade = IsBinaryUpgrade;
	param->ConvertMasterDataDirToSegment = ConvertMasterDataDirToSegment;
	param->max_safe_fds = max_safe_fds;

	param->MaxBackends = MaxBackends;

#ifdef WIN32
	param->PostmasterHandle = PostmasterHandle;
	if (!write_duplicated_handle(&param->initial_signal_pipe,
								 pgwin32_create_signal_listener(childPid),
								 childProcess))
		return false;
#else
	memcpy(&param->postmaster_alive_fds, &postmaster_alive_fds,
		   sizeof(postmaster_alive_fds));
#endif

	memcpy(&param->syslogPipe, &syslogPipe, sizeof(syslogPipe));

	strlcpy(param->my_exec_path, my_exec_path, MAXPGPATH);

	strlcpy(param->pkglib_path, pkglib_path, MAXPGPATH);

	strlcpy(param->ExtraOptions, ExtraOptions, MAXPGPATH);

	return true;
}


#ifdef WIN32
/*
 * Duplicate a handle for usage in a child process, and write the child
 * process instance of the handle to the parameter file.
 */
static bool
write_duplicated_handle(HANDLE *dest, HANDLE src, HANDLE childProcess)
{
	HANDLE		hChild = INVALID_HANDLE_VALUE;

	if (!DuplicateHandle(GetCurrentProcess(),
						 src,
						 childProcess,
						 &hChild,
						 0,
						 TRUE,
						 DUPLICATE_CLOSE_SOURCE | DUPLICATE_SAME_ACCESS))
	{
		ereport(LOG,
				(errmsg_internal("could not duplicate handle to be written to backend parameter file: error code %lu",
								 GetLastError())));
		return false;
	}

	*dest = hChild;
	return true;
}

/*
 * Duplicate a socket for usage in a child process, and write the resulting
 * structure to the parameter file.
 * This is required because a number of LSPs (Layered Service Providers) very
 * common on Windows (antivirus, firewalls, download managers etc) break
 * straight socket inheritance.
 */
static bool
write_inheritable_socket(InheritableSocket *dest, SOCKET src, pid_t childpid)
{
	dest->origsocket = src;
	if (src != 0 && src != PGINVALID_SOCKET)
	{
		/* Actual socket */
		if (WSADuplicateSocket(src, childpid, &dest->wsainfo) != 0)
		{
			ereport(LOG,
					(errmsg("could not duplicate socket %d for use in backend: error code %d",
							(int) src, WSAGetLastError())));
			return false;
		}
	}
	return true;
}

/*
 * Read a duplicate socket structure back, and get the socket descriptor.
 */
static void
read_inheritable_socket(SOCKET *dest, InheritableSocket *src)
{
	SOCKET		s;

	if (src->origsocket == PGINVALID_SOCKET || src->origsocket == 0)
	{
		/* Not a real socket! */
		*dest = src->origsocket;
	}
	else
	{
		/* Actual socket, so create from structure */
		s = WSASocket(FROM_PROTOCOL_INFO,
					  FROM_PROTOCOL_INFO,
					  FROM_PROTOCOL_INFO,
					  &src->wsainfo,
					  0,
					  0);
		if (s == INVALID_SOCKET)
		{
			write_stderr("could not create inherited socket: error code %d\n",
						 WSAGetLastError());
			exit(1);
		}
		*dest = s;

		/*
		 * To make sure we don't get two references to the same socket, close
		 * the original one. (This would happen when inheritance actually
		 * works..
		 */
		closesocket(src->origsocket);
	}
}
#endif

static void
read_backend_variables(char *id, Port *port)
{
	BackendParameters param;

#ifndef WIN32
	/* Non-win32 implementation reads from file */
	FILE	   *fp;

	/* Open file */
	fp = AllocateFile(id, PG_BINARY_R);
	if (!fp)
	{
		write_stderr("could not open backend variables file \"%s\": %s\n",
					 id, strerror(errno));
		exit(1);
	}

	if (fread(&param, sizeof(param), 1, fp) != 1)
	{
		write_stderr("could not read from backend variables file \"%s\": %s\n",
					 id, strerror(errno));
		exit(1);
	}

	/* Release file */
	FreeFile(fp);
	if (unlink(id) != 0)
	{
		write_stderr("could not remove file \"%s\": %s\n",
					 id, strerror(errno));
		exit(1);
	}
#else
	/* Win32 version uses mapped file */
	HANDLE		paramHandle;
	BackendParameters *paramp;

#ifdef _WIN64
	paramHandle = (HANDLE) _atoi64(id);
#else
	paramHandle = (HANDLE) atol(id);
#endif
	paramp = MapViewOfFile(paramHandle, FILE_MAP_READ, 0, 0, 0);
	if (!paramp)
	{
		write_stderr("could not map view of backend variables: error code %lu\n",
					 GetLastError());
		exit(1);
	}

	memcpy(&param, paramp, sizeof(BackendParameters));

	if (!UnmapViewOfFile(paramp))
	{
		write_stderr("could not unmap view of backend variables: error code %lu\n",
					 GetLastError());
		exit(1);
	}

	if (!CloseHandle(paramHandle))
	{
		write_stderr("could not close handle to backend parameter variables: error code %lu\n",
					 GetLastError());
		exit(1);
	}
#endif

	restore_backend_variables(&param, port);
}

/* Restore critical backend variables from the BackendParameters struct */
static void
restore_backend_variables(BackendParameters *param, Port *port)
{
	memcpy(port, &param->port, sizeof(Port));
	read_inheritable_socket(&port->sock, &param->portsocket);

	SetDataDir(param->DataDir);

	memcpy(&ListenSocket, &param->ListenSocket, sizeof(ListenSocket));

	MyCancelKey = param->MyCancelKey;
	MyPMChildSlot = param->MyPMChildSlot;

	UsedShmemSegID = param->UsedShmemSegID;
	UsedShmemSegAddr = param->UsedShmemSegAddr;

	ShmemLock = param->ShmemLock;
	ShmemVariableCache = param->ShmemVariableCache;
	ShmemBackendArray = param->ShmemBackendArray;

#ifndef HAVE_SPINLOCKS
	SpinlockSemaArray = param->SpinlockSemaArray;
#endif
	NamedLWLockTrancheRequests = param->NamedLWLockTrancheRequests;
	NamedLWLockTrancheArray = param->NamedLWLockTrancheArray;
	MainLWLockArray = param->MainLWLockArray;
	ProcStructLock = param->ProcStructLock;
	ProcGlobal = param->ProcGlobal;
	AuxiliaryProcs = param->AuxiliaryProcs;
	PreparedXactProcs = param->PreparedXactProcs;
	PMSignalState = param->PMSignalState;
	read_inheritable_socket(&pgStatSock, &param->pgStatSock);

	PostmasterPid = param->PostmasterPid;
	PgStartTime = param->PgStartTime;
	PgReloadTime = param->PgReloadTime;
	first_syslogger_file_time = param->first_syslogger_file_time;

	redirection_done = param->redirection_done;
	IsBinaryUpgrade = param->IsBinaryUpgrade;
	ConvertMasterDataDirToSegment = param->ConvertMasterDataDirToSegment;
	max_safe_fds = param->max_safe_fds;

	MaxBackends = param->MaxBackends;

#ifdef WIN32
	PostmasterHandle = param->PostmasterHandle;
	pgwin32_initial_signal_pipe = param->initial_signal_pipe;
#else
	memcpy(&postmaster_alive_fds, &param->postmaster_alive_fds,
		   sizeof(postmaster_alive_fds));
#endif

	memcpy(&syslogPipe, &param->syslogPipe, sizeof(syslogPipe));

	strlcpy(my_exec_path, param->my_exec_path, MAXPGPATH);

	strlcpy(pkglib_path, param->pkglib_path, MAXPGPATH);

	strlcpy(ExtraOptions, param->ExtraOptions, MAXPGPATH);
}


Size
ShmemBackendArraySize(void)
{
	return mul_size(MaxLivePostmasterChildren(), sizeof(Backend));
}

void
ShmemBackendArrayAllocation(void)
{
	Size		size = ShmemBackendArraySize();

	ShmemBackendArray = (Backend *) ShmemAlloc(size);
	/* Mark all slots as empty */
	memset(ShmemBackendArray, 0, size);
}

static void
ShmemBackendArrayAdd(Backend *bn)
{
	/* The array slot corresponding to my PMChildSlot should be free */
	int			i = bn->child_slot - 1;

	Assert(ShmemBackendArray[i].pid == 0);
	ShmemBackendArray[i] = *bn;
}

static void
ShmemBackendArrayRemove(Backend *bn)
{
	int			i = bn->child_slot - 1;

	Assert(ShmemBackendArray[i].pid == bn->pid);
	/* Mark the slot as empty */
	ShmemBackendArray[i].pid = 0;
}
#endif   /* EXEC_BACKEND */


#ifdef WIN32

/*
 * Subset implementation of waitpid() for Windows.  We assume pid is -1
 * (that is, check all child processes) and options is WNOHANG (don't wait).
 */
static pid_t
waitpid(pid_t pid, int *exitstatus, int options)
{
	DWORD		dwd;
	ULONG_PTR	key;
	OVERLAPPED *ovl;

	/*
	 * Check if there are any dead children. If there are, return the pid of
	 * the first one that died.
	 */
	if (GetQueuedCompletionStatus(win32ChildQueue, &dwd, &key, &ovl, 0))
	{
		*exitstatus = (int) key;
		return dwd;
	}

	return -1;
}

/*
 * Note! Code below executes on a thread pool! All operations must
 * be thread safe! Note that elog() and friends must *not* be used.
 */
static void WINAPI
pgwin32_deadchild_callback(PVOID lpParameter, BOOLEAN TimerOrWaitFired)
{
	win32_deadchild_waitinfo *childinfo = (win32_deadchild_waitinfo *) lpParameter;
	DWORD		exitcode;

	if (TimerOrWaitFired)
		return;					/* timeout. Should never happen, since we use
								 * INFINITE as timeout value. */

	/*
	 * Remove handle from wait - required even though it's set to wait only
	 * once
	 */
	UnregisterWaitEx(childinfo->waitHandle, NULL);

	if (!GetExitCodeProcess(childinfo->procHandle, &exitcode))
	{
		/*
		 * Should never happen. Inform user and set a fixed exitcode.
		 */
		write_stderr("could not read exit code for process\n");
		exitcode = 255;
	}

	if (!PostQueuedCompletionStatus(win32ChildQueue, childinfo->procId, (ULONG_PTR) exitcode, NULL))
		write_stderr("could not post child completion status\n");

	/*
	 * Handle is per-process, so we close it here instead of in the
	 * originating thread
	 */
	CloseHandle(childinfo->procHandle);

	/*
	 * Free struct that was allocated before the call to
	 * RegisterWaitForSingleObject()
	 */
	free(childinfo);

	/* Queue SIGCHLD signal */
	pg_queue_signal(SIGCHLD);
}
#endif   /* WIN32 */

/*
 * Initialize one and only handle for monitoring postmaster death.
 *
 * Called once in the postmaster, so that child processes can subsequently
 * monitor if their parent is dead.
 */
static void
InitPostmasterDeathWatchHandle(void)
{
#ifndef WIN32

	/*
	 * Create a pipe. Postmaster holds the write end of the pipe open
	 * (POSTMASTER_FD_OWN), and children hold the read end. Children can pass
	 * the read file descriptor to select() to wake up in case postmaster
	 * dies, or check for postmaster death with a (read() == 0). Children must
	 * close the write end as soon as possible after forking, because EOF
	 * won't be signaled in the read end until all processes have closed the
	 * write fd. That is taken care of in ClosePostmasterPorts().
	 */
	Assert(MyProcPid == PostmasterPid);
	if (pipe(postmaster_alive_fds) < 0)
		ereport(FATAL,
				(errcode_for_file_access(),
				 errmsg_internal("could not create pipe to monitor postmaster death: %m")));

	/*
	 * Set O_NONBLOCK to allow testing for the fd's presence with a read()
	 * call.
	 */
	if (fcntl(postmaster_alive_fds[POSTMASTER_FD_WATCH], F_SETFL, O_NONBLOCK) == -1)
		ereport(FATAL,
				(errcode_for_socket_access(),
				 errmsg_internal("could not set postmaster death monitoring pipe to nonblocking mode: %m")));
#else

	/*
	 * On Windows, we use a process handle for the same purpose.
	 */
	if (DuplicateHandle(GetCurrentProcess(),
						GetCurrentProcess(),
						GetCurrentProcess(),
						&PostmasterHandle,
						0,
						TRUE,
						DUPLICATE_SAME_ACCESS) == 0)
		ereport(FATAL,
				(errmsg_internal("could not duplicate postmaster handle: error code %lu",
								 GetLastError())));
#endif   /* WIN32 */
}

#if defined(HAVE_NUMA_H) && defined(HAVE_LIBNUMA)
/* LINUX */
static void
setProcAffinity(int id)
{
	int limit;
	nodemask_t mask;

	if (numa_available() < 0)
	{
		elog(LOG, "Numa unavailable, will remain unbound.");
		return;
	}

	limit = numa_max_node() + 1;

	nodemask_zero(&mask);
	nodemask_set(&mask, (id % limit));

	elog(LOG, "Numa binding to numa-node %d", (id % limit));

	/* this sets the memory */
	numa_bind(&mask);

	return;
}
#else
/* UNSUPPORTED */
static void
setProcAffinity(int id)
{
	elog(LOG, "gp_set_proc_affinity setting ignored; feature not configured");
}
#endif

/*
 * Master is started once in utility mode by gpstart to fetch segment info,
 * then it is restarted again to production/dispatch mode with "-E" specified.
 *
 * This function checks 1) is master, 2) is under dispatch mode
 */
bool
IsUnderMasterDispatchMode(void)
{
	if (Gp_entry_postmaster && Gp_role == GP_ROLE_DISPATCH)
		return true;

	return false;
}

void
load_auxiliary_libraries(void)
{
	BackgroundWorker *worker;
	slist_iter iter;
	int	i;
	bool registered;

	/* load all auxiliary workers */
	for (i = 0; i < MaxPMAuxProc; i++)
	{
		worker = &PMAuxProcList[i];

		if (worker->bgw_start_rule &&
			!worker->bgw_start_rule(worker->bgw_main_arg))
			continue;

		/* skip already registered worker */
		registered = false;
		slist_foreach(iter, &BackgroundWorkerList)
		{
			RegisteredBgWorker *rw;

			rw = slist_container(RegisteredBgWorker, rw_lnode, iter.cur);

			if (!strcmp(rw->rw_worker.bgw_name, worker->bgw_name) &&
				rw->rw_worker.bgw_main == worker->bgw_main &&
				rw->rw_worker.bgw_start_rule == worker->bgw_start_rule)
				registered = true;
		}
		if (registered)
			continue;

		RegisterBackgroundWorker(worker);
	}
}

bool
isAuxiliaryBgWorker(BackgroundWorker *worker)
{
	BackgroundWorker	*aux_worker;
	int		i;

	Assert(worker);

	for (i = 0; i < MaxPMAuxProc; i++)
	{
		aux_worker = &PMAuxProcList[i];

		if (!strcmp(aux_worker->bgw_name, worker->bgw_name) &&
			aux_worker->bgw_main == worker->bgw_main &&
			aux_worker->bgw_start_rule == worker->bgw_start_rule)
			return true;
	}

	return false;
}

bool
amAuxiliaryBgWorker(void)
{
	if (!IsBackgroundWorker)
		return false;

	Assert(MyBgworkerEntry);

	return isAuxiliaryBgWorker(MyBgworkerEntry);
}<|MERGE_RESOLUTION|>--- conflicted
+++ resolved
@@ -32,13 +32,9 @@
  *	  clients.
  *
  *
-<<<<<<< HEAD
  * Portions Copyright (c) 2005-2009, Greenplum inc
  * Portions Copyright (c) 2012-Present Pivotal Software, Inc.
- * Portions Copyright (c) 1996-2015, PostgreSQL Global Development Group
-=======
  * Portions Copyright (c) 1996-2016, PostgreSQL Global Development Group
->>>>>>> b5bce6c1
  * Portions Copyright (c) 1994, Regents of the University of California
  *
  *
@@ -381,42 +377,42 @@
 	 BGWORKER_SHMEM_ACCESS | BGWORKER_BACKEND_DATABASE_CONNECTION,
 	 BgWorkerStart_DtxRecovering, /* no need to wait dtx recovery */
 	 0, /* restart immediately if ftsprobe exits with non-zero code */
-	 FtsProbeMain, {0}, {0}, 0, 0,
+	 FtsProbeMain, {0}, {0}, 0, {0}, 0,
 	 FtsProbeStartRule},
 
 	{"global deadlock detector process",
 	 BGWORKER_SHMEM_ACCESS | BGWORKER_BACKEND_DATABASE_CONNECTION,
 	 BgWorkerStart_RecoveryFinished,
 	 0, /* restart immediately if gdd exits with non-zero code */
-	 GlobalDeadLockDetectorMain, {0}, {0}, 0, 0,
+	 GlobalDeadLockDetectorMain, {0}, {0}, 0, {0}, 0,
 	 GlobalDeadLockDetectorStartRule},
 
 	{"dtx recovery process",
 	 BGWORKER_SHMEM_ACCESS | BGWORKER_BACKEND_DATABASE_CONNECTION,
 	 BgWorkerStart_DtxRecovering, /* no need to wait dtx recovery */
 	 0, /* restart immediately if dtx recovery process exits with non-zero code */
-	 DtxRecoveryMain, {0}, {0}, 0, 0,
+	 DtxRecoveryMain, {0}, {0}, 0, {0}, 0,
 	 DtxRecoveryStartRule},
 
 	{"stats sender process",
 	 BGWORKER_SHMEM_ACCESS,
 	 BgWorkerStart_RecoveryFinished,
 	 0, /* restart immediately if stats sender exits with non-zero code */
-	 SegmentInfoSenderMain, {0}, {0}, 0, 0,
+	 SegmentInfoSenderMain, {0}, {0}, 0, {0}, 0,
 	 SegmentInfoSenderStartRule},
 
 	{"sweeper process",
 	 BGWORKER_SHMEM_ACCESS,
 	 BgWorkerStart_RecoveryFinished,
 	 0, /* restart immediately if sweeper process exits with non-zero code */
-	 BackoffSweeperMain, {0}, {0}, 0, 0,
+	 BackoffSweeperMain, {0}, {0}, 0, {0}, 0,
 	 BackoffSweeperStartRule},
 
 	{"perfmon process",
 	 BGWORKER_SHMEM_ACCESS,
 	 BgWorkerStart_RecoveryFinished,
 	 0, /* restart immediately if perfmon process exits with non-zero code */
-	 PerfmonMain, {0}, {0}, 0, 0,
+	 PerfmonMain, {0}, {0}, 0, {0}, 0,
 	 PerfmonStartRule},
 };
 
@@ -505,10 +501,7 @@
 #define SignalChildren(sig)			   SignalSomeChildren(sig, BACKEND_TYPE_ALL)
 
 static int	CountChildren(int target);
-<<<<<<< HEAD
 static bool assign_backendlist_entry(RegisteredBgWorker *rw);
-=======
->>>>>>> b5bce6c1
 static void maybe_start_bgworker(void);
 static bool CreateOptsFile(int argc, char *argv[], char *fullprogname);
 static pid_t StartChildProcess(AuxProcType type);
@@ -1408,25 +1401,6 @@
 	RemovePgTempFiles();
 
 	/*
-<<<<<<< HEAD
-	 * Forcibly remove the files signaling a standby promotion
-	 * request. Otherwise, the existence of those files triggers
-	 * a promotion too early, whether a user wants that or not.
-	 *
-	 * This removal of files is usually unnecessary because they
-	 * can exist only during a few moments during a standby
-	 * promotion. However there is a race condition: if pg_ctl promote
-	 * is executed and creates the files during a promotion,
-	 * the files can stay around even after the server is brought up
-	 * to new master. Then, if new standby starts by using the backup
-	 * taken from that master, the files can exist at the server
-	 * startup and should be removed in order to avoid an unexpected
-	 * promotion.
-	 *
-	 * Note that promotion signal files need to be removed before
-	 * the startup process is invoked. Because, after that, they can
-	 * be used by postmaster's SIGUSR1 signal handler.
-=======
 	 * Forcibly remove the files signaling a standby promotion request.
 	 * Otherwise, the existence of those files triggers a promotion too early,
 	 * whether a user wants that or not.
@@ -1443,7 +1417,6 @@
 	 * Note that promotion signal files need to be removed before the startup
 	 * process is invoked. Because, after that, they can be used by
 	 * postmaster's SIGUSR1 signal handler.
->>>>>>> b5bce6c1
 	 */
 	RemovePromoteSignalFiles();
 
@@ -2050,28 +2023,6 @@
 		if (StartWorkerNeeded || HaveCrashedWorker)
 			maybe_start_bgworker();
 
-<<<<<<< HEAD
-#ifdef HAVE_PTHREAD_IS_THREADED_NP
-
-		/*
-		 * With assertions enabled, check regularly for appearance of
-		 * additional threads.  All builds check at start and exit.
-		 */
-		Assert(pthread_is_threaded_np() == 0);
-#endif
-
-		/*
-		 * Lastly, check to see if it's time to do some things that we don't
-		 * want to do every single time through the loop, because they're a
-		 * bit expensive.  Note that there's up to a minute of slop in when
-		 * these tasks will be performed, since DetermineSleepTime() will let
-		 * us sleep at most that long; except for SIGKILL timeout which has
-		 * special-case logic there.
-		 */
-		now = time(NULL);
-
-=======
->>>>>>> b5bce6c1
 #ifdef HAVE_PTHREAD_IS_THREADED_NP
 
 		/*
@@ -3134,10 +3085,7 @@
 			if (pmState == PM_RECOVERY)
 			{
 				SignalSomeChildren(SIGTERM, BACKEND_TYPE_BGWORKER);
-<<<<<<< HEAD
-=======
-
->>>>>>> b5bce6c1
+
 				/*
 				 * Only startup, bgwriter, walreceiver, possibly bgworkers,
 				 * and/or checkpointer should be active in this state; we just
@@ -3624,15 +3572,9 @@
 
 		/*
 		 * It's possible that this background worker started some OTHER
-<<<<<<< HEAD
-		 * background worker and asked to be notified when that worker
-		 * started or stopped.  If so, cancel any notifications destined
-		 * for the now-dead backend.
-=======
 		 * background worker and asked to be notified when that worker started
 		 * or stopped.  If so, cancel any notifications destined for the
 		 * now-dead backend.
->>>>>>> b5bce6c1
 		 */
 		if (rw->rw_backend->bgworker_notify)
 			BackgroundWorkerStopNotifications(rw->rw_pid);
@@ -5245,7 +5187,6 @@
 	 * to do this before going any further to ensure that we can attach at the
 	 * same address the postmaster used.  On the other hand, if we choose not
 	 * to re-attach, we may have other cleanup to do.
-<<<<<<< HEAD
 	 *
 	 * If testing EXEC_BACKEND on Linux, you should run this as root before
 	 * starting the postmaster:
@@ -5256,8 +5197,6 @@
 	 * child process's memory map to be different from the parent's, making it
 	 * sometimes impossible to attach to shared memory at the desired address.
 	 * Return the setting to its old value (usually '1' or '2') when finished.
-=======
->>>>>>> b5bce6c1
 	 */
 	if (strcmp(argv[1], "--forkbackend") == 0   ||
 		strcmp(argv[1], "--forkavlauncher") == 0 ||
@@ -5394,12 +5333,6 @@
 		/* do this as early as possible; in particular, before InitProcess() */
 		IsBackgroundWorker = true;
 
-<<<<<<< HEAD
-=======
-		/* Close the postmaster's sockets */
-		ClosePostmasterPorts(false);
-
->>>>>>> b5bce6c1
 		/* Restore basic shared memory pointers */
 		InitShmemAccess(UsedShmemSegAddr);
 
@@ -6200,16 +6133,12 @@
 			rw->rw_pid = worker_pid;
 			rw->rw_backend->pid = rw->rw_pid;
 			ReportBackgroundWorkerPID(rw);
-<<<<<<< HEAD
 			/* add new worker to lists of backends */
 			dlist_push_head(&BackendList, &rw->rw_backend->elem);
 #ifdef EXEC_BACKEND
 			ShmemBackendArrayAdd(rw->rw_backend);
 #endif
 			return true;
-=======
-			break;
->>>>>>> b5bce6c1
 	}
 
 	return false;
@@ -6420,7 +6349,6 @@
 			rw->rw_crashed_at = 0;
 
 			/*
-<<<<<<< HEAD
 			 * Try to start the worker.
 			 *
 			 * On failure, give up processing workers for now, but set
@@ -6436,20 +6364,6 @@
 				StartWorkerNeeded = true;
 				return;
 			}
-=======
-			 * Allocate and assign the Backend element.  Note we must do this
-			 * before forking, so that we can handle out of memory properly.
-			 */
-			if (!assign_backendlist_entry(rw))
-				return;
-
-			do_start_bgworker(rw);		/* sets rw->rw_pid */
-
-			dlist_push_head(&BackendList, &rw->rw_backend->elem);
-#ifdef EXEC_BACKEND
-			ShmemBackendArrayAdd(rw->rw_backend);
-#endif
->>>>>>> b5bce6c1
 
 			/*
 			 * Quit, but have ServerLoop call us again to look for additional
