/*-------------------------------------------------------------------------
 *
 * namespace.c
 *	  code to support accessing and searching namespaces
 *
 * This is separate from pg_namespace.c, which contains the routines that
 * directly manipulate the pg_namespace system catalog.  This module
 * provides routines associated with defining a "namespace search path"
 * and implementing search-path-controlled searches.
 *
 *
 * Portions Copyright (c) 1996-2008, PostgreSQL Global Development Group
 * Portions Copyright (c) 1994, Regents of the University of California
 *
 * IDENTIFICATION
 *	  $PostgreSQL: pgsql/src/backend/catalog/namespace.c,v 1.104.2.1 2010/08/13 16:27:35 tgl Exp $
 *
 *-------------------------------------------------------------------------
 */
#include "postgres.h"

#include "access/genam.h"
#include "access/xact.h"
#include "catalog/catquery.h"
#include "catalog/dependency.h"
#include "catalog/indexing.h"
#include "catalog/namespace.h"
#include "catalog/pg_authid.h"
#include "catalog/pg_conversion.h"
#include "catalog/pg_namespace.h"
#include "catalog/pg_opclass.h"
#include "catalog/pg_operator.h"
#include "catalog/pg_opfamily.h"
#include "catalog/pg_proc.h"
#include "catalog/pg_ts_config.h"
#include "catalog/pg_ts_dict.h"
#include "catalog/pg_ts_parser.h"
#include "catalog/pg_ts_template.h"
#include "catalog/pg_type.h"
#include "commands/dbcommands.h"
#include "commands/schemacmds.h"
#include "miscadmin.h"
#include "nodes/makefuncs.h"
#include "parser/parse_func.h"
#include "storage/backendid.h"
#include "storage/ipc.h"
#include "storage/sinval.h"
#include "utils/acl.h"
#include "utils/builtins.h"
#include "utils/fmgroids.h"
#include "utils/guc.h"
#include "utils/inval.h"
#include "utils/lsyscache.h"
#include "utils/memutils.h"
#include "utils/syscache.h"
#include "cdb/cdbvars.h"
#include "tcop/utility.h"

#include "cdb/cdbdisp_query.h"
#include "cdb/cdbtm.h"

/*
 * The namespace search path is a possibly-empty list of namespace OIDs.
 * In addition to the explicit list, implicitly-searched namespaces
 * may be included:
 *
 * 1. If a TEMP table namespace has been initialized in this session, it
 * is implicitly searched first.  (The only time this doesn't happen is
 * when we are obeying an override search path spec that says not to use the
 * temp namespace, or the temp namespace is included in the explicit list.)
 *
 * 2. The system catalog namespace is always searched.	If the system
 * namespace is present in the explicit path then it will be searched in
 * the specified order; otherwise it will be searched after TEMP tables and
 * *before* the explicit list.	(It might seem that the system namespace
 * should be implicitly last, but this behavior appears to be required by
 * SQL99.  Also, this provides a way to search the system namespace first
 * without thereby making it the default creation target namespace.)
 *
 * For security reasons, searches using the search path will ignore the temp
 * namespace when searching for any object type other than relations and
 * types.  (We must allow types since temp tables have rowtypes.)
 *
<<<<<<< HEAD
 * The default creation target namespace is normally equal to the first
 * element of the explicit list, but is the "special" namespace when one
 * has been set.  If the explicit list is empty and there is no special
 * namespace, there is no default target.
 *
 * The textual specification of search_path can include "$user" to refer to
 * the namespace named the same as the current user, if any.  (This is just
 * ignored if there is no such namespace.)  Also, it can include "pg_temp"
 * to refer to the current backend's temp namespace.  This is usually also
 * ignorable if the temp namespace hasn't been set up, but there's a special
 * case: if "pg_temp" appears first then it should be the default creation
 * target.  We kluge this case a little bit so that the temp namespace isn't
 * set up until the first attempt to create something in it.  (The reason for
 * klugery is that we can't create the temp namespace outside a transaction,
 * but initial GUC processing of search_path happens outside a transaction.)
 * tempCreationPending is TRUE if "pg_temp" appears first in the string but
 * is not reflected in defaultCreationNamespace because the namespace isn't
=======
 * The default creation target namespace is always the first element of the
 * explicit list.  If the explicit list is empty, there is no default target.
 *
 * The textual specification of search_path can include "$user" to refer to
 * the namespace named the same as the current user, if any.  (This is just
 * ignored if there is no such namespace.)	Also, it can include "pg_temp"
 * to refer to the current backend's temp namespace.  This is usually also
 * ignorable if the temp namespace hasn't been set up, but there's a special
 * case: if "pg_temp" appears first then it should be the default creation
 * target.	We kluge this case a little bit so that the temp namespace isn't
 * set up until the first attempt to create something in it.  (The reason for
 * klugery is that we can't create the temp namespace outside a transaction,
 * but initial GUC processing of search_path happens outside a transaction.)
 * activeTempCreationPending is TRUE if "pg_temp" appears first in the string
 * but is not reflected in activeCreationNamespace because the namespace isn't
>>>>>>> d13f41d2
 * set up yet.
 *
 * In bootstrap mode, the search path is set equal to "pg_catalog", so that
 * the system namespace is the only one searched or inserted into.
<<<<<<< HEAD
 * The initdb script is also careful to set search_path to "pg_catalog" for
 * its post-bootstrap standalone backend runs.	Otherwise the default search
=======
 * initdb is also careful to set search_path to "pg_catalog" for its
 * post-bootstrap standalone backend runs.	Otherwise the default search
>>>>>>> d13f41d2
 * path is determined by GUC.  The factory default path contains the PUBLIC
 * namespace (if it exists), preceded by the user's personal namespace
 * (if one exists).
 *
 * We support a stack of "override" search path settings for use within
 * specific sections of backend code.  namespace_search_path is ignored
 * whenever the override stack is nonempty.  activeSearchPath is always
 * the actually active path; it points either to the search list of the
 * topmost stack entry, or to baseSearchPath which is the list derived
 * from namespace_search_path.
 *
 * If baseSearchPathValid is false, then baseSearchPath (and other
 * derived variables) need to be recomputed from namespace_search_path.
 * We mark it invalid upon an assignment to namespace_search_path or receipt
 * of a syscache invalidation event for pg_namespace.  The recomputation
 * is done during the next non-overridden lookup attempt.  Note that an
 * override spec is never subject to recomputation.
 *
 * Any namespaces mentioned in namespace_search_path that are not readable
 * by the current user ID are simply left out of baseSearchPath; so
 * we have to be willing to recompute the path when current userid changes.
 * namespaceUser is the userid the path has been computed for.
 *
 * Note: all data pointed to by these List variables is in TopMemoryContext.
 */

/* These variables define the actually active state: */

static List *activeSearchPath = NIL;

/* default place to create stuff; if InvalidOid, no default */
static Oid	activeCreationNamespace = InvalidOid;

/* if TRUE, activeCreationNamespace is wrong, it should be temp namespace */
static bool activeTempCreationPending = false;

/* These variables are the values last derived from namespace_search_path: */

static List *baseSearchPath = NIL;

static Oid	baseCreationNamespace = InvalidOid;

static bool baseTempCreationPending = false;

static Oid	namespaceUser = InvalidOid;

/* The above four values are valid only if baseSearchPathValid */
static bool baseSearchPathValid = true;

/* Override requests are remembered in a stack of OverrideStackEntry structs */

typedef struct
{
	List	   *searchPath;		/* the desired search path */
	Oid			creationNamespace;		/* the desired creation namespace */
	int			nestLevel;		/* subtransaction nesting level */
} OverrideStackEntry;

<<<<<<< HEAD
/* if TRUE, defaultCreationNamespace is wrong, it should be temp namespace */
static bool tempCreationPending = false;

/* The above five values are valid only if namespaceSearchPathValid */
static bool namespaceSearchPathValid = true;
=======
static List *overrideStack = NIL;
>>>>>>> d13f41d2

/*
 * myTempNamespace is InvalidOid until and unless a TEMP namespace is set up
 * in a particular backend session (this happens when a CREATE TEMP TABLE
 * command is first executed).	Thereafter it's the OID of the temp namespace.
 *
 * myTempToastNamespace is the OID of the namespace for my temp tables' toast
 * tables.	It is set when myTempNamespace is, and is InvalidOid before that.
 *
 * myTempNamespaceSubID shows whether we've created the TEMP namespace in the
 * current subtransaction.	The flag propagates up the subtransaction tree,
 * so the main transaction will correctly recognize the flag if all
 * intermediate subtransactions commit.  When it is InvalidSubTransactionId,
 * we either haven't made the TEMP namespace yet, or have successfully
 * committed its creation, depending on whether myTempNamespace is valid.
 */
static Oid	myTempNamespace = InvalidOid;

static Oid	myTempToastNamespace = InvalidOid;

static SubTransactionId myTempNamespaceSubID = InvalidSubTransactionId;

/*
 * This is the user's textual search path specification --- it's the value
 * of the GUC variable 'search_path'.
 */
char	   *namespace_search_path = NULL;


/* Local functions */
static void recomputeNamespacePath(void);
static void InitTempTableNamespace(void);
static void RemoveTempRelations(Oid tempNamespaceId);
static void RemoveTempRelationsCallback(int code, Datum arg);
static void NamespaceCallback(Datum arg __attribute__((unused)) , Oid relid __attribute__((unused)) );
static bool TempNamespaceValid(bool error_if_removed);

/* These don't really need to appear in any header file */
Datum		pg_table_is_visible(PG_FUNCTION_ARGS);
Datum		pg_type_is_visible(PG_FUNCTION_ARGS);
Datum		pg_function_is_visible(PG_FUNCTION_ARGS);
Datum		pg_operator_is_visible(PG_FUNCTION_ARGS);
Datum		pg_opclass_is_visible(PG_FUNCTION_ARGS);
Datum		pg_conversion_is_visible(PG_FUNCTION_ARGS);
Datum		pg_ts_parser_is_visible(PG_FUNCTION_ARGS);
Datum		pg_ts_dict_is_visible(PG_FUNCTION_ARGS);
Datum		pg_ts_template_is_visible(PG_FUNCTION_ARGS);
Datum		pg_ts_config_is_visible(PG_FUNCTION_ARGS);
Datum		pg_my_temp_schema(PG_FUNCTION_ARGS);
Datum		pg_is_other_temp_schema(PG_FUNCTION_ARGS);
Datum       pg_objname_to_oid(PG_FUNCTION_ARGS);


/*
 * RangeVarGetRelid
 *		Given a RangeVar describing an existing relation,
 *		select the proper namespace and look up the relation OID.
 *
 * If the relation is not found, return InvalidOid if failOK = true,
 * otherwise raise an error.
 */
Oid
RangeVarGetRelid(const RangeVar *relation, bool failOK)
{
	Oid			namespaceId;
	Oid			relId;

	/*
	 * We check the catalog name and then ignore it.
	 */
	if (relation->catalogname)
	{
		if (strcmp(relation->catalogname, get_database_name(MyDatabaseId)) != 0)
			ereport(ERROR,
					(errcode(ERRCODE_FEATURE_NOT_SUPPORTED),
					 errmsg("cross-database references are not implemented: \"%s.%s.%s\"",
							relation->catalogname, relation->schemaname,
							relation->relname)));
	}

	/*
	 * If istemp is set, this is a reference to a temp relation.  The parser
	 * never generates such a RangeVar in simple DML, but it can happen in
	 * contexts such as "CREATE TEMP TABLE foo (f1 int PRIMARY KEY)".  Such a
	 * command will generate an added CREATE INDEX operation, which must be
	 * careful to find the temp table, even when pg_temp is not first in the
	 * search path.
	 */
	if (relation->istemp)
	{
		if (relation->schemaname)
			ereport(ERROR,
					(errcode(ERRCODE_INVALID_TABLE_DEFINITION),
				   errmsg("temporary tables cannot specify a schema name")));
		if (OidIsValid(myTempNamespace))
			relId = get_relname_relid(relation->relname, myTempNamespace);
		else	/* this probably can't happen? */
			relId = InvalidOid;
	}
	else if (relation->schemaname)
	{
		/* use exact schema given */
		namespaceId = LookupExplicitNamespace(relation->schemaname);
		relId = get_relname_relid(relation->relname, namespaceId);
	}
	else
	{
		/* search the namespace path */
		relId = RelnameGetRelid(relation->relname);
	}

	if (!OidIsValid(relId) && !failOK)
	{
		if (relation->schemaname)
			ereport(ERROR,
					(errcode(ERRCODE_UNDEFINED_TABLE),
					 errmsg("relation \"%s.%s\" does not exist",
							relation->schemaname, relation->relname)));
		else
			ereport(ERROR,
					(errcode(ERRCODE_UNDEFINED_TABLE),
					 errmsg("relation \"%s\" does not exist",
							relation->relname)));
	}
	return relId;
}

/*
 * RangeVarGetRelid
 *		Given a RangeVar describing an existing relation,
 *		select the proper namespace and look up the relation OID.
 *
 * If the schema or relation is not found, return InvalidOid if missing_ok
 * = true, otherwise raise an error.
 *
 * If nowait = true, throw an error if we'd have to wait for a lock.
 *
 * Callback allows caller to check permissions or acquire additional locks
 * prior to grabbing the relation lock.
 */
Oid
RangeVarGetRelidExtended(const RangeVar *relation, LOCKMODE lockmode,
						 bool missing_ok, bool nowait,
					   RangeVarGetRelidCallback callback, void *callback_arg)
{
	uint64		inval_count;
	Oid			relId;
	Oid			oldRelId = InvalidOid;
	bool		retry = false;

	/*
	 * We check the catalog name and then ignore it.
	 */
	if (relation->catalogname)
	{
		if (strcmp(relation->catalogname, get_database_name(MyDatabaseId)) != 0)
			ereport(ERROR,
					(errcode(ERRCODE_FEATURE_NOT_SUPPORTED),
					 errmsg("cross-database references are not implemented: \"%s.%s.%s\"",
							relation->catalogname, relation->schemaname,
							relation->relname)));
	}

	/*
	 * DDL operations can change the results of a name lookup.  Since all such
	 * operations will generate invalidation messages, we keep track of
	 * whether any such messages show up while we're performing the operation,
	 * and retry until either (1) no more invalidation messages show up or (2)
	 * the answer doesn't change.
	 *
	 * But if lockmode = NoLock, then we assume that either the caller is OK
	 * with the answer changing under them, or that they already hold some
	 * appropriate lock, and therefore return the first answer we get without
	 * checking for invalidation messages.  Also, if the requested lock is
	 * already held, no LockRelationOid will not AcceptInvalidationMessages,
	 * so we may fail to notice a change.  We could protect against that case
	 * by calling AcceptInvalidationMessages() before beginning this loop, but
	 * that would add a significant amount overhead, so for now we don't.
	 */
	for (;;)
	{
		/*
		 * Remember this value, so that, after looking up the relation name
		 * and locking its OID, we can check whether any invalidation messages
		 * have been processed that might require a do-over.
		 */
		inval_count = SharedInvalidMessageCounter;

		if (relation->schemaname)
		{
			Oid			namespaceId;

			/* use exact schema given */
			namespaceId = LookupExplicitNamespace(relation->schemaname);
			if (missing_ok && !OidIsValid(namespaceId))
				relId = InvalidOid;
			else
				relId = get_relname_relid(relation->relname, namespaceId);
		}
		else
		{
			/* search the namespace path */
			relId = RelnameGetRelid(relation->relname);
		}

		/*
		 * Invoke caller-supplied callback, if any.
		 *
		 * This callback is a good place to check permissions: we haven't
		 * taken the table lock yet (and it's really best to check permissions
		 * before locking anything!), but we've gotten far enough to know what
		 * OID we think we should lock.  Of course, concurrent DDL might
		 * change things while we're waiting for the lock, but in that case
		 * the callback will be invoked again for the new OID.
		 */
		if (callback)
			callback(relation, relId, oldRelId, callback_arg);

		/*
		 * If no lock requested, we assume the caller knows what they're
		 * doing.  They should have already acquired a heavyweight lock on
		 * this relation earlier in the processing of this same statement, so
		 * it wouldn't be appropriate to AcceptInvalidationMessages() here, as
		 * that might pull the rug out from under them.
		 */
		if (lockmode == NoLock)
			break;

		/*
		 * If, upon retry, we get back the same OID we did last time, then the
		 * invalidation messages we processed did not change the final answer.
		 * So we're done.
		 *
		 * If we got a different OID, we've locked the relation that used to
		 * have this name rather than the one that does now.  So release the
		 * lock.
		 */
		if (retry)
		{
			if (relId == oldRelId)
				break;
			if (OidIsValid(oldRelId))
				UnlockRelationOid(oldRelId, lockmode);
		}

		/*
		 * Lock relation.  This will also accept any pending invalidation
		 * messages.  If we got back InvalidOid, indicating not found, then
		 * there's nothing to lock, but we accept invalidation messages
		 * anyway, to flush any negative catcache entries that may be
		 * lingering.
		 */
		if (!OidIsValid(relId))
			AcceptInvalidationMessages();
		else if (!nowait)
			LockRelationOid(relId, lockmode);
		else if (!ConditionalLockRelationOid(relId, lockmode))
		{
			if (relation->schemaname)
				ereport(ERROR,
						(errcode(ERRCODE_LOCK_NOT_AVAILABLE),
						 errmsg("could not obtain lock on relation \"%s.%s\"",
								relation->schemaname, relation->relname)));
			else
				ereport(ERROR,
						(errcode(ERRCODE_LOCK_NOT_AVAILABLE),
						 errmsg("could not obtain lock on relation \"%s\"",
								relation->relname)));
		}

		/*
		 * If no invalidation message were processed, we're done!
		 */
		if (inval_count == SharedInvalidMessageCounter)
			break;

		/*
		 * Something may have changed.  Let's repeat the name lookup, to make
		 * sure this name still references the same relation it did
		 * previously.
		 */
		retry = true;
		oldRelId = relId;
	}

	if (!OidIsValid(relId) && !missing_ok)
	{
		if (relation->schemaname)
			ereport(ERROR,
					(errcode(ERRCODE_UNDEFINED_TABLE),
					 errmsg("relation \"%s.%s\" does not exist",
							relation->schemaname, relation->relname)));
		else
			ereport(ERROR,
					(errcode(ERRCODE_UNDEFINED_TABLE),
					 errmsg("relation \"%s\" does not exist",
							relation->relname)));
	}
	return relId;
}

/*
 * RangeVarGetCreationNamespace
 *		Given a RangeVar describing a to-be-created relation,
 *		choose which namespace to create it in.
 *
 * Note: calling this may result in a CommandCounterIncrement operation.
 * That will happen on the first request for a temp table in any particular
 * backend run; we will need to either create or clean out the temp schema.
 */
Oid
RangeVarGetCreationNamespace(const RangeVar *newRelation)
{
	Oid			namespaceId;

	/*
	 * We check the catalog name and then ignore it.
	 */
	if (newRelation->catalogname)
	{
		if (strcmp(newRelation->catalogname, get_database_name(MyDatabaseId)) != 0)
			ereport(ERROR,
					(errcode(ERRCODE_FEATURE_NOT_SUPPORTED),
					 errmsg("cross-database references are not implemented: \"%s.%s.%s\"",
							newRelation->catalogname, newRelation->schemaname,
							newRelation->relname)));
	}

	if (newRelation->istemp)
	{
		/* TEMP tables are created in our backend-local temp namespace */
<<<<<<< HEAD
		if (Gp_role != GP_ROLE_EXECUTE && newRelation->schemaname)
		{
			char		namespaceName[NAMEDATALEN];
			snprintf(namespaceName, sizeof(namespaceName), "pg_temp_%d", gp_session_id);
			if (strcmp(newRelation->schemaname,namespaceName)!=0)
				ereport(ERROR,
						(errcode(ERRCODE_INVALID_TABLE_DEFINITION),
					  errmsg("temporary tables cannot specify a schema name")));
		}
=======
		if (newRelation->schemaname)
			ereport(ERROR,
					(errcode(ERRCODE_INVALID_TABLE_DEFINITION),
				   errmsg("temporary tables cannot specify a schema name")));
>>>>>>> d13f41d2
		/* Initialize temp namespace if first time through */
		if (!TempNamespaceValid(false))
			InitTempTableNamespace();
		return myTempNamespace;
	}

	if (newRelation->schemaname)
	{
		/* check for pg_temp alias */
		if (strcmp(newRelation->schemaname, "pg_temp") == 0)
		{
			/* Initialize temp namespace if first time through */
<<<<<<< HEAD
			if (!TempNamespaceValid(false))
=======
			if (!OidIsValid(myTempNamespace))
>>>>>>> d13f41d2
				InitTempTableNamespace();
			return myTempNamespace;
		}
		/* use exact schema given */
		namespaceId = caql_getoid(
				NULL,
				cql("SELECT oid FROM pg_namespace "
					" WHERE nspname = :1 ",
					CStringGetDatum(newRelation->schemaname)));

		if (!OidIsValid(namespaceId))
			ereport(ERROR,
					(errcode(ERRCODE_UNDEFINED_SCHEMA),
					 errmsg("schema \"%s\" does not exist",
							newRelation->schemaname)));
		/* we do not check for USAGE rights here! */
	}
	else
	{
		/* use the default creation namespace */
		recomputeNamespacePath();
<<<<<<< HEAD
		if (tempCreationPending)
=======
		if (activeTempCreationPending)
>>>>>>> d13f41d2
		{
			/* Need to initialize temp namespace */
			InitTempTableNamespace();
			return myTempNamespace;
		}
<<<<<<< HEAD
		namespaceId = defaultCreationNamespace;
=======
		namespaceId = activeCreationNamespace;
>>>>>>> d13f41d2
		if (!OidIsValid(namespaceId))
			ereport(ERROR,
					(errcode(ERRCODE_UNDEFINED_SCHEMA),
					 errmsg("no schema has been selected to create in")));
	}

	/* Note: callers will check for CREATE rights when appropriate */

	return namespaceId;
}

/*
 * RelnameGetRelid
 *		Try to resolve an unqualified relation name.
 *		Returns OID if relation found in search path, else InvalidOid.
 */
Oid
RelnameGetRelid(const char *relname)
{
	Oid			relid;
	ListCell   *l;

	recomputeNamespacePath();

	foreach(l, activeSearchPath)
	{
		Oid			namespaceId = lfirst_oid(l);

		relid = get_relname_relid(relname, namespaceId);
		if (OidIsValid(relid))
			return relid;
	}

	/* Not found in path */
	return InvalidOid;
}


/*
 * RelationIsVisible
 *		Determine whether a relation (identified by OID) is visible in the
 *		current search path.  Visible means "would be found by searching
 *		for the unqualified relation name".
 */
bool
RelationIsVisible(Oid relid)
{
	HeapTuple	reltup;
	Form_pg_class relform;
	Oid			relnamespace;
	bool		visible;
	cqContext  *pcqCtx;

	pcqCtx = caql_beginscan(
			NULL,
			cql("SELECT * FROM pg_class "
				" WHERE oid = :1 ",
				ObjectIdGetDatum(relid)));

	reltup = caql_getnext(pcqCtx);

	if (!HeapTupleIsValid(reltup))
	{
		/* 
		 * MPP-6982:
		 * Note that the caller may not have gotten a lock on the relation.
		 * Therefore, it is possible that the relation may have been dropped
		 * by the time this method is called. Therefore, we simply return false
		 * when we cannot find the relation in syscache instead of erroring out.
		 */
		return false;
	}

	relform = (Form_pg_class) GETSTRUCT(reltup);

	recomputeNamespacePath();

	/*
	 * Quick check: if it ain't in the path at all, it ain't visible. Items in
	 * the system namespace are surely in the path and so we needn't even do
	 * list_member_oid() for them.
	 */
	relnamespace = relform->relnamespace;
	if (relnamespace != PG_CATALOG_NAMESPACE &&
		!list_member_oid(activeSearchPath, relnamespace))
		visible = false;
	else
	{
		/*
		 * If it is in the path, it might still not be visible; it could be
		 * hidden by another relation of the same name earlier in the path. So
		 * we must do a slow check for conflicting relations.
		 */
		char	   *relname = NameStr(relform->relname);
		ListCell   *l;

		visible = false;
		foreach(l, activeSearchPath)
		{
			Oid			namespaceId = lfirst_oid(l);

			if (namespaceId == relnamespace)
			{
				/* Found it first in path */
				visible = true;
				break;
			}
			if (OidIsValid(get_relname_relid(relname, namespaceId)))
			{
				/* Found something else first in path */
				break;
			}
		}
	}

	caql_endscan(pcqCtx);

	return visible;
}


/*
 * TypenameGetTypid
 *		Try to resolve an unqualified datatype name.
 *		Returns OID if type found in search path, else InvalidOid.
 *
 * This is essentially the same as RelnameGetRelid.
 */
Oid
TypenameGetTypid(const char *typname)
{
	Oid			typid;
	ListCell   *l;

	recomputeNamespacePath();

	foreach(l, activeSearchPath)
	{
		Oid			namespaceId = lfirst_oid(l);

		typid = caql_getoid(
				NULL,
				cql("SELECT oid FROM pg_type "
					" WHERE typname = :1 "
					" AND typnamespace = :2 ",
					CStringGetDatum((char *) typname),
					ObjectIdGetDatum(namespaceId)));

		if (OidIsValid(typid))
			return typid;
	}

	/* Not found in path */
	return InvalidOid;
}

/*
 * TypeIsVisible
 *		Determine whether a type (identified by OID) is visible in the
 *		current search path.  Visible means "would be found by searching
 *		for the unqualified type name".
 */
bool
TypeIsVisible(Oid typid)
{
	HeapTuple	typtup;
	Form_pg_type typform;
	Oid			typnamespace;
	bool		visible;
	cqContext  *pcqCtx;

	pcqCtx = caql_beginscan(
			NULL,
			cql("SELECT * FROM pg_type "
				" WHERE oid = :1 ",
				ObjectIdGetDatum(typid)));

	typtup = caql_getnext(pcqCtx);

	if (!HeapTupleIsValid(typtup))
		elog(ERROR, "cache lookup failed for type %u", typid);
	typform = (Form_pg_type) GETSTRUCT(typtup);

	recomputeNamespacePath();

	/*
	 * Quick check: if it ain't in the path at all, it ain't visible. Items in
	 * the system namespace are surely in the path and so we needn't even do
	 * list_member_oid() for them.
	 */
	typnamespace = typform->typnamespace;
	if (typnamespace != PG_CATALOG_NAMESPACE &&
		!list_member_oid(activeSearchPath, typnamespace))
		visible = false;
	else
	{
		/*
		 * If it is in the path, it might still not be visible; it could be
		 * hidden by another type of the same name earlier in the path. So we
		 * must do a slow check for conflicting types.
		 */
		char	   *typname = NameStr(typform->typname);
		ListCell   *l;

		visible = false;
		foreach(l, activeSearchPath)
		{
			Oid			namespaceId = lfirst_oid(l);

			if (namespaceId == typnamespace)
			{
				/* Found it first in path */
				visible = true;
				break;
			}
			
			if (caql_getcount(
						NULL,
						cql("SELECT COUNT(*) FROM pg_type "
							" WHERE typname = :1 "
							" AND typnamespace = :2 ",
							CStringGetDatum((char *) typname),
							ObjectIdGetDatum(namespaceId))))
			{
				/* Found something else first in path */
				break;
			}
		}
	}

	caql_endscan(pcqCtx);

	return visible;
}


/*
 * FuncnameGetCandidates
 *		Given a possibly-qualified function name and argument count,
 *		retrieve a list of the possible matches.
 *
 * If nargs is -1, we return all functions matching the given name,
 * regardless of argument count.  (expand_variadic and expand_defaults must be
 * false in this case.)
 *
 * If expand_variadic is true, then variadic functions having the same number
 * or fewer arguments will be retrieved, with the variadic argument and any
 * additional argument positions filled with the variadic element type.
 * nvargs in the returned struct is set to the number of such arguments.
 * If expand_variadic is false, variadic arguments are not treated specially,
 * and the returned nvargs will always be zero.
 *
 * If expand_defaults is true, functions that could match after insertion of
 * default argument values will also be retrieved.  In this case the returned
 * structs could have nargs > passed-in nargs, and ndargs is set to the number
 * of additional args (which can be retrieved from the function's
 * proargdefaults entry).
 *
 * It is not possible for nvargs and ndargs to both be nonzero in the same
 * list entry, since default insertion allows matches to functions with more
 * than nargs arguments while the variadic transformation requires the same
 * number or less.
 *
 * We search a single namespace if the function name is qualified, else
 * all namespaces in the search path.  In the multiple-namespace case,
 * we arrange for entries in earlier namespaces to mask identical entries in
 * later namespaces.
 *
 * When expanding variadics, we arrange for non-variadic functions to mask
 * variadic ones if the expanded argument list is the same.  It is still
 * possible for there to be conflicts between different variadic functions,
 * however.
 *
 * It is guaranteed that the return list will never contain multiple entries
 * with identical argument lists.  When expand_defaults is true, the entries
 * could have more than nargs positions, but we still guarantee that they are
 * distinct in the first nargs positions.  However, if either expand_variadic
 * or expand_defaults is true, there might be multiple candidate functions
 * that expand to identical argument lists.  Rather than throw error here,
 * we report such situations by setting oid = 0 in the ambiguous entries.
 * The caller might end up discarding such an entry anyway, but if it selects
 * such an entry it should react as though the call were ambiguous.
 *
 * GPDB: this function has been backported from PostgreSQL 8.4, to get
 * support for variadic arguments and default arguments.
 *
 */
FuncCandidateList
FuncnameGetCandidates(List *names, int nargs,
					  bool expand_variadic,
					  bool expand_defaults)
{
	FuncCandidateList resultList = NULL;
	bool		any_special = false;
	char	   *schemaname;
	char	   *funcname;
	Oid			namespaceId;
	CatCList   *catlist;
	int			i;

	/* check for caller error */
	Assert(nargs >= 0 || !(expand_variadic | expand_defaults));

	/* deconstruct the name list */
	DeconstructQualifiedName(names, &schemaname, &funcname);

	if (schemaname)
	{
		/* use exact schema given */
		namespaceId = LookupExplicitNamespace(schemaname);
	}
	else
	{
		/* flag to indicate we need namespace search */
		namespaceId = InvalidOid;
		recomputeNamespacePath();
	}

	/* Search syscache by name only */
	catlist = SearchSysCacheList(PROCNAMEARGSNSP, 1,
								 CStringGetDatum(funcname),
								 0, 0, 0);

	for (i = 0; i < catlist->n_members; i++)
	{
		HeapTuple	proctup = &catlist->members[i]->tuple;
		Form_pg_proc procform = (Form_pg_proc) GETSTRUCT(proctup);
		int			pronargs = procform->pronargs;
		int			effective_nargs;
		int			pathpos = 0;
		bool		variadic;
		bool		use_defaults;
		Oid			va_elem_type;
		FuncCandidateList newResult;

		/*
		 * Check if function is variadic, and get variadic element type if so.
		 * If expand_variadic is false, we should just ignore variadic-ness.
		 */
		if (pronargs <= nargs && expand_variadic)
		{
			va_elem_type = procform->provariadic;
			variadic = OidIsValid(va_elem_type);
			any_special |= variadic;
		}
		else
		{
			va_elem_type = InvalidOid;
			variadic = false;
		}

		/*
		 * Check if function can match by using parameter defaults.
		 */
		if (pronargs > nargs && expand_defaults)
		{
			/* Ignore if not enough default expressions */
			if (nargs + procform->pronargdefaults < pronargs)
				continue;
			use_defaults = true;
			any_special = true;
		}
		else
			use_defaults = false;

		/* Ignore if it doesn't match requested argument count */
		if (nargs >= 0 && pronargs != nargs && !variadic && !use_defaults)
			continue;

		if (OidIsValid(namespaceId))
		{
			/* Consider only procs in specified namespace */
			if (procform->pronamespace != namespaceId)
				continue;
		}
		else
		{
			/*
			 * Consider only procs that are in the search path and are not in
			 * the temp namespace.
			 */
			ListCell   *nsp;

			foreach(nsp, activeSearchPath)
			{
				if (procform->pronamespace == lfirst_oid(nsp) &&
					procform->pronamespace != myTempNamespace)
					break;
				pathpos++;
			}
			if (nsp == NULL)
				continue;		/* proc is not in search path */
		}

		/*
		 * We must compute the effective argument list so that we can easily
		 * compare it to earlier results.  We waste a palloc cycle if it gets
		 * masked by an earlier result, but really that's a pretty infrequent
		 * case so it's not worth worrying about.
		 */
		effective_nargs = Max(pronargs, nargs);
		newResult = (FuncCandidateList)
			palloc(sizeof(struct _FuncCandidateList) - sizeof(Oid)
				   + effective_nargs * sizeof(Oid));
		newResult->pathpos = pathpos;
		newResult->oid = HeapTupleGetOid(proctup);
		newResult->nargs = effective_nargs;
		memcpy(newResult->args, procform->proargtypes.values,
			   pronargs * sizeof(Oid));
		if (variadic)
		{
			int			i;

			newResult->nvargs = effective_nargs - pronargs + 1;
			/* Expand variadic argument into N copies of element type */
			for (i = pronargs - 1; i < effective_nargs; i++)
				newResult->args[i] = va_elem_type;
		}
		else
			newResult->nvargs = 0;
		newResult->ndargs = use_defaults ? pronargs - nargs : 0;

		/*
		 * Does it have the same arguments as something we already accepted?
		 * If so, decide what to do to avoid returning duplicate argument
		 * lists.  We can skip this check for the single-namespace case if no
		 * special (variadic or defaults) match has been made, since then the
		 * unique index on pg_proc guarantees all the matches have different
		 * argument lists.
		 */
		if (resultList != NULL &&
			(any_special || !OidIsValid(namespaceId)))
		{
			/*
			 * If we have an ordered list from SearchSysCacheList (the normal
			 * case), then any conflicting proc must immediately adjoin this
			 * one in the list, so we only need to look at the newest result
			 * item.  If we have an unordered list, we have to scan the whole
			 * result list.  Also, if either the current candidate or any
			 * previous candidate is a special match, we can't assume that
			 * conflicts are adjacent.
			 *
			 * We ignore defaulted arguments in deciding what is a match.
			 */
			FuncCandidateList prevResult;

			if (catlist->ordered && !any_special)
			{
				/* ndargs must be 0 if !any_special */
				if (effective_nargs == resultList->nargs &&
					memcmp(newResult->args,
						   resultList->args,
						   effective_nargs * sizeof(Oid)) == 0)
					prevResult = resultList;
				else
					prevResult = NULL;
			}
			else
			{
				int			cmp_nargs = newResult->nargs - newResult->ndargs;

				for (prevResult = resultList;
					 prevResult;
					 prevResult = prevResult->next)
				{
					if (cmp_nargs == prevResult->nargs - prevResult->ndargs &&
						memcmp(newResult->args,
							   prevResult->args,
							   cmp_nargs * sizeof(Oid)) == 0)
						break;
				}
			}

			if (prevResult)
			{
				/*
				 * We have a match with a previous result.  Decide which one
				 * to keep, or mark it ambiguous if we can't decide.  The
				 * logic here is preference > 0 means prefer the old result,
				 * preference < 0 means prefer the new, preference = 0 means
				 * ambiguous.
				 */
				int			preference;

				if (pathpos != prevResult->pathpos)
				{
					/*
					 * Prefer the one that's earlier in the search path.
					 */
					preference = pathpos - prevResult->pathpos;
				}
				else if (variadic && prevResult->nvargs == 0)
				{
					/*
					 * With variadic functions we could have, for example,
					 * both foo(numeric) and foo(variadic numeric[]) in the
					 * same namespace; if so we prefer the non-variadic match
					 * on efficiency grounds.
					 */
					preference = 1;
				}
				else if (!variadic && prevResult->nvargs > 0)
				{
					preference = -1;
				}
				else
				{
					/*----------
					 * We can't decide.  This can happen with, for example,
					 * both foo(numeric, variadic numeric[]) and
					 * foo(variadic numeric[]) in the same namespace, or
					 * both foo(int) and foo (int, int default something)
					 * in the same namespace.
					 *----------
					 */
					preference = 0;
				}

				if (preference > 0)
				{
					/* keep previous result */
					pfree(newResult);
					continue;
				}
				else if (preference < 0)
				{
					/* remove previous result from the list */
					if (prevResult == resultList)
						resultList = prevResult->next;
					else
					{
						FuncCandidateList prevPrevResult;

						for (prevPrevResult = resultList;
							 prevPrevResult;
							 prevPrevResult = prevPrevResult->next)
						{
							if (prevResult == prevPrevResult->next)
							{
								prevPrevResult->next = prevResult->next;
								break;
							}
						}
						Assert(prevPrevResult); /* assert we found it */
					}
					pfree(prevResult);
					/* fall through to add newResult to list */
				}
				else
				{
					/* mark old result as ambiguous, discard new */
					prevResult->oid = InvalidOid;
					pfree(newResult);
					continue;
				}
			}
		}

		/*
		 * Okay to add it to result list
		 */
		newResult->next = resultList;
		resultList = newResult;
	}

	ReleaseSysCacheList(catlist);

	return resultList;
}

/*
 * FunctionIsVisible
 *		Determine whether a function (identified by OID) is visible in the
 *		current search path.  Visible means "would be found by searching
 *		for the unqualified function name with exact argument matches".
 */
bool
FunctionIsVisible(Oid funcid)
{
	HeapTuple	proctup;
	Form_pg_proc procform;
	Oid			pronamespace;
	bool		visible;
	cqContext  *pcqCtx;

	pcqCtx = caql_beginscan(
			NULL,
			cql("SELECT * FROM pg_proc "
				" WHERE oid = :1 ",
				ObjectIdGetDatum(funcid)));

	proctup = caql_getnext(pcqCtx);

	if (!HeapTupleIsValid(proctup))
		elog(ERROR, "cache lookup failed for function %u", funcid);
	procform = (Form_pg_proc) GETSTRUCT(proctup);

	recomputeNamespacePath();

	/*
	 * Quick check: if it ain't in the path at all, it ain't visible. Items in
	 * the system namespace are surely in the path and so we needn't even do
	 * list_member_oid() for them.
	 */
	pronamespace = procform->pronamespace;
	if (pronamespace != PG_CATALOG_NAMESPACE &&
		!list_member_oid(activeSearchPath, pronamespace))
		visible = false;
	else
	{
		/*
		 * If it is in the path, it might still not be visible; it could be
		 * hidden by another proc of the same name and arguments earlier in
		 * the path.  So we must do a slow check to see if this is the same
		 * proc that would be found by FuncnameGetCandidates.
		 */
		char	   *proname = NameStr(procform->proname);
		int			nargs = procform->pronargs;
		FuncCandidateList clist;

		visible = false;

		clist = FuncnameGetCandidates(list_make1(makeString(proname)),
									  nargs, false, false);

		for (; clist; clist = clist->next)
		{
			if (memcmp(clist->args, procform->proargtypes.values,
					   nargs * sizeof(Oid)) == 0)
			{
				/* Found the expected entry; is it the right proc? */
				visible = (clist->oid == funcid);
				break;
			}
		}
	}

	caql_endscan(pcqCtx);

	return visible;
}


/*
 * OpernameGetOprid
 *		Given a possibly-qualified operator name and exact input datatypes,
 *		look up the operator.  Returns InvalidOid if not found.
 *
 * Pass oprleft = InvalidOid for a prefix op, oprright = InvalidOid for
 * a postfix op.
 *
 * If the operator name is not schema-qualified, it is sought in the current
 * namespace search path.
 */
Oid
OpernameGetOprid(List *names, Oid oprleft, Oid oprright)
{
	char	   *schemaname;
	char	   *opername;
	CatCList   *catlist;
	ListCell   *l;

	/* deconstruct the name list */
	DeconstructQualifiedName(names, &schemaname, &opername);

	if (schemaname)
	{
		/* search only in exact schema given */
		Oid			namespaceId;
		Oid			operoid;

		namespaceId = LookupExplicitNamespace(schemaname);

		operoid = caql_getoid(
				NULL,
				cql("SELECT oid FROM pg_operator "
					" WHERE oprname = :1 "
					" AND oprleft = :2 "
					" AND oprright = :3 "
					" AND oprnamespace = :4 ",
					CStringGetDatum(opername),
					ObjectIdGetDatum(oprleft),
					ObjectIdGetDatum(oprright),
					ObjectIdGetDatum(namespaceId)));

		return operoid;
	}

	/* Search syscache by name and argument types */
	catlist = caql_begin_CacheList(
			NULL,
			cql("SELECT * FROM pg_operator "
				" WHERE oprname = :1 "
				" AND oprleft = :2 "
				" AND oprright = :3 "
				" ORDER BY oprname, "
				" oprleft, "
				" oprright, "
				" oprnamespace ",
				CStringGetDatum(opername),
				ObjectIdGetDatum(oprleft),
				ObjectIdGetDatum(oprright)));

	if (catlist->n_members == 0)
	{
		/* no hope, fall out early */
		caql_end_CacheList(catlist);
		return InvalidOid;
	}

	/*
	 * We have to find the list member that is first in the search path, if
	 * there's more than one.  This doubly-nested loop looks ugly, but in
	 * practice there should usually be few catlist members.
	 */
	recomputeNamespacePath();

	foreach(l, activeSearchPath)
	{
		Oid			namespaceId = lfirst_oid(l);
		int			i;

		if (namespaceId == myTempNamespace)
			continue;			/* do not look in temp namespace */

		for (i = 0; i < catlist->n_members; i++)
		{
			HeapTuple	opertup = &catlist->members[i]->tuple;
			Form_pg_operator operform = (Form_pg_operator) GETSTRUCT(opertup);

			if (operform->oprnamespace == namespaceId)
			{
				Oid			result = HeapTupleGetOid(opertup);

				caql_end_CacheList(catlist);
				return result;
			}
		}
	}

	caql_end_CacheList(catlist);
	return InvalidOid;
}

/*
 * OpernameGetCandidates
 *		Given a possibly-qualified operator name and operator kind,
 *		retrieve a list of the possible matches.
 *
 * If oprkind is '\0', we return all operators matching the given name,
 * regardless of arguments.
 *
 * We search a single namespace if the operator name is qualified, else
 * all namespaces in the search path.  The return list will never contain
 * multiple entries with identical argument lists --- in the multiple-
 * namespace case, we arrange for entries in earlier namespaces to mask
 * identical entries in later namespaces.
 *
 * The returned items always have two args[] entries --- one or the other
 * will be InvalidOid for a prefix or postfix oprkind.	nargs is 2, too.
 */
FuncCandidateList
OpernameGetCandidates(List *names, char oprkind)
{
	FuncCandidateList resultList = NULL;
	char	   *resultSpace = NULL;
	int			nextResult = 0;
	char	   *schemaname;
	char	   *opername;
	Oid			namespaceId;
	CatCList   *catlist;
	int			i;

	/* deconstruct the name list */
	DeconstructQualifiedName(names, &schemaname, &opername);

	if (schemaname)
	{
		/* use exact schema given */
		namespaceId = LookupExplicitNamespace(schemaname);
	}
	else
	{
		/* flag to indicate we need namespace search */
		namespaceId = InvalidOid;
		recomputeNamespacePath();
	}

	/* Search syscache by name only */
	catlist = caql_begin_CacheList(
			NULL, 
			cql("SELECT * FROM pg_operator "
				" WHERE oprname = :1 "
				" ORDER BY oprname, "
				" oprleft, "
				" oprright, "
				" oprnamespace ",
				CStringGetDatum(opername)));

	/*
	 * In typical scenarios, most if not all of the operators found by the
	 * catcache search will end up getting returned; and there can be quite a
	 * few, for common operator names such as '=' or '+'.  To reduce the time
	 * spent in palloc, we allocate the result space as an array large enough
	 * to hold all the operators.  The original coding of this routine did a
	 * separate palloc for each operator, but profiling revealed that the
	 * pallocs used an unreasonably large fraction of parsing time.
	 */
#define SPACE_PER_OP MAXALIGN(sizeof(struct _FuncCandidateList) + sizeof(Oid))

	if (catlist->n_members > 0)
		resultSpace = palloc(catlist->n_members * SPACE_PER_OP);

	for (i = 0; i < catlist->n_members; i++)
	{
		HeapTuple	opertup = &catlist->members[i]->tuple;
		Form_pg_operator operform = (Form_pg_operator) GETSTRUCT(opertup);
		int			pathpos = 0;
		FuncCandidateList newResult;

		/* Ignore operators of wrong kind, if specific kind requested */
		if (oprkind && operform->oprkind != oprkind)
			continue;

		if (OidIsValid(namespaceId))
		{
			/* Consider only opers in specified namespace */
			if (operform->oprnamespace != namespaceId)
				continue;
			/* No need to check args, they must all be different */
		}
		else
		{
			/*
<<<<<<< HEAD
			 * Consider only opers that are in the search path and are not
			 * in the temp namespace.
=======
			 * Consider only opers that are in the search path and are not in
			 * the temp namespace.
>>>>>>> d13f41d2
			 */
			ListCell   *nsp;

			foreach(nsp, activeSearchPath)
			{
				if (operform->oprnamespace == lfirst_oid(nsp) &&
					operform->oprnamespace != myTempNamespace)
					break;
				pathpos++;
			}
			if (nsp == NULL)
				continue;		/* oper is not in search path */

			/*
			 * Okay, it's in the search path, but does it have the same
			 * arguments as something we already accepted?	If so, keep only
			 * the one that appears earlier in the search path.
			 *
			 * If we have an ordered list from caql_begin_CacheList (the normal
			 * case), then any conflicting oper must immediately adjoin this
			 * one in the list, so we only need to look at the newest result
			 * item.  If we have an unordered list, we have to scan the whole
			 * result list.
			 */
			if (resultList)
			{
				FuncCandidateList prevResult;

				if (catlist->ordered)
				{
					if (operform->oprleft == resultList->args[0] &&
						operform->oprright == resultList->args[1])
						prevResult = resultList;
					else
						prevResult = NULL;
				}
				else
				{
					for (prevResult = resultList;
						 prevResult;
						 prevResult = prevResult->next)
					{
						if (operform->oprleft == prevResult->args[0] &&
							operform->oprright == prevResult->args[1])
							break;
					}
				}
				if (prevResult)
				{
					/* We have a match with a previous result */
					Assert(pathpos != prevResult->pathpos);
					if (pathpos > prevResult->pathpos)
						continue;		/* keep previous result */
					/* replace previous result */
					prevResult->pathpos = pathpos;
					prevResult->oid = HeapTupleGetOid(opertup);
					continue;	/* args are same, of course */
				}
			}
		}

		/*
		 * Okay to add it to result list
		 */
		newResult = (FuncCandidateList) (resultSpace + nextResult);
		nextResult += SPACE_PER_OP;

		newResult->pathpos = pathpos;
		newResult->oid = HeapTupleGetOid(opertup);
		newResult->nargs = 2;
		newResult->nvargs = 0;
		newResult->ndargs = 0;
		newResult->args[0] = operform->oprleft;
		newResult->args[1] = operform->oprright;
		newResult->next = resultList;
		resultList = newResult;
	}

	caql_end_CacheList(catlist);

	return resultList;
}

/*
 * OperatorIsVisible
 *		Determine whether an operator (identified by OID) is visible in the
 *		current search path.  Visible means "would be found by searching
 *		for the unqualified operator name with exact argument matches".
 */
bool
OperatorIsVisible(Oid oprid)
{
	HeapTuple	oprtup;
	Form_pg_operator oprform;
	Oid			oprnamespace;
	bool		visible;
	cqContext  *pcqCtx;

	pcqCtx = caql_beginscan(
			NULL,
			cql("SELECT * FROM pg_operator "
				" WHERE oid = :1 ",
				ObjectIdGetDatum(oprid)));

	oprtup = caql_getnext(pcqCtx);

	if (!HeapTupleIsValid(oprtup))
		elog(ERROR, "cache lookup failed for operator %u", oprid);
	oprform = (Form_pg_operator) GETSTRUCT(oprtup);

	recomputeNamespacePath();

	/*
	 * Quick check: if it ain't in the path at all, it ain't visible. Items in
	 * the system namespace are surely in the path and so we needn't even do
	 * list_member_oid() for them.
	 */
	oprnamespace = oprform->oprnamespace;
	if (oprnamespace != PG_CATALOG_NAMESPACE &&
		!list_member_oid(activeSearchPath, oprnamespace))
		visible = false;
	else
	{
		/*
		 * If it is in the path, it might still not be visible; it could be
		 * hidden by another operator of the same name and arguments earlier
		 * in the path.  So we must do a slow check to see if this is the same
		 * operator that would be found by OpernameGetOprId.
		 */
		char	   *oprname = NameStr(oprform->oprname);

		visible = (OpernameGetOprid(list_make1(makeString(oprname)),
									oprform->oprleft, oprform->oprright)
				   == oprid);
	}

	caql_endscan(pcqCtx);

	return visible;
}


/*
 * OpclassnameGetOpcid
 *		Try to resolve an unqualified index opclass name.
 *		Returns OID if opclass found in search path, else InvalidOid.
 *
 * This is essentially the same as TypenameGetTypid, but we have to have
 * an extra argument for the index AM OID.
 */
Oid
OpclassnameGetOpcid(Oid amid, const char *opcname)
{
	Oid			opcid;
	ListCell   *l;

	recomputeNamespacePath();

	foreach(l, activeSearchPath)
	{
		Oid			namespaceId = lfirst_oid(l);

		if (namespaceId == myTempNamespace)
			continue;			/* do not look in temp namespace */

		opcid = GetSysCacheOid(CLAAMNAMENSP,
							   ObjectIdGetDatum(amid),
							   PointerGetDatum(opcname),
							   ObjectIdGetDatum(namespaceId),
							   0);
		if (OidIsValid(opcid))
			return opcid;
	}

	/* Not found in path */
	return InvalidOid;
}

/*
 * OpclassIsVisible
 *		Determine whether an opclass (identified by OID) is visible in the
 *		current search path.  Visible means "would be found by searching
 *		for the unqualified opclass name".
 */
bool
OpclassIsVisible(Oid opcid)
{
	HeapTuple	opctup;
	Form_pg_opclass opcform;
	Oid			opcnamespace;
	bool		visible;
	cqContext  *pcqCtx;

	pcqCtx = caql_beginscan(
			NULL,
			cql("SELECT * FROM pg_opclass "
				" WHERE oid = :1 ",
				ObjectIdGetDatum(opcid)));

	opctup = caql_getnext(pcqCtx);

	if (!HeapTupleIsValid(opctup))
		elog(ERROR, "cache lookup failed for opclass %u", opcid);
	opcform = (Form_pg_opclass) GETSTRUCT(opctup);

	recomputeNamespacePath();

	/*
	 * Quick check: if it ain't in the path at all, it ain't visible. Items in
	 * the system namespace are surely in the path and so we needn't even do
	 * list_member_oid() for them.
	 */
	opcnamespace = opcform->opcnamespace;
	if (opcnamespace != PG_CATALOG_NAMESPACE &&
		!list_member_oid(activeSearchPath, opcnamespace))
		visible = false;
	else
	{
		/*
		 * If it is in the path, it might still not be visible; it could be
		 * hidden by another opclass of the same name earlier in the path. So
		 * we must do a slow check to see if this opclass would be found by
		 * OpclassnameGetOpcid.
		 */
		char	   *opcname = NameStr(opcform->opcname);

		visible = (OpclassnameGetOpcid(opcform->opcmethod, opcname) == opcid);
	}

	caql_endscan(pcqCtx);

	return visible;
}

/*
 * OpfamilynameGetOpfid
 *		Try to resolve an unqualified index opfamily name.
 *		Returns OID if opfamily found in search path, else InvalidOid.
 *
 * This is essentially the same as TypenameGetTypid, but we have to have
 * an extra argument for the index AM OID.
 */
Oid
OpfamilynameGetOpfid(Oid amid, const char *opfname)
{
	Oid			opfid;
	ListCell   *l;

	recomputeNamespacePath();

	foreach(l, activeSearchPath)
	{
		Oid			namespaceId = lfirst_oid(l);

		if (namespaceId == myTempNamespace)
			continue;			/* do not look in temp namespace */

		opfid = GetSysCacheOid(OPFAMILYAMNAMENSP,
							   ObjectIdGetDatum(amid),
							   PointerGetDatum(opfname),
							   ObjectIdGetDatum(namespaceId),
							   0);
		if (OidIsValid(opfid))
			return opfid;
	}

	/* Not found in path */
	return InvalidOid;
}

/*
 * OpfamilyIsVisible
 *		Determine whether an opfamily (identified by OID) is visible in the
 *		current search path.  Visible means "would be found by searching
 *		for the unqualified opfamily name".
 */
bool
OpfamilyIsVisible(Oid opfid)
{
	HeapTuple	opftup;
	Form_pg_opfamily opfform;
	Oid			opfnamespace;
	bool		visible;

	opftup = SearchSysCache(OPFAMILYOID,
							ObjectIdGetDatum(opfid),
							0, 0, 0);
	if (!HeapTupleIsValid(opftup))
		elog(ERROR, "cache lookup failed for opfamily %u", opfid);
	opfform = (Form_pg_opfamily) GETSTRUCT(opftup);

	recomputeNamespacePath();

	/*
	 * Quick check: if it ain't in the path at all, it ain't visible. Items in
	 * the system namespace are surely in the path and so we needn't even do
	 * list_member_oid() for them.
	 */
	opfnamespace = opfform->opfnamespace;
	if (opfnamespace != PG_CATALOG_NAMESPACE &&
		!list_member_oid(activeSearchPath, opfnamespace))
		visible = false;
	else
	{
		/*
		 * If it is in the path, it might still not be visible; it could be
		 * hidden by another opfamily of the same name earlier in the path. So
		 * we must do a slow check to see if this opfamily would be found by
		 * OpfamilynameGetOpfid.
		 */
		char	   *opfname = NameStr(opfform->opfname);

		visible = (OpfamilynameGetOpfid(opfform->opfmethod, opfname) == opfid);
	}

	ReleaseSysCache(opftup);

	return visible;
}

/*
 * ConversionGetConid
 *		Try to resolve an unqualified conversion name.
 *		Returns OID if conversion found in search path, else InvalidOid.
 *
 * This is essentially the same as RelnameGetRelid.
 */
Oid
ConversionGetConid(const char *conname)
{
	Oid			conid;
	ListCell   *l;

	recomputeNamespacePath();

	foreach(l, activeSearchPath)
	{
		Oid			namespaceId = lfirst_oid(l);

		if (namespaceId == myTempNamespace)
			continue;			/* do not look in temp namespace */

<<<<<<< HEAD
		conid = caql_getoid(
				NULL,
				cql("SELECT oid FROM pg_conversion "
					" WHERE conname = :1 "
					" AND connamespace = :2 ",
					CStringGetDatum((char *) conname),
					ObjectIdGetDatum(namespaceId)));

=======
		conid = GetSysCacheOid(CONNAMENSP,
							   PointerGetDatum(conname),
							   ObjectIdGetDatum(namespaceId),
							   0, 0);
>>>>>>> d13f41d2
		if (OidIsValid(conid))
			return conid;
	}

	/* Not found in path */
	return InvalidOid;
}

/*
 * ConversionIsVisible
 *		Determine whether a conversion (identified by OID) is visible in the
 *		current search path.  Visible means "would be found by searching
 *		for the unqualified conversion name".
 */
bool
ConversionIsVisible(Oid conid)
{
	HeapTuple	contup;
	Form_pg_conversion conform;
	Oid			connamespace;
	bool		visible;

	contup = SearchSysCache(CONVOID,
							ObjectIdGetDatum(conid),
							0, 0, 0);
	if (!HeapTupleIsValid(contup))
		elog(ERROR, "cache lookup failed for conversion %u", conid);
	conform = (Form_pg_conversion) GETSTRUCT(contup);

	recomputeNamespacePath();

	/*
	 * Quick check: if it ain't in the path at all, it ain't visible. Items in
	 * the system namespace are surely in the path and so we needn't even do
	 * list_member_oid() for them.
	 */
	connamespace = conform->connamespace;
	if (connamespace != PG_CATALOG_NAMESPACE &&
		!list_member_oid(activeSearchPath, connamespace))
		visible = false;
	else
	{
		/*
		 * If it is in the path, it might still not be visible; it could be
		 * hidden by another conversion of the same name earlier in the path.
		 * So we must do a slow check to see if this conversion would be found
		 * by ConversionGetConid.
		 */
		char	   *conname = NameStr(conform->conname);

		visible = (ConversionGetConid(conname) == conid);
	}

	ReleaseSysCache(contup);

	return visible;
}

/*
 * TSParserGetPrsid - find a TS parser by possibly qualified name
 *
 * If not found, returns InvalidOid if failOK, else throws error
 */
Oid
TSParserGetPrsid(List *names, bool failOK)
{
	char	   *schemaname;
	char	   *parser_name;
	Oid			namespaceId;
	Oid			prsoid = InvalidOid;
	ListCell   *l;

	/* deconstruct the name list */
	DeconstructQualifiedName(names, &schemaname, &parser_name);

	if (schemaname)
	{
		/* use exact schema given */
		namespaceId = LookupExplicitNamespace(schemaname);
		prsoid = GetSysCacheOid(TSPARSERNAMENSP,
								PointerGetDatum(parser_name),
								ObjectIdGetDatum(namespaceId),
								0, 0);
	}
	else
	{
		/* search for it in search path */
		recomputeNamespacePath();

		foreach(l, activeSearchPath)
		{
			namespaceId = lfirst_oid(l);

			if (namespaceId == myTempNamespace)
				continue;		/* do not look in temp namespace */

			prsoid = GetSysCacheOid(TSPARSERNAMENSP,
									PointerGetDatum(parser_name),
									ObjectIdGetDatum(namespaceId),
									0, 0);
			if (OidIsValid(prsoid))
				break;
		}
	}

	if (!OidIsValid(prsoid) && !failOK)
		ereport(ERROR,
				(errcode(ERRCODE_UNDEFINED_OBJECT),
				 errmsg("text search parser \"%s\" does not exist",
						NameListToString(names))));

	return prsoid;
}

/*
 * TSParserIsVisible
 *		Determine whether a parser (identified by OID) is visible in the
 *		current search path.  Visible means "would be found by searching
 *		for the unqualified parser name".
 */
bool
TSParserIsVisible(Oid prsId)
{
	HeapTuple	tup;
	Form_pg_ts_parser form;
	Oid			namespace;
	bool		visible;

<<<<<<< HEAD
	/* check for pg_temp alias */
	if (strcmp(nspname, "pg_temp") == 0)
	{
		if (TempNamespaceValid(true))
			return myTempNamespace;
		/*
		 * Since this is used only for looking up existing objects, there
		 * is no point in trying to initialize the temp namespace here;
		 * and doing so might create problems for some callers.
		 * Just fall through and give the "does not exist" error.
		 */
	}

	namespaceId = caql_getoid(
			NULL,
			cql("SELECT oid FROM pg_namespace "
				" WHERE nspname = :1 ",
				CStringGetDatum((char *) nspname)));

	if (!OidIsValid(namespaceId))
		ereport(ERROR,
				(errcode(ERRCODE_UNDEFINED_SCHEMA),
				 errmsg("schema \"%s\" does not exist", nspname)));
=======
	tup = SearchSysCache(TSPARSEROID,
						 ObjectIdGetDatum(prsId),
						 0, 0, 0);
	if (!HeapTupleIsValid(tup))
		elog(ERROR, "cache lookup failed for text search parser %u", prsId);
	form = (Form_pg_ts_parser) GETSTRUCT(tup);
>>>>>>> d13f41d2

	recomputeNamespacePath();

	/*
	 * Quick check: if it ain't in the path at all, it ain't visible. Items in
	 * the system namespace are surely in the path and so we needn't even do
	 * list_member_oid() for them.
	 */
	namespace = form->prsnamespace;
	if (namespace != PG_CATALOG_NAMESPACE &&
		!list_member_oid(activeSearchPath, namespace))
		visible = false;
	else
	{
		/*
		 * If it is in the path, it might still not be visible; it could be
		 * hidden by another parser of the same name earlier in the path. So
		 * we must do a slow check for conflicting parsers.
		 */
		char	   *name = NameStr(form->prsname);
		ListCell   *l;

<<<<<<< HEAD
/*
 * LookupCreationNamespace
 *		Look up the schema and verify we have CREATE rights on it.
 *
 * This is just like LookupExplicitNamespace except for the permission check,
 * and that we are willing to create pg_temp if needed.
 *
 * Note: calling this may result in a CommandCounterIncrement operation,
 * if we have to create or clean out the temp namespace.
 */
Oid
LookupCreationNamespace(const char *nspname)
{
	Oid			namespaceId;
	AclResult	aclresult;

	/* check for pg_temp alias */
	if (strcmp(nspname, "pg_temp") == 0)
	{
		/* Initialize temp namespace if first time through */
		if (!TempNamespaceValid(false))
			InitTempTableNamespace();
		return myTempNamespace;
	}

	namespaceId = caql_getoid(
			NULL,
			cql("SELECT oid FROM pg_namespace "
				" WHERE nspname = :1 ",
				CStringGetDatum((char *) nspname)));

	if (!OidIsValid(namespaceId))
		ereport(ERROR,
				(errcode(ERRCODE_UNDEFINED_SCHEMA),
				 errmsg("schema \"%s\" does not exist", nspname)));
=======
		visible = false;
		foreach(l, activeSearchPath)
		{
			Oid			namespaceId = lfirst_oid(l);

			if (namespaceId == myTempNamespace)
				continue;		/* do not look in temp namespace */
>>>>>>> d13f41d2

			if (namespaceId == namespace)
			{
				/* Found it first in path */
				visible = true;
				break;
			}
			if (SearchSysCacheExists(TSPARSERNAMENSP,
									 PointerGetDatum(name),
									 ObjectIdGetDatum(namespaceId),
									 0, 0))
			{
				/* Found something else first in path */
				break;
			}
		}
	}

	ReleaseSysCache(tup);

	return visible;
}

/*
 * TSDictionaryGetDictid - find a TS dictionary by possibly qualified name
 *
<<<<<<< HEAD
 * Note: calling this may result in a CommandCounterIncrement operation,
 * if we have to create or clean out the temp namespace.
=======
 * If not found, returns InvalidOid if failOK, else throws error
>>>>>>> d13f41d2
 */
Oid
TSDictionaryGetDictid(List *names, bool failOK)
{
	char	   *schemaname;
<<<<<<< HEAD
=======
	char	   *dict_name;
>>>>>>> d13f41d2
	Oid			namespaceId;
	Oid			dictoid = InvalidOid;
	ListCell   *l;

	/* deconstruct the name list */
<<<<<<< HEAD
	DeconstructQualifiedName(names, &schemaname, objname_p);
=======
	DeconstructQualifiedName(names, &schemaname, &dict_name);
>>>>>>> d13f41d2

	if (schemaname)
	{
		/* check for pg_temp alias */
		if (strcmp(schemaname, "pg_temp") == 0)
		{
			/* Initialize temp namespace if first time through */
			if (!TempNamespaceValid(false))
				InitTempTableNamespace();
			return myTempNamespace;
		}
		/* use exact schema given */
<<<<<<< HEAD
		namespaceId = caql_getoid(
				NULL,
				cql("SELECT oid FROM pg_namespace "
					" WHERE nspname = :1 ",
					CStringGetDatum(schemaname)));

		if (!OidIsValid(namespaceId))
			ereport(ERROR,
					(errcode(ERRCODE_UNDEFINED_SCHEMA),
					 errmsg("schema \"%s\" does not exist", schemaname)));
		/* we do not check for USAGE rights here! */
=======
		namespaceId = LookupExplicitNamespace(schemaname);
		dictoid = GetSysCacheOid(TSDICTNAMENSP,
								 PointerGetDatum(dict_name),
								 ObjectIdGetDatum(namespaceId),
								 0, 0);
>>>>>>> d13f41d2
	}
	else
	{
		/* search for it in search path */
		recomputeNamespacePath();
<<<<<<< HEAD
		if (tempCreationPending)
		{
			/* Need to initialize temp namespace */
			InitTempTableNamespace();
			return myTempNamespace;
		}
		namespaceId = defaultCreationNamespace;
		if (!OidIsValid(namespaceId))
			ereport(ERROR,
					(errcode(ERRCODE_UNDEFINED_SCHEMA),
					 errmsg("no schema has been selected to create in")));
	}

	return namespaceId;
}

/*
 * makeRangeVarFromNameList
 *		Utility routine to convert a qualified-name list into RangeVar form.
 */
RangeVar *
makeRangeVarFromNameList(List *names)
{
	RangeVar   *rel = makeRangeVar(NULL, NULL, -1);
=======

		foreach(l, activeSearchPath)
		{
			namespaceId = lfirst_oid(l);

			if (namespaceId == myTempNamespace)
				continue;		/* do not look in temp namespace */
>>>>>>> d13f41d2

			dictoid = GetSysCacheOid(TSDICTNAMENSP,
									 PointerGetDatum(dict_name),
									 ObjectIdGetDatum(namespaceId),
									 0, 0);
			if (OidIsValid(dictoid))
				break;
		}
	}

	if (!OidIsValid(dictoid) && !failOK)
		ereport(ERROR,
				(errcode(ERRCODE_UNDEFINED_OBJECT),
				 errmsg("text search dictionary \"%s\" does not exist",
						NameListToString(names))));

	return dictoid;
}

/*
 * TSDictionaryIsVisible
 *		Determine whether a dictionary (identified by OID) is visible in the
 *		current search path.  Visible means "would be found by searching
 *		for the unqualified dictionary name".
 */
bool
TSDictionaryIsVisible(Oid dictId)
{
	HeapTuple	tup;
	Form_pg_ts_dict form;
	Oid			namespace;
	bool		visible;

	tup = SearchSysCache(TSDICTOID,
						 ObjectIdGetDatum(dictId),
						 0, 0, 0);
	if (!HeapTupleIsValid(tup))
		elog(ERROR, "cache lookup failed for text search dictionary %u",
			 dictId);
	form = (Form_pg_ts_dict) GETSTRUCT(tup);

	recomputeNamespacePath();

	/*
	 * Quick check: if it ain't in the path at all, it ain't visible. Items in
	 * the system namespace are surely in the path and so we needn't even do
	 * list_member_oid() for them.
	 */
	namespace = form->dictnamespace;
	if (namespace != PG_CATALOG_NAMESPACE &&
		!list_member_oid(activeSearchPath, namespace))
		visible = false;
	else
	{
		/*
		 * If it is in the path, it might still not be visible; it could be
		 * hidden by another dictionary of the same name earlier in the path.
		 * So we must do a slow check for conflicting dictionaries.
		 */
		char	   *name = NameStr(form->dictname);
		ListCell   *l;

		visible = false;
		foreach(l, activeSearchPath)
		{
			Oid			namespaceId = lfirst_oid(l);

			if (namespaceId == myTempNamespace)
				continue;		/* do not look in temp namespace */

			if (namespaceId == namespace)
			{
				/* Found it first in path */
				visible = true;
				break;
			}
			if (SearchSysCacheExists(TSDICTNAMENSP,
									 PointerGetDatum(name),
									 ObjectIdGetDatum(namespaceId),
									 0, 0))
			{
				/* Found something else first in path */
				break;
			}
		}
	}

	ReleaseSysCache(tup);

	return visible;
}

/*
 * TSTemplateGetTmplid - find a TS template by possibly qualified name
 *
 * If not found, returns InvalidOid if failOK, else throws error
 */
Oid
TSTemplateGetTmplid(List *names, bool failOK)
{
	char	   *schemaname;
	char	   *template_name;
	Oid			namespaceId;
	Oid			tmploid = InvalidOid;
	ListCell   *l;

	/* deconstruct the name list */
	DeconstructQualifiedName(names, &schemaname, &template_name);

	if (schemaname)
	{
		/* use exact schema given */
		namespaceId = LookupExplicitNamespace(schemaname);
		tmploid = GetSysCacheOid(TSTEMPLATENAMENSP,
								 PointerGetDatum(template_name),
								 ObjectIdGetDatum(namespaceId),
								 0, 0);
	}
	else
	{
		/* search for it in search path */
		recomputeNamespacePath();

		foreach(l, activeSearchPath)
		{
			namespaceId = lfirst_oid(l);

			if (namespaceId == myTempNamespace)
				continue;		/* do not look in temp namespace */

			tmploid = GetSysCacheOid(TSTEMPLATENAMENSP,
									 PointerGetDatum(template_name),
									 ObjectIdGetDatum(namespaceId),
									 0, 0);
			if (OidIsValid(tmploid))
				break;
		}
	}

	if (!OidIsValid(tmploid) && !failOK)
		ereport(ERROR,
				(errcode(ERRCODE_UNDEFINED_OBJECT),
				 errmsg("text search template \"%s\" does not exist",
						NameListToString(names))));

	return tmploid;
}

/*
 * TSTemplateIsVisible
 *		Determine whether a template (identified by OID) is visible in the
 *		current search path.  Visible means "would be found by searching
 *		for the unqualified template name".
 */
bool
TSTemplateIsVisible(Oid tmplId)
{
	HeapTuple	tup;
	Form_pg_ts_template form;
	Oid			namespace;
	bool		visible;

	tup = SearchSysCache(TSTEMPLATEOID,
						 ObjectIdGetDatum(tmplId),
						 0, 0, 0);
	if (!HeapTupleIsValid(tup))
		elog(ERROR, "cache lookup failed for text search template %u", tmplId);
	form = (Form_pg_ts_template) GETSTRUCT(tup);

	recomputeNamespacePath();

	/*
	 * Quick check: if it ain't in the path at all, it ain't visible. Items in
	 * the system namespace are surely in the path and so we needn't even do
	 * list_member_oid() for them.
	 */
	namespace = form->tmplnamespace;
	if (namespace != PG_CATALOG_NAMESPACE &&
		!list_member_oid(activeSearchPath, namespace))
		visible = false;
	else
	{
		/*
		 * If it is in the path, it might still not be visible; it could be
		 * hidden by another template of the same name earlier in the path. So
		 * we must do a slow check for conflicting templates.
		 */
		char	   *name = NameStr(form->tmplname);
		ListCell   *l;

		visible = false;
		foreach(l, activeSearchPath)
		{
			Oid			namespaceId = lfirst_oid(l);

			if (namespaceId == myTempNamespace)
				continue;		/* do not look in temp namespace */

			if (namespaceId == namespace)
			{
				/* Found it first in path */
				visible = true;
				break;
			}
			if (SearchSysCacheExists(TSTEMPLATENAMENSP,
									 PointerGetDatum(name),
									 ObjectIdGetDatum(namespaceId),
									 0, 0))
			{
				/* Found something else first in path */
				break;
			}
		}
	}

	ReleaseSysCache(tup);

	return visible;
}

/*
 * TSConfigGetCfgid - find a TS config by possibly qualified name
 *
 * If not found, returns InvalidOid if failOK, else throws error
 */
Oid
TSConfigGetCfgid(List *names, bool failOK)
{
	char	   *schemaname;
	char	   *config_name;
	Oid			namespaceId;
	Oid			cfgoid = InvalidOid;
	ListCell   *l;

	/* deconstruct the name list */
	DeconstructQualifiedName(names, &schemaname, &config_name);

	if (schemaname)
	{
		/* use exact schema given */
		namespaceId = LookupExplicitNamespace(schemaname);
		cfgoid = GetSysCacheOid(TSCONFIGNAMENSP,
								PointerGetDatum(config_name),
								ObjectIdGetDatum(namespaceId),
								0, 0);
	}
	else
	{
		/* search for it in search path */
		recomputeNamespacePath();

		foreach(l, activeSearchPath)
		{
			namespaceId = lfirst_oid(l);

			if (namespaceId == myTempNamespace)
				continue;		/* do not look in temp namespace */

			cfgoid = GetSysCacheOid(TSCONFIGNAMENSP,
									PointerGetDatum(config_name),
									ObjectIdGetDatum(namespaceId),
									0, 0);
			if (OidIsValid(cfgoid))
				break;
		}
	}

	if (!OidIsValid(cfgoid) && !failOK)
		ereport(ERROR,
				(errcode(ERRCODE_UNDEFINED_OBJECT),
				 errmsg("text search configuration \"%s\" does not exist",
						NameListToString(names))));

	return cfgoid;
}

/*
 * TSConfigIsVisible
 *		Determine whether a text search configuration (identified by OID)
 *		is visible in the current search path.	Visible means "would be found
 *		by searching for the unqualified text search configuration name".
 */
bool
TSConfigIsVisible(Oid cfgid)
{
	HeapTuple	tup;
	Form_pg_ts_config form;
	Oid			namespace;
	bool		visible;

	tup = SearchSysCache(TSCONFIGOID,
						 ObjectIdGetDatum(cfgid),
						 0, 0, 0);
	if (!HeapTupleIsValid(tup))
		elog(ERROR, "cache lookup failed for text search configuration %u",
			 cfgid);
	form = (Form_pg_ts_config) GETSTRUCT(tup);

	recomputeNamespacePath();

	/*
	 * Quick check: if it ain't in the path at all, it ain't visible. Items in
	 * the system namespace are surely in the path and so we needn't even do
	 * list_member_oid() for them.
	 */
	namespace = form->cfgnamespace;
	if (namespace != PG_CATALOG_NAMESPACE &&
		!list_member_oid(activeSearchPath, namespace))
		visible = false;
	else
	{
		/*
		 * If it is in the path, it might still not be visible; it could be
		 * hidden by another configuration of the same name earlier in the
		 * path. So we must do a slow check for conflicting configurations.
		 */
		char	   *name = NameStr(form->cfgname);
		ListCell   *l;

		visible = false;
		foreach(l, activeSearchPath)
		{
			Oid			namespaceId = lfirst_oid(l);

			if (namespaceId == myTempNamespace)
				continue;		/* do not look in temp namespace */

			if (namespaceId == namespace)
			{
				/* Found it first in path */
				visible = true;
				break;
			}
			if (SearchSysCacheExists(TSCONFIGNAMENSP,
									 PointerGetDatum(name),
									 ObjectIdGetDatum(namespaceId),
									 0, 0))
			{
				/* Found something else first in path */
				break;
			}
		}
	}

	ReleaseSysCache(tup);

	return visible;
}


/*
 * DeconstructQualifiedName
 *		Given a possibly-qualified name expressed as a list of String nodes,
 *		extract the schema name and object name.
 *
 * *nspname_p is set to NULL if there is no explicit schema name.
 */
void
DeconstructQualifiedName(List *names,
						 char **nspname_p,
						 char **objname_p)
{
	char	   *catalogname;
	char	   *schemaname = NULL;
	char	   *objname = NULL;

	switch (list_length(names))
	{
		case 1:
			objname = strVal(linitial(names));
			break;
		case 2:
			schemaname = strVal(linitial(names));
			objname = strVal(lsecond(names));
			break;
		case 3:
			catalogname = strVal(linitial(names));
			schemaname = strVal(lsecond(names));
			objname = strVal(lthird(names));

			/*
			 * We check the catalog name and then ignore it.
			 */
			if (strcmp(catalogname, get_database_name(MyDatabaseId)) != 0)
				ereport(ERROR,
						(errcode(ERRCODE_FEATURE_NOT_SUPPORTED),
				  errmsg("cross-database references are not implemented: %s",
						 NameListToString(names))));
			break;
		default:
			ereport(ERROR,
					(errcode(ERRCODE_SYNTAX_ERROR),
				errmsg("improper qualified name (too many dotted names): %s",
					   NameListToString(names))));
			break;
	}

	*nspname_p = schemaname;
	*objname_p = objname;
}

/*
 * LookupExplicitNamespace
 *		Process an explicitly-specified schema name: look up the schema
 *		and verify we have USAGE (lookup) rights in it.
 *
 * Returns the namespace OID.  Raises ereport if any problem.
 */
Oid
LookupExplicitNamespace(const char *nspname)
{
	Oid			namespaceId;
	AclResult	aclresult;

	/* check for pg_temp alias */
	if (strcmp(nspname, "pg_temp") == 0)
	{
		if (OidIsValid(myTempNamespace))
			return myTempNamespace;

		/*
		 * Since this is used only for looking up existing objects, there is
		 * no point in trying to initialize the temp namespace here; and doing
		 * so might create problems for some callers. Just fall through and
		 * give the "does not exist" error.
		 */
	}

	namespaceId = GetSysCacheOid(NAMESPACENAME,
								 CStringGetDatum(nspname),
								 0, 0, 0);
	if (!OidIsValid(namespaceId))
		ereport(ERROR,
				(errcode(ERRCODE_UNDEFINED_SCHEMA),
				 errmsg("schema \"%s\" does not exist", nspname)));

	aclresult = pg_namespace_aclcheck(namespaceId, GetUserId(), ACL_USAGE);
	if (aclresult != ACLCHECK_OK)
		aclcheck_error(aclresult, ACL_KIND_NAMESPACE,
					   nspname);

	return namespaceId;
}

/*
 * LookupCreationNamespace
 *		Look up the schema and verify we have CREATE rights on it.
 *
 * This is just like LookupExplicitNamespace except for the permission check,
 * and that we are willing to create pg_temp if needed.
 *
 * Note: calling this may result in a CommandCounterIncrement operation,
 * if we have to create or clean out the temp namespace.
 */
Oid
LookupCreationNamespace(const char *nspname)
{
	Oid			namespaceId;
	AclResult	aclresult;

	/* check for pg_temp alias */
	if (strcmp(nspname, "pg_temp") == 0)
	{
		/* Initialize temp namespace if first time through */
		if (!OidIsValid(myTempNamespace))
			InitTempTableNamespace();
		return myTempNamespace;
	}

	namespaceId = GetSysCacheOid(NAMESPACENAME,
								 CStringGetDatum(nspname),
								 0, 0, 0);
	if (!OidIsValid(namespaceId))
		ereport(ERROR,
				(errcode(ERRCODE_UNDEFINED_SCHEMA),
				 errmsg("schema \"%s\" does not exist", nspname)));

	aclresult = pg_namespace_aclcheck(namespaceId, GetUserId(), ACL_CREATE);
	if (aclresult != ACLCHECK_OK)
		aclcheck_error(aclresult, ACL_KIND_NAMESPACE,
					   nspname);

	return namespaceId;
}

/*
 * QualifiedNameGetCreationNamespace
 *		Given a possibly-qualified name for an object (in List-of-Values
 *		format), determine what namespace the object should be created in.
 *		Also extract and return the object name (last component of list).
 *
 * Note: this does not apply any permissions check.  Callers must check
 * for CREATE rights on the selected namespace when appropriate.
 *
 * Note: calling this may result in a CommandCounterIncrement operation,
 * if we have to create or clean out the temp namespace.
 */
Oid
QualifiedNameGetCreationNamespace(List *names, char **objname_p)
{
	char	   *schemaname;
	Oid			namespaceId;

	/* deconstruct the name list */
	DeconstructQualifiedName(names, &schemaname, objname_p);

	if (schemaname)
	{
		/* check for pg_temp alias */
		if (strcmp(schemaname, "pg_temp") == 0)
		{
			/* Initialize temp namespace if first time through */
			if (!OidIsValid(myTempNamespace))
				InitTempTableNamespace();
			return myTempNamespace;
		}
		/* use exact schema given */
		namespaceId = GetSysCacheOid(NAMESPACENAME,
									 CStringGetDatum(schemaname),
									 0, 0, 0);
		if (!OidIsValid(namespaceId))
			ereport(ERROR,
					(errcode(ERRCODE_UNDEFINED_SCHEMA),
					 errmsg("schema \"%s\" does not exist", schemaname)));
		/* we do not check for USAGE rights here! */
	}
	else
	{
		/* use the default creation namespace */
		recomputeNamespacePath();
		if (activeTempCreationPending)
		{
			/* Need to initialize temp namespace */
			InitTempTableNamespace();
			return myTempNamespace;
		}
		namespaceId = activeCreationNamespace;
		if (!OidIsValid(namespaceId))
			ereport(ERROR,
					(errcode(ERRCODE_UNDEFINED_SCHEMA),
					 errmsg("no schema has been selected to create in")));
	}

	return namespaceId;
}

/*
 * makeRangeVarFromNameList
 *		Utility routine to convert a qualified-name list into RangeVar form.
 */
RangeVar *
makeRangeVarFromNameList(List *names)
{
	RangeVar   *rel = makeRangeVar(NULL, NULL);

	switch (list_length(names))
	{
		case 1:
			rel->relname = strVal(linitial(names));
			break;
		case 2:
			rel->schemaname = strVal(linitial(names));
			rel->relname = strVal(lsecond(names));
			break;
		case 3:
			rel->catalogname = strVal(linitial(names));
			rel->schemaname = strVal(lsecond(names));
			rel->relname = strVal(lthird(names));
			break;
		default:
			ereport(ERROR,
					(errcode(ERRCODE_SYNTAX_ERROR),
				 errmsg("improper relation name (too many dotted names): %s",
						NameListToString(names))));
			break;
	}

	return rel;
}

/*
 * NameListToString
 *		Utility routine to convert a qualified-name list into a string.
 *
 * This is used primarily to form error messages, and so we do not quote
 * the list elements, for the sake of legibility.
 */
char *
NameListToString(List *names)
{
	StringInfoData string;
	ListCell   *l;

	initStringInfo(&string);

	foreach(l, names)
	{
		if (l != list_head(names))
			appendStringInfoChar(&string, '.');
		appendStringInfoString(&string, strVal(lfirst(l)));
	}

	return string.data;
}

/*
 * NameListToQuotedString
 *		Utility routine to convert a qualified-name list into a string.
 *
 * Same as above except that names will be double-quoted where necessary,
 * so the string could be re-parsed (eg, by textToQualifiedNameList).
 */
char *
NameListToQuotedString(List *names)
{
	StringInfoData string;
	ListCell   *l;

	initStringInfo(&string);

	foreach(l, names)
	{
		if (l != list_head(names))
			appendStringInfoChar(&string, '.');
		appendStringInfoString(&string, quote_identifier(strVal(lfirst(l))));
	}

	return string.data;
}

/*
 * isTempNamespace - is the given namespace my temporary-table namespace?
 */
bool
isTempNamespace(Oid namespaceId)
{
	/* 
	 * We know these namespaces aren't temporary. We need this bootstrapping to
	 * avoid complex situations where we're actively trying to rebuild
	 * pg_namespace's catalog cache but continue to recurse because
	 * TempNamespaceValid() wants to rebuild the catalog cache for us. Chicken
	 * and egg...
	 */
	if (IsBuiltInNameSpace(namespaceId))
		return false;

	if (TempNamespaceValid(false) && myTempNamespace == namespaceId)
		return true;

	return false;
}

/*
 * isTempToastNamespace - is the given namespace my temporary-toast-table
 *		namespace?
 */
bool
isTempToastNamespace(Oid namespaceId)
{
	if (OidIsValid(myTempToastNamespace) && myTempToastNamespace == namespaceId)
		return true;
	return false;
}

/*
 * isTempOrToastNamespace - is the given namespace my temporary-table
 *		namespace or my temporary-toast-table namespace?
 */
bool
isTempOrToastNamespace(Oid namespaceId)
{
	if (OidIsValid(myTempNamespace) &&
	 (myTempNamespace == namespaceId || myTempToastNamespace == namespaceId))
		return true;
	return false;
}

/*
 * isAnyTempNamespace - is the given namespace a temporary-table namespace
 * (either my own, or another backend's)?  Temporary-toast-table namespaces
 * are included, too.
 */
bool
isAnyTempNamespace(Oid namespaceId)
{
	bool		result;
	char	   *nspname;

<<<<<<< HEAD
	/* Metadata tracking: don't check at bootstrap (before
	 * pg_namespace is loaded 
	 */
	if (IsBootstrapProcessingMode())
		return false;

	/* If the namespace name starts with "pg_temp_", say "true" */
=======
	/* True if the namespace name starts with "pg_temp_" or "pg_toast_temp_" */
>>>>>>> d13f41d2
	nspname = get_namespace_name(namespaceId);
	if (!nspname)
		return false;			/* no such namespace? */
	result = (strncmp(nspname, "pg_temp_", 8) == 0) ||
		(strncmp(nspname, "pg_toast_temp_", 14) == 0);
	pfree(nspname);
	return result;
}

/*
 * isOtherTempNamespace - is the given namespace some other backend's
 * temporary-table namespace (including temporary-toast-table namespaces)?
 */
bool
isOtherTempNamespace(Oid namespaceId)
{
	/* If it's my own temp namespace, say "false" */
	if (isTempOrToastNamespace(namespaceId))
		return false;
	/* Else, if it's any temp namespace, say "true" */
	return isAnyTempNamespace(namespaceId);
}

/*
 * GetTempToastNamespace - get the OID of my temporary-toast-table namespace,
 * which must already be assigned.	(This is only used when creating a toast
 * table for a temp table, so we must have already done InitTempTableNamespace)
 */
Oid
GetTempToastNamespace(void)
{
	Assert(OidIsValid(myTempToastNamespace));
	return myTempToastNamespace;
}


/*
 * GetOverrideSearchPath - fetch current search path definition in form
 * used by PushOverrideSearchPath.
 *
 * The result structure is allocated in the specified memory context
 * (which might or might not be equal to CurrentMemoryContext); but any
 * junk created by revalidation calculations will be in CurrentMemoryContext.
 */
OverrideSearchPath *
GetOverrideSearchPath(MemoryContext context)
{
	OverrideSearchPath *result;
	List	   *schemas;
	MemoryContext oldcxt;

	recomputeNamespacePath();

	oldcxt = MemoryContextSwitchTo(context);

	result = (OverrideSearchPath *) palloc0(sizeof(OverrideSearchPath));
	schemas = list_copy(activeSearchPath);
	while (schemas && linitial_oid(schemas) != activeCreationNamespace)
	{
		if (linitial_oid(schemas) == myTempNamespace)
			result->addTemp = true;
		else
		{
			Assert(linitial_oid(schemas) == PG_CATALOG_NAMESPACE);
			result->addCatalog = true;
		}
		schemas = list_delete_first(schemas);
	}
	result->schemas = schemas;

	MemoryContextSwitchTo(oldcxt);

	return result;
}

/*
 * PushOverrideSearchPath - temporarily override the search path
 *
 * We allow nested overrides, hence the push/pop terminology.  The GUC
 * search_path variable is ignored while an override is active.
 *
 * It's possible that newpath->useTemp is set but there is no longer any
 * active temp namespace, if the path was saved during a transaction that
 * created a temp namespace and was later rolled back.  In that case we just
 * ignore useTemp.  A plausible alternative would be to create a new temp
 * namespace, but for existing callers that's not necessary because an empty
 * temp namespace wouldn't affect their results anyway.
 *
 * It's also worth noting that other schemas listed in newpath might not
 * exist anymore either.  We don't worry about this because OIDs that match
 * no existing namespace will simply not produce any hits during searches.
 */
void
PushOverrideSearchPath(OverrideSearchPath *newpath)
{
	OverrideStackEntry *entry;
	List	   *oidlist;
	Oid			firstNS;
	MemoryContext oldcxt;

	/*
	 * Copy the list for safekeeping, and insert implicitly-searched
	 * namespaces as needed.  This code should track recomputeNamespacePath.
	 */
	oldcxt = MemoryContextSwitchTo(TopMemoryContext);

	oidlist = list_copy(newpath->schemas);

	/*
	 * Remember the first member of the explicit list.
	 */
	if (oidlist == NIL)
		firstNS = InvalidOid;
	else
		firstNS = linitial_oid(oidlist);

	/*
	 * Add any implicitly-searched namespaces to the list.	Note these go on
	 * the front, not the back; also notice that we do not check USAGE
	 * permissions for these.
	 */
	if (newpath->addCatalog)
		oidlist = lcons_oid(PG_CATALOG_NAMESPACE, oidlist);

	if (newpath->addTemp && OidIsValid(myTempNamespace))
		oidlist = lcons_oid(myTempNamespace, oidlist);

	/*
	 * Build the new stack entry, then insert it at the head of the list.
	 */
	entry = (OverrideStackEntry *) palloc(sizeof(OverrideStackEntry));
	entry->searchPath = oidlist;
	entry->creationNamespace = firstNS;
	entry->nestLevel = GetCurrentTransactionNestLevel();

	overrideStack = lcons(entry, overrideStack);

	/* And make it active. */
	activeSearchPath = entry->searchPath;
	activeCreationNamespace = entry->creationNamespace;
	activeTempCreationPending = false;	/* XXX is this OK? */

	MemoryContextSwitchTo(oldcxt);
}

/*
 * PopOverrideSearchPath - undo a previous PushOverrideSearchPath
 *
 * Any push during a (sub)transaction will be popped automatically at abort.
 * But it's caller error if a push isn't popped in normal control flow.
 */
void
PopOverrideSearchPath(void)
{
	OverrideStackEntry *entry;

	/* Sanity checks. */
	if (overrideStack == NIL)
		elog(ERROR, "bogus PopOverrideSearchPath call");
	entry = (OverrideStackEntry *) linitial(overrideStack);
	if (entry->nestLevel != GetCurrentTransactionNestLevel())
		elog(ERROR, "bogus PopOverrideSearchPath call");

	/* Pop the stack and free storage. */
	overrideStack = list_delete_first(overrideStack);
	list_free(entry->searchPath);
	pfree(entry);

	/* Activate the next level down. */
	if (overrideStack)
	{
		entry = (OverrideStackEntry *) linitial(overrideStack);
		activeSearchPath = entry->searchPath;
		activeCreationNamespace = entry->creationNamespace;
		activeTempCreationPending = false;		/* XXX is this OK? */
	}
	else
	{
		/* If not baseSearchPathValid, this is useless but harmless */
		activeSearchPath = baseSearchPath;
		activeCreationNamespace = baseCreationNamespace;
		activeTempCreationPending = baseTempCreationPending;
	}
}


/*
 * FindConversionByName - find a conversion by possibly qualified name
 */
Oid
FindConversionByName(List *name)
{
	char	   *schemaname;
	char	   *conversion_name;
	Oid			namespaceId;
	Oid			conoid;
	ListCell   *l;

	/* deconstruct the name list */
	DeconstructQualifiedName(name, &schemaname, &conversion_name);

	if (schemaname)
	{
		/* use exact schema given */
		namespaceId = LookupExplicitNamespace(schemaname);
		return FindConversion(conversion_name, namespaceId);
	}
	else
	{
		/* search for it in search path */
		recomputeNamespacePath();

		foreach(l, activeSearchPath)
		{
			namespaceId = lfirst_oid(l);

			if (namespaceId == myTempNamespace)
<<<<<<< HEAD
				continue;			/* do not look in temp namespace */
=======
				continue;		/* do not look in temp namespace */
>>>>>>> d13f41d2

			conoid = FindConversion(conversion_name, namespaceId);
			if (OidIsValid(conoid))
				return conoid;
		}
	}

	/* Not found in path */
	return InvalidOid;
}

/*
 * FindDefaultConversionProc - find default encoding conversion proc
 */
Oid
FindDefaultConversionProc(int4 for_encoding, int4 to_encoding)
{
	Oid			proc;
	ListCell   *l;

	recomputeNamespacePath();

	foreach(l, activeSearchPath)
	{
		Oid			namespaceId = lfirst_oid(l);

		if (namespaceId == myTempNamespace)
			continue;			/* do not look in temp namespace */

		proc = FindDefaultConversion(namespaceId, for_encoding, to_encoding);
		if (OidIsValid(proc))
			return proc;
	}

	/* Not found in path */
	return InvalidOid;
}

/*
 * recomputeNamespacePath - recompute path derived variables if needed.
 */
static void
recomputeNamespacePath(void)
{
	Oid			roleid = GetUserId();
	char	   *rawname;
	List	   *namelist;
	List	   *oidlist;
	List	   *newpath;
	ListCell   *l;
	bool		temp_missing;
	Oid			firstNS;
	MemoryContext oldcxt;

	/* Do nothing if an override search spec is active. */
	if (overrideStack)
		return;

	/* Do nothing if path is already valid. */
	if (baseSearchPathValid && namespaceUser == roleid)
		return;

	/* Need a modifiable copy of namespace_search_path string */
	rawname = pstrdup(namespace_search_path);

	/* Parse string into list of identifiers */
	if (!SplitIdentifierString(rawname, ',', &namelist))
	{
		/* syntax error in name list */
		/* this should not happen if GUC checked check_search_path */
		elog(ERROR, "invalid list syntax");
	}

	/*
	 * Convert the list of names to a list of OIDs.  If any names are not
	 * recognizable or we don't have read access, just leave them out of the
	 * list.  (We can't raise an error, since the search_path setting has
	 * already been accepted.)	Don't make duplicate entries, either.
	 */
	oidlist = NIL;
	temp_missing = false;
	foreach(l, namelist)
	{
		char	   *curname = (char *) lfirst(l);
		Oid			namespaceId;

		if (strcmp(curname, "$user") == 0)
		{
			/* $user --- substitute namespace matching user name, if any */
			char	   *rname = NULL;
			int			fetchCount;

			rname = caql_getcstring_plus(
					NULL,
					&fetchCount,
					NULL,
					cql("SELECT rolname FROM pg_authid "
						" WHERE oid = :1 ",
						ObjectIdGetDatum(roleid)));

			if (fetchCount)
			{
				namespaceId = caql_getoid(
						NULL,
						cql("SELECT oid FROM pg_namespace "
							" WHERE nspname = :1 ",
							CStringGetDatum(rname)));

				if (OidIsValid(namespaceId) &&
					!list_member_oid(oidlist, namespaceId) &&
					pg_namespace_aclcheck(namespaceId, roleid,
										  ACL_USAGE) == ACLCHECK_OK)
					oidlist = lappend_oid(oidlist, namespaceId);
			}
		}
		else if (strcmp(curname, "pg_temp") == 0)
		{
			/* pg_temp --- substitute temp namespace, if any */
<<<<<<< HEAD

			if (TempNamespaceValid(true))
=======
			if (OidIsValid(myTempNamespace))
>>>>>>> d13f41d2
			{
				if (!list_member_oid(oidlist, myTempNamespace))
					oidlist = lappend_oid(oidlist, myTempNamespace);
			}
			else
			{
				/* If it ought to be the creation namespace, set flag */
				if (oidlist == NIL)
					temp_missing = true;
			}
		}
		else
		{
			/* normal namespace reference */
			namespaceId = caql_getoid(
					NULL,
					cql("SELECT oid FROM pg_namespace "
						" WHERE nspname = :1 ",
						CStringGetDatum(curname)));

			if (OidIsValid(namespaceId) &&
				!list_member_oid(oidlist, namespaceId) &&
				pg_namespace_aclcheck(namespaceId, roleid,
									  ACL_USAGE) == ACLCHECK_OK)
				oidlist = lappend_oid(oidlist, namespaceId);
		}
	}

	/*
<<<<<<< HEAD
	 * Remember the first member of the explicit list.  (Note: this is
=======
	 * Remember the first member of the explicit list.	(Note: this is
>>>>>>> d13f41d2
	 * nominally wrong if temp_missing, but we need it anyway to distinguish
	 * explicit from implicit mention of pg_catalog.)
	 */
	if (oidlist == NIL)
		firstNS = InvalidOid;
	else
		firstNS = linitial_oid(oidlist);

	/*
	 * Add any implicitly-searched namespaces to the list.	Note these go on
	 * the front, not the back; also notice that we do not check USAGE
	 * permissions for these.
	 */
	if (!list_member_oid(oidlist, PG_CATALOG_NAMESPACE))
		oidlist = lcons_oid(PG_CATALOG_NAMESPACE, oidlist);

	if (TempNamespaceValid(false) &&
		!list_member_oid(oidlist, myTempNamespace))
		oidlist = lcons_oid(myTempNamespace, oidlist);

	/*
	 * Now that we've successfully built the new list of namespace OIDs, save
	 * it in permanent storage.
	 */
	oldcxt = MemoryContextSwitchTo(TopMemoryContext);
	newpath = list_copy(oidlist);
	MemoryContextSwitchTo(oldcxt);

<<<<<<< HEAD
	/* Now safe to assign to state variable. */
	list_free(namespaceSearchPath);
	namespaceSearchPath = newpath;

	/*
	 * Update info derived from search path.
	 */
	firstExplicitNamespace = firstNS;
	if (OidIsValid(mySpecialNamespace))
	{
		defaultCreationNamespace = mySpecialNamespace;
		/* don't have to create temp in this state */
		tempCreationPending = false;
	}
	else
	{
		defaultCreationNamespace = firstNS;
		tempCreationPending = temp_missing;
	}
=======
	/* Now safe to assign to state variables. */
	list_free(baseSearchPath);
	baseSearchPath = newpath;
	baseCreationNamespace = firstNS;
	baseTempCreationPending = temp_missing;
>>>>>>> d13f41d2

	/* Mark the path valid. */
	baseSearchPathValid = true;
	namespaceUser = roleid;

	/* And make it active. */
	activeSearchPath = baseSearchPath;
	activeCreationNamespace = baseCreationNamespace;
	activeTempCreationPending = baseTempCreationPending;

	/* Clean up. */
	pfree(rawname);
	list_free(namelist);
	list_free(oidlist);
}

/*
 * InitTempTableNamespace
 *		Initialize temp table namespace on first use in a particular backend
 */
static void
InitTempTableNamespace(void)
{
	InitTempTableNamespaceWithOids(InvalidOid);
}

void
InitTempTableNamespaceWithOids(Oid tempSchema)
{
	char		namespaceName[NAMEDATALEN];
	Oid			namespaceId;
<<<<<<< HEAD
	int			session_suffix;
=======
	Oid			toastspaceId;

	Assert(!OidIsValid(myTempNamespace));
>>>>>>> d13f41d2

	/*
	 * First, do permission check to see if we are authorized to make temp
	 * tables.	We use a nonstandard error message here since "databasename:
	 * permission denied" might be a tad cryptic.
	 *
	 * Note that ACL_CREATE_TEMP rights are rechecked in pg_namespace_aclmask;
	 * that's necessary since current user ID could change during the session.
	 * But there's no need to make the namespace in the first place until a
	 * temp table creation request is made by someone with appropriate rights.
	 */
	if (pg_database_aclcheck(MyDatabaseId, GetUserId(),
							 ACL_CREATE_TEMP) != ACLCHECK_OK)
		ereport(ERROR,
				(errcode(ERRCODE_INSUFFICIENT_PRIVILEGE),
				 errmsg("permission denied to create temporary tables in database \"%s\"",
						get_database_name(MyDatabaseId))));

	/*
	 * TempNamespace name creation rules are different depending on the
	 * nature of the current connection role.
	 */
	switch (Gp_role)
	{
		case GP_ROLE_DISPATCH:
		case GP_ROLE_EXECUTE:
			session_suffix = gp_session_id;
			break;

		case GP_ROLE_UTILITY:
			session_suffix = MyBackendId;
			break;

		default:
			/* Should never hit this */
			elog(ERROR, "invalid backend temp schema creation");
			session_suffix = -1;	/* keep compiler quiet */
			break;
	}

	snprintf(namespaceName, sizeof(namespaceName), "pg_temp_%d", session_suffix);

	namespaceId = GetSysCacheOid(NAMESPACENAME,
								 CStringGetDatum(namespaceName),
								 0, 0, 0);

	/*
	 * GPDB: Delete old temp schema.
	 *
	 * Remove any vestigages of old temporary schema, if any.  This can
	 * happen when an old session crashes and doesn't run normal session
	 * shutdown.
	 *
	 * In postgres they try to reuse existing schemas in this case,
	 * however that does not work well for us since the schemas may exist
	 * on a segment by segment basis and we want to keep them syncronized
	 * on oid.  The best way of dealing with this is to just delete the
	 * old schemas.
	 */
	if (OidIsValid(namespaceId))
	{
		RemoveTempRelations(namespaceId);
		RemoveSchemaById(namespaceId);
		elog(DEBUG1, "Remove schema entry %u from pg_namespace",
			 namespaceId);
		namespaceId = InvalidOid;
		CommandCounterIncrement();
	}

	/*
	 * First use of this temp namespace in this database; create it. The
	 * temp namespaces are always owned by the superuser.  We leave their
	 * permissions at default --- i.e., no access except to superuser ---
	 * to ensure that unprivileged users can't peek at other backends'
	 * temp tables.  This works because the places that access the temp
	 * namespace for my own backend skip permissions checks on it.
	 */
	namespaceId = NamespaceCreate(namespaceName, BOOTSTRAP_SUPERUSERID, tempSchema);
	/* Advance command counter to make namespace visible */
	CommandCounterIncrement();

	/*
	 * Okay, we've prepared the temp namespace ... but it's not committed yet,
	 * so all our work could be undone by transaction rollback.  Set flag for
	 * AtEOXact_Namespace to know what to do.
	 */
	myTempNamespace = namespaceId;

	/* It should not be done already. */
	AssertState(myTempNamespaceSubID == InvalidSubTransactionId);
	myTempNamespaceSubID = GetCurrentSubTransactionId();

	namespaceSearchPathValid = false;	/* need to rebuild list */

	/*
	 * GPDB: Dispatch a special CREATE SCHEMA command, to also create the
	 * temp schema in all the segments.
	 *
	 * We need to keep the OID of the temp schema synchronized across the
	 * cluster which means that we must go through regular dispatch
	 * logic rather than letting every backend manage it.
	 */
	if (Gp_role == GP_ROLE_DISPATCH)
	{
		CreateSchemaStmt *stmt;

		stmt = makeNode(CreateSchemaStmt);
		stmt->istemp	 = true;
		stmt->schemaOid = namespaceId;

		/*
		 * Dispatch the command to all primary and mirror segment dbs.
		 * Starts a global transaction and reconfigures cluster if needed.
		 * Waits for QEs to finish.  Exits via ereport(ERROR,...) if error.
		 */
		CdbDispatchUtilityStatement((Node *)stmt, "(internal create temp schema command)");
	}
}

/*
 * Drop temp relations for session reset.
 */
void
DropTempTableNamespaceForResetSession(Oid namespaceOid)
{
	if (IsTransactionOrTransactionBlock())
		elog(ERROR, "Called within a transation");
	
	StartTransactionCommand();

	RemoveTempRelations(namespaceOid);

	CommitTransactionCommand();
}

/*
 * Called by CreateSchemaCommand when creating a temporary schema 
 */
void
SetTempNamespace(Oid namespaceOid)
{
	if (TempNamespaceValid(false))
		elog(ERROR, "temporary namespace already exists");

	/*
	 * If the corresponding toast-table namespace doesn't exist yet, create it.
	 * (We assume there is no need to clean it out if it does exist, since
	 * dropping a parent table should make its toast table go away.)
	 */
	snprintf(namespaceName, sizeof(namespaceName), "pg_toast_temp_%d",
			 MyBackendId);

	toastspaceId = GetSysCacheOid(NAMESPACENAME,
								  CStringGetDatum(namespaceName),
								  0, 0, 0);
	if (!OidIsValid(toastspaceId))
	{
		toastspaceId = NamespaceCreate(namespaceName, BOOTSTRAP_SUPERUSERID);
		/* Advance command counter to make namespace visible */
		CommandCounterIncrement();
	}

	/*
	 * Okay, we've prepared the temp namespace ... but it's not committed yet,
	 * so all our work could be undone by transaction rollback.  Set flag for
	 * AtEOXact_Namespace to know what to do.
	 */
<<<<<<< HEAD
	myTempNamespace = namespaceOid;
=======
	myTempNamespace = namespaceId;
	myTempToastNamespace = toastspaceId;
>>>>>>> d13f41d2

	/* It should not be done already. */
	AssertState(myTempNamespaceSubID == InvalidSubTransactionId);
	myTempNamespaceSubID = GetCurrentSubTransactionId();

	baseSearchPathValid = false;	/* need to rebuild list */
}

/*
 * Remove the temporary namespace from the search path.
 *
 * Return the removed namespace OID.
 */
Oid
ResetTempNamespace(void)
{
	Oid result;

	result = myTempNamespace;

	/*
	 * MPP-19973: The shmem exit callback to remove a temp
	 * namespace is registered. We need to remove it here as the
	 * namespace has already been reseted. 
	 */
	cancel_shmem_exit(RemoveTempRelationsCallback, 0);

	myTempNamespace = InvalidOid;
	myTempNamespaceSubID = InvalidSubTransactionId;
	namespaceSearchPathValid = false;	/* need to rebuild list */

	return result;
}

/*
 * End-of-transaction cleanup for namespaces.
 */
void
AtEOXact_Namespace(bool isCommit)
{
	/*
	 * If we abort the transaction in which a temp namespace was selected,
	 * we'll have to do any creation or cleanout work over again.  So, just
	 * forget the namespace entirely until next time.  On the other hand, if
	 * we commit then register an exit callback to clean out the temp tables
	 * at backend shutdown.  (We only want to register the callback once per
	 * session, so this is a good place to do it.)
	 */
	if (myTempNamespaceSubID != InvalidSubTransactionId)
	{
		if (isCommit)
			on_shmem_exit(RemoveTempRelationsCallback, 0);
		else
		{
			myTempNamespace = InvalidOid;
			myTempToastNamespace = InvalidOid;
			baseSearchPathValid = false;		/* need to rebuild list */
		}
		myTempNamespaceSubID = InvalidSubTransactionId;
	}

	/*
	 * Clean up if someone failed to do PopOverrideSearchPath
	 */
	if (overrideStack)
	{
		if (isCommit)
			elog(WARNING, "leaked override search path");
		while (overrideStack)
		{
			OverrideStackEntry *entry;

			entry = (OverrideStackEntry *) linitial(overrideStack);
			overrideStack = list_delete_first(overrideStack);
			list_free(entry->searchPath);
			pfree(entry);
		}
		/* If not baseSearchPathValid, this is useless but harmless */
		activeSearchPath = baseSearchPath;
		activeCreationNamespace = baseCreationNamespace;
		activeTempCreationPending = baseTempCreationPending;
	}
}

/*
 * AtEOSubXact_Namespace
 *
 * At subtransaction commit, propagate the temp-namespace-creation
 * flag to the parent subtransaction.
 *
 * At subtransaction abort, forget the flag if we set it up.
 */
void
AtEOSubXact_Namespace(bool isCommit, SubTransactionId mySubid,
					  SubTransactionId parentSubid)
{
	OverrideStackEntry *entry;

	if (myTempNamespaceSubID == mySubid)
	{
		if (isCommit)
			myTempNamespaceSubID = parentSubid;
		else
		{
			myTempNamespaceSubID = InvalidSubTransactionId;
			/* TEMP namespace creation failed, so reset state */
			myTempNamespace = InvalidOid;
			myTempToastNamespace = InvalidOid;
			baseSearchPathValid = false;		/* need to rebuild list */
		}
	}

	/*
	 * Clean up if someone failed to do PopOverrideSearchPath
	 */
	while (overrideStack)
	{
		entry = (OverrideStackEntry *) linitial(overrideStack);
		if (entry->nestLevel < GetCurrentTransactionNestLevel())
			break;
		if (isCommit)
			elog(WARNING, "leaked override search path");
		overrideStack = list_delete_first(overrideStack);
		list_free(entry->searchPath);
		pfree(entry);
	}

	/* Activate the next level down. */
	if (overrideStack)
	{
		entry = (OverrideStackEntry *) linitial(overrideStack);
		activeSearchPath = entry->searchPath;
		activeCreationNamespace = entry->creationNamespace;
		activeTempCreationPending = false;		/* XXX is this OK? */
	}
	else
	{
		/* If not baseSearchPathValid, this is useless but harmless */
		activeSearchPath = baseSearchPath;
		activeCreationNamespace = baseCreationNamespace;
		activeTempCreationPending = baseTempCreationPending;
	}
}

/*
 * Remove all relations in the specified temp namespace.
 *
 * This is called at backend shutdown (if we made any temp relations).
 * It is also called when we begin using a pre-existing temp namespace,
 * in order to clean out any relations that might have been created by
 * a crashed backend.
 */
static void
RemoveTempRelations(Oid tempNamespaceId)
{
	ObjectAddress object;

	/*
	 * We want to get rid of everything in the target namespace, but not the
	 * namespace itself (deleting it only to recreate it later would be a
	 * waste of cycles).  We do this by finding everything that has a
	 * dependency on the namespace.
	 */
	object.classId = NamespaceRelationId;
	object.objectId = tempNamespaceId;
	object.objectSubId = 0;

	deleteWhatDependsOn(&object, false);
}

/*
 * Callback to remove temp relations at backend exit.
 */
static void
RemoveTempRelationsCallback(int code, Datum arg)
{
	if (DistributedTransactionContext == DTX_CONTEXT_QE_PREPARED)
	{
		/*
		 * MPP-10213: if we're prepared, it is the responsibility of
		 * someone completing our transaction to clean up the
		 * temp-relations. We are no longer inside the transaction, so
		 * the schema entries aren't even visible to us!
		 */
		return;
	}

	if (OidIsValid(myTempNamespace))
	{
		/* Need to ensure we have a usable transaction. */
		AbortOutOfAnyTransaction();
		StartTransactionCommand();

		/* 
		 * Make sure that the schema hasn't been removed. We must do this after
		 * we start a new transaction (see previous two lines), otherwise we
		 * wont have a valid CurrentResourceOwner.
		 */
		if (TempNamespaceValid(false))
		{
			RemoveTempRelations(myTempNamespace);

			/* MPP-3390: drop pg_temp_N schema entry from pg_namespace */
			RemoveSchemaById(myTempNamespace);
			elog(DEBUG1, "Remove schema entry %u from pg_namespace", 
				 myTempNamespace); 
		}

		CommitTransactionCommand();
	}
}

/*
 * Remove all temp tables from the temporary namespace.
 */
void
ResetTempTableNamespace(void)
{
	if (OidIsValid(myTempNamespace))
		RemoveTempRelations(myTempNamespace);
}


/*
 * Routines for handling the GUC variable 'search_path'.
 */

/* assign_hook: validate new search_path, do extra actions as needed */
const char *
assign_search_path(const char *newval, bool doit, GucSource source)
{
	char	   *rawname;
	List	   *namelist;
	ListCell   *l;

	/* Need a modifiable copy of string */
	rawname = pstrdup(newval);

	/* Parse string into list of identifiers */
	if (!SplitIdentifierString(rawname, ',', &namelist))
	{
		/* syntax error in name list */
		pfree(rawname);
		list_free(namelist);
		return NULL;
	}

	/*
	 * If we aren't inside a transaction, we cannot do database access so
	 * cannot verify the individual names.	Must accept the list on faith.
	 */
	if (source >= PGC_S_INTERACTIVE && IsTransactionState())
	{
		/*
		 * Verify that all the names are either valid namespace names or
		 * "$user" or "pg_temp".  We do not require $user to correspond to a
		 * valid namespace, and pg_temp might not exist yet.  We do not check
		 * for USAGE rights, either; should we?
		 *
		 * When source == PGC_S_TEST, we are checking the argument of an ALTER
		 * DATABASE SET or ALTER USER SET command.	It could be that the
		 * intended use of the search path is for some other database, so we
		 * should not error out if it mentions schemas not present in the
		 * current database.  We reduce the message to NOTICE instead.
		 */
		foreach(l, namelist)
		{
			char	   *curname = (char *) lfirst(l);

			if (strcmp(curname, "$user") == 0)
				continue;
			if (strcmp(curname, "pg_temp") == 0)
				continue;
<<<<<<< HEAD

			if (0 == caql_getcount(
						NULL,
						cql("SELECT COUNT(*) FROM pg_namespace "
							" WHERE nspname = :1 ",
							CStringGetDatum(curname))))
			{
				if (Gp_role != GP_ROLE_EXECUTE)
					ereport((source == PGC_S_TEST) ? NOTICE : ERROR,
							(errcode(ERRCODE_UNDEFINED_SCHEMA),
							 errmsg("schema \"%s\" does not exist", curname)));
			}
=======
			if (!SearchSysCacheExists(NAMESPACENAME,
									  CStringGetDatum(curname),
									  0, 0, 0))
				ereport((source == PGC_S_TEST) ? NOTICE : ERROR,
						(errcode(ERRCODE_UNDEFINED_SCHEMA),
						 errmsg("schema \"%s\" does not exist", curname)));
>>>>>>> d13f41d2
		}
	}

	pfree(rawname);
	list_free(namelist);

	/*
	 * We mark the path as needing recomputation, but don't do anything until
	 * it's needed.  This avoids trying to do database access during GUC
	 * initialization.
	 */
	if (doit)
		baseSearchPathValid = false;

	return newval;
}

/*
 * InitializeSearchPath: initialize module during InitPostgres.
 *
 * This is called after we are up enough to be able to do catalog lookups.
 */
void
InitializeSearchPath(void)
{
	if (IsBootstrapProcessingMode())
	{
		/*
		 * In bootstrap mode, the search path must be 'pg_catalog' so that
		 * tables are created in the proper namespace; ignore the GUC setting.
		 */
		MemoryContext oldcxt;

		oldcxt = MemoryContextSwitchTo(TopMemoryContext);
		baseSearchPath = list_make1_oid(PG_CATALOG_NAMESPACE);
		MemoryContextSwitchTo(oldcxt);
<<<<<<< HEAD
		defaultCreationNamespace = PG_CATALOG_NAMESPACE;
		firstExplicitNamespace = PG_CATALOG_NAMESPACE;
		tempCreationPending = false;
		namespaceSearchPathValid = true;
=======
		baseCreationNamespace = PG_CATALOG_NAMESPACE;
		baseTempCreationPending = false;
		baseSearchPathValid = true;
>>>>>>> d13f41d2
		namespaceUser = GetUserId();
		activeSearchPath = baseSearchPath;
		activeCreationNamespace = baseCreationNamespace;
		activeTempCreationPending = baseTempCreationPending;
	}
	else
	{
		/*
		 * In normal mode, arrange for a callback on any syscache invalidation
		 * of pg_namespace rows.
		 */
		CacheRegisterSyscacheCallback(NAMESPACEOID,
									  NamespaceCallback,
									  (Datum) 0);
		/* Force search path to be recomputed on next use */
		baseSearchPathValid = false;
	}
}

/*
 * NamespaceCallback
 *		Syscache inval callback function
 */
static void
NamespaceCallback(Datum arg, Oid relid)
{
	/* Force search path to be recomputed on next use */
	baseSearchPathValid = false;
}

/* double check that temp name space is valid. */
static bool
TempNamespaceValid(bool error_if_removed)
{
	if (!OidIsValid(myTempNamespace))
		return false;
	else
	{
		/*
		 * Warning:  To use the syscache, there must be a valid ResourceOwner.
		 * This implies we must be in a Portal, and if we are in a
		 * Portal, we are in a transaction.  So you can't use this if
		 * we are currently idle.
		 */
		AcceptInvalidationMessages();  /* minimize race conditions */

		/* NOTE: use of syscache with caql ! */
		/* XXX XXX: jic 20120430: is this correct - check if oid exists? */
		myTempNamespace = caql_getoid(
				NULL,
				cql("SELECT oid FROM pg_namespace "
					" WHERE oid = :1 ",
					ObjectIdGetDatum(myTempNamespace)));

		if (OidIsValid(myTempNamespace))
			return true;
		else if (Gp_role != GP_ROLE_EXECUTE && error_if_removed) 
			/*
			 * We might call this on QEs if we're dropping our own
			 * session's temp table schema. However, we want the
			 * QD to be the one to find it not the QE.
			 */
			ereport(ERROR,
					(errcode(ERRCODE_UNDEFINED_SCHEMA),
					 errmsg("temporary table schema removed while session "
							"still in progress")));
	}
	return false;
}

/*
 * GPDB: Special just for cdbgang use
 */
bool
TempNamespaceOidIsValid(void)
{
	return OidIsValid(myTempNamespace);
}

/*
 * Fetch the active search path. The return value is a palloc'ed list
 * of OIDs; the caller is responsible for freeing this storage as
 * appropriate.
 *
 * The returned list includes the implicitly-prepended namespaces only if
 * includeImplicit is true.
 *
 * Note: calling this may result in a CommandCounterIncrement operation,
 * if we have to create or clean out the temp namespace.
 */
List *
fetch_search_path(bool includeImplicit)
{
	List	   *result;

	recomputeNamespacePath();

	/*
<<<<<<< HEAD
	 * If the temp namespace should be first, force it to exist.  This is
	 * so that callers can trust the result to reflect the actual default
	 * creation namespace.  It's a bit bogus to do this here, since
	 * current_schema() is supposedly a stable function without side-effects,
	 * but the alternatives seem worse.
	 */
	if (tempCreationPending)
=======
	 * If the temp namespace should be first, force it to exist.  This is so
	 * that callers can trust the result to reflect the actual default
	 * creation namespace.	It's a bit bogus to do this here, since
	 * current_schema() is supposedly a stable function without side-effects,
	 * but the alternatives seem worse.
	 */
	if (activeTempCreationPending)
>>>>>>> d13f41d2
	{
		InitTempTableNamespace();
		recomputeNamespacePath();
	}

<<<<<<< HEAD
	result = list_copy(namespaceSearchPath);
=======
	result = list_copy(activeSearchPath);
>>>>>>> d13f41d2
	if (!includeImplicit)
	{
		while (result && linitial_oid(result) != activeCreationNamespace)
			result = list_delete_first(result);
	}

	return result;
}

/*
 * Fetch the active search path into a caller-allocated array of OIDs.
 * Returns the number of path entries.  (If this is more than sarray_len,
 * then the data didn't fit and is not all stored.)
 *
 * The returned list always includes the implicitly-prepended namespaces,
 * but never includes the temp namespace.  (This is suitable for existing
 * users, which would want to ignore the temp namespace anyway.)  This
 * definition allows us to not worry about initializing the temp namespace.
 */
int
fetch_search_path_array(Oid *sarray, int sarray_len)
{
	int			count = 0;
	ListCell   *l;

	recomputeNamespacePath();

	foreach(l, activeSearchPath)
	{
		Oid			namespaceId = lfirst_oid(l);

		if (namespaceId == myTempNamespace)
			continue;			/* do not include temp namespace */

		if (count < sarray_len)
			sarray[count] = namespaceId;
		count++;
	}

	return count;
}


/*
 * Export the FooIsVisible functions as SQL-callable functions.
 *
 * Note: as of Postgres 8.4, these will silently return NULL if called on
 * a nonexistent object OID, rather than failing.  This is to avoid race
 * condition errors when a query that's scanning a catalog using an MVCC
 * snapshot uses one of these functions.  The underlying IsVisible functions
 * operate on SnapshotNow semantics and so might see the object as already
 * gone when it's still visible to the MVCC snapshot.  (There is no race
 * condition in the current coding because we don't accept sinval messages
 * between the searchsyscacheexists/getcount test and the subsequent lookup.)
 */

Datum
pg_table_is_visible(PG_FUNCTION_ARGS)
{
	Oid			oid = PG_GETARG_OID(0);

	if (0 == caql_getcount(
				NULL,
				cql("SELECT COUNT(*) FROM pg_class "
					" WHERE oid = :1 ",
					ObjectIdGetDatum(oid))))
		PG_RETURN_NULL();

	PG_RETURN_BOOL(RelationIsVisible(oid));
}

Datum
pg_type_is_visible(PG_FUNCTION_ARGS)
{
	Oid			oid = PG_GETARG_OID(0);

	if (0 == caql_getcount(
				NULL,
				cql("SELECT COUNT(*) FROM pg_type "
					" WHERE oid = :1 ",
					ObjectIdGetDatum(oid))))
		PG_RETURN_NULL();

	PG_RETURN_BOOL(TypeIsVisible(oid));
}

Datum
pg_function_is_visible(PG_FUNCTION_ARGS)
{
	Oid			oid = PG_GETARG_OID(0);

	if (0 == caql_getcount(
				NULL,
				cql("SELECT COUNT(*) FROM pg_proc "
					" WHERE oid = :1 ",
					ObjectIdGetDatum(oid))))
		PG_RETURN_NULL();

	PG_RETURN_BOOL(FunctionIsVisible(oid));
}

Datum
pg_operator_is_visible(PG_FUNCTION_ARGS)
{
	Oid			oid = PG_GETARG_OID(0);

	if (0 == caql_getcount(
				NULL,
				cql("SELECT COUNT(*) FROM pg_operator "
					" WHERE oid = :1 ",
					ObjectIdGetDatum(oid))))
		PG_RETURN_NULL();

	PG_RETURN_BOOL(OperatorIsVisible(oid));
}

Datum
pg_opclass_is_visible(PG_FUNCTION_ARGS)
{
	Oid			oid = PG_GETARG_OID(0);

	if (0 == caql_getcount(
				NULL,
				cql("SELECT COUNT(*) FROM pg_opclass "
					" WHERE oid = :1 ",
					ObjectIdGetDatum(oid))))
		PG_RETURN_NULL();

	PG_RETURN_BOOL(OpclassIsVisible(oid));
}

Datum
pg_conversion_is_visible(PG_FUNCTION_ARGS)
{
	Oid			oid = PG_GETARG_OID(0);

	if (0 == caql_getcount(
				NULL,
				cql("SELECT COUNT(*) FROM pg_conversion "
					" WHERE oid = :1 ",
					ObjectIdGetDatum(oid))))
		PG_RETURN_NULL();

	PG_RETURN_BOOL(ConversionIsVisible(oid));
}

Datum
pg_ts_parser_is_visible(PG_FUNCTION_ARGS)
{
	Oid			oid = PG_GETARG_OID(0);

	PG_RETURN_BOOL(TSParserIsVisible(oid));
}

Datum
pg_ts_dict_is_visible(PG_FUNCTION_ARGS)
{
	Oid			oid = PG_GETARG_OID(0);

	PG_RETURN_BOOL(TSDictionaryIsVisible(oid));
}

Datum
pg_ts_template_is_visible(PG_FUNCTION_ARGS)
{
	Oid			oid = PG_GETARG_OID(0);

	PG_RETURN_BOOL(TSTemplateIsVisible(oid));
}

Datum
pg_ts_config_is_visible(PG_FUNCTION_ARGS)
{
	Oid			oid = PG_GETARG_OID(0);

	PG_RETURN_BOOL(TSConfigIsVisible(oid));
}

Datum
pg_my_temp_schema(PG_FUNCTION_ARGS)
{
	PG_RETURN_OID(myTempNamespace);
}

Datum
pg_is_other_temp_schema(PG_FUNCTION_ARGS)
{
	Oid			oid = PG_GETARG_OID(0);

	PG_RETURN_BOOL(isOtherTempNamespace(oid));
}

Datum
pg_objname_to_oid(PG_FUNCTION_ARGS)
{
    text *s = PG_GETARG_TEXT_P(0); 
    RangeVar *rv = makeRangeVarFromNameList(textToQualifiedNameList(s));
    Oid relid = RangeVarGetRelid(rv, true);

    PG_RETURN_OID(relid);
}<|MERGE_RESOLUTION|>--- conflicted
+++ resolved
@@ -81,25 +81,6 @@
  * namespace when searching for any object type other than relations and
  * types.  (We must allow types since temp tables have rowtypes.)
  *
-<<<<<<< HEAD
- * The default creation target namespace is normally equal to the first
- * element of the explicit list, but is the "special" namespace when one
- * has been set.  If the explicit list is empty and there is no special
- * namespace, there is no default target.
- *
- * The textual specification of search_path can include "$user" to refer to
- * the namespace named the same as the current user, if any.  (This is just
- * ignored if there is no such namespace.)  Also, it can include "pg_temp"
- * to refer to the current backend's temp namespace.  This is usually also
- * ignorable if the temp namespace hasn't been set up, but there's a special
- * case: if "pg_temp" appears first then it should be the default creation
- * target.  We kluge this case a little bit so that the temp namespace isn't
- * set up until the first attempt to create something in it.  (The reason for
- * klugery is that we can't create the temp namespace outside a transaction,
- * but initial GUC processing of search_path happens outside a transaction.)
- * tempCreationPending is TRUE if "pg_temp" appears first in the string but
- * is not reflected in defaultCreationNamespace because the namespace isn't
-=======
  * The default creation target namespace is always the first element of the
  * explicit list.  If the explicit list is empty, there is no default target.
  *
@@ -115,18 +96,12 @@
  * but initial GUC processing of search_path happens outside a transaction.)
  * activeTempCreationPending is TRUE if "pg_temp" appears first in the string
  * but is not reflected in activeCreationNamespace because the namespace isn't
->>>>>>> d13f41d2
  * set up yet.
  *
  * In bootstrap mode, the search path is set equal to "pg_catalog", so that
  * the system namespace is the only one searched or inserted into.
-<<<<<<< HEAD
- * The initdb script is also careful to set search_path to "pg_catalog" for
- * its post-bootstrap standalone backend runs.	Otherwise the default search
-=======
  * initdb is also careful to set search_path to "pg_catalog" for its
  * post-bootstrap standalone backend runs.	Otherwise the default search
->>>>>>> d13f41d2
  * path is determined by GUC.  The factory default path contains the PUBLIC
  * namespace (if it exists), preceded by the user's personal namespace
  * (if one exists).
@@ -185,15 +160,7 @@
 	int			nestLevel;		/* subtransaction nesting level */
 } OverrideStackEntry;
 
-<<<<<<< HEAD
-/* if TRUE, defaultCreationNamespace is wrong, it should be temp namespace */
-static bool tempCreationPending = false;
-
-/* The above five values are valid only if namespaceSearchPathValid */
-static bool namespaceSearchPathValid = true;
-=======
 static List *overrideStack = NIL;
->>>>>>> d13f41d2
 
 /*
  * myTempNamespace is InvalidOid until and unless a TEMP namespace is set up
@@ -228,7 +195,7 @@
 static void InitTempTableNamespace(void);
 static void RemoveTempRelations(Oid tempNamespaceId);
 static void RemoveTempRelationsCallback(int code, Datum arg);
-static void NamespaceCallback(Datum arg __attribute__((unused)) , Oid relid __attribute__((unused)) );
+static void NamespaceCallback(Datum arg, int cacheid, ItemPointer tuplePtr);
 static bool TempNamespaceValid(bool error_if_removed);
 
 /* These don't really need to appear in any header file */
@@ -284,7 +251,8 @@
 	 */
 	if (relation->istemp)
 	{
-		if (relation->schemaname)
+		if (relation->schemaname &&
+			(!TempNamespaceValid(false) || strcmp(relation->schemaname, get_namespace_name(myTempNamespace)) != 0))
 			ereport(ERROR,
 					(errcode(ERRCODE_INVALID_TABLE_DEFINITION),
 				   errmsg("temporary tables cannot specify a schema name")));
@@ -525,7 +493,6 @@
 	if (newRelation->istemp)
 	{
 		/* TEMP tables are created in our backend-local temp namespace */
-<<<<<<< HEAD
 		if (Gp_role != GP_ROLE_EXECUTE && newRelation->schemaname)
 		{
 			char		namespaceName[NAMEDATALEN];
@@ -533,14 +500,8 @@
 			if (strcmp(newRelation->schemaname,namespaceName)!=0)
 				ereport(ERROR,
 						(errcode(ERRCODE_INVALID_TABLE_DEFINITION),
-					  errmsg("temporary tables cannot specify a schema name")));
-		}
-=======
-		if (newRelation->schemaname)
-			ereport(ERROR,
-					(errcode(ERRCODE_INVALID_TABLE_DEFINITION),
 				   errmsg("temporary tables cannot specify a schema name")));
->>>>>>> d13f41d2
+		}
 		/* Initialize temp namespace if first time through */
 		if (!TempNamespaceValid(false))
 			InitTempTableNamespace();
@@ -553,11 +514,7 @@
 		if (strcmp(newRelation->schemaname, "pg_temp") == 0)
 		{
 			/* Initialize temp namespace if first time through */
-<<<<<<< HEAD
 			if (!TempNamespaceValid(false))
-=======
-			if (!OidIsValid(myTempNamespace))
->>>>>>> d13f41d2
 				InitTempTableNamespace();
 			return myTempNamespace;
 		}
@@ -579,21 +536,13 @@
 	{
 		/* use the default creation namespace */
 		recomputeNamespacePath();
-<<<<<<< HEAD
-		if (tempCreationPending)
-=======
 		if (activeTempCreationPending)
->>>>>>> d13f41d2
 		{
 			/* Need to initialize temp namespace */
 			InitTempTableNamespace();
 			return myTempNamespace;
 		}
-<<<<<<< HEAD
-		namespaceId = defaultCreationNamespace;
-=======
 		namespaceId = activeCreationNamespace;
->>>>>>> d13f41d2
 		if (!OidIsValid(namespaceId))
 			ereport(ERROR,
 					(errcode(ERRCODE_UNDEFINED_SCHEMA),
@@ -1428,13 +1377,8 @@
 		else
 		{
 			/*
-<<<<<<< HEAD
-			 * Consider only opers that are in the search path and are not
-			 * in the temp namespace.
-=======
 			 * Consider only opers that are in the search path and are not in
 			 * the temp namespace.
->>>>>>> d13f41d2
 			 */
 			ListCell   *nsp;
 
@@ -1777,21 +1721,10 @@
 		if (namespaceId == myTempNamespace)
 			continue;			/* do not look in temp namespace */
 
-<<<<<<< HEAD
-		conid = caql_getoid(
-				NULL,
-				cql("SELECT oid FROM pg_conversion "
-					" WHERE conname = :1 "
-					" AND connamespace = :2 ",
-					CStringGetDatum((char *) conname),
-					ObjectIdGetDatum(namespaceId)));
-
-=======
 		conid = GetSysCacheOid(CONNAMENSP,
 							   PointerGetDatum(conname),
 							   ObjectIdGetDatum(namespaceId),
 							   0, 0);
->>>>>>> d13f41d2
 		if (OidIsValid(conid))
 			return conid;
 	}
@@ -1920,38 +1853,12 @@
 	Oid			namespace;
 	bool		visible;
 
-<<<<<<< HEAD
-	/* check for pg_temp alias */
-	if (strcmp(nspname, "pg_temp") == 0)
-	{
-		if (TempNamespaceValid(true))
-			return myTempNamespace;
-		/*
-		 * Since this is used only for looking up existing objects, there
-		 * is no point in trying to initialize the temp namespace here;
-		 * and doing so might create problems for some callers.
-		 * Just fall through and give the "does not exist" error.
-		 */
-	}
-
-	namespaceId = caql_getoid(
-			NULL,
-			cql("SELECT oid FROM pg_namespace "
-				" WHERE nspname = :1 ",
-				CStringGetDatum((char *) nspname)));
-
-	if (!OidIsValid(namespaceId))
-		ereport(ERROR,
-				(errcode(ERRCODE_UNDEFINED_SCHEMA),
-				 errmsg("schema \"%s\" does not exist", nspname)));
-=======
 	tup = SearchSysCache(TSPARSEROID,
 						 ObjectIdGetDatum(prsId),
 						 0, 0, 0);
 	if (!HeapTupleIsValid(tup))
 		elog(ERROR, "cache lookup failed for text search parser %u", prsId);
 	form = (Form_pg_ts_parser) GETSTRUCT(tup);
->>>>>>> d13f41d2
 
 	recomputeNamespacePath();
 
@@ -1974,43 +1881,6 @@
 		char	   *name = NameStr(form->prsname);
 		ListCell   *l;
 
-<<<<<<< HEAD
-/*
- * LookupCreationNamespace
- *		Look up the schema and verify we have CREATE rights on it.
- *
- * This is just like LookupExplicitNamespace except for the permission check,
- * and that we are willing to create pg_temp if needed.
- *
- * Note: calling this may result in a CommandCounterIncrement operation,
- * if we have to create or clean out the temp namespace.
- */
-Oid
-LookupCreationNamespace(const char *nspname)
-{
-	Oid			namespaceId;
-	AclResult	aclresult;
-
-	/* check for pg_temp alias */
-	if (strcmp(nspname, "pg_temp") == 0)
-	{
-		/* Initialize temp namespace if first time through */
-		if (!TempNamespaceValid(false))
-			InitTempTableNamespace();
-		return myTempNamespace;
-	}
-
-	namespaceId = caql_getoid(
-			NULL,
-			cql("SELECT oid FROM pg_namespace "
-				" WHERE nspname = :1 ",
-				CStringGetDatum((char *) nspname)));
-
-	if (!OidIsValid(namespaceId))
-		ereport(ERROR,
-				(errcode(ERRCODE_UNDEFINED_SCHEMA),
-				 errmsg("schema \"%s\" does not exist", nspname)));
-=======
 		visible = false;
 		foreach(l, activeSearchPath)
 		{
@@ -2018,7 +1888,6 @@
 
 			if (namespaceId == myTempNamespace)
 				continue;		/* do not look in temp namespace */
->>>>>>> d13f41d2
 
 			if (namespaceId == namespace)
 			{
@@ -2045,31 +1914,19 @@
 /*
  * TSDictionaryGetDictid - find a TS dictionary by possibly qualified name
  *
-<<<<<<< HEAD
- * Note: calling this may result in a CommandCounterIncrement operation,
- * if we have to create or clean out the temp namespace.
-=======
  * If not found, returns InvalidOid if failOK, else throws error
->>>>>>> d13f41d2
  */
 Oid
 TSDictionaryGetDictid(List *names, bool failOK)
 {
 	char	   *schemaname;
-<<<<<<< HEAD
-=======
 	char	   *dict_name;
->>>>>>> d13f41d2
 	Oid			namespaceId;
 	Oid			dictoid = InvalidOid;
 	ListCell   *l;
 
 	/* deconstruct the name list */
-<<<<<<< HEAD
-	DeconstructQualifiedName(names, &schemaname, objname_p);
-=======
 	DeconstructQualifiedName(names, &schemaname, &dict_name);
->>>>>>> d13f41d2
 
 	if (schemaname)
 	{
@@ -2082,56 +1939,16 @@
 			return myTempNamespace;
 		}
 		/* use exact schema given */
-<<<<<<< HEAD
-		namespaceId = caql_getoid(
-				NULL,
-				cql("SELECT oid FROM pg_namespace "
-					" WHERE nspname = :1 ",
-					CStringGetDatum(schemaname)));
-
-		if (!OidIsValid(namespaceId))
-			ereport(ERROR,
-					(errcode(ERRCODE_UNDEFINED_SCHEMA),
-					 errmsg("schema \"%s\" does not exist", schemaname)));
-		/* we do not check for USAGE rights here! */
-=======
 		namespaceId = LookupExplicitNamespace(schemaname);
 		dictoid = GetSysCacheOid(TSDICTNAMENSP,
 								 PointerGetDatum(dict_name),
 								 ObjectIdGetDatum(namespaceId),
 								 0, 0);
->>>>>>> d13f41d2
 	}
 	else
 	{
 		/* search for it in search path */
 		recomputeNamespacePath();
-<<<<<<< HEAD
-		if (tempCreationPending)
-		{
-			/* Need to initialize temp namespace */
-			InitTempTableNamespace();
-			return myTempNamespace;
-		}
-		namespaceId = defaultCreationNamespace;
-		if (!OidIsValid(namespaceId))
-			ereport(ERROR,
-					(errcode(ERRCODE_UNDEFINED_SCHEMA),
-					 errmsg("no schema has been selected to create in")));
-	}
-
-	return namespaceId;
-}
-
-/*
- * makeRangeVarFromNameList
- *		Utility routine to convert a qualified-name list into RangeVar form.
- */
-RangeVar *
-makeRangeVarFromNameList(List *names)
-{
-	RangeVar   *rel = makeRangeVar(NULL, NULL, -1);
-=======
 
 		foreach(l, activeSearchPath)
 		{
@@ -2139,7 +1956,6 @@
 
 			if (namespaceId == myTempNamespace)
 				continue;		/* do not look in temp namespace */
->>>>>>> d13f41d2
 
 			dictoid = GetSysCacheOid(TSDICTNAMENSP,
 									 PointerGetDatum(dict_name),
@@ -2557,7 +2373,7 @@
 	/* check for pg_temp alias */
 	if (strcmp(nspname, "pg_temp") == 0)
 	{
-		if (OidIsValid(myTempNamespace))
+		if (TempNamespaceValid(true))
 			return myTempNamespace;
 
 		/*
@@ -2604,7 +2420,7 @@
 	if (strcmp(nspname, "pg_temp") == 0)
 	{
 		/* Initialize temp namespace if first time through */
-		if (!OidIsValid(myTempNamespace))
+		if (!TempNamespaceValid(false))
 			InitTempTableNamespace();
 		return myTempNamespace;
 	}
@@ -2693,7 +2509,7 @@
 RangeVar *
 makeRangeVarFromNameList(List *names)
 {
-	RangeVar   *rel = makeRangeVar(NULL, NULL);
+	RangeVar   *rel = makeRangeVar(NULL, NULL, -1);
 
 	switch (list_length(names))
 	{
@@ -2828,17 +2644,13 @@
 	bool		result;
 	char	   *nspname;
 
-<<<<<<< HEAD
 	/* Metadata tracking: don't check at bootstrap (before
 	 * pg_namespace is loaded 
 	 */
 	if (IsBootstrapProcessingMode())
 		return false;
 
-	/* If the namespace name starts with "pg_temp_", say "true" */
-=======
 	/* True if the namespace name starts with "pg_temp_" or "pg_toast_temp_" */
->>>>>>> d13f41d2
 	nspname = get_namespace_name(namespaceId);
 	if (!nspname)
 		return false;			/* no such namespace? */
@@ -3056,11 +2868,7 @@
 			namespaceId = lfirst_oid(l);
 
 			if (namespaceId == myTempNamespace)
-<<<<<<< HEAD
-				continue;			/* do not look in temp namespace */
-=======
 				continue;		/* do not look in temp namespace */
->>>>>>> d13f41d2
 
 			conoid = FindConversion(conversion_name, namespaceId);
 			if (OidIsValid(conoid))
@@ -3179,12 +2987,7 @@
 		else if (strcmp(curname, "pg_temp") == 0)
 		{
 			/* pg_temp --- substitute temp namespace, if any */
-<<<<<<< HEAD
-
 			if (TempNamespaceValid(true))
-=======
-			if (OidIsValid(myTempNamespace))
->>>>>>> d13f41d2
 			{
 				if (!list_member_oid(oidlist, myTempNamespace))
 					oidlist = lappend_oid(oidlist, myTempNamespace);
@@ -3214,11 +3017,7 @@
 	}
 
 	/*
-<<<<<<< HEAD
-	 * Remember the first member of the explicit list.  (Note: this is
-=======
 	 * Remember the first member of the explicit list.	(Note: this is
->>>>>>> d13f41d2
 	 * nominally wrong if temp_missing, but we need it anyway to distinguish
 	 * explicit from implicit mention of pg_catalog.)
 	 */
@@ -3247,33 +3046,11 @@
 	newpath = list_copy(oidlist);
 	MemoryContextSwitchTo(oldcxt);
 
-<<<<<<< HEAD
-	/* Now safe to assign to state variable. */
-	list_free(namespaceSearchPath);
-	namespaceSearchPath = newpath;
-
-	/*
-	 * Update info derived from search path.
-	 */
-	firstExplicitNamespace = firstNS;
-	if (OidIsValid(mySpecialNamespace))
-	{
-		defaultCreationNamespace = mySpecialNamespace;
-		/* don't have to create temp in this state */
-		tempCreationPending = false;
-	}
-	else
-	{
-		defaultCreationNamespace = firstNS;
-		tempCreationPending = temp_missing;
-	}
-=======
 	/* Now safe to assign to state variables. */
 	list_free(baseSearchPath);
 	baseSearchPath = newpath;
 	baseCreationNamespace = firstNS;
 	baseTempCreationPending = temp_missing;
->>>>>>> d13f41d2
 
 	/* Mark the path valid. */
 	baseSearchPathValid = true;
@@ -3297,21 +3074,16 @@
 static void
 InitTempTableNamespace(void)
 {
-	InitTempTableNamespaceWithOids(InvalidOid);
+	InitTempTableNamespaceWithOids(InvalidOid, InvalidOid);
 }
 
 void
-InitTempTableNamespaceWithOids(Oid tempSchema)
+InitTempTableNamespaceWithOids(Oid tempSchema, Oid tempToastSchema)
 {
 	char		namespaceName[NAMEDATALEN];
 	Oid			namespaceId;
-<<<<<<< HEAD
+	Oid			toastspaceId;
 	int			session_suffix;
-=======
-	Oid			toastspaceId;
-
-	Assert(!OidIsValid(myTempNamespace));
->>>>>>> d13f41d2
 
 	/*
 	 * First, do permission check to see if we are authorized to make temp
@@ -3394,21 +3166,47 @@
 	CommandCounterIncrement();
 
 	/*
+	 * If the corresponding toast-table namespace doesn't exist yet, create it.
+	 * (We assume there is no need to clean it out if it does exist, since
+	 * dropping a parent table should make its toast table go away.)
+	 * (in GPDB, though, we drop and recreate it anyway, to make sure it has
+	 * the same OID on master and segments.)
+	 */
+	snprintf(namespaceName, sizeof(namespaceName), "pg_toast_temp_%d",
+			 session_suffix);
+
+	toastspaceId = GetSysCacheOid(NAMESPACENAME,
+								  CStringGetDatum(namespaceName),
+								  0, 0, 0);
+	if (OidIsValid(toastspaceId))
+	{
+		RemoveSchemaById(toastspaceId);
+		elog(DEBUG1, "Remove schema entry %u from pg_namespace",
+			 namespaceId);
+		toastspaceId = InvalidOid;
+		CommandCounterIncrement();
+	}
+	toastspaceId = NamespaceCreate(namespaceName, BOOTSTRAP_SUPERUSERID, tempToastSchema);
+	/* Advance command counter to make namespace visible */
+	CommandCounterIncrement();
+
+	/*
 	 * Okay, we've prepared the temp namespace ... but it's not committed yet,
 	 * so all our work could be undone by transaction rollback.  Set flag for
 	 * AtEOXact_Namespace to know what to do.
 	 */
 	myTempNamespace = namespaceId;
+	myTempToastNamespace = toastspaceId;
 
 	/* It should not be done already. */
 	AssertState(myTempNamespaceSubID == InvalidSubTransactionId);
 	myTempNamespaceSubID = GetCurrentSubTransactionId();
 
-	namespaceSearchPathValid = false;	/* need to rebuild list */
+	baseSearchPathValid = false;	/* need to rebuild list */
 
 	/*
 	 * GPDB: Dispatch a special CREATE SCHEMA command, to also create the
-	 * temp schema in all the segments.
+	 * temp schemas in all the segments.
 	 *
 	 * We need to keep the OID of the temp schema synchronized across the
 	 * cluster which means that we must go through regular dispatch
@@ -3421,6 +3219,7 @@
 		stmt = makeNode(CreateSchemaStmt);
 		stmt->istemp	 = true;
 		stmt->schemaOid = namespaceId;
+		stmt->toastSchemaOid = toastspaceId;
 
 		/*
 		 * Dispatch the command to all primary and mirror segment dbs.
@@ -3451,40 +3250,18 @@
  * Called by CreateSchemaCommand when creating a temporary schema 
  */
 void
-SetTempNamespace(Oid namespaceOid)
+SetTempNamespace(Oid namespaceId, Oid toastNamespaceId)
 {
 	if (TempNamespaceValid(false))
 		elog(ERROR, "temporary namespace already exists");
-
-	/*
-	 * If the corresponding toast-table namespace doesn't exist yet, create it.
-	 * (We assume there is no need to clean it out if it does exist, since
-	 * dropping a parent table should make its toast table go away.)
-	 */
-	snprintf(namespaceName, sizeof(namespaceName), "pg_toast_temp_%d",
-			 MyBackendId);
-
-	toastspaceId = GetSysCacheOid(NAMESPACENAME,
-								  CStringGetDatum(namespaceName),
-								  0, 0, 0);
-	if (!OidIsValid(toastspaceId))
-	{
-		toastspaceId = NamespaceCreate(namespaceName, BOOTSTRAP_SUPERUSERID);
-		/* Advance command counter to make namespace visible */
-		CommandCounterIncrement();
-	}
 
 	/*
 	 * Okay, we've prepared the temp namespace ... but it's not committed yet,
 	 * so all our work could be undone by transaction rollback.  Set flag for
 	 * AtEOXact_Namespace to know what to do.
 	 */
-<<<<<<< HEAD
-	myTempNamespace = namespaceOid;
-=======
 	myTempNamespace = namespaceId;
-	myTempToastNamespace = toastspaceId;
->>>>>>> d13f41d2
+	myTempToastNamespace = toastNamespaceId;
 
 	/* It should not be done already. */
 	AssertState(myTempNamespaceSubID == InvalidSubTransactionId);
@@ -3514,7 +3291,7 @@
 
 	myTempNamespace = InvalidOid;
 	myTempNamespaceSubID = InvalidSubTransactionId;
-	namespaceSearchPathValid = false;	/* need to rebuild list */
+	baseSearchPathValid = false;	/* need to rebuild list */
 
 	return result;
 }
@@ -3758,27 +3535,15 @@
 				continue;
 			if (strcmp(curname, "pg_temp") == 0)
 				continue;
-<<<<<<< HEAD
-
-			if (0 == caql_getcount(
-						NULL,
-						cql("SELECT COUNT(*) FROM pg_namespace "
-							" WHERE nspname = :1 ",
-							CStringGetDatum(curname))))
+			if (!SearchSysCacheExists(NAMESPACENAME,
+									  CStringGetDatum(curname),
+									  0, 0, 0))
 			{
 				if (Gp_role != GP_ROLE_EXECUTE)
 					ereport((source == PGC_S_TEST) ? NOTICE : ERROR,
-							(errcode(ERRCODE_UNDEFINED_SCHEMA),
-							 errmsg("schema \"%s\" does not exist", curname)));
-			}
-=======
-			if (!SearchSysCacheExists(NAMESPACENAME,
-									  CStringGetDatum(curname),
-									  0, 0, 0))
-				ereport((source == PGC_S_TEST) ? NOTICE : ERROR,
 						(errcode(ERRCODE_UNDEFINED_SCHEMA),
 						 errmsg("schema \"%s\" does not exist", curname)));
->>>>>>> d13f41d2
+			}
 		}
 	}
 
@@ -3815,16 +3580,9 @@
 		oldcxt = MemoryContextSwitchTo(TopMemoryContext);
 		baseSearchPath = list_make1_oid(PG_CATALOG_NAMESPACE);
 		MemoryContextSwitchTo(oldcxt);
-<<<<<<< HEAD
-		defaultCreationNamespace = PG_CATALOG_NAMESPACE;
-		firstExplicitNamespace = PG_CATALOG_NAMESPACE;
-		tempCreationPending = false;
-		namespaceSearchPathValid = true;
-=======
 		baseCreationNamespace = PG_CATALOG_NAMESPACE;
 		baseTempCreationPending = false;
 		baseSearchPathValid = true;
->>>>>>> d13f41d2
 		namespaceUser = GetUserId();
 		activeSearchPath = baseSearchPath;
 		activeCreationNamespace = baseCreationNamespace;
@@ -3849,7 +3607,7 @@
  *		Syscache inval callback function
  */
 static void
-NamespaceCallback(Datum arg, Oid relid)
+NamespaceCallback(Datum arg, int cacheid, ItemPointer tuplePtr)
 {
 	/* Force search path to be recomputed on next use */
 	baseSearchPathValid = false;
@@ -3923,15 +3681,6 @@
 	recomputeNamespacePath();
 
 	/*
-<<<<<<< HEAD
-	 * If the temp namespace should be first, force it to exist.  This is
-	 * so that callers can trust the result to reflect the actual default
-	 * creation namespace.  It's a bit bogus to do this here, since
-	 * current_schema() is supposedly a stable function without side-effects,
-	 * but the alternatives seem worse.
-	 */
-	if (tempCreationPending)
-=======
 	 * If the temp namespace should be first, force it to exist.  This is so
 	 * that callers can trust the result to reflect the actual default
 	 * creation namespace.	It's a bit bogus to do this here, since
@@ -3939,17 +3688,12 @@
 	 * but the alternatives seem worse.
 	 */
 	if (activeTempCreationPending)
->>>>>>> d13f41d2
 	{
 		InitTempTableNamespace();
 		recomputeNamespacePath();
 	}
 
-<<<<<<< HEAD
-	result = list_copy(namespaceSearchPath);
-=======
 	result = list_copy(activeSearchPath);
->>>>>>> d13f41d2
 	if (!includeImplicit)
 	{
 		while (result && linitial_oid(result) != activeCreationNamespace)
