--- conflicted
+++ resolved
@@ -82,15 +82,9 @@
 	Form_pg_proc proc;
 	Oid			transfn;
 	Oid			finalfn = InvalidOid;	/* can be omitted */
-<<<<<<< HEAD
-	Oid			combinefn = InvalidOid;	/* can be omitted */
-	Oid			serialfn = InvalidOid;	/* can be omitted */
-	Oid			deserialfn = InvalidOid;	/* can be omitted */
-=======
 	Oid			combinefn = InvalidOid; /* can be omitted */
 	Oid			serialfn = InvalidOid;	/* can be omitted */
 	Oid			deserialfn = InvalidOid;		/* can be omitted */
->>>>>>> b5bce6c1
 	Oid			mtransfn = InvalidOid;	/* can be omitted */
 	Oid			minvtransfn = InvalidOid;		/* can be omitted */
 	Oid			mfinalfn = InvalidOid;	/* can be omitted */
@@ -413,19 +407,11 @@
 	/* handle the combinefn, if supplied */
 	if (aggcombinefnName)
 	{
-<<<<<<< HEAD
-		Oid combineType;
-
-		/*
-		 * Combine function must have 2 argument, each of which is the
-		 * trans type
-=======
 		Oid			combineType;
 
 		/*
 		 * Combine function must have 2 argument, each of which is the trans
 		 * type
->>>>>>> b5bce6c1
 		 */
 		fnArgs[0] = aggTransType;
 		fnArgs[1] = aggTransType;
@@ -437,15 +423,9 @@
 		if (combineType != aggTransType)
 			ereport(ERROR,
 					(errcode(ERRCODE_DATATYPE_MISMATCH),
-<<<<<<< HEAD
-			errmsg("return type of combine function %s is not %s",
-				   NameListToString(aggcombinefnName),
-				   format_type_be(aggTransType))));
-=======
 					 errmsg("return type of combine function %s is not %s",
 							NameListToString(aggcombinefnName),
 							format_type_be(aggTransType))));
->>>>>>> b5bce6c1
 
 		/*
 		 * A combine function to combine INTERNAL states must accept nulls and
@@ -464,32 +444,19 @@
 	 */
 	if (aggserialfnName)
 	{
-<<<<<<< HEAD
 		/* signature is always serialize(internal) returns bytea */
 		fnArgs[0] = INTERNALOID;
 
 		serialfn = lookup_agg_function(aggserialfnName, 1,
 									   fnArgs, InvalidOid,
-=======
-		fnArgs[0] = INTERNALOID;
-
-		serialfn = lookup_agg_function(aggserialfnName, 1,
-									   fnArgs, variadicArgType,
->>>>>>> b5bce6c1
 									   &rettype);
 
 		if (rettype != BYTEAOID)
 			ereport(ERROR,
 					(errcode(ERRCODE_DATATYPE_MISMATCH),
-<<<<<<< HEAD
-					 errmsg("return type of serialization function %s is not %s",
-							NameListToString(aggserialfnName),
-							format_type_be(BYTEAOID))));
-=======
 				 errmsg("return type of serialization function %s is not %s",
 						NameListToString(aggserialfnName),
 						format_type_be(BYTEAOID))));
->>>>>>> b5bce6c1
 	}
 
 	/*
@@ -497,33 +464,20 @@
 	 */
 	if (aggdeserialfnName)
 	{
-<<<<<<< HEAD
 		/* signature is always deserialize(bytea, internal) returns internal */
-=======
->>>>>>> b5bce6c1
 		fnArgs[0] = BYTEAOID;
 		fnArgs[1] = INTERNALOID;	/* dummy argument for type safety */
 
 		deserialfn = lookup_agg_function(aggdeserialfnName, 2,
-<<<<<<< HEAD
 										 fnArgs, InvalidOid,
-=======
-										 fnArgs, variadicArgType,
->>>>>>> b5bce6c1
 										 &rettype);
 
 		if (rettype != INTERNALOID)
 			ereport(ERROR,
 					(errcode(ERRCODE_DATATYPE_MISMATCH),
-<<<<<<< HEAD
-					 errmsg("return type of deserialization function %s is not %s",
-							NameListToString(aggdeserialfnName),
-							format_type_be(INTERNALOID))));
-=======
 			   errmsg("return type of deserialization function %s is not %s",
 					  NameListToString(aggdeserialfnName),
 					  format_type_be(INTERNALOID))));
->>>>>>> b5bce6c1
 	}
 
 	/*
@@ -822,15 +776,11 @@
 
 /*
  * lookup_agg_function
-<<<<<<< HEAD
  * common code for finding aggregate support functions
  *
  * fnName: possibly-schema-qualified function name
  * nargs, input_types: expected function argument types
  * variadicArgType: type of variadic argument if any, else InvalidOid
-=======
- * common code for finding transfn, invtransfn, finalfn, and combinefn
->>>>>>> b5bce6c1
  *
  * Returns OID of function, and stores its return type into *rettype
  *
