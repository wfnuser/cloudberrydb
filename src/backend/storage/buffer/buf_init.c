/*-------------------------------------------------------------------------
 *
 * buf_init.c
 *	  buffer manager initialization routines
 *
 * Portions Copyright (c) 1996-2021, PostgreSQL Global Development Group
 * Portions Copyright (c) 1994, Regents of the University of California
 *
 *
 * IDENTIFICATION
 *	  src/backend/storage/buffer/buf_init.c
 *
 *-------------------------------------------------------------------------
 */
#include "postgres.h"

<<<<<<< HEAD
#include <sys/mman.h>

#ifdef MPROTECT_BUFFERS
#include <sys/mman.h>
#include "miscadmin.h"
#endif

#include "storage/bufmgr.h"
=======
>>>>>>> d457cb4e
#include "storage/buf_internals.h"
#include "storage/bufmgr.h"

BufferDescPadded *BufferDescriptors;
char	   *BufferBlocks;
ConditionVariableMinimallyPadded *BufferIOCVArray;
WritebackContext BackendWritebackContext;
CkptSortItem *CkptBufferIds;

#ifdef MPROTECT_BUFFERS
/*
 * Protect the entire shared buffers region such that neither read nor write
 * is allowed.  Protection will change for specific buffers when accessed
 * through buffer manager's interface.  The intent is to catch violation of
 * buffer access rules.
 */
static void
ProtectMemoryPoolBuffers()
{
	Size bufferBlocksTotalSize = mul_size((Size)NBuffers, (Size) BLCKSZ);
	if (IsUnderPostmaster && IsNormalProcessingMode() &&
		mprotect(BufferBlocks, bufferBlocksTotalSize, PROT_NONE))
	{
		ereport(ERROR,
				(errmsg("unable to set memory level to %d, error %d, "
						"allocation size %ud, ptr %ld", PROT_NONE,
						errno, (unsigned int) bufferBlocksTotalSize,
						(long int) BufferBlocks)));
	}
}
#endif

/*
 * Data Structures:
 *		buffers live in a freelist and a lookup data structure.
 *
 *
 * Buffer Lookup:
 *		Two important notes.  First, the buffer has to be
 *		available for lookup BEFORE an IO begins.  Otherwise
 *		a second process trying to read the buffer will
 *		allocate its own copy and the buffer pool will
 *		become inconsistent.
 *
 * Buffer Replacement:
 *		see freelist.c.  A buffer cannot be replaced while in
 *		use either by data manager or during IO.
 *
 *
 * Synchronization/Locking:
 *
 * IO_IN_PROGRESS -- this is a flag in the buffer descriptor.
 *		It must be set when an IO is initiated and cleared at
 *		the end of the IO.  It is there to make sure that one
 *		process doesn't start to use a buffer while another is
 *		faulting it in.  see WaitIO and related routines.
 *
 * refcount --	Counts the number of processes holding pins on a buffer.
 *		A buffer is pinned during IO and immediately after a BufferAlloc().
 *		Pins must be released before end of transaction.  For efficiency the
 *		shared refcount isn't increased if an individual backend pins a buffer
 *		multiple times. Check the PrivateRefCount infrastructure in bufmgr.c.
 */


/*
 * Initialize shared buffer pool
 *
 * This is called once during shared-memory initialization (either in the
 * postmaster, or in a standalone backend).
 */
void
InitBufferPool(void)
{
	bool		foundBufs,
				foundDescs,
				foundIOCV,
				foundBufCkpt;

	/* Align descriptors to a cacheline boundary. */
	BufferDescriptors = (BufferDescPadded *)
		ShmemInitStruct("Buffer Descriptors",
						NBuffers * sizeof(BufferDescPadded),
						&foundDescs);

	BufferBlocks = (char *)
		ShmemInitStruct("Buffer Blocks",
						NBuffers * (Size) BLCKSZ, &foundBufs);

	/* Align condition variables to cacheline boundary. */
	BufferIOCVArray = (ConditionVariableMinimallyPadded *)
		ShmemInitStruct("Buffer IO Condition Variables",
						NBuffers * sizeof(ConditionVariableMinimallyPadded),
						&foundIOCV);

	/*
	 * The array used to sort to-be-checkpointed buffer ids is located in
	 * shared memory, to avoid having to allocate significant amounts of
	 * memory at runtime. As that'd be in the middle of a checkpoint, or when
	 * the checkpointer is restarted, memory allocation failures would be
	 * painful.
	 */
	CkptBufferIds = (CkptSortItem *)
		ShmemInitStruct("Checkpoint BufferIds",
						NBuffers * sizeof(CkptSortItem), &foundBufCkpt);

	if (foundDescs || foundBufs || foundIOCV || foundBufCkpt)
	{
		/* should find all of these, or none of them */
		Assert(foundDescs && foundBufs && foundIOCV && foundBufCkpt);
		/* note: this path is only taken in EXEC_BACKEND case */
	}
	else
	{
		int			i;

		/*
		 * Initialize all the buffer headers.
		 */
		for (i = 0; i < NBuffers; i++)
		{
			BufferDesc *buf = GetBufferDescriptor(i);

			CLEAR_BUFFERTAG(buf->tag);

			pg_atomic_init_u32(&buf->state, 0);
			buf->wait_backend_pid = 0;

			buf->buf_id = i;

			/*
			 * Initially link all the buffers together as unused. Subsequent
			 * management of this list is done by freelist.c.
			 */
			buf->freeNext = i + 1;

			LWLockInitialize(BufferDescriptorGetContentLock(buf),
							 LWTRANCHE_BUFFER_CONTENT);

			ConditionVariableInit(BufferDescriptorGetIOCV(buf));
		}

		/* Correct last entry of linked list */
		GetBufferDescriptor(NBuffers - 1)->freeNext = FREENEXT_END_OF_LIST;
	}

#ifdef MPROTECT_BUFFERS
    ProtectMemoryPoolBuffers();
#endif

	/* Init other shared buffer-management stuff */
	StrategyInitialize(!foundDescs);

	/* Initialize per-backend file flush context */
	WritebackContextInit(&BackendWritebackContext,
						 &backend_flush_after);
}

/*
 * BufferShmemSize
 *
 * compute the size of shared memory for the buffer pool including
 * data pages, buffer descriptors, hash tables, etc.
 */
Size
BufferShmemSize(void)
{
	Size		size = 0;

	/* size of buffer descriptors */
	size = add_size(size, mul_size(NBuffers, sizeof(BufferDescPadded)));
	/* to allow aligning buffer descriptors */
	size = add_size(size, PG_CACHE_LINE_SIZE);

	/* size of data pages */
	size = add_size(size, mul_size(NBuffers, BLCKSZ));

	/* size of stuff controlled by freelist.c */
	size = add_size(size, StrategyShmemSize());

	/* size of I/O condition variables */
	size = add_size(size, mul_size(NBuffers,
								   sizeof(ConditionVariableMinimallyPadded)));
	/* to allow aligning the above */
	size = add_size(size, PG_CACHE_LINE_SIZE);

	/* size of checkpoint sort array in bufmgr.c */
	size = add_size(size, mul_size(NBuffers, sizeof(CkptSortItem)));

	return size;
}<|MERGE_RESOLUTION|>--- conflicted
+++ resolved
@@ -14,7 +14,6 @@
  */
 #include "postgres.h"
 
-<<<<<<< HEAD
 #include <sys/mman.h>
 
 #ifdef MPROTECT_BUFFERS
@@ -22,9 +21,6 @@
 #include "miscadmin.h"
 #endif
 
-#include "storage/bufmgr.h"
-=======
->>>>>>> d457cb4e
 #include "storage/buf_internals.h"
 #include "storage/bufmgr.h"
 
