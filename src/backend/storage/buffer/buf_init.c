--- conflicted
+++ resolved
@@ -160,37 +160,6 @@
 }
 
 /*
-<<<<<<< HEAD
- * Initialize access to shared buffer pool
- *
- * This is called during backend startup (whether standalone or under the
- * postmaster).  It sets up for this backend's access to the already-existing
- * buffer pool.
- *
- * NB: this is called before InitProcess(), so we do not have a PGPROC and
- * cannot do LWLockAcquire; hence we can't actually access stuff in
- * shared memory yet.  We are only initializing local data here.
- * (See also InitBufferPoolBackend, over in bufmgr.c.)
- */
-void
-InitBufferPoolAccess(void)
-{
-#ifdef MPROTECT_BUFFERS
-	ProtectMemoryPoolBuffers();
-#endif
-	/*
-	 * Allocate and zero local arrays of per-buffer info.
-	 */
-	PrivateRefCount = (int32 *) calloc(NBuffers, sizeof(int32));
-	if (!PrivateRefCount)
-		ereport(FATAL,
-				(errcode(ERRCODE_OUT_OF_MEMORY),
-				 errmsg("out of memory")));
-}
-
-/*
-=======
->>>>>>> ab93f90c
  * BufferShmemSize
  *
  * compute the size of shared memory for the buffer pool including
