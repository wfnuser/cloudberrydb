/*-------------------------------------------------------------------------
 *
 * buffile.c
 *	  Management of large buffered temporary files.
 *
 * Portions Copyright (c) 1996-2021, PostgreSQL Global Development Group
 * Portions Copyright (c) 1994, Regents of the University of California
 *
 * IDENTIFICATION
 *	  src/backend/storage/file/buffile.c
 *
 * NOTES:
 *
 * BufFiles provide a very incomplete emulation of stdio atop virtual Files
 * (as managed by fd.c).  Currently, we only support the buffered-I/O
 * aspect of stdio: a read or write of the low-level File occurs only
 * when the buffer is filled or emptied.  This is an even bigger win
 * for virtual Files than for ordinary kernel files, since reducing the
 * frequency with which a virtual File is touched reduces "thrashing"
 * of opening/closing file descriptors.
 *
 * Note that BufFile structs are allocated with palloc(), and therefore
 * will go away automatically at query/transaction end.  Since the underlying
 * virtual Files are made with OpenTemporaryFile, all resources for
 * the file are certain to be cleaned up even if processing is aborted
 * by ereport(ERROR).  The data structures required are made in the
 * palloc context that was current when the BufFile was created, and
 * any external resources such as temp files are owned by the ResourceOwner
 * that was current at that time.
 *
 * BufFile also supports temporary files that exceed the OS file size limit
 * (by opening multiple fd.c temporary files).  This is an essential feature
 * for sorts and hashjoins on large amounts of data.
 *
 * BufFile supports temporary files that can be shared with other backends, as
 * infrastructure for parallel execution.  Such files need to be created as a
 * member of a SharedFileSet that all participants are attached to.
 *
 * BufFile also supports temporary files that can be used by the single backend
 * when the corresponding files need to be survived across the transaction and
 * need to be opened and closed multiple times.  Such files need to be created
 * as a member of a SharedFileSet.
 *-------------------------------------------------------------------------
 */

#include "postgres.h"

#ifdef USE_ZSTD
#include <zstd.h>
#endif

#include "commands/tablespace.h"
#include "executor/instrument.h"
#include "miscadmin.h"
#include "pgstat.h"
#include "storage/buf_internals.h"
#include "storage/buffile.h"
#include "storage/fd.h"
#include "utils/resowner.h"

#include "storage/gp_compress.h"
#include "utils/faultinjector.h"
#include "utils/workfile_mgr.h"

/*
 * We break BufFiles into gigabyte-sized segments, regardless of RELSEG_SIZE.
 * The reason is that we'd like large BufFiles to be spread across multiple
 * tablespaces when available.
 */
#define MAX_PHYSICAL_FILESIZE	0x40000000 
#define BUFFILE_SEG_SIZE		(MAX_PHYSICAL_FILESIZE / BLCKSZ)

/* To align upstream's structure, minimize the code differences */
typedef union FakeAlignedBlock
{
	/*
	 * Greenplum uses char * so it could suspend and resume, to give the hash
	 * table as much space as possible.
	 */
	char *data;
} FakeAlignedBlock;

/*
 * This data structure represents a buffered file that consists of one or
 * more physical files (each accessed through a virtual file descriptor
 * managed by fd.c).
 */
struct BufFile
{
	int			numFiles;		/* number of physical files in set */
	/* all files except the last have length exactly MAX_PHYSICAL_FILESIZE */
	File	   *files;			/* palloc'd array with numFiles entries */

	bool		isInterXact;	/* keep open over transactions? */
	bool		dirty;			/* does buffer need to be written? */
	bool		readOnly;		/* has the file been set to read only? */

	char	   *operation_name; /* for naming temporary files. */

	SharedFileSet *fileset;		/* space for segment files if shared */
	const char *name;			/* name of this BufFile if shared */

	/*
	 * workfile_set for the files in current buffile. The workfile_set creator
	 * should take care of the workfile_set's lifecycle. So, no need to call
	 * workfile_mgr_close_set under the buffile logic.
	 * If the workfile_set is created in BufFileCreateTemp. The workfile_set
	 * should get freed once all the files in it are closed in BufFileClose.
	 */
	workfile_set *work_set;

	/*
	 * resowner is the ResourceOwner to use for underlying temp files.  (We
	 * don't need to remember the memory context we're using explicitly,
	 * because after creation we only repalloc our arrays larger.)
	 */
	ResourceOwner resowner;

	/*
	 * "current pos" is position of start of buffer within the logical file.
	 * Position as seen by user of BufFile is (curFile, curOffset + pos).
	 */
	int			curFile;		/* file index (0..n) part of current pos */
	off_t		curOffset;		/* offset part of current pos */
	off_t		pos;			/* next read/write position in buffer */
	int64		nbytes;			/* total # of valid bytes in buffer */
	FakeAlignedBlock buffer;	/* GPDB: PG upstream uses PGAlignedBlock */

	/*
	 * Current stage, if this is a sequential BufFile. A sequential BufFile
	 * can be written to once, and read once after that. Without compression,
	 * there is no real difference between sequential and random access
	 * buffiles, but we enforce the limitations anyway, to uncover possible
	 * bugs in sequential BufFile usage earlier.
	 */
	enum
	{
		BFS_RANDOM_ACCESS = 0,
		BFS_SEQUENTIAL_WRITING,
		BFS_SEQUENTIAL_READING,
		BFS_COMPRESSED_WRITING,
		BFS_COMPRESSED_READING
	} state;

	/* ZStandard compression support */
#ifdef USE_ZSTD
	zstd_context *zstd_context;	/* ZStandard library handles. */

	/*
	 * During compression, tracks of the original, uncompressed size.
	 */
	size_t		uncompressed_bytes;

	/* This holds compressed input, during decompression. */
	ZSTD_inBuffer compressed_buffer;
	bool		decompression_finished;
#endif
};

static BufFile *makeBufFileCommon(int nfiles);
static BufFile *makeBufFile(File firstfile, const char *operation_name);
static void extendBufFile(BufFile *file);
static void BufFileLoadBuffer(BufFile *file);
static void BufFileDumpBuffer(BufFile *file);
static void BufFileFlush(BufFile *file);
static File MakeNewSharedSegment(BufFile *file, int segment);

static void BufFileStartCompression(BufFile *file);
static void BufFileDumpCompressedBuffer(BufFile *file, const void *buffer, Size nbytes);
static void BufFileEndCompression(BufFile *file);
static int BufFileLoadCompressedBuffer(BufFile *file, void *buffer, size_t bufsize);

/*
 * Create BufFile and perform the common initialization.
 */
static BufFile *
makeBufFileCommon(int nfiles)
{
	BufFile    *file = (BufFile *) palloc0(sizeof(BufFile));

	file->numFiles = nfiles;
	file->isInterXact = false;
	file->dirty = false;
	file->resowner = CurrentResourceOwner;
	file->curFile = 0;
	file->curOffset = 0L;
	file->pos = 0;
	file->nbytes = 0;
	file->buffer.data = palloc(BLCKSZ);

	return file;
}

/*
 * Create a BufFile given the first underlying physical file.
 * NOTE: caller must set isInterXact if appropriate.
 */
static BufFile *
makeBufFile(File firstfile, const char *operation_name)
{
	BufFile    *file = makeBufFileCommon(1);

	file->files = (File *) palloc(sizeof(File));
	file->files[0] = firstfile;
	file->readOnly = false;
	file->fileset = NULL;
	file->name = NULL;

	file->operation_name = pstrdup(operation_name);

	return file;
}

/*
 * Add another component temp file.
 */
static void
extendBufFile(BufFile *file)
{
	File		pfile;
	ResourceOwner oldowner;

	/* Be sure to associate the file with the BufFile's resource owner */
	oldowner = CurrentResourceOwner;
	CurrentResourceOwner = file->resowner;

	if (file->fileset == NULL)
		pfile = OpenTemporaryFile(file->isInterXact, file->operation_name);
	else
		pfile = MakeNewSharedSegment(file, file->numFiles);

	Assert(pfile >= 0);

	CurrentResourceOwner = oldowner;

	file->files = (File *) repalloc(file->files,
									(file->numFiles + 1) * sizeof(File));
	file->files[file->numFiles] = pfile;
	file->numFiles++;

	/*
	 * Register the file as a "work file", so that the Greenplum workfile
	 * limits apply to it.
	 *
	 * GPDB_12_MERGE_FIXME: In previous Greenplum versions, we had disabled
	 * the Postgres 1 GB segmentation of BufFiles. It was resurrected with
	 * The v12 merge. Now each 1 GB segment file counts as one work file.
	 * That makes the limit on the number of work files work differently.
	 * Is that OK? Documentation changes needed, at least.
	 */
	FileSetIsWorkfile(pfile);
	RegisterFileWithSet(pfile, file->work_set);
}

/*
 * Create a BufFile for a new temporary file (which will expand to become
 * multiple temporary files if more than MAX_PHYSICAL_FILESIZE bytes are
 * written to it).
 *
 * If interXact is true, the temp file will not be automatically deleted
 * at end of transaction.
 *
 * Note: if interXact is true, the caller had better be calling us in a
 * memory context, and with a resource owner, that will survive across
 * transaction boundaries.
 */
BufFile *
BufFileCreateTempInSet(char *operation_name, bool interXact, workfile_set *work_set)
{
	BufFile    *file;
	File		pfile;

	/*
	 * Ensure that temp tablespaces are set up for OpenTemporaryFile to use.
	 * Possibly the caller will have done this already, but it seems useful to
	 * double-check here.  Failure to do this at all would result in the temp
	 * files always getting placed in the default tablespace, which is a
	 * pretty hard-to-detect bug.  Callers may prefer to do it earlier if they
	 * want to be sure that any required catalog access is done in some other
	 * resource context.
	 */
	PrepareTempTablespaces();

	pfile = OpenTemporaryFile(interXact, operation_name);
	Assert(pfile >= 0);

	file = makeBufFile(pfile, operation_name);
	file->isInterXact = interXact;

	/*
	 * Register the file as a "work file", so that the Greenplum workfile
	 * limits apply to it.
	 */
	file->work_set = work_set;
	FileSetIsWorkfile(pfile);
	RegisterFileWithSet(pfile, work_set);

	SIMPLE_FAULT_INJECTOR("workfile_creation_failure");

	return file;
}

BufFile *
BufFileCreateTemp(char *operation_name, bool interXact)
{
	workfile_set *work_set;

	work_set = workfile_mgr_create_set(operation_name, NULL, false /* hold pin */);

	return BufFileCreateTempInSet(operation_name, interXact, work_set);
}

/*
 * Build the name for a given segment of a given BufFile.
 */
static void
SharedSegmentName(char *name, const char *buffile_name, int segment)
{
	snprintf(name, MAXPGPATH, "%s.%d", buffile_name, segment);
}

/*
 * Create a new segment file backing a shared BufFile.
 */
static File
MakeNewSharedSegment(BufFile *buffile, int segment)
{
	char		name[MAXPGPATH];
	File		file;

	/*
	 * It is possible that there are files left over from before a crash
	 * restart with the same name.  In order for BufFileOpenShared() not to
	 * get confused about how many segments there are, we'll unlink the next
	 * segment number if it already exists.
	 */
	SharedSegmentName(name, buffile->name, segment + 1);
	SharedFileSetDelete(buffile->fileset, name, true);

	/* Create the new segment. */
	SharedSegmentName(name, buffile->name, segment);
	file = SharedFileSetCreate(buffile->fileset, name);

	/* SharedFileSetCreate would've errored out */
	Assert(file > 0);

	return file;
}

/*
 * Create a BufFile that can be discovered and opened read-only by other
 * backends that are attached to the same SharedFileSet using the same name.
 *
 * The naming scheme for shared BufFiles is left up to the calling code.  The
 * name will appear as part of one or more filenames on disk, and might
 * provide clues to administrators about which subsystem is generating
 * temporary file data.  Since each SharedFileSet object is backed by one or
 * more uniquely named temporary directory, names don't conflict with
 * unrelated SharedFileSet objects.
 */
BufFile *
BufFileCreateShared(SharedFileSet *fileset, const char *name, workfile_set *work_set)
{
	BufFile    *file;

	file = makeBufFileCommon(1);
	file->fileset = fileset;
	file->name = pstrdup(name);
	file->files = (File *) palloc(sizeof(File));
	file->files[0] = MakeNewSharedSegment(file, 0);
	file->readOnly = false;
	/*
	 * Register the file as a "work file", so that the Greenplum workfile
	 * limits apply to it.
	 */
	file->work_set = work_set;

	FileSetIsWorkfile(file->files[0]);
	RegisterFileWithSet(file->files[0], work_set);

	return file;
}

/*
 * Open a file that was previously created in another backend (or this one)
 * with BufFileCreateShared in the same SharedFileSet using the same name.
 * The backend that created the file must have called BufFileClose() or
 * BufFileExportShared() to make sure that it is ready to be opened by other
 * backends and render it read-only.
 */
BufFile *
BufFileOpenShared(SharedFileSet *fileset, const char *name, int mode)
{
	BufFile    *file;
	char		segment_name[MAXPGPATH];
	Size		capacity = 16;
	File	   *files;
	int			nfiles = 0;

	files = palloc(sizeof(File) * capacity);

	/*
	 * We don't know how many segments there are, so we'll probe the
	 * filesystem to find out.
	 */
	for (;;)
	{
		/* See if we need to expand our file segment array. */
		if (nfiles + 1 > capacity)
		{
			capacity *= 2;
			files = repalloc(files, sizeof(File) * capacity);
		}
		/* Try to load a segment. */
		SharedSegmentName(segment_name, name, nfiles);
		files[nfiles] = SharedFileSetOpen(fileset, segment_name, mode);
		if (files[nfiles] <= 0)
			break;
		++nfiles;

		CHECK_FOR_INTERRUPTS();
	}

	/*
	 * If we didn't find any files at all, then no BufFile exists with this
	 * name.
	 */
	if (nfiles == 0)
		ereport(ERROR,
				(errcode_for_file_access(),
				 errmsg("could not open temporary file \"%s\" from BufFile \"%s\": %m",
						segment_name, name)));

	file = makeBufFileCommon(nfiles);
	file->files = files;
	file->readOnly = (mode == O_RDONLY) ? true : false;
	file->fileset = fileset;
	file->name = pstrdup(name);

	return file;
}

/*
 * Delete a BufFile that was created by BufFileCreateShared in the given
 * SharedFileSet using the given name.
 *
 * It is not necessary to delete files explicitly with this function.  It is
 * provided only as a way to delete files proactively, rather than waiting for
 * the SharedFileSet to be cleaned up.
 *
 * Only one backend should attempt to delete a given name, and should know
 * that it exists and has been exported or closed.
 */
void
BufFileDeleteShared(SharedFileSet *fileset, const char *name)
{
	char		segment_name[MAXPGPATH];
	int			segment = 0;
	bool		found = false;

	/*
	 * We don't know how many segments the file has.  We'll keep deleting
	 * until we run out.  If we don't manage to find even an initial segment,
	 * raise an error.
	 */
	for (;;)
	{
		SharedSegmentName(segment_name, name, segment);
		if (!SharedFileSetDelete(fileset, segment_name, true))
			break;
		found = true;
		++segment;

		CHECK_FOR_INTERRUPTS();
	}

	if (!found)
		elog(ERROR, "could not delete unknown shared BufFile \"%s\"", name);
}

/*
 * BufFileExportShared --- flush and make read-only, in preparation for sharing.
 */
void
BufFileExportShared(BufFile *file)
{
	/* Must be a file belonging to a SharedFileSet. */
	Assert(file->fileset != NULL);

	/* It's probably a bug if someone calls this twice. */
	Assert(!file->readOnly);

	BufFileFlush(file);
	file->readOnly = true;
}

/*
 * Close a BufFile
 *
 * Like fclose(), this also implicitly FileCloses the underlying File.
 */
void
BufFileClose(BufFile *file)
{
	int			i;

	/* flush any unwritten data */
	BufFileFlush(file);
	/* close and delete the underlying file(s) */
	for (i = 0; i < file->numFiles; i++)
		FileClose(file->files[i]);

	/* release the buffer space */
	pfree(file->files);

	if (file->buffer.data)
		pfree(file->buffer.data);

	/* release zstd handles */
#ifdef USE_ZSTD
	if (file->zstd_context)
		zstd_free_context(file->zstd_context);
#endif

	pfree(file);
}

/*
 * BufFileLoadBuffer
 *
 * Load some data into buffer, if possible, starting from curOffset.
 * At call, must have dirty = false, pos and nbytes = 0.
 * On exit, nbytes is number of bytes loaded.
 */
static void
BufFileLoadBuffer(BufFile *file)
{
	File		thisfile;

	/*
	 * Advance to next component file if necessary and possible.
	 */
	if (file->curOffset >= MAX_PHYSICAL_FILESIZE &&
		file->curFile + 1 < file->numFiles)
	{
		file->curFile++;
		file->curOffset = 0L;
	}

	/*
	 * Read whatever we can get, up to a full bufferload.
	 */
	thisfile = file->files[file->curFile];
	file->nbytes = FileRead(thisfile,
							file->buffer.data,
							BLCKSZ,
							file->curOffset,
							WAIT_EVENT_BUFFILE_READ);
	if (file->nbytes < 0)
	{
		file->nbytes = 0;
		ereport(ERROR,
				(errcode_for_file_access(),
				 errmsg("could not read file \"%s\": %m",
						FilePathName(thisfile))));
	}

	/* we choose not to advance curOffset here */

	if (file->nbytes > 0)
		pgBufferUsage.temp_blks_read++;
}

/*
 * BufFileDumpBuffer
 *
 * Dump buffer contents starting at curOffset.
 * At call, should have dirty = true, nbytes > 0.
 * On exit, dirty is cleared if successful write, and curOffset is advanced.
 */
static void
BufFileDumpBuffer(BufFile *file)
{
	int			wpos = 0;
	int			bytestowrite;
	File		thisfile;

	/*
	 * Unlike BufFileLoadBuffer, we must dump the whole buffer even if it
	 * crosses a component-file boundary; so we need a loop.
	 */
	while (wpos < file->nbytes)
	{
		off_t		availbytes;

		/*
		 * Advance to next component file if necessary and possible.
		 */
		if (file->curOffset >= MAX_PHYSICAL_FILESIZE)
		{
			while (file->curFile + 1 >= file->numFiles)
				extendBufFile(file);
			file->curFile++;
			file->curOffset = 0L;
		}

		/*
		 * Determine how much we need to write into this file.
		 */
		bytestowrite = file->nbytes - wpos;
		availbytes = MAX_PHYSICAL_FILESIZE - file->curOffset;

		if ((off_t) bytestowrite > availbytes)
			bytestowrite = (int) availbytes;

		thisfile = file->files[file->curFile];
		bytestowrite = FileWrite(thisfile,
								 file->buffer.data + wpos,
								 bytestowrite,
								 file->curOffset,
								 WAIT_EVENT_BUFFILE_WRITE);
		if (bytestowrite <= 0)
			ereport(ERROR,
					(errcode_for_file_access(),
					 errmsg("could not write to file \"%s\": %m",
							FilePathName(thisfile))));
		file->curOffset += bytestowrite;
		wpos += bytestowrite;

		pgBufferUsage.temp_blks_written++;
	}
	file->dirty = false;

	/*
	 * At this point, curOffset has been advanced to the end of the buffer,
	 * ie, its original value + nbytes.  We need to make it point to the
	 * logical file position, ie, original value + pos, in case that is less
	 * (as could happen due to a small backwards seek in a dirty buffer!)
	 */
	file->curOffset -= (file->nbytes - file->pos);
	if (file->curOffset < 0)	/* handle possible segment crossing */
	{
		file->curFile--;
		Assert(file->curFile >= 0);
		file->curOffset += MAX_PHYSICAL_FILESIZE;
	}

	/*
	 * Now we can set the buffer empty without changing the logical position
	 */
	file->pos = 0;
	file->nbytes = 0;
}

/*
 * BufFileRead
 *
 * Like fread() except we assume 1-byte element size and report I/O errors via
 * ereport().
 */
size_t
BufFileRead(BufFile *file, void *ptr, size_t size)
{
	size_t		nread = 0;
	size_t		nthistime;

<<<<<<< HEAD
	switch (file->state)
	{
		case BFS_RANDOM_ACCESS:
		case BFS_SEQUENTIAL_READING:
			break;

		case BFS_SEQUENTIAL_WRITING:
		case BFS_COMPRESSED_WRITING:
			elog(ERROR, "cannot read from sequential BufFile before rewinding to start");
			break;

		case BFS_COMPRESSED_READING:
			return BufFileLoadCompressedBuffer(file, ptr, size);
	}

	if (file->dirty)
	{
		if (BufFileFlush(file) != 0)
			return 0;			/* could not flush... */
		Assert(!file->dirty);
	}
=======
	BufFileFlush(file);
>>>>>>> d457cb4e

	while (size > 0)
	{
		if (file->pos >= file->nbytes)
		{
			/* Try to load more data into buffer. */
			file->curOffset += file->pos;
			file->pos = 0;
			file->nbytes = 0;
			BufFileLoadBuffer(file);
			if (file->nbytes <= 0)
				break;			/* no more data available */
		}

		nthistime = file->nbytes - file->pos;
		if (nthistime > size)
			nthistime = size;
		Assert(nthistime > 0);

		memcpy(ptr, file->buffer.data + file->pos, nthistime);

		file->pos += nthistime;
		ptr = (void *) ((char *) ptr + nthistime);
		size -= nthistime;
		nread += nthistime;
	}

	return nread;
}

/*
 * BufFileReadFromBuffer
 *
 * This function provides a faster implementation of Read which applies
 * when the data is already in the underlying buffer.
 * In that case, it returns a pointer to the data in the buffer
 * If the data is not in the buffer, returns NULL and the caller must
 * call the regular BufFileRead with a destination buffer.
 */
void *
BufFileReadFromBuffer(BufFile *file, size_t size)
{
	void	   *result = NULL;

	switch (file->state)
	{
		case BFS_RANDOM_ACCESS:
		case BFS_SEQUENTIAL_READING:
			break;

		case BFS_SEQUENTIAL_WRITING:
		case BFS_COMPRESSED_WRITING:
			elog(ERROR, "cannot read from sequential BufFile before rewinding to start");
			return NULL;

		case BFS_COMPRESSED_READING:
			return NULL;
	}

	if (file->dirty)
		BufFileFlush(file);

	if (file->pos + size < file->nbytes)
	{
		result = file->buffer.data + file->pos;
		file->pos += size;
	}

	return result;
}

/*
 * BufFileWrite
 *
 * Like fwrite() except we assume 1-byte element size and report errors via
 * ereport().
 */
void
BufFileWrite(BufFile *file, void *ptr, size_t size)
{
	size_t		nthistime;

	Assert(!file->readOnly);

	SIMPLE_FAULT_INJECTOR("workfile_write_failure");

	switch (file->state)
	{
		case BFS_RANDOM_ACCESS:
		case BFS_SEQUENTIAL_WRITING:
			break;

		case BFS_COMPRESSED_WRITING:
			BufFileDumpCompressedBuffer(file, ptr, size);
			return size;

		case BFS_SEQUENTIAL_READING:
		case BFS_COMPRESSED_READING:
			elog(ERROR, "cannot write to sequential BufFile after reading");
	}

	while (size > 0)
	{
		if (file->pos >= BLCKSZ)
		{
			/* Buffer full, dump it out */
			if (file->dirty)
				BufFileDumpBuffer(file);
			else
			{
				/* Hmm, went directly from reading to writing? */
				file->curOffset += file->pos;
				file->pos = 0;
				file->nbytes = 0;
			}
		}

		nthistime = BLCKSZ - file->pos;
		if (nthistime > size)
			nthistime = size;
		Assert(nthistime > 0);

		memcpy(file->buffer.data + file->pos, ptr, nthistime);

		file->dirty = true;
		file->pos += nthistime;
		if (file->nbytes < file->pos)
			file->nbytes = file->pos;
		ptr = (void *) ((char *) ptr + nthistime);
		size -= nthistime;
	}
}

/*
 * BufFileFlush
 *
 * Like fflush(), except that I/O errors are reported with ereport().
 */
static void
BufFileFlush(BufFile *file)
{
	switch (file->state)
	{
		case BFS_RANDOM_ACCESS:
		case BFS_SEQUENTIAL_WRITING:
			break;

		case BFS_COMPRESSED_WRITING:
			BufFileEndCompression(file);
			break;

		case BFS_SEQUENTIAL_READING:
		case BFS_COMPRESSED_READING:
			/* no-op. */
			return 0;
	}

	if (file->dirty)
		BufFileDumpBuffer(file);

	Assert(!file->dirty);
}

/*
 * BufFileSeek
 *
 * Like fseek(), except that target position needs two values in order to
 * work when logical filesize exceeds maximum value representable by off_t.
 * We do not support relative seeks across more than that, however.
 * I/O errors are reported by ereport().
 *
 * Result is 0 if OK, EOF if not.  Logical position is not moved if an
 * impossible seek is attempted.
 */
int
BufFileSeek(BufFile *file, int fileno, off_t offset, int whence)
{
	int			newFile;
	off_t		newOffset;

	switch (file->state)
	{
		case BFS_RANDOM_ACCESS:
			break;

		case BFS_SEQUENTIAL_WRITING:
			/*
			 * We have been writing. The uncompressed sequential mode is the
			 * same as uncompressed, but we check that the caller doesn't try
			 * to do random access after pledging sequential mode.
			 */
			if (fileno != 0 || offset != 0 || whence != SEEK_SET)
				elog(ERROR, "invalid seek in sequential BufFile");
			break;

		case BFS_COMPRESSED_WRITING:
			/* We have been writing. Flush the last data, and switch to reading mode */
			if (fileno != 0 || offset != 0 || whence != SEEK_SET)
				elog(ERROR, "invalid seek in sequential BufFile");
			BufFileEndCompression(file);
			file->curOffset = 0;
			file->pos = 0;
			file->nbytes = 0;
			return 0;

		case BFS_COMPRESSED_READING:
		case BFS_SEQUENTIAL_READING:
			elog(ERROR, "cannot seek in sequential BufFile");
	}

	switch (whence)
	{
		case SEEK_SET:
			if (fileno < 0)
				return EOF;
			newFile = fileno;
			newOffset = offset;
			break;
		case SEEK_CUR:

			/*
			 * Relative seek considers only the signed offset, ignoring
			 * fileno. Note that large offsets (> 1 GB) risk overflow in this
			 * add, unless we have 64-bit off_t.
			 */
			newFile = file->curFile;
			newOffset = (file->curOffset + file->pos) + offset;
			break;
		case SEEK_END:
<<<<<<< HEAD
=======

>>>>>>> d457cb4e
			/*
			 * The file size of the last file gives us the end offset of that
			 * file.
			 */
<<<<<<< HEAD
			if (file->curFile == file->numFiles - 1 && file->dirty)
				BufFileFlush(file);
=======
>>>>>>> d457cb4e
			newFile = file->numFiles - 1;
			newOffset = FileSize(file->files[file->numFiles - 1]);
			if (newOffset < 0)
				ereport(ERROR,
						(errcode_for_file_access(),
						 errmsg("could not determine size of temporary file \"%s\" from BufFile \"%s\": %m",
<<<<<<< HEAD
							 FilePathName(file->files[file->numFiles - 1]),
							 file->name)));
			break;	
=======
								FilePathName(file->files[file->numFiles - 1]),
								file->name)));
			break;
>>>>>>> d457cb4e
		default:
			elog(ERROR, "invalid whence: %d", whence);
			return EOF;
	}
	while (newOffset < 0)
	{
		if (--newFile < 0)
			return EOF;
		newOffset += MAX_PHYSICAL_FILESIZE;
	}
	if (newFile == file->curFile &&
		newOffset >= file->curOffset &&
		newOffset <= file->curOffset + file->nbytes)
	{
		/*
		 * Seek is to a point within existing buffer; we can just adjust
		 * pos-within-buffer, without flushing buffer.  Note this is OK
		 * whether reading or writing, but buffer remains dirty if we were
		 * writing.
		 */
		file->pos = (int) (newOffset - file->curOffset);
		return 0;
	}
	/* Otherwise, must reposition buffer, so flush any dirty data */
	BufFileFlush(file);

	/*
	 * At this point and no sooner, check for seek past last segment. The
	 * above flush could have created a new segment, so checking sooner would
	 * not work (at least not with this code).
	 */

	/* convert seek to "start of next seg" to "end of last seg" */
	if (newFile == file->numFiles && newOffset == 0)
	{
		newFile--;
		newOffset = MAX_PHYSICAL_FILESIZE;
	}
	while (newOffset > MAX_PHYSICAL_FILESIZE)
	{
		if (++newFile >= file->numFiles)
			return EOF;
		newOffset -= MAX_PHYSICAL_FILESIZE;
	}
	if (newFile >= file->numFiles)
		return EOF;
	/* Seek is OK! */
	file->curFile = newFile;
	file->curOffset = newOffset;
	file->pos = 0;
	file->nbytes = 0;
	return 0;
}

void
BufFileTell(BufFile *file, int *fileno, off_t *offset)
{
	*fileno = file->curFile;
	*offset = file->curOffset + file->pos;
}

/*
 * BufFileSeekBlock --- block-oriented seek
 *
 * Performs absolute seek to the start of the n'th BLCKSZ-sized block of
 * the file.  Note that users of this interface will fail if their files
 * exceed BLCKSZ * LONG_MAX bytes, but that is quite a lot; we don't work
 * with tables bigger than that, either...
 *
 * Result is 0 if OK, EOF if not.  Logical position is not moved if an
 * impossible seek is attempted.
 */
int
BufFileSeekBlock(BufFile *file, long blknum)
{
	return BufFileSeek(file,
					   (int) (blknum / BUFFILE_SEG_SIZE),
					   (off_t) (blknum % BUFFILE_SEG_SIZE) * BLCKSZ,
					   SEEK_SET);
}

#ifdef NOT_USED
/*
 * BufFileTellBlock --- block-oriented tell
 *
 * Any fractional part of a block in the current seek position is ignored.
 */
long
BufFileTellBlock(BufFile *file)
{
	long		blknum;

	blknum = (file->curOffset + file->pos) / BLCKSZ;
	blknum += file->curFile * BUFFILE_SEG_SIZE;
	return blknum;
}

#endif

/*
 * Return the current shared BufFile size.
 *
 * Counts any holes left behind by BufFileAppend as part of the size.
 * ereport()s on failure.
 */
int64
BufFileSize(BufFile *file)
{
	int64		lastFileSize;

	// In upstream, this is only used for shared BufFiles, but in GPDB
	// also for getting the file size for extra EXPLAIN ANALYZE stats.
	//Assert(file->fileset != NULL);

	/* Get the size of the last physical file. */
	lastFileSize = FileSize(file->files[file->numFiles - 1]);
	if (lastFileSize < 0)
		ereport(ERROR,
				(errcode_for_file_access(),
				 errmsg("could not determine size of temporary file \"%s\" from BufFile \"%s\": %m",
						FilePathName(file->files[file->numFiles - 1]),
						file->name)));

	return ((file->numFiles - 1) * (int64) MAX_PHYSICAL_FILESIZE) +
		lastFileSize;
}

/*
 * Append the contents of source file (managed within shared fileset) to
 * end of target file (managed within same shared fileset).
 *
 * Note that operation subsumes ownership of underlying resources from
 * "source".  Caller should never call BufFileClose against source having
 * called here first.  Resource owners for source and target must match,
 * too.
 *
 * This operation works by manipulating lists of segment files, so the
 * file content is always appended at a MAX_PHYSICAL_FILESIZE-aligned
 * boundary, typically creating empty holes before the boundary.  These
 * areas do not contain any interesting data, and cannot be read from by
 * caller.
 *
 * Returns the block number within target where the contents of source
 * begins.  Caller should apply this as an offset when working off block
 * positions that are in terms of the original BufFile space.
 */
long
BufFileAppend(BufFile *target, BufFile *source)
{
	if (target->state == BFS_COMPRESSED_WRITING ||
		target->state == BFS_COMPRESSED_READING ||
		source->state == BFS_COMPRESSED_WRITING ||
		source->state == BFS_COMPRESSED_READING)
	{
		elog(ERROR, "cannot append a compressed BufFile");
	}

	long		startBlock = target->numFiles * BUFFILE_SEG_SIZE;
	int			newNumFiles = target->numFiles + source->numFiles;
	int			i;

	Assert(target->fileset != NULL);
	Assert(source->readOnly);
	Assert(!source->dirty);
	Assert(source->fileset != NULL);

	if (target->resowner != source->resowner)
		elog(ERROR, "could not append BufFile with non-matching resource owner");

	target->files = (File *)
		repalloc(target->files, sizeof(File) * newNumFiles);
	for (i = target->numFiles; i < newNumFiles; i++)
		target->files[i] = source->files[i - target->numFiles];
	target->numFiles = newNumFiles;

	return startBlock;
}

/*
<<<<<<< HEAD
 * Return filename of the underlying file.
 *
 * For debugging purposes only. Returns the filename of the
 * first file, if it's segmented.
 */
const char *
BufFileGetFilename(BufFile *buffile)
{
	return FileGetFilename(buffile->files[0]);
}

void
BufFileSuspend(BufFile *buffile)
{
	switch (buffile->state)
	{
		case BFS_RANDOM_ACCESS:
		case BFS_SEQUENTIAL_WRITING:
			break;
		case BFS_COMPRESSED_WRITING:
			return BufFileEndCompression(buffile);

		case BFS_SEQUENTIAL_READING:
		case BFS_COMPRESSED_READING:
			elog(ERROR, "cannot suspend a sequential BufFile after reading");
	}

	BufFileFlush(buffile);
	pfree(buffile->buffer.data);
	buffile->buffer.data = NULL;
	buffile->nbytes = 0;
}

void
BufFileResume(BufFile *buffile)
{
	switch (buffile->state)
	{
		case BFS_RANDOM_ACCESS:
		case BFS_SEQUENTIAL_READING:
			break;

		case BFS_COMPRESSED_READING:
			/* no buffer needed */
			return;

		case BFS_SEQUENTIAL_WRITING:
		case BFS_COMPRESSED_WRITING:
			elog(ERROR, "cannot resume a sequential BufFile that is still writing");
			break;
	}

	Assert(buffile->buffer.data == NULL);
	buffile->buffer.data = palloc(BLCKSZ);

	if (BufFileSeek(buffile, 0, 0, SEEK_SET) != 0)
		ereport(ERROR,
				(errcode_for_file_access(),
				 errmsg("could not seek to the first block of temporary file: %m")));
}

/*
 * ZStandard Compression support
 */

bool gp_workfile_compression;		/* GUC */

/*
 * BufFilePledgeSequential
 *
 * Promise that the caller will only do sequential I/O on the given file.
 * This allows the BufFile to be compressed, if 'gp_workfile_compression=on'.
 *
 * A sequential file is used in two stages:
 *
 * 0. Create file with BufFileCreateTemp().
 * 1. Write all data, using BufFileWrite()
 * 2. Rewind to beginning, with BufFileSeek(file, 0, 0, SEEK_SET).
 * 3. Read as much as you want with BufFileRead()
 * 4. BufFileClose()
 *
 * Trying to do arbitrary seeks
 *
 * A sequential file that is to be passed between processes, using
 * BufFileCreateNamedTemp/BufFileOpenNamedTemp(), can also be used in
 * sequential mode. If the file was pledged as sequential when creating
 * it, the reading side must also pledge sequential access after calling
 * BufFileOpenNamedTemp(). Otherwise, the reader might try to read a
 * compressed file as uncompressed. (As of this writing, none of the callers
 * that use buffiles across processes pledge sequential access, though.)
 */
void
BufFilePledgeSequential(BufFile *buffile)
{
	if (BufFileSize(buffile) != 0)
		elog(ERROR, "cannot pledge sequential access to a temporary file after writing it");

	if (gp_workfile_compression)
		BufFileStartCompression(buffile);
}

/*
 * The rest of the code is only needed when compression support is compiled in.
 */
#ifdef USE_ZSTD

#define BUFFILE_ZSTD_COMPRESSION_LEVEL 1

/*
 * Temporary buffer used during compression. It's used only within the
 * functions, so we can allocate this once and reuse it for all files.
 */
static char *compression_buffer;

/*
 * Initialize the compressor.
 */
static void
BufFileStartCompression(BufFile *file)
{
	ResourceOwner oldowner;
	size_t ret;

	/*
	 * When working with compressed files, we rely on libzstd's buffer,
	 * and the BufFile's own buffer is unused. It's a bit silly that we
	 * allocate it in makeBufFile(), just to free it here again, but it
	 * doesn't seem worth the trouble to avoid that either.
	 */
	if (file->buffer.data)
	{
		pfree(file->buffer.data);
		file->buffer.data = NULL;
	}

	if (compression_buffer == NULL)
		compression_buffer = MemoryContextAlloc(TopMemoryContext, BLCKSZ);

	/*
	 * Make sure the zstd handle is kept in the same resource owner as
	 * the underlying file. In the typical use, when BufFileCompressOK is
	 * called immediately after opening the file, this wouldn't be
	 * necessary, but better safe than sorry.
	 */
	oldowner = CurrentResourceOwner;
	CurrentResourceOwner = file->resowner;

	file->zstd_context = zstd_alloc_context();
	file->zstd_context->cctx = ZSTD_createCStream();
	if (!file->zstd_context->cctx)
		elog(ERROR, "out of memory");
	ret = ZSTD_initCStream(file->zstd_context->cctx, BUFFILE_ZSTD_COMPRESSION_LEVEL);
	if (ZSTD_isError(ret))
		elog(ERROR, "failed to initialize zstd stream: %s", ZSTD_getErrorName(ret));

	CurrentResourceOwner = oldowner;

	file->state = BFS_COMPRESSED_WRITING;
}

static void
BufFileDumpCompressedBuffer(BufFile *file, const void *buffer, Size nbytes)
{
	ZSTD_inBuffer input;
	off_t pos = 0;

	file->uncompressed_bytes += nbytes;

	/*
	 * Call ZSTD_compressStream() until all the input has been consumed.
	 */
	input.src = buffer;
	input.size = nbytes;
	input.pos = 0;
	while (input.pos < input.size)
	{
		ZSTD_outBuffer output;
		size_t		ret;

		output.dst = compression_buffer;
		output.size = BLCKSZ;
		output.pos = 0;

		ret = ZSTD_compressStream(file->zstd_context->cctx, &output, &input);
		if (ZSTD_isError(ret))
			elog(ERROR, "%s", ZSTD_getErrorName(ret));

		if (output.pos > 0)
		{
			int			wrote;

			wrote = FileWrite(file->files[0], output.dst, output.pos, file->curOffset + file->pos + pos, WAIT_EVENT_BUFFILE_WRITE);
			if (wrote != output.pos)
				elog(ERROR, "could not write %d bytes to compressed temporary file: %m", (int) output.pos);
			pos += wrote;
		}
	}
	file->curOffset += pos;
}

/*
 * End compression stage. Rewind and prepare the BufFile for decompression.
 */
static void
BufFileEndCompression(BufFile *file)
{
	ZSTD_outBuffer output;
	size_t		ret;
	int			wrote;
	off_t		pos = 0;

	Assert(file->state == BFS_COMPRESSED_WRITING);

	do {
		output.dst = compression_buffer;
		output.size = BLCKSZ;
		output.pos = 0;

		ret = ZSTD_endStream(file->zstd_context->cctx, &output);
		if (ZSTD_isError(ret))
			elog(ERROR, "%s", ZSTD_getErrorName(ret));

		wrote = FileWrite(file->files[0], output.dst, output.pos, file->curOffset + file->pos + pos, WAIT_EVENT_BUFFILE_WRITE);
		if (wrote != output.pos)
			elog(ERROR, "could not write %d bytes to compressed temporary file: %m", (int) output.pos);
		pos += wrote;
	} while (ret > 0);

	ZSTD_freeCCtx(file->zstd_context->cctx);
	file->zstd_context->cctx = NULL;

	elog(DEBUG1, "BufFile compressed from %ld to %ld bytes",
		 file->uncompressed_bytes, BufFileSize(file));

	/* Done writing. Initialize for reading */
	file->zstd_context->dctx = ZSTD_createDStream();
	if (!file->zstd_context->dctx)
		elog(ERROR, "out of memory");
	ret = ZSTD_initDStream(file->zstd_context->dctx);
	if (ZSTD_isError(ret))
		elog(ERROR, "failed to initialize zstd dstream: %s", ZSTD_getErrorName(ret));

	file->compressed_buffer.src = palloc(BLCKSZ);
	file->compressed_buffer.size = 0;
	file->compressed_buffer.pos = 0;
	file->state = BFS_RANDOM_ACCESS;

	if (BufFileSeek(file, 0, 0, SEEK_SET) != 0)
		elog(ERROR, "could not seek in temporary file: %m");

	file->state = BFS_COMPRESSED_READING;
}

static int
BufFileLoadCompressedBuffer(BufFile *file, void *buffer, size_t bufsize)
{
	ZSTD_outBuffer output;
	size_t		ret;
	bool		eof = false;
	off_t		pos = 0;

	if (file->decompression_finished)
		return 0;

	/* Initialize Zstd output buffer. */
	output.dst = buffer;
	output.size = bufsize;
	output.pos = 0;

	do
	{
		/* No more compressed input? Load some. */
		if (file->compressed_buffer.pos == file->compressed_buffer.size)
		{
			int			nb;

			nb = FileRead(file->files[0], (char *) file->compressed_buffer.src, BLCKSZ, file->curOffset + file->pos + pos, WAIT_EVENT_BUFFILE_READ);
			if (nb < 0)
			{
				elog(ERROR, "could not read from temporary file: %m");
			}
			pos += nb;
			file->compressed_buffer.size = nb;
			file->compressed_buffer.pos = 0;

			if (nb == 0)
				eof = true;
		}

		/* Decompress, and check result */
		ret = ZSTD_decompressStream(file->zstd_context->dctx, &output, &file->compressed_buffer);
		if (ZSTD_isError(ret))
			elog(ERROR, "zstd decompression failed: %s", ZSTD_getErrorName(ret));

		if (ret == 0)
		{
			/* End of compressed data. */
			Assert (file->compressed_buffer.pos == file->compressed_buffer.size);
			file->decompression_finished = true;
			break;
		}

		if (ret > 0 && eof && output.pos < output.size)
		{
			/*
			 * We ran out of compressed input, but Zstd expects more. File was
			 * truncated on disk after we wrote it?
			 */
			elog(ERROR, "unexpected end of compressed temporary file");
		}
	}
	while (output.pos < output.size);

	file->curOffset += pos;

	return output.pos;
}
#else		/* HAVE_ZSTD */

/*
 * Dummy versions of the compression functions, when the server is built
 * without libzstd. gp_workfile_compression cannot be enabled without
 * libzstd - there's a GUC assign hook to check that - so these should
 * never be called. They exists just to avoid having so many #ifdefs in
 * the code.
 */
static void
BufFileStartCompression(BufFile *file)
{
	elog(ERROR, "zstandard compression not supported by this build");
}
static void
BufFileDumpCompressedBuffer(BufFile *file, const void *buffer, Size nbytes)
{
	elog(ERROR, "zstandard compression not supported by this build");
}
static void
BufFileEndCompression(BufFile *file)
{
	elog(ERROR, "zstandard compression not supported by this build");
}
static int
BufFileLoadCompressedBuffer(BufFile *file, void *buffer, size_t bufsize)
{
	elog(ERROR, "zstandard compression not supported by this build");
}

#endif		/* HAVE_ZSTD */
=======
 * Truncate a BufFile created by BufFileCreateShared up to the given fileno and
 * the offset.
 */
void
BufFileTruncateShared(BufFile *file, int fileno, off_t offset)
{
	int			numFiles = file->numFiles;
	int			newFile = fileno;
	off_t		newOffset = file->curOffset;
	char		segment_name[MAXPGPATH];
	int			i;

	/*
	 * Loop over all the files up to the given fileno and remove the files
	 * that are greater than the fileno and truncate the given file up to the
	 * offset. Note that we also remove the given fileno if the offset is 0
	 * provided it is not the first file in which we truncate it.
	 */
	for (i = file->numFiles - 1; i >= fileno; i--)
	{
		if ((i != fileno || offset == 0) && i != 0)
		{
			SharedSegmentName(segment_name, file->name, i);
			FileClose(file->files[i]);
			if (!SharedFileSetDelete(file->fileset, segment_name, true))
				ereport(ERROR,
						(errcode_for_file_access(),
						 errmsg("could not delete shared fileset \"%s\": %m",
								segment_name)));
			numFiles--;
			newOffset = MAX_PHYSICAL_FILESIZE;

			/*
			 * This is required to indicate that we have deleted the given
			 * fileno.
			 */
			if (i == fileno)
				newFile--;
		}
		else
		{
			if (FileTruncate(file->files[i], offset,
							 WAIT_EVENT_BUFFILE_TRUNCATE) < 0)
				ereport(ERROR,
						(errcode_for_file_access(),
						 errmsg("could not truncate file \"%s\": %m",
								FilePathName(file->files[i]))));
			newOffset = offset;
		}
	}

	file->numFiles = numFiles;

	/*
	 * If the truncate point is within existing buffer then we can just adjust
	 * pos within buffer.
	 */
	if (newFile == file->curFile &&
		newOffset >= file->curOffset &&
		newOffset <= file->curOffset + file->nbytes)
	{
		/* No need to reset the current pos if the new pos is greater. */
		if (newOffset <= file->curOffset + file->pos)
			file->pos = (int) (newOffset - file->curOffset);

		/* Adjust the nbytes for the current buffer. */
		file->nbytes = (int) (newOffset - file->curOffset);
	}
	else if (newFile == file->curFile &&
			 newOffset < file->curOffset)
	{
		/*
		 * The truncate point is within the existing file but prior to the
		 * current position, so we can forget the current buffer and reset the
		 * current position.
		 */
		file->curOffset = newOffset;
		file->pos = 0;
		file->nbytes = 0;
	}
	else if (newFile < file->curFile)
	{
		/*
		 * The truncate point is prior to the current file, so need to reset
		 * the current position accordingly.
		 */
		file->curFile = newFile;
		file->curOffset = newOffset;
		file->pos = 0;
		file->nbytes = 0;
	}
	/* Nothing to do, if the truncate point is beyond current file. */
}
>>>>>>> d457cb4e
<|MERGE_RESOLUTION|>--- conflicted
+++ resolved
@@ -74,7 +74,7 @@
 typedef union FakeAlignedBlock
 {
 	/*
-	 * Greenplum uses char * so it could suspend and resume, to give the hash
+	 * Cloudberry uses char * so it could suspend and resume, to give the hash
 	 * table as much space as possible.
 	 */
 	char *data;
@@ -239,14 +239,13 @@
 	file->numFiles++;
 
 	/*
-	 * Register the file as a "work file", so that the Greenplum workfile
+	 * Register the file as a "work file", so that the Cloudberry workfile
 	 * limits apply to it.
 	 *
-	 * GPDB_12_MERGE_FIXME: In previous Greenplum versions, we had disabled
-	 * the Postgres 1 GB segmentation of BufFiles. It was resurrected with
-	 * The v12 merge. Now each 1 GB segment file counts as one work file.
-	 * That makes the limit on the number of work files work differently.
-	 * Is that OK? Documentation changes needed, at least.
+	 * Note: The GUC gp_workfile_limit_files_per_query is used to control the
+	 * maximum number of spill files for a given query, to prevent runaway
+	 * queries from destroying the entire system. Counting each segment file is
+	 * reasonable for this scenario.
 	 */
 	FileSetIsWorkfile(pfile);
 	RegisterFileWithSet(pfile, file->work_set);
@@ -288,7 +287,7 @@
 	file->isInterXact = interXact;
 
 	/*
-	 * Register the file as a "work file", so that the Greenplum workfile
+	 * Register the file as a "work file", so that the Cloudberry workfile
 	 * limits apply to it.
 	 */
 	file->work_set = work_set;
@@ -370,7 +369,7 @@
 	file->files[0] = MakeNewSharedSegment(file, 0);
 	file->readOnly = false;
 	/*
-	 * Register the file as a "work file", so that the Greenplum workfile
+	 * Register the file as a "work file", so that the Cloudberry workfile
 	 * limits apply to it.
 	 */
 	file->work_set = work_set;
@@ -664,7 +663,6 @@
 	size_t		nread = 0;
 	size_t		nthistime;
 
-<<<<<<< HEAD
 	switch (file->state)
 	{
 		case BFS_RANDOM_ACCESS:
@@ -680,15 +678,7 @@
 			return BufFileLoadCompressedBuffer(file, ptr, size);
 	}
 
-	if (file->dirty)
-	{
-		if (BufFileFlush(file) != 0)
-			return 0;			/* could not flush... */
-		Assert(!file->dirty);
-	}
-=======
 	BufFileFlush(file);
->>>>>>> d457cb4e
 
 	while (size > 0)
 	{
@@ -783,7 +773,7 @@
 
 		case BFS_COMPRESSED_WRITING:
 			BufFileDumpCompressedBuffer(file, ptr, size);
-			return size;
+			return;
 
 		case BFS_SEQUENTIAL_READING:
 		case BFS_COMPRESSED_READING:
@@ -843,7 +833,7 @@
 		case BFS_SEQUENTIAL_READING:
 		case BFS_COMPRESSED_READING:
 			/* no-op. */
-			return 0;
+			return;
 	}
 
 	if (file->dirty)
@@ -918,34 +908,21 @@
 			newOffset = (file->curOffset + file->pos) + offset;
 			break;
 		case SEEK_END:
-<<<<<<< HEAD
-=======
-
->>>>>>> d457cb4e
 			/*
 			 * The file size of the last file gives us the end offset of that
 			 * file.
 			 */
-<<<<<<< HEAD
 			if (file->curFile == file->numFiles - 1 && file->dirty)
 				BufFileFlush(file);
-=======
->>>>>>> d457cb4e
 			newFile = file->numFiles - 1;
 			newOffset = FileSize(file->files[file->numFiles - 1]);
 			if (newOffset < 0)
 				ereport(ERROR,
 						(errcode_for_file_access(),
 						 errmsg("could not determine size of temporary file \"%s\" from BufFile \"%s\": %m",
-<<<<<<< HEAD
-							 FilePathName(file->files[file->numFiles - 1]),
-							 file->name)));
-			break;	
-=======
 								FilePathName(file->files[file->numFiles - 1]),
 								file->name)));
 			break;
->>>>>>> d457cb4e
 		default:
 			elog(ERROR, "invalid whence: %d", whence);
 			return EOF;
@@ -1125,7 +1102,6 @@
 }
 
 /*
-<<<<<<< HEAD
  * Return filename of the underlying file.
  *
  * For debugging purposes only. Returns the filename of the
@@ -1474,7 +1450,8 @@
 }
 
 #endif		/* HAVE_ZSTD */
-=======
+
+/*
  * Truncate a BufFile created by BufFileCreateShared up to the given fileno and
  * the offset.
  */
@@ -1567,5 +1544,4 @@
 		file->nbytes = 0;
 	}
 	/* Nothing to do, if the truncate point is beyond current file. */
-}
->>>>>>> d457cb4e
+}