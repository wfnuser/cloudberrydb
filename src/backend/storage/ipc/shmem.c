/*-------------------------------------------------------------------------
 *
 * shmem.c
 *	  create shared memory and initialize shared memory data structures.
 *
 * Portions Copyright (c) 1996-2016, PostgreSQL Global Development Group
 * Portions Copyright (c) 1994, Regents of the University of California
 *
 *
 * IDENTIFICATION
 *	  src/backend/storage/ipc/shmem.c
 *
 *-------------------------------------------------------------------------
 */
/*
 * POSTGRES processes share one or more regions of shared memory.
 * The shared memory is created by a postmaster and is inherited
 * by each backend via fork() (or, in some ports, via other OS-specific
 * methods).  The routines in this file are used for allocating and
 * binding to shared memory data structures.
 *
 * NOTES:
 *		(a) There are three kinds of shared memory data structures
 *	available to POSTGRES: fixed-size structures, queues and hash
 *	tables.  Fixed-size structures contain things like global variables
 *	for a module and should never be allocated after the shared memory
 *	initialization phase.  Hash tables have a fixed maximum size, but
 *	their actual size can vary dynamically.  When entries are added
 *	to the table, more space is allocated.  Queues link data structures
 *	that have been allocated either within fixed-size structures or as hash
 *	buckets.  Each shared data structure has a string name to identify
 *	it (assigned in the module that declares it).
 *
 *		(b) During initialization, each module looks for its
 *	shared data structures in a hash table called the "Shmem Index".
 *	If the data structure is not present, the caller can allocate
 *	a new one and initialize it.  If the data structure is present,
 *	the caller "attaches" to the structure by initializing a pointer
 *	in the local address space.
 *		The shmem index has two purposes: first, it gives us
 *	a simple model of how the world looks when a backend process
 *	initializes.  If something is present in the shmem index,
 *	it is initialized.  If it is not, it is uninitialized.  Second,
 *	the shmem index allows us to allocate shared memory on demand
 *	instead of trying to preallocate structures and hard-wire the
 *	sizes and locations in header files.  If you are using a lot
 *	of shared memory in a lot of different places (and changing
 *	things during development), this is important.
 *
 *		(c) In standard Unix-ish environments, individual backends do not
 *	need to re-establish their local pointers into shared memory, because
 *	they inherit correct values of those variables via fork() from the
 *	postmaster.  However, this does not work in the EXEC_BACKEND case.
 *	In ports using EXEC_BACKEND, new backends have to set up their local
 *	pointers using the method described in (b) above.
 *
 *		(d) memory allocation model: shared memory can never be
 *	freed, once allocated.   Each hash table has its own free list,
 *	so hash buckets can be reused when an item is deleted.  However,
 *	if one hash table grows very large and then shrinks, its space
 *	cannot be redistributed to other tables.  We could build a simple
 *	hash bucket garbage collector if need be.  Right now, it seems
 *	unnecessary.
 */

#include "postgres.h"

#ifdef MPROTECT_BUFFERS
#include <unistd.h>
#endif

#include "access/transam.h"
#include "miscadmin.h"
#include "storage/lwlock.h"
#include "storage/pg_shmem.h"
#include "storage/shmem.h"
#include "storage/spin.h"
#include <unistd.h>


/* shared memory global variables */

static PGShmemHeader *ShmemSegHdr;		/* shared mem segment header */

static void *ShmemBase;			/* start address of shared memory */

static void *ShmemEnd;			/* end+1 address of shared memory */

slock_t    *ShmemLock;			/* spinlock for shared memory and LWLock
								 * allocation */

static HTAB *ShmemIndex = NULL; /* primary index hashtable for shmem */

static int ShmemSystemPageSize = 0;   /* system's page size */

/*
 *	InitShmemAccess() --- set up basic pointers to shared memory.
 *
 * Note: the argument should be declared "PGShmemHeader *seghdr",
 * but we use void to avoid having to include ipc.h in shmem.h.
 */
void
InitShmemAccess(void *seghdr)
{
	PGShmemHeader *shmhdr = (PGShmemHeader *) seghdr;

	ShmemSegHdr = shmhdr;
	ShmemBase = (void *) shmhdr;
	ShmemEnd = (char *) ShmemBase + shmhdr->totalsize;
}

/*
 *	InitShmemAllocation() --- set up shared-memory space allocation.
 *
 * This should be called only in the postmaster or a standalone backend.
 */
void
InitShmemAllocation(void)
{
	PGShmemHeader *shmhdr = ShmemSegHdr;
	char	   *aligned;

	Assert(shmhdr != NULL);

#ifdef WIN32
    ShmemSystemPageSize = 4096;  /* Need a way to get this on Win32 */
#else
	ShmemSystemPageSize = sysconf(_SC_PAGESIZE);
#endif
	if ( ShmemSystemPageSize <= 1 ||
		(ShmemSystemPageSize & ( ShmemSystemPageSize - 1)))  // checks for power of 2
	{
		ereport(ERROR,
			(errcode(ERRCODE_INTERNAL_ERROR),
			errmsg("invalid page size %d; must be a power of two and not an error", ShmemSystemPageSize)));
	}
	/*
	 * If spinlocks are disabled, initialize emulation layer.  We have to do
	 * the space allocation the hard way, since obviously ShmemAlloc can't be
	 * called yet.
	 */
#ifndef HAVE_SPINLOCKS
	{
		PGSemaphore spinsemas;

		spinsemas = (PGSemaphore) (((char *) shmhdr) + shmhdr->freeoffset);
		shmhdr->freeoffset += MAXALIGN(SpinlockSemaSize());
		SpinlockSemaInit(spinsemas);
		Assert(shmhdr->freeoffset <= shmhdr->totalsize);
	}
#endif

	/*
	 * Initialize the spinlock used by ShmemAlloc; we have to do this the hard
	 * way, too, for the same reasons as above.
	 */
	ShmemLock = (slock_t *) (((char *) shmhdr) + shmhdr->freeoffset);
	shmhdr->freeoffset += MAXALIGN(sizeof(slock_t));
	Assert(shmhdr->freeoffset <= shmhdr->totalsize);

	/* Make sure the first allocation begins on a cache line boundary. */
	aligned = (char *)
		(CACHELINEALIGN((((char *) shmhdr) + shmhdr->freeoffset)));
	shmhdr->freeoffset = aligned - (char *) shmhdr;

	SpinLockInit(ShmemLock);

	/* ShmemIndex can't be set up yet (need LWLocks first) */
	shmhdr->index = NULL;
	ShmemIndex = (HTAB *) NULL;

	/*
	 * Initialize ShmemVariableCache for transaction manager. (This doesn't
	 * really belong here, but not worth moving.)
	 */
	ShmemVariableCache = (VariableCache)
		ShmemAlloc(sizeof(*ShmemVariableCache));
	memset(ShmemVariableCache, 0, sizeof(*ShmemVariableCache));
}

/*
 * ShmemAlloc -- allocate max-aligned chunk from shared memory
 *
 * Assumes ShmemLock and ShmemSegHdr are initialized.
 *
 * Returns: real pointer to memory or NULL if we are out
 *		of space.  Has to return a real pointer in order
 *		to be compatible with malloc().
 */
void *
ShmemAlloc(Size size)
{
	Size		newStart;
	Size		newFree;
	void	   *newSpace;

	/*
	 * Ensure all space is adequately aligned.  We used to only MAXALIGN this
	 * space but experience has proved that on modern systems that is not good
	 * enough.  Many parts of the system are very sensitive to critical data
	 * structures getting split across cache line boundaries.  To avoid that,
	 * attempt to align the beginning of the allocation to a cache line
	 * boundary.  The calling code will still need to be careful about how it
	 * uses the allocated space - e.g. by padding each element in an array of
	 * structures out to a power-of-two size - but without this, even that
	 * won't be sufficient.
	 */
	size = CACHELINEALIGN(size);

	Assert(ShmemSegHdr != NULL);

	SpinLockAcquire(ShmemLock);

<<<<<<< HEAD
	newStart = shmemseghdr->freeoffset;

	/*
	 * Extra alignment for large requests, since they are probably buffers.
	 * This is also needed for mprotect based shared buffer debugging
	 * (-DMPROTECT_BUFFERS).
	 */
	if (size >= BLCKSZ)
	{
		newStart =  TYPEALIGN(ShmemSystemPageSize, newStart);
	}
=======
	newStart = ShmemSegHdr->freeoffset;
>>>>>>> b5bce6c1

	newFree = newStart + size;
	if (newFree <= ShmemSegHdr->totalsize)
	{
		newSpace = (void *) ((char *) ShmemBase + newStart);
		ShmemSegHdr->freeoffset = newFree;
	}
	else
		newSpace = NULL;

	SpinLockRelease(ShmemLock);

	if (!newSpace)
		ereport(WARNING,
				(errcode(ERRCODE_OUT_OF_MEMORY),
				 errmsg("out of shared memory")));

	Assert(newSpace == (void *) CACHELINEALIGN(newSpace));

	return newSpace;
}

/*
 * ShmemAddrIsValid -- test if an address refers to shared memory
 *
 * Returns TRUE if the pointer points within the shared memory segment.
 */
bool
ShmemAddrIsValid(const void *addr)
{
	return (addr >= ShmemBase) && (addr < ShmemEnd);
}

/*
 *	InitShmemIndex() --- set up or attach to shmem index table.
 */
void
InitShmemIndex(void)
{
	HASHCTL		info;
	int			hash_flags;

	/*
	 * Create the shared memory shmem index.
	 *
	 * Since ShmemInitHash calls ShmemInitStruct, which expects the ShmemIndex
	 * hashtable to exist already, we have a bit of a circularity problem in
	 * initializing the ShmemIndex itself.  The special "ShmemIndex" hash
	 * table name will tell ShmemInitStruct to fake it.
	 */
	info.keysize = SHMEM_INDEX_KEYSIZE;
	info.entrysize = sizeof(ShmemIndexEnt);
	hash_flags = HASH_ELEM;

	ShmemIndex = ShmemInitHash("ShmemIndex",
							   SHMEM_INDEX_SIZE, SHMEM_INDEX_SIZE,
							   &info, hash_flags);
}

/*
 * ShmemInitHash -- Create and initialize, or attach to, a
 *		shared memory hash table.
 *
 * We assume caller is doing some kind of synchronization
 * so that two processes don't try to create/initialize the same
 * table at once.  (In practice, all creations are done in the postmaster
 * process; child processes should always be attaching to existing tables.)
 *
 * max_size is the estimated maximum number of hashtable entries.  This is
 * not a hard limit, but the access efficiency will degrade if it is
 * exceeded substantially (since it's used to compute directory size and
 * the hash table buckets will get overfull).
 *
 * init_size is the number of hashtable entries to preallocate.  For a table
 * whose maximum size is certain, this should be equal to max_size; that
 * ensures that no run-time out-of-shared-memory failures can occur.
 *
 * Note: before Postgres 9.0, this function returned NULL for some failure
 * cases.  Now, it always throws error instead, so callers need not check
 * for NULL.
 */
HTAB *
ShmemInitHash(const char *name, /* table string name for shmem index */
			  long init_size,	/* initial table size */
			  long max_size,	/* max size of the table */
			  HASHCTL *infoP,	/* info about key and bucket size */
			  int hash_flags)	/* info about infoP */
{
	bool		found;
	void	   *location;

	/*
	 * Hash tables allocated in shared memory have a fixed directory; it can't
	 * grow or other backends wouldn't be able to find it. So, make sure we
	 * make it big enough to start with.
	 *
	 * The shared memory allocator must be specified too.
	 */
	infoP->dsize = infoP->max_dsize = hash_select_dirsize(max_size);
	infoP->alloc = ShmemAlloc;
	hash_flags |= HASH_SHARED_MEM | HASH_ALLOC | HASH_DIRSIZE;

	/* look it up in the shmem index */
	location = ShmemInitStruct(name,
							   hash_get_shared_size(infoP, hash_flags),
							   &found);

	/*
	 * if it already exists, attach to it rather than allocate and initialize
	 * new space
	 */
	if (found)
		hash_flags |= HASH_ATTACH;

	/* Pass location of hashtable header to hash_create */
	infoP->hctl = (HASHHDR *) location;

	return hash_create(name, init_size, infoP, hash_flags);
}

/*
 * ShmemInitStruct -- Create/attach to a structure in shared memory.
 *
 *		This is called during initialization to find or allocate
 *		a data structure in shared memory.  If no other process
 *		has created the structure, this routine allocates space
 *		for it.  If it exists already, a pointer to the existing
 *		structure is returned.
 *
 *	Returns: pointer to the object.  *foundPtr is set TRUE if the object was
 *		already in the shmem index (hence, already initialized).
 *
 *	Note: before Postgres 9.0, this function returned NULL for some failure
 *	cases.  Now, it always throws error instead, so callers need not check
 *	for NULL.
 */
void *
ShmemInitStruct(const char *name, Size size, bool *foundPtr)
{
	ShmemIndexEnt *result;
	void	   *structPtr;

	LWLockAcquire(ShmemIndexLock, LW_EXCLUSIVE);

	if (!ShmemIndex)
	{
		PGShmemHeader *shmemseghdr = ShmemSegHdr;

		/* Must be trying to create/attach to ShmemIndex itself */
		Assert(strcmp(name, "ShmemIndex") == 0);

		if (IsUnderPostmaster)
		{
			/* Must be initializing a (non-standalone) backend */
			Assert(shmemseghdr->index != NULL);
			structPtr = shmemseghdr->index;
			*foundPtr = TRUE;
		}
		else
		{
			/*
			 * If the shmem index doesn't exist, we are bootstrapping: we must
			 * be trying to init the shmem index itself.
			 *
			 * Notice that the ShmemIndexLock is released before the shmem
			 * index has been initialized.  This should be OK because no other
			 * process can be accessing shared memory yet.
			 */
			Assert(shmemseghdr->index == NULL);
			structPtr = ShmemAlloc(size);
			if (structPtr == NULL)
				ereport(ERROR,
						(errcode(ERRCODE_OUT_OF_MEMORY),
						 errmsg("not enough shared memory for data structure"
								" \"%s\" (%zu bytes requested)",
								name, size)));
			shmemseghdr->index = structPtr;
			*foundPtr = FALSE;
		}
		LWLockRelease(ShmemIndexLock);
		return structPtr;
	}

	/* look it up in the shmem index */
	result = (ShmemIndexEnt *)
		hash_search(ShmemIndex, name, HASH_ENTER_NULL, foundPtr);

	if (!result)
	{
		LWLockRelease(ShmemIndexLock);
		ereport(ERROR,
				(errcode(ERRCODE_OUT_OF_MEMORY),
		errmsg("could not create ShmemIndex entry for data structure \"%s\"",
			   name)));
	}

	if (*foundPtr)
	{
		/*
		 * Structure is in the shmem index so someone else has allocated it
		 * already.  The size better be the same as the size we are trying to
		 * initialize to, or there is a name conflict (or worse).
		 */
		if (result->size != size)
		{
			LWLockRelease(ShmemIndexLock);
			ereport(ERROR,
				  (errmsg("ShmemIndex entry size is wrong for data structure"
						  " \"%s\": expected %zu, actual %zu",
						  name, size, result->size)));
		}
		structPtr = result->location;
	}
	else
	{
		/* It isn't in the table yet. allocate and initialize it */
		structPtr = ShmemAlloc(size);
		if (structPtr == NULL)
		{
			/* out of memory; remove the failed ShmemIndex entry */
			hash_search(ShmemIndex, name, HASH_REMOVE, NULL);
			LWLockRelease(ShmemIndexLock);
			ereport(ERROR,
					(errcode(ERRCODE_OUT_OF_MEMORY),
					 errmsg("not enough shared memory for data structure"
							" \"%s\" (%zu bytes requested)",
							name, size)));
		}
		result->size = size;
		result->location = structPtr;
	}

	LWLockRelease(ShmemIndexLock);

	Assert(ShmemAddrIsValid(structPtr));

	Assert(structPtr == (void *) CACHELINEALIGN(structPtr));

	return structPtr;
}


/*
 * Add two Size values, checking for overflow
 */
Size
add_size(Size s1, Size s2)
{
	Size		result;

	result = s1 + s2;
	/* We are assuming Size is an unsigned type here... */
	if (result < s1 || result < s2)
		ereport(ERROR,
				(errcode(ERRCODE_PROGRAM_LIMIT_EXCEEDED),
				 errmsg("requested shared memory size overflows size_t")));
	return result;
}

/*
 * Multiply two Size values, checking for overflow
 */
Size
mul_size(Size s1, Size s2)
{
	Size		result;

	if (s1 == 0 || s2 == 0)
		return 0;
	result = s1 * s2;
	/* We are assuming Size is an unsigned type here... */
	if (result / s2 != s1)
		ereport(ERROR,
				(errcode(ERRCODE_PROGRAM_LIMIT_EXCEEDED),
				 errmsg("requested shared memory size overflows size_t")));
	return result;
}<|MERGE_RESOLUTION|>--- conflicted
+++ resolved
@@ -211,8 +211,7 @@
 
 	SpinLockAcquire(ShmemLock);
 
-<<<<<<< HEAD
-	newStart = shmemseghdr->freeoffset;
+	newStart = ShmemSegHdr->freeoffset;
 
 	/*
 	 * Extra alignment for large requests, since they are probably buffers.
@@ -223,9 +222,6 @@
 	{
 		newStart =  TYPEALIGN(ShmemSystemPageSize, newStart);
 	}
-=======
-	newStart = ShmemSegHdr->freeoffset;
->>>>>>> b5bce6c1
 
 	newFree = newStart + size;
 	if (newFree <= ShmemSegHdr->totalsize)
