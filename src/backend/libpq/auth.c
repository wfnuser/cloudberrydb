/*-------------------------------------------------------------------------
 *
 * auth.c
 *	  Routines to handle network authentication
 *
 * Portions Copyright (c) 1996-2011, PostgreSQL Global Development Group
 * Portions Copyright (c) 1994, Regents of the University of California
 *
 *
 * IDENTIFICATION
 *	  src/backend/libpq/auth.c
 *
 *-------------------------------------------------------------------------
 */

#include "postgres.h"

#include <sys/param.h>
#include <sys/socket.h>
#include <netinet/in.h>
#include <arpa/inet.h>
#include <unistd.h>

#include "catalog/indexing.h"
#include "catalog/pg_authid.h"
#include "catalog/pg_auth_time_constraint.h"
#include "cdb/cdbvars.h"
#include "libpq/auth.h"
#include "libpq/crypt.h"
#include "libpq/ip.h"
#include "libpq/libpq.h"
#include "libpq/pqformat.h"
#include "libpq/md5.h"
#include "miscadmin.h"
#include "pgtime.h"
#include "postmaster/postmaster.h"
#include "utils/builtins.h"
#include "utils/datetime.h"
#include "utils/fmgroids.h"
#include "utils/guc.h"
#include "utils/relcache.h"
#include "utils/syscache.h"
#include "utils/timestamp.h"
#include "utils/tqual.h"
#include "replication/walsender.h"
#include "storage/ipc.h"

extern bool gp_reject_internal_tcp_conn;

#if defined(_AIX)
int     getpeereid(int, uid_t *__restrict__, gid_t *__restrict__);
#endif

/*----------------------------------------------------------------
 * Global authentication functions
 *----------------------------------------------------------------
 */
static void sendAuthRequest(Port *port, AuthRequest areq);
static void auth_failed(Port *port, int status);
static char *recv_password_packet(Port *port);
static int	recv_and_check_password_packet(Port *port);


/*----------------------------------------------------------------
 * Ident authentication
 *----------------------------------------------------------------
 */
/* Max size of username ident server can return */
#define IDENT_USERNAME_MAX 512

/* Standard TCP port number for Ident service.	Assigned by IANA */
#define IDENT_PORT 113

<<<<<<< HEAD
static int	authident(hbaPort *port);
static bool ident_unix(int sock, char *ident_user);
=======
static int	ident_inet(hbaPort *port);

#ifdef HAVE_UNIX_SOCKETS
static int	auth_peer(hbaPort *port);
#endif
>>>>>>> a4bebdd9


/*----------------------------------------------------------------
 * PAM authentication
 *----------------------------------------------------------------
 */
#ifdef USE_PAM
#ifdef HAVE_PAM_PAM_APPL_H
#include <pam/pam_appl.h>
#endif
#ifdef HAVE_SECURITY_PAM_APPL_H
#include <security/pam_appl.h>
#endif

#define PGSQL_PAM_SERVICE "postgresql"	/* Service name passed to PAM */

static int	CheckPAMAuth(Port *port, char *user, char *password);
static int pam_passwd_conv_proc(int num_msg, const struct pam_message ** msg,
                     struct pam_response ** resp, void *appdata_ptr);

static struct pam_conv pam_passw_conv = {
	&pam_passwd_conv_proc,
	NULL
};

static char *pam_passwd = NULL; /* Workaround for Solaris 2.6 brokenness */
static Port *pam_port_cludge;	/* Workaround for passing "Port *port" into
								 * pam_passwd_conv_proc */
#endif   /* USE_PAM */


/*----------------------------------------------------------------
 * LDAP authentication
 *----------------------------------------------------------------
 */
#ifdef USE_LDAP
#ifndef WIN32
/* We use a deprecated function to keep the codepath the same as win32. */
#define LDAP_DEPRECATED 1
#include <ldap.h>
#else
#include <winldap.h>

/* Correct header from the Platform SDK */
typedef
ULONG		(*__ldap_start_tls_sA) (
												IN PLDAP ExternalHandle,
												OUT PULONG ServerReturnValue,
												OUT LDAPMessage **result,
										   IN PLDAPControlA * ServerControls,
											IN PLDAPControlA * ClientControls
);
#endif

static int	CheckLDAPAuth(Port *port);
#endif   /* USE_LDAP */

/*----------------------------------------------------------------
 * Cert authentication
 *----------------------------------------------------------------
 */
#ifdef USE_SSL
static int	CheckCertAuth(Port *port);
#endif


/*----------------------------------------------------------------
 * Kerberos and GSSAPI GUCs
 *----------------------------------------------------------------
 */
char	   *pg_krb_server_keyfile;
char	   *pg_krb_srvnam;
bool		pg_krb_caseins_users;


/*----------------------------------------------------------------
 * MIT Kerberos authentication system - protocol version 5
 *----------------------------------------------------------------
 */
#ifdef KRB5
static int	pg_krb5_recvauth(Port *port);

#include <krb5.h>
/* Some old versions of Kerberos do not include <com_err.h> in <krb5.h> */
#if !defined(__COM_ERR_H) && !defined(__COM_ERR_H__)
#include <com_err.h>
#endif
/*
 * Various krb5 state which is not connection specfic, and a flag to
 * indicate whether we have initialised it yet.
 */
static int	pg_krb5_initialised;
static krb5_context pg_krb5_context;
static krb5_keytab pg_krb5_keytab;
static krb5_principal pg_krb5_server;
#endif   /* KRB5 */


/*----------------------------------------------------------------
 * GSSAPI Authentication
 *----------------------------------------------------------------
 */
#ifdef ENABLE_GSS
#if defined(HAVE_GSSAPI_H)
#include <gssapi.h>
#else
#include <gssapi/gssapi.h>
#endif

static int	pg_GSS_recvauth(Port *port);
static int check_valid_until_for_gssapi(Port *port);
#endif   /* ENABLE_GSS */


/*----------------------------------------------------------------
 * SSPI Authentication
 *----------------------------------------------------------------
 */
#ifdef ENABLE_SSPI
typedef SECURITY_STATUS
			(WINAPI * QUERY_SECURITY_CONTEXT_TOKEN_FN) (
													   PCtxtHandle, void **);
static int	pg_SSPI_recvauth(Port *port);
#endif

/*----------------------------------------------------------------
 * RADIUS Authentication
 *----------------------------------------------------------------
 */
#ifdef USE_SSL
#include <openssl/rand.h>
#endif
static int	CheckRADIUSAuth(Port *port);


/*
 * Maximum accepted size of GSS and SSPI authentication tokens.
 *
 * Kerberos tickets are usually quite small, but the TGTs issued by Windows
 * domain controllers include an authorization field known as the Privilege
 * Attribute Certificate (PAC), which contains the user's Windows permissions
 * (group memberships etc.). The PAC is copied into all tickets obtained on
 * the basis of this TGT (even those issued by Unix realms which the Windows
 * realm trusts), and can be several kB in size. The maximum token size
 * accepted by Windows systems is determined by the MaxAuthToken Windows
 * registry setting. Microsoft recommends that it is not set higher than
 * 65535 bytes, so that seems like a reasonable limit for us as well.
 */
#define PG_MAX_AUTH_TOKEN_LENGTH	65535


/*----------------------------------------------------------------
 * Global authentication functions
 *----------------------------------------------------------------
 */

<<<<<<< HEAD
=======
/*
 * This hook allows plugins to get control following client authentication,
 * but before the user has been informed about the results.  It could be used
 * to record login events, insert a delay after failed authentication, etc.
 */
ClientAuthentication_hook_type ClientAuthentication_hook = NULL;

>>>>>>> a4bebdd9
/*
 * Tell the user the authentication failed, but not (much about) why.
 *
 * There is a tradeoff here between security concerns and making life
 * unnecessarily difficult for legitimate users.  We would not, for example,
 * want to report the password we were expecting to receive...
 * But it seems useful to report the username and authorization method
 * in use, and these are items that must be presumed known to an attacker
 * anyway.
 * Note that many sorts of failure report additional information in the
 * postmaster log, which we hope is only readable by good guys.
 */
static void
auth_failed(Port *port, int status)
{
	const char *errstr;
	int			errcode_return = ERRCODE_INVALID_AUTHORIZATION_SPECIFICATION;

	/*
	 * If we failed due to EOF from client, just quit; there's no point in
	 * trying to send a message to the client, and not much point in logging
	 * the failure in the postmaster log.  (Logging the failure might be
	 * desirable, were it not for the fact that libpq closes the connection
	 * unceremoniously if challenged for a password when it hasn't got one to
	 * send.  We'll get a useless log entry for every psql connection under
	 * password auth, even if it's perfectly successful, if we log STATUS_EOF
	 * events.)
	 */
	if (status == STATUS_EOF)
		proc_exit(0);

	/* internal communication failure */
	if (!port->hba)
	{
<<<<<<< HEAD
		errstr = gettext_noop("authentication failed for user \"%s\": "
							  "invalid authentication method");
	}
	else
	{
		switch (port->hba->auth_method)
		{
			case uaReject:
			case uaImplicitReject:
				errstr = gettext_noop("authentication failed for user \"%s\": host rejected");
				break;
			case uaKrb5:
				errstr = gettext_noop("Kerberos 5 authentication failed for user \"%s\"");
				break;
			case uaTrust:
				errstr = gettext_noop("\"trust\" authentication failed for user \"%s\"");
				break;
			case uaIdent:
				errstr = gettext_noop("Ident authentication failed for user \"%s\"");
				break;
			case uaPassword:
			case uaMD5:
				errstr = gettext_noop("password authentication failed for user \"%s\"");
				/* We use it to indicate if a .pgpass password failed. */
				errcode_return = ERRCODE_INVALID_PASSWORD;
				break;
			case uaGSS:
				errstr = gettext_noop("GSSAPI authentication failed for user \"%s\"");
				break;
			case uaSSPI:
				errstr = gettext_noop("SSPI authentication failed for user \"%s\"");
				break;
			case uaPAM:
				errstr = gettext_noop("PAM authentication failed for user \"%s\"");
				break;
			case uaLDAP:
				errstr = gettext_noop("LDAP authentication failed for user \"%s\"");
				break;
			case uaCert:
				errstr = gettext_noop("certificate authentication failed for user \"%s\"");
				break;
			case uaRADIUS:
				errstr = gettext_noop("RADIUS authentication failed for user \"%s\"");
				break;
			default:
				errstr = gettext_noop("authentication failed for user \"%s\": invalid authentication method");
				break;
		}
=======
		case uaReject:
		case uaImplicitReject:
			errstr = gettext_noop("authentication failed for user \"%s\": host rejected");
			break;
		case uaKrb5:
			errstr = gettext_noop("Kerberos 5 authentication failed for user \"%s\"");
			break;
		case uaTrust:
			errstr = gettext_noop("\"trust\" authentication failed for user \"%s\"");
			break;
		case uaIdent:
			errstr = gettext_noop("Ident authentication failed for user \"%s\"");
			break;
		case uaPeer:
			errstr = gettext_noop("Peer authentication failed for user \"%s\"");
			break;
		case uaPassword:
		case uaMD5:
			errstr = gettext_noop("password authentication failed for user \"%s\"");
			/* We use it to indicate if a .pgpass password failed. */
			errcode_return = ERRCODE_INVALID_PASSWORD;
			break;
		case uaGSS:
			errstr = gettext_noop("GSSAPI authentication failed for user \"%s\"");
			break;
		case uaSSPI:
			errstr = gettext_noop("SSPI authentication failed for user \"%s\"");
			break;
		case uaPAM:
			errstr = gettext_noop("PAM authentication failed for user \"%s\"");
			break;
		case uaLDAP:
			errstr = gettext_noop("LDAP authentication failed for user \"%s\"");
			break;
		case uaCert:
			errstr = gettext_noop("certificate authentication failed for user \"%s\"");
			break;
		case uaRADIUS:
			errstr = gettext_noop("RADIUS authentication failed for user \"%s\"");
			break;
		default:
			errstr = gettext_noop("authentication failed for user \"%s\": invalid authentication method");
			break;
>>>>>>> a4bebdd9
	}

	ereport(FATAL,
			(errcode(errcode_return),
			 errmsg(errstr, port->user_name)));
	/* doesn't return */
}

/*
 * Special client authentication for QD to QE connections. This is run at the
 * QE. This is non-trivial because a QE some times runs at the master (i.e., an
 * entry-DB for things like master only tables).
 */
static bool
internal_client_authentication(Port *port)
{
	if (IS_QUERY_DISPATCHER())
	{
		/* 
		 * The entry-DB (or QE at the master) case.
		 *
		 * The goal here is to block network connection from out of
		 * master to master db with magic bit packet.
		 * So, only when it comes from the same host, the connection
		 * is authenticated, if this connection is TCP/UDP. We
		 * don't assume the connection is via unix domain socket,
		 * but if it comes, just authenticate it. We'll need to
		 * verify user on UDS case, but for now we don't do too much
		 * for the goal described above.
		 */
		if(port->raddr.addr.ss_family == AF_INET
#ifdef HAVE_IPV6
				|| port->raddr.addr.ss_family == AF_INET6
#endif   /* HAVE_IPV6 */
			   )
		{
			if (check_same_host_or_net(&port->raddr, ipCmpSameHost) &&
				!gp_reject_internal_tcp_conn)
			{
				elog(DEBUG1, "received same host internal TCP connection");
				FakeClientAuthentication(port);
			}
			else
			{
				/* Security violation? */
				elog(LOG, "rejecting TCP connection to master using internal"
					 "connection protocol");
				return false;
			}
			return true;
		}
		else if (port->raddr.addr.ss_family == AF_UNIX)
		{
			/* 
			 * Internal connection via a domain socket -- use ident
			 */
			char *local_name;
			char remote_name[IDENT_USERNAME_MAX + 1];
			struct passwd *pw;

			pw = getpwuid(geteuid());
			if (pw == NULL)
			{
				elog(LOG, "invalid effective UID %d ", geteuid());
				return false;
			}

			local_name = pw->pw_name;

			remote_name[0] = '\0';

			if (!ident_unix(port->sock, remote_name) ||
				!strlen(remote_name) ||
				strcmp(local_name, remote_name) != 0)
				return false;
			else
				FakeClientAuthentication(port);
			return true;
		}
		else
		{
			/* Security violation? */
			elog(LOG, "rejecting TCP connection to master using internal"
				 "connection protocol");
			return false;
		}
	}
	else
	{
		/* We're on an actual segment host */	
		FakeClientAuthentication(port);
	}

	return true;
}

static bool
is_internal_gpdb_conn(Port *port)
{
	/* 
	 * This is an internal connection if major version is three and we've set
	 * the upper bits to 7.
	 */
	if (PG_PROTOCOL_MAJOR(port->proto) == 3 && port->proto >> 28 == 7)
		return true;
	else
		return false;
}


/*
 * Client authentication starts here.  If there is an error, this
 * function does not return and the backend process is terminated.
 */
void
ClientAuthentication(Port *port)
{
	int			status = STATUS_ERROR;

	/*
	 * If this is a QD to QE connection, we might be able to short circuit
	 * client authentication.
	 */
	if (is_internal_gpdb_conn(port))
	{
		if (internal_client_authentication(port))
			return;

		/* Else, try the normal authentication */
	}

	/*
	 * Get the authentication method to use for this frontend/database
	 * combination.  Note: a failure return indicates a problem with the hba
	 * config file, not with the request.  hba.c should have dropped an error
	 * message into the postmaster logfile if it failed.
	 */
	if (hba_getauthmethod(port) != STATUS_OK)
		ereport(FATAL,
				(errcode(ERRCODE_CONFIG_FILE_ERROR),
				 errmsg("missing or erroneous pg_hba.conf file"),
				 errhint("See server log for details.")));

	/*
	 * Enable immediate response to SIGTERM/SIGINT/timeout interrupts. (We
	 * don't want this during hba_getauthmethod() because it might have to do
	 * database access, eg for role membership checks.)
	 */
	ImmediateInterruptOK = true;
	/* And don't forget to detect one that already arrived */
	CHECK_FOR_INTERRUPTS();

	/*
	 * This is the first point where we have access to the hba record for the
	 * current connection, so perform any verifications based on the hba
	 * options field that should be done *before* the authentication here.
	 */
	if (port->hba->clientcert)
	{
		/*
		 * When we parse pg_hba.conf, we have already made sure that we have
		 * been able to load a certificate store. Thus, if a certificate is
		 * present on the client, it has been verified against our root
		 * certificate store, and the connection would have been aborted
		 * already if it didn't verify ok.
		 */
#ifdef USE_SSL
		if (!port->peer)
		{
			ereport(FATAL,
					(errcode(ERRCODE_INVALID_AUTHORIZATION_SPECIFICATION),
				  errmsg("connection requires a valid client certificate")));
		}
#else

		/*
		 * hba.c makes sure hba->clientcert can't be set unless OpenSSL is
		 * present.
		 */
		Assert(false);
#endif
	}

	/*
	 * Now proceed to do the actual authentication check
	 */
	switch (port->hba->auth_method)
	{
		case uaReject:

			/*
			 * An explicit "reject" entry in pg_hba.conf.  This report exposes
			 * the fact that there's an explicit reject entry, which is
			 * perhaps not so desirable from a security standpoint; but the
			 * message for an implicit reject could confuse the DBA a lot when
			 * the true situation is a match to an explicit reject.  And we
			 * don't want to change the message for an implicit reject.  As
			 * noted below, the additional information shown here doesn't
			 * expose anything not known to an attacker.
			 */
			{
				char		hostinfo[NI_MAXHOST];

				pg_getnameinfo_all(&port->raddr.addr, port->raddr.salen,
								   hostinfo, sizeof(hostinfo),
								   NULL, 0,
								   NI_NUMERICHOST);

				if (am_walsender)
				{
#ifdef USE_SSL
					ereport(FATAL,
					   (errcode(ERRCODE_INVALID_AUTHORIZATION_SPECIFICATION),
						errmsg("pg_hba.conf rejects replication connection for host \"%s\", user \"%s\", %s",
							   hostinfo, port->user_name,
							   port->ssl ? _("SSL on") : _("SSL off"))));
#else
					ereport(FATAL,
					   (errcode(ERRCODE_INVALID_AUTHORIZATION_SPECIFICATION),
						errmsg("pg_hba.conf rejects replication connection for host \"%s\", user \"%s\"",
							   hostinfo, port->user_name)));
#endif
				}
				else
				{
#ifdef USE_SSL
					ereport(FATAL,
					   (errcode(ERRCODE_INVALID_AUTHORIZATION_SPECIFICATION),
						errmsg("pg_hba.conf rejects connection for host \"%s\", user \"%s\", database \"%s\", %s",
							   hostinfo, port->user_name,
							   port->database_name,
							   port->ssl ? _("SSL on") : _("SSL off")),
						errSendAlert(false)));
#else
					ereport(FATAL,
					   (errcode(ERRCODE_INVALID_AUTHORIZATION_SPECIFICATION),
						errmsg("pg_hba.conf rejects connection for host \"%s\", user \"%s\", database \"%s\"",
							   hostinfo, port->user_name,
							   port->database_name),
						errSendAlert(false)));
#endif
				}
				break;
			}

		case uaImplicitReject:

			/*
			 * No matching entry, so tell the user we fell through.
			 *
			 * NOTE: the extra info reported here is not a security breach,
			 * because all that info is known at the frontend and must be
			 * assumed known to bad guys.  We're merely helping out the less
			 * clueful good guys.
			 */
			{
				char		hostinfo[NI_MAXHOST];

				pg_getnameinfo_all(&port->raddr.addr, port->raddr.salen,
								   hostinfo, sizeof(hostinfo),
								   NULL, 0,
								   NI_NUMERICHOST);

				if (am_walsender)
				{
#ifdef USE_SSL
					ereport(FATAL,
					   (errcode(ERRCODE_INVALID_AUTHORIZATION_SPECIFICATION),
						errmsg("no pg_hba.conf entry for replication connection from host \"%s\", user \"%s\", %s",
							   hostinfo, port->user_name,
							   port->ssl ? _("SSL on") : _("SSL off"))));
#else
					ereport(FATAL,
					   (errcode(ERRCODE_INVALID_AUTHORIZATION_SPECIFICATION),
						errmsg("no pg_hba.conf entry for replication connection from host \"%s\", user \"%s\"",
							   hostinfo, port->user_name)));
#endif
				}
				else
				{
#ifdef USE_SSL
					ereport(FATAL,
					   (errcode(ERRCODE_INVALID_AUTHORIZATION_SPECIFICATION),
						errmsg("no pg_hba.conf entry for host \"%s\", user \"%s\", database \"%s\", %s",
							   hostinfo, port->user_name,
							   port->database_name,
							   port->ssl ? _("SSL on") : _("SSL off"))));
#else
					ereport(FATAL,
					   (errcode(ERRCODE_INVALID_AUTHORIZATION_SPECIFICATION),
						errmsg("no pg_hba.conf entry for host \"%s\", user \"%s\", database \"%s\"",
							   hostinfo, port->user_name,
							   port->database_name)));
#endif
				}
				break;
			}

		case uaKrb5:
#ifdef KRB5
			sendAuthRequest(port, AUTH_REQ_KRB5);
			status = pg_krb5_recvauth(port);
#else
			Assert(false);
#endif
			break;

		case uaGSS:
#ifdef ENABLE_GSS
			if (check_valid_until_for_gssapi(port) == STATUS_ERROR) {
				ereport(FATAL,
					(errcode(ERRCODE_INVALID_AUTHORIZATION_SPECIFICATION),
					errmsg("authentication failed for user \"%s\": valid until timestamp expired", port->user_name)));
			}

			sendAuthRequest(port, AUTH_REQ_GSS);
			status = pg_GSS_recvauth(port);
#else
			Assert(false);
#endif
			break;

		case uaSSPI:
#ifdef ENABLE_SSPI
			sendAuthRequest(port, AUTH_REQ_SSPI);
			status = pg_SSPI_recvauth(port);
#else
			Assert(false);
#endif
			break;

		case uaPeer:
#ifdef HAVE_UNIX_SOCKETS
			status = auth_peer(port);
#else
			Assert(false);
#endif
			break;

		case uaIdent:
			status = ident_inet(port);
			break;

		case uaMD5:
			if (Db_user_namespace)
				ereport(FATAL,
						(errcode(ERRCODE_INVALID_AUTHORIZATION_SPECIFICATION),
						 errmsg("MD5 authentication is not supported when \"db_user_namespace\" is enabled")));
			sendAuthRequest(port, AUTH_REQ_MD5);
			status = recv_and_check_password_packet(port);
			break;

		case uaPassword:
			sendAuthRequest(port, AUTH_REQ_PASSWORD);
			status = recv_and_check_password_packet(port);
			break;

		case uaPAM:
#ifdef USE_PAM
			status = CheckPAMAuth(port, port->user_name, "");
#else
			Assert(false);
#endif   /* USE_PAM */
			break;

		case uaLDAP:
#ifdef USE_LDAP
			status = CheckLDAPAuth(port);
#else
			Assert(false);
#endif
			break;

		case uaCert:
#ifdef USE_SSL
			status = CheckCertAuth(port);
#else
			Assert(false);
#endif
			break;
		case uaRADIUS:
			status = CheckRADIUSAuth(port);
			break;
		case uaTrust:
			status = STATUS_OK;
			break;
	}

	if (ClientAuthentication_hook)
		(*ClientAuthentication_hook) (port, status);

	if (status == STATUS_OK)
	{
		if (CheckAuthTimeConstraints(port->user_name) != STATUS_OK)
			ereport(FATAL,
					 (errcode(ERRCODE_INVALID_AUTHORIZATION_SPECIFICATION),
					  errmsg("authentication failed for user \"%s\": login not permitted at this time",
							 port->user_name)));
	}

	if (status == STATUS_OK)
		sendAuthRequest(port, AUTH_REQ_OK);
	else
		auth_failed(port, status);

	/* Done with authentication, so we should turn off immediate interrupts */
	ImmediateInterruptOK = false;
}

void
FakeClientAuthentication(Port *port)
{
	sendAuthRequest(port, AUTH_REQ_OK);
}

/*
 * Send an authentication request packet to the frontend.
 */
static void
sendAuthRequest(Port *port, AuthRequest areq)
{
	StringInfoData buf;

	pq_beginmessage(&buf, 'R');
	pq_sendint(&buf, (int32) areq, sizeof(int32));

	/* Add the salt for encrypted passwords. */
	if (areq == AUTH_REQ_MD5)
		pq_sendbytes(&buf, port->md5Salt, 4);

#if defined(ENABLE_GSS) || defined(ENABLE_SSPI)

	/*
	 * Add the authentication data for the next step of the GSSAPI or SSPI
	 * negotiation.
	 */
	else if (areq == AUTH_REQ_GSS_CONT)
	{
		if (port->gss->outbuf.length > 0)
		{
			elog(DEBUG4, "sending GSS token of length %u",
				 (unsigned int) port->gss->outbuf.length);

			pq_sendbytes(&buf, port->gss->outbuf.value, port->gss->outbuf.length);
		}
	}
#endif

	pq_endmessage(&buf);

	/*
	 * Flush message so client will see it, except for AUTH_REQ_OK, which need
	 * not be sent until we are ready for queries.
	 */
	if (areq != AUTH_REQ_OK)
		pq_flush();
}

/*
 * Collect password response packet from frontend.
 *
 * Returns NULL if couldn't get password, else palloc'd string.
 */
static char *
recv_password_packet(Port *port)
{
	StringInfoData buf;

	if (PG_PROTOCOL_MAJOR(port->proto) >= 3)
	{
		/* Expect 'p' message type */
		int			mtype;

		mtype = pq_getbyte();
		if (mtype != 'p')
		{
			/*
			 * If the client just disconnects without offering a password,
			 * don't make a log entry.  This is legal per protocol spec and in
			 * fact commonly done by psql, so complaining just clutters the
			 * log.
			 */
			if (mtype != EOF)
				ereport(COMMERROR,
						(errcode(ERRCODE_PROTOCOL_VIOLATION),
					errmsg("expected password response, got message type %d",
						   mtype)));
			return NULL;		/* EOF or bad message type */
		}
	}
	else
	{
		/* For pre-3.0 clients, avoid log entry if they just disconnect */
		if (pq_peekbyte() == EOF)
			return NULL;		/* EOF */
	}

	initStringInfo(&buf);
	if (pq_getmessage(&buf, 1000))		/* receive password */
	{
		/* EOF - pq_getmessage already logged a suitable message */
		pfree(buf.data);
		return NULL;
	}

	/*
	 * Apply sanity check: password packet length should agree with length of
	 * contained string.  Note it is safe to use strlen here because
	 * StringInfo is guaranteed to have an appended '\0'.
	 */
	if (strlen(buf.data) + 1 != buf.len)
		ereport(COMMERROR,
				(errcode(ERRCODE_PROTOCOL_VIOLATION),
				 errmsg("invalid password packet size")));

	/* Do not echo password to logs, for security. */
	ereport(DEBUG5,
			(errmsg("received password packet")));

	/*
	 * Return the received string.	Note we do not attempt to do any
	 * character-set conversion on it; since we don't yet know the client's
	 * encoding, there wouldn't be much point.
	 */
	return buf.data;
}


/*----------------------------------------------------------------
 * hashed password (MD5, SHA-256) authentication
 *----------------------------------------------------------------
 */

/*
 * Called when we have sent an authorization request for a password.
 * Get the response and check it.
 */
static int
recv_and_check_password_packet(Port *port)
{
	char	   *passwd;
	int			result;

	passwd = recv_password_packet(port);

	if (passwd == NULL)
		return STATUS_EOF;		/* client wouldn't send password */

	result = hashed_passwd_verify(port, port->user_name, passwd);

	pfree(passwd);

	return result;
}


/*----------------------------------------------------------------
 * MIT Kerberos authentication system - protocol version 5
 *----------------------------------------------------------------
 */
#ifdef KRB5

static int
pg_krb5_init(Port *port)
{
	krb5_error_code retval;
	char	   *khostname;

	if (pg_krb5_initialised)
		return STATUS_OK;

	retval = krb5_init_context(&pg_krb5_context);
	if (retval)
	{
		ereport(LOG,
				(errmsg("Kerberos initialization returned error %d",
						retval)));
		com_err("postgres", retval, "while initializing krb5");
		return STATUS_ERROR;
	}

	retval = krb5_kt_resolve(pg_krb5_context, pg_krb_server_keyfile, &pg_krb5_keytab);
	if (retval)
	{
		ereport(LOG,
				(errmsg("Kerberos keytab resolving returned error %d",
						retval)));
		com_err("postgres", retval, "while resolving keytab file \"%s\"",
				pg_krb_server_keyfile);
		krb5_free_context(pg_krb5_context);
		return STATUS_ERROR;
	}

	/*
	 * If no hostname was specified, pg_krb_server_hostname is already NULL.
	 * If it's set to blank, force it to NULL.
	 */
	khostname = port->hba->krb_server_hostname;
	if (khostname && khostname[0] == '\0')
		khostname = NULL;

	retval = krb5_sname_to_principal(pg_krb5_context,
									 khostname,
									 pg_krb_srvnam,
									 KRB5_NT_SRV_HST,
									 &pg_krb5_server);
	if (retval)
	{
		ereport(LOG,
				(errmsg("Kerberos sname_to_principal(\"%s\", \"%s\") returned error %d",
		 khostname ? khostname : "server hostname", pg_krb_srvnam, retval)));
		com_err("postgres", retval,
		"while getting server principal for server \"%s\" for service \"%s\"",
				khostname ? khostname : "server hostname", pg_krb_srvnam);
		krb5_kt_close(pg_krb5_context, pg_krb5_keytab);
		krb5_free_context(pg_krb5_context);
		return STATUS_ERROR;
	}

	pg_krb5_initialised = 1;
	return STATUS_OK;
}


/*
 * pg_krb5_recvauth -- server routine to receive authentication information
 *					   from the client
 *
 * We still need to compare the username obtained from the client's setup
 * packet to the authenticated name.
 *
 * We have our own keytab file because postgres is unlikely to run as root,
 * and so cannot read the default keytab.
 */
static int
pg_krb5_recvauth(Port *port)
{
	krb5_error_code retval;
	int			ret;
	krb5_auth_context auth_context = NULL;
	krb5_ticket *ticket;
	char	   *kusername;
	char	   *cp;

	ret = pg_krb5_init(port);
	if (ret != STATUS_OK)
		return ret;

	retval = krb5_recvauth(pg_krb5_context, &auth_context,
						   (krb5_pointer) &port->sock, pg_krb_srvnam,
						   pg_krb5_server, 0, pg_krb5_keytab, &ticket);
	if (retval)
	{
		ereport(LOG,
				(errmsg("Kerberos recvauth returned error %d",
						retval)));
		com_err("postgres", retval, "from krb5_recvauth");
		return STATUS_ERROR;
	}

	/*
	 * The "client" structure comes out of the ticket and is therefore
	 * authenticated.  Use it to check the username obtained from the
	 * postmaster startup packet.
	 */
#if defined(HAVE_KRB5_TICKET_ENC_PART2)
	retval = krb5_unparse_name(pg_krb5_context,
							   ticket->enc_part2->client, &kusername);
#elif defined(HAVE_KRB5_TICKET_CLIENT)
	retval = krb5_unparse_name(pg_krb5_context,
							   ticket->client, &kusername);
#else
#error "bogus configuration"
#endif
	if (retval)
	{
		ereport(LOG,
				(errmsg("Kerberos unparse_name returned error %d",
						retval)));
		com_err("postgres", retval, "while unparsing client name");
		krb5_free_ticket(pg_krb5_context, ticket);
		krb5_auth_con_free(pg_krb5_context, auth_context);
		return STATUS_ERROR;
	}

	cp = strchr(kusername, '@');
	if (cp)
	{
		/*
		 * If we are not going to include the realm in the username that is
		 * passed to the ident map, destructively modify it here to remove the
		 * realm. Then advance past the separator to check the realm.
		 */
		if (!port->hba->include_realm)
			*cp = '\0';
		cp++;

		if (port->hba->krb_realm != NULL && strlen(port->hba->krb_realm))
		{
			/* Match realm against configured */
			if (pg_krb_caseins_users)
				ret = pg_strcasecmp(port->hba->krb_realm, cp);
			else
				ret = strcmp(port->hba->krb_realm, cp);

			if (ret)
			{
				elog(DEBUG2,
					 "krb5 realm (%s) and configured realm (%s) don't match",
					 cp, port->hba->krb_realm);

				krb5_free_ticket(pg_krb5_context, ticket);
				krb5_auth_con_free(pg_krb5_context, auth_context);
				return STATUS_ERROR;
			}
		}
	}
	else if (port->hba->krb_realm && strlen(port->hba->krb_realm))
	{
		elog(DEBUG2,
			 "krb5 did not return realm but realm matching was requested");

		krb5_free_ticket(pg_krb5_context, ticket);
		krb5_auth_con_free(pg_krb5_context, auth_context);
		return STATUS_ERROR;
	}

	ret = check_usermap(port->hba->usermap, port->user_name, kusername,
						pg_krb_caseins_users);

	krb5_free_ticket(pg_krb5_context, ticket);
	krb5_auth_con_free(pg_krb5_context, auth_context);
	free(kusername);

	return ret;
}
#endif   /* KRB5 */


/*----------------------------------------------------------------
 * GSSAPI authentication system
 *----------------------------------------------------------------
 */
#ifdef ENABLE_GSS

#if defined(WIN32) && !defined(WIN32_ONLY_COMPILER)
/*
 * MIT Kerberos GSSAPI DLL doesn't properly export the symbols for MingW
 * that contain the OIDs required. Redefine here, values copied
 * from src/athena/auth/krb5/src/lib/gssapi/generic/gssapi_generic.c
 */
static const gss_OID_desc GSS_C_NT_USER_NAME_desc =
{10, (void *) "\x2a\x86\x48\x86\xf7\x12\x01\x02\x01\x02"};
static GSS_DLLIMP gss_OID GSS_C_NT_USER_NAME = &GSS_C_NT_USER_NAME_desc;
#endif


static void
pg_GSS_error(int severity, char *errmsg, OM_uint32 maj_stat, OM_uint32 min_stat)
{
	gss_buffer_desc gmsg;
	OM_uint32	lmin_s,
				msg_ctx;
	char		msg_major[128],
				msg_minor[128];

	/* Fetch major status message */
	msg_ctx = 0;
	gss_display_status(&lmin_s, maj_stat, GSS_C_GSS_CODE,
					   GSS_C_NO_OID, &msg_ctx, &gmsg);
	strlcpy(msg_major, gmsg.value, sizeof(msg_major));
	gss_release_buffer(&lmin_s, &gmsg);

	if (msg_ctx)

		/*
		 * More than one message available. XXX: Should we loop and read all
		 * messages? (same below)
		 */
		ereport(WARNING,
				(errmsg_internal("incomplete GSS error report")));

	/* Fetch mechanism minor status message */
	msg_ctx = 0;
	gss_display_status(&lmin_s, min_stat, GSS_C_MECH_CODE,
					   GSS_C_NO_OID, &msg_ctx, &gmsg);
	strlcpy(msg_minor, gmsg.value, sizeof(msg_minor));
	gss_release_buffer(&lmin_s, &gmsg);

	if (msg_ctx)
		ereport(WARNING,
				(errmsg_internal("incomplete GSS minor error report")));

	/*
	 * errmsg_internal, since translation of the first part must be done
	 * before calling this function anyway.
	 */
	ereport(severity,
			(errmsg_internal("%s", errmsg),
			 errdetail("%s: %s", msg_major, msg_minor)));
}

/* Check to see if the password of a user is valid 
 * (using the validuntil attribute associated with the pg_role)
 * for GSSAPI based authentication.
 */
static int
check_valid_until_for_gssapi(Port *port)
{
	/*
	 * GPDB_90_MERGE_FIXME: this logic is copied from hashed_passwd_verify;
	 * double-check it (especially the lack of password checks, which we may
	 * need here) and consolidate it somehow so we don't fall out of sync.
	 */
	int			retval = STATUS_ERROR;
	TimestampTz vuntil = 0;
	HeapTuple	roleTup;
	Datum		datum;
	bool		isnull;

	/*
	 * Disable immediate interrupts while doing database access.  (Note
	 * we don't bother to turn this back on if we hit one of the failure
	 * conditions, since we can expect we'll just exit right away anyway.)
	 */
	ImmediateInterruptOK = false;

	/* Get role info from pg_authid */
	roleTup = SearchSysCache(AUTHNAME,
							 PointerGetDatum(port->user_name),
							 0, 0, 0);
	if (!HeapTupleIsValid(roleTup))
		return STATUS_ERROR;					/* no such user */

	datum = SysCacheGetAttr(AUTHNAME, roleTup,
							Anum_pg_authid_rolvaliduntil, &isnull);
	if (!isnull)
		vuntil = DatumGetTimestampTz(datum);

	ReleaseSysCache(roleTup);

	/* Re-enable immediate response to SIGTERM/SIGINT/timeout interrupts */
	ImmediateInterruptOK = true;
	/* And don't forget to detect one that already arrived */
	CHECK_FOR_INTERRUPTS();

	/*
	 * Now check to be sure we are not past rolvaliduntil
	 */
	if (isnull)
		retval = STATUS_OK;
	else if (vuntil < GetCurrentTimestamp())
		retval = STATUS_ERROR;
	else
		retval = STATUS_OK;

	return retval;
}

static int
pg_GSS_recvauth(Port *port)
{
	OM_uint32	maj_stat,
				min_stat,
				lmin_s,
				gflags;
	int			mtype;
	int			ret;
	StringInfoData buf;
	gss_buffer_desc gbuf;

	/*
	 * GSS auth is not supported for protocol versions before 3, because it
	 * relies on the overall message length word to determine the GSS payload
	 * size in AuthenticationGSSContinue and PasswordMessage messages. (This
	 * is, in fact, a design error in our GSS support, because protocol
	 * messages are supposed to be parsable without relying on the length
	 * word; but it's not worth changing it now.)
	 */
	if (PG_PROTOCOL_MAJOR(FrontendProtocol) < 3)
		ereport(FATAL,
				(errcode(ERRCODE_FEATURE_NOT_SUPPORTED),
				 errmsg("GSSAPI is not supported in protocol version 2")));

	if (pg_krb_server_keyfile && strlen(pg_krb_server_keyfile) > 0)
	{
		/*
		 * Set default Kerberos keytab file for the Krb5 mechanism.
		 *
		 * setenv("KRB5_KTNAME", pg_krb_server_keyfile, 0); except setenv()
		 * not always available.
		 */
		if (getenv("KRB5_KTNAME") == NULL)
		{
			size_t		kt_len = strlen(pg_krb_server_keyfile) + 14;
			char	   *kt_path = malloc(kt_len);

			if (!kt_path)
			{
				ereport(LOG,
						(errcode(ERRCODE_OUT_OF_MEMORY),
						 errmsg("out of memory")));
				return STATUS_ERROR;
			}
			snprintf(kt_path, kt_len, "KRB5_KTNAME=%s", pg_krb_server_keyfile);
			putenv(kt_path);
		}
	}

	/*
	 * We accept any service principal that's present in our keytab. This
	 * increases interoperability between kerberos implementations that see
	 * for example case sensitivity differently, while not really opening up
	 * any vector of attack.
	 */
	port->gss->cred = GSS_C_NO_CREDENTIAL;

	/*
	 * Initialize sequence with an empty context
	 */
	port->gss->ctx = GSS_C_NO_CONTEXT;

	/*
	 * Loop through GSSAPI message exchange. This exchange can consist of
	 * multiple messags sent in both directions. First message is always from
	 * the client. All messages from client to server are password packets
	 * (type 'p').
	 */
	do
	{
		mtype = pq_getbyte();
		if (mtype != 'p')
		{
			/* Only log error if client didn't disconnect. */
			if (mtype != EOF)
				ereport(COMMERROR,
						(errcode(ERRCODE_PROTOCOL_VIOLATION),
						 errmsg("expected GSS response, got message type %d",
								mtype)));
			return STATUS_ERROR;
		}

		/* Get the actual GSS token */
		initStringInfo(&buf);
		if (pq_getmessage(&buf, PG_MAX_AUTH_TOKEN_LENGTH))
		{
			/* EOF - pq_getmessage already logged error */
			pfree(buf.data);
			return STATUS_ERROR;
		}

		/* Map to GSSAPI style buffer */
		gbuf.length = buf.len;
		gbuf.value = buf.data;

		elog(DEBUG4, "Processing received GSS token of length %u",
			 (unsigned int) gbuf.length);

		maj_stat = gss_accept_sec_context(
										  &min_stat,
										  &port->gss->ctx,
										  port->gss->cred,
										  &gbuf,
										  GSS_C_NO_CHANNEL_BINDINGS,
										  &port->gss->name,
										  NULL,
										  &port->gss->outbuf,
										  &gflags,
										  NULL,
										  NULL);

		/* gbuf no longer used */
		pfree(buf.data);

		elog(DEBUG5, "gss_accept_sec_context major: %d, "
			 "minor: %d, outlen: %u, outflags: %x",
			 maj_stat, min_stat,
			 (unsigned int) port->gss->outbuf.length, gflags);

		if (port->gss->outbuf.length != 0)
		{
			/*
			 * Negotiation generated data to be sent to the client.
			 */
			OM_uint32	lmin_s;

			elog(DEBUG4, "sending GSS response token of length %u",
				 (unsigned int) port->gss->outbuf.length);

			sendAuthRequest(port, AUTH_REQ_GSS_CONT);

			gss_release_buffer(&lmin_s, &port->gss->outbuf);
		}

		if (maj_stat != GSS_S_COMPLETE && maj_stat != GSS_S_CONTINUE_NEEDED)
		{
			OM_uint32	lmin_s;

			gss_delete_sec_context(&lmin_s, &port->gss->ctx, GSS_C_NO_BUFFER);
			pg_GSS_error(ERROR,
					   gettext_noop("accepting GSS security context failed"),
						 maj_stat, min_stat);
		}

		if (maj_stat == GSS_S_CONTINUE_NEEDED)
			elog(DEBUG4, "GSS continue needed");

	} while (maj_stat == GSS_S_CONTINUE_NEEDED);

	if (port->gss->cred != GSS_C_NO_CREDENTIAL)
	{
		/*
		 * Release service principal credentials
		 */
		gss_release_cred(&min_stat, &port->gss->cred);
	}

	/*
	 * GSS_S_COMPLETE indicates that authentication is now complete.
	 *
	 * Get the name of the user that authenticated, and compare it to the pg
	 * username that was specified for the connection.
	 */
	maj_stat = gss_display_name(&min_stat, port->gss->name, &gbuf, NULL);
	if (maj_stat != GSS_S_COMPLETE)
		pg_GSS_error(ERROR,
					 gettext_noop("retrieving GSS user name failed"),
					 maj_stat, min_stat);

	/*
	 * Split the username at the realm separator
	 */
	if (strchr(gbuf.value, '@'))
	{
		char	   *cp = strchr(gbuf.value, '@');

		/*
		 * If we are not going to include the realm in the username that is
		 * passed to the ident map, destructively modify it here to remove the
		 * realm. Then advance past the separator to check the realm.
		 */
		if (!port->hba->include_realm)
			*cp = '\0';
		cp++;

		if (port->hba->krb_realm != NULL && strlen(port->hba->krb_realm))
		{
			/*
			 * Match the realm part of the name first
			 */
			if (pg_krb_caseins_users)
				ret = pg_strcasecmp(port->hba->krb_realm, cp);
			else
				ret = strcmp(port->hba->krb_realm, cp);

			if (ret)
			{
				/* GSS realm does not match */
				elog(DEBUG2,
				   "GSSAPI realm (%s) and configured realm (%s) don't match",
					 cp, port->hba->krb_realm);
				gss_release_buffer(&lmin_s, &gbuf);
				return STATUS_ERROR;
			}
		}
	}
	else if (port->hba->krb_realm && strlen(port->hba->krb_realm))
	{
		elog(DEBUG2,
			 "GSSAPI did not return realm but realm matching was requested");

		gss_release_buffer(&lmin_s, &gbuf);
		return STATUS_ERROR;
	}

	ret = check_usermap(port->hba->usermap, port->user_name, gbuf.value,
						pg_krb_caseins_users);

	gss_release_buffer(&lmin_s, &gbuf);

	return ret;
}
#endif   /* ENABLE_GSS */


/*----------------------------------------------------------------
 * SSPI authentication system
 *----------------------------------------------------------------
 */
#ifdef ENABLE_SSPI
static void
pg_SSPI_error(int severity, const char *errmsg, SECURITY_STATUS r)
{
	char		sysmsg[256];

	if (FormatMessage(FORMAT_MESSAGE_FROM_SYSTEM, NULL, r, 0,
					  sysmsg, sizeof(sysmsg), NULL) == 0)
		ereport(severity,
				(errmsg_internal("%s", errmsg),
				 errdetail("SSPI error %x", (unsigned int) r)));
	else
		ereport(severity,
				(errmsg_internal("%s", errmsg),
				 errdetail("%s (%x)", sysmsg, (unsigned int) r)));
}

static int
pg_SSPI_recvauth(Port *port)
{
	int			mtype;
	StringInfoData buf;
	SECURITY_STATUS r;
	CredHandle	sspicred;
	CtxtHandle *sspictx = NULL,
				newctx;
	TimeStamp	expiry;
	ULONG		contextattr;
	SecBufferDesc inbuf;
	SecBufferDesc outbuf;
	SecBuffer	OutBuffers[1];
	SecBuffer	InBuffers[1];
	HANDLE		token;
	TOKEN_USER *tokenuser;
	DWORD		retlen;
	char		accountname[MAXPGPATH];
	char		domainname[MAXPGPATH];
	DWORD		accountnamesize = sizeof(accountname);
	DWORD		domainnamesize = sizeof(domainname);
	SID_NAME_USE accountnameuse;
	HMODULE		secur32;
	QUERY_SECURITY_CONTEXT_TOKEN_FN _QuerySecurityContextToken;

	/*
	 * SSPI auth is not supported for protocol versions before 3, because it
	 * relies on the overall message length word to determine the SSPI payload
	 * size in AuthenticationGSSContinue and PasswordMessage messages. (This
	 * is, in fact, a design error in our SSPI support, because protocol
	 * messages are supposed to be parsable without relying on the length
	 * word; but it's not worth changing it now.)
	 */
	if (PG_PROTOCOL_MAJOR(FrontendProtocol) < 3)
		ereport(FATAL,
				(errcode(ERRCODE_FEATURE_NOT_SUPPORTED),
				 errmsg("SSPI is not supported in protocol version 2")));

	/*
	 * Acquire a handle to the server credentials.
	 */
	r = AcquireCredentialsHandle(NULL,
								 "negotiate",
								 SECPKG_CRED_INBOUND,
								 NULL,
								 NULL,
								 NULL,
								 NULL,
								 &sspicred,
								 &expiry);
	if (r != SEC_E_OK)
		pg_SSPI_error(ERROR, _("could not acquire SSPI credentials"), r);

	/*
	 * Loop through SSPI message exchange. This exchange can consist of
	 * multiple messags sent in both directions. First message is always from
	 * the client. All messages from client to server are password packets
	 * (type 'p').
	 */
	do
	{
		mtype = pq_getbyte();
		if (mtype != 'p')
		{
			/* Only log error if client didn't disconnect. */
			if (mtype != EOF)
				ereport(COMMERROR,
						(errcode(ERRCODE_PROTOCOL_VIOLATION),
						 errmsg("expected SSPI response, got message type %d",
								mtype)));
			return STATUS_ERROR;
		}

		/* Get the actual SSPI token */
		initStringInfo(&buf);
		if (pq_getmessage(&buf, PG_MAX_AUTH_TOKEN_LENGTH))
		{
			/* EOF - pq_getmessage already logged error */
			pfree(buf.data);
			return STATUS_ERROR;
		}

		/* Map to SSPI style buffer */
		inbuf.ulVersion = SECBUFFER_VERSION;
		inbuf.cBuffers = 1;
		inbuf.pBuffers = InBuffers;
		InBuffers[0].pvBuffer = buf.data;
		InBuffers[0].cbBuffer = buf.len;
		InBuffers[0].BufferType = SECBUFFER_TOKEN;

		/* Prepare output buffer */
		OutBuffers[0].pvBuffer = NULL;
		OutBuffers[0].BufferType = SECBUFFER_TOKEN;
		OutBuffers[0].cbBuffer = 0;
		outbuf.cBuffers = 1;
		outbuf.pBuffers = OutBuffers;
		outbuf.ulVersion = SECBUFFER_VERSION;


		elog(DEBUG4, "Processing received SSPI token of length %u",
			 (unsigned int) buf.len);

		r = AcceptSecurityContext(&sspicred,
								  sspictx,
								  &inbuf,
								  ASC_REQ_ALLOCATE_MEMORY,
								  SECURITY_NETWORK_DREP,
								  &newctx,
								  &outbuf,
								  &contextattr,
								  NULL);

		/* input buffer no longer used */
		pfree(buf.data);

		if (outbuf.cBuffers > 0 && outbuf.pBuffers[0].cbBuffer > 0)
		{
			/*
			 * Negotiation generated data to be sent to the client.
			 */
			elog(DEBUG4, "sending SSPI response token of length %u",
				 (unsigned int) outbuf.pBuffers[0].cbBuffer);

			port->gss->outbuf.length = outbuf.pBuffers[0].cbBuffer;
			port->gss->outbuf.value = outbuf.pBuffers[0].pvBuffer;

			sendAuthRequest(port, AUTH_REQ_GSS_CONT);

			FreeContextBuffer(outbuf.pBuffers[0].pvBuffer);
		}

		if (r != SEC_E_OK && r != SEC_I_CONTINUE_NEEDED)
		{
			if (sspictx != NULL)
			{
				DeleteSecurityContext(sspictx);
				free(sspictx);
			}
			FreeCredentialsHandle(&sspicred);
			pg_SSPI_error(ERROR,
						  _("could not accept SSPI security context"), r);
		}

		if (sspictx == NULL)
		{
			sspictx = malloc(sizeof(CtxtHandle));
			if (sspictx == NULL)
				ereport(ERROR,
						(errmsg("out of memory")));

			memcpy(sspictx, &newctx, sizeof(CtxtHandle));
		}

		if (r == SEC_I_CONTINUE_NEEDED)
			elog(DEBUG4, "SSPI continue needed");

	} while (r == SEC_I_CONTINUE_NEEDED);


	/*
	 * Release service principal credentials
	 */
	FreeCredentialsHandle(&sspicred);


	/*
	 * SEC_E_OK indicates that authentication is now complete.
	 *
	 * Get the name of the user that authenticated, and compare it to the pg
	 * username that was specified for the connection.
	 *
	 * MingW is missing the export for QuerySecurityContextToken in the
	 * secur32 library, so we have to load it dynamically.
	 */

	secur32 = LoadLibrary("SECUR32.DLL");
	if (secur32 == NULL)
		ereport(ERROR,
				(errmsg_internal("could not load secur32.dll: %d",
								 (int) GetLastError())));

	_QuerySecurityContextToken = (QUERY_SECURITY_CONTEXT_TOKEN_FN)
		GetProcAddress(secur32, "QuerySecurityContextToken");
	if (_QuerySecurityContextToken == NULL)
	{
		FreeLibrary(secur32);
		ereport(ERROR,
				(errmsg_internal("could not locate QuerySecurityContextToken in secur32.dll: %d",
								 (int) GetLastError())));
	}

	r = (_QuerySecurityContextToken) (sspictx, &token);
	if (r != SEC_E_OK)
	{
		FreeLibrary(secur32);
		pg_SSPI_error(ERROR,
					  _("could not get token from SSPI security context"), r);
	}

	FreeLibrary(secur32);

	/*
	 * No longer need the security context, everything from here on uses the
	 * token instead.
	 */
	DeleteSecurityContext(sspictx);
	free(sspictx);

	if (!GetTokenInformation(token, TokenUser, NULL, 0, &retlen) && GetLastError() != 122)
		ereport(ERROR,
			 (errmsg_internal("could not get token user size: error code %d",
							  (int) GetLastError())));

	tokenuser = malloc(retlen);
	if (tokenuser == NULL)
		ereport(ERROR,
				(errmsg("out of memory")));

	if (!GetTokenInformation(token, TokenUser, tokenuser, retlen, &retlen))
		ereport(ERROR,
				(errmsg_internal("could not get user token: error code %d",
								 (int) GetLastError())));

	if (!LookupAccountSid(NULL, tokenuser->User.Sid, accountname, &accountnamesize,
						  domainname, &domainnamesize, &accountnameuse))
		ereport(ERROR,
			  (errmsg_internal("could not lookup acconut sid: error code %d",
							   (int) GetLastError())));

	free(tokenuser);

	/*
	 * Compare realm/domain if requested. In SSPI, always compare case
	 * insensitive.
	 */
	if (port->hba->krb_realm && strlen(port->hba->krb_realm))
	{
		if (pg_strcasecmp(port->hba->krb_realm, domainname))
		{
			elog(DEBUG2,
				 "SSPI domain (%s) and configured domain (%s) don't match",
				 domainname, port->hba->krb_realm);

			return STATUS_ERROR;
		}
	}

	/*
	 * We have the username (without domain/realm) in accountname, compare to
	 * the supplied value. In SSPI, always compare case insensitive.
	 *
	 * If set to include realm, append it in <username>@<realm> format.
	 */
	if (port->hba->include_realm)
	{
		char	   *namebuf;
		int			retval;

		namebuf = palloc(strlen(accountname) + strlen(domainname) + 2);
		sprintf(namebuf, "%s@%s", accountname, domainname);
		retval = check_usermap(port->hba->usermap, port->user_name, namebuf, true);
		pfree(namebuf);
		return retval;
	}
	else
		return check_usermap(port->hba->usermap, port->user_name, accountname, true);
}
#endif   /* ENABLE_SSPI */



/*----------------------------------------------------------------
 * Ident authentication system
 *----------------------------------------------------------------
 */

/*
 *	Parse the string "*ident_response" as a response from a query to an Ident
 *	server.  If it's a normal response indicating a user name, return true
 *	and store the user name at *ident_user. If it's anything else,
 *	return false.
 */
static bool
interpret_ident_response(const char *ident_response,
						 char *ident_user)
{
	const char *cursor = ident_response;		/* Cursor into *ident_response */

	/*
	 * Ident's response, in the telnet tradition, should end in crlf (\r\n).
	 */
	if (strlen(ident_response) < 2)
		return false;
	else if (ident_response[strlen(ident_response) - 2] != '\r')
		return false;
	else
	{
		while (*cursor != ':' && *cursor != '\r')
			cursor++;			/* skip port field */

		if (*cursor != ':')
			return false;
		else
		{
			/* We're positioned to colon before response type field */
			char		response_type[80];
			int			i;		/* Index into *response_type */

			cursor++;			/* Go over colon */
			while (pg_isblank(*cursor))
				cursor++;		/* skip blanks */
			i = 0;
			while (*cursor != ':' && *cursor != '\r' && !pg_isblank(*cursor) &&
				   i < (int) (sizeof(response_type) - 1))
				response_type[i++] = *cursor++;
			response_type[i] = '\0';
			while (pg_isblank(*cursor))
				cursor++;		/* skip blanks */
			if (strcmp(response_type, "USERID") != 0)
				return false;
			else
			{
				/*
				 * It's a USERID response.  Good.  "cursor" should be pointing
				 * to the colon that precedes the operating system type.
				 */
				if (*cursor != ':')
					return false;
				else
				{
					cursor++;	/* Go over colon */
					/* Skip over operating system field. */
					while (*cursor != ':' && *cursor != '\r')
						cursor++;
					if (*cursor != ':')
						return false;
					else
					{
						int			i;	/* Index into *ident_user */

						cursor++;		/* Go over colon */
						while (pg_isblank(*cursor))
							cursor++;	/* skip blanks */
						/* Rest of line is user name.  Copy it over. */
						i = 0;
						while (*cursor != '\r' && i < IDENT_USERNAME_MAX)
							ident_user[i++] = *cursor++;
						ident_user[i] = '\0';
						return true;
					}
				}
			}
		}
	}
}


/*
 *	Talk to the ident server on host "remote_ip_addr" and find out who
 *	owns the tcp connection from his port "remote_port" to port
 *	"local_port_addr" on host "local_ip_addr".	Return the user name the
 *	ident server gives as "*ident_user".
 *
 *	IP addresses and port numbers are in network byte order.
 *
 *	But iff we're unable to get the information from ident, return false.
 */
static int
ident_inet(hbaPort *port)
{
<<<<<<< HEAD
	pgsocket	sock_fd = PGINVALID_SOCKET;		/* for talking to Ident server */
	int			rc;				/* Return code from a locally called function */
=======
	const SockAddr remote_addr = port->raddr;
	const SockAddr local_addr = port->laddr;
	char		ident_user[IDENT_USERNAME_MAX + 1];
	pgsocket	sock_fd,		/* File descriptor for socket on which we talk
								 * to Ident */
				rc;				/* Return code from a locally called function */
>>>>>>> a4bebdd9
	bool		ident_return;
	char		remote_addr_s[NI_MAXHOST];
	char		remote_port[NI_MAXSERV];
	char		local_addr_s[NI_MAXHOST];
	char		local_port[NI_MAXSERV];
	char		ident_port[NI_MAXSERV];
	char		ident_query[80];
	char		ident_response[80 + IDENT_USERNAME_MAX];
	struct addrinfo *ident_serv = NULL,
			   *la = NULL,
				hints;

	/*
	 * Might look a little weird to first convert it to text and then back to
	 * sockaddr, but it's protocol independent.
	 */
	pg_getnameinfo_all(&remote_addr.addr, remote_addr.salen,
					   remote_addr_s, sizeof(remote_addr_s),
					   remote_port, sizeof(remote_port),
					   NI_NUMERICHOST | NI_NUMERICSERV);
	pg_getnameinfo_all(&local_addr.addr, local_addr.salen,
					   local_addr_s, sizeof(local_addr_s),
					   local_port, sizeof(local_port),
					   NI_NUMERICHOST | NI_NUMERICSERV);

	snprintf(ident_port, sizeof(ident_port), "%d", IDENT_PORT);
	hints.ai_flags = AI_NUMERICHOST;
	hints.ai_family = remote_addr.addr.ss_family;
	hints.ai_socktype = SOCK_STREAM;
	hints.ai_protocol = 0;
	hints.ai_addrlen = 0;
	hints.ai_canonname = NULL;
	hints.ai_addr = NULL;
	hints.ai_next = NULL;
	rc = pg_getaddrinfo_all(remote_addr_s, ident_port, &hints, &ident_serv);
	if (rc || !ident_serv)
	{
<<<<<<< HEAD
		/* we don't expect this to happen */
		ident_return = false;
		goto ident_inet_done;
=======
		if (ident_serv)
			pg_freeaddrinfo_all(hints.ai_family, ident_serv);
		return STATUS_ERROR;	/* we don't expect this to happen */
>>>>>>> a4bebdd9
	}

	hints.ai_flags = AI_NUMERICHOST;
	hints.ai_family = local_addr.addr.ss_family;
	hints.ai_socktype = SOCK_STREAM;
	hints.ai_protocol = 0;
	hints.ai_addrlen = 0;
	hints.ai_canonname = NULL;
	hints.ai_addr = NULL;
	hints.ai_next = NULL;
	rc = pg_getaddrinfo_all(local_addr_s, NULL, &hints, &la);
	if (rc || !la)
	{
<<<<<<< HEAD
		/* we don't expect this to happen */
		ident_return = false;
		goto ident_inet_done;
=======
		if (la)
			pg_freeaddrinfo_all(hints.ai_family, la);
		return STATUS_ERROR;	/* we don't expect this to happen */
>>>>>>> a4bebdd9
	}

	sock_fd = socket(ident_serv->ai_family, ident_serv->ai_socktype,
					 ident_serv->ai_protocol);
	if (sock_fd < 0)
	{
		ereport(LOG,
				(errcode_for_socket_access(),
				 errmsg("could not create socket for Ident connection: %m")));
		ident_return = false;
		goto ident_inet_done;
	}

	/*
	 * Bind to the address which the client originally contacted, otherwise
	 * the ident server won't be able to match up the right connection. This
	 * is necessary if the PostgreSQL server is running on an IP alias.
	 */
	rc = bind(sock_fd, la->ai_addr, la->ai_addrlen);
	if (rc != 0)
	{
		ereport(LOG,
				(errcode_for_socket_access(),
				 errmsg("could not bind to local address \"%s\": %m",
						local_addr_s)));
		ident_return = false;
		goto ident_inet_done;
	}

	rc = connect(sock_fd, ident_serv->ai_addr,
				 ident_serv->ai_addrlen);
	if (rc != 0)
	{
		ereport(LOG,
				(errcode_for_socket_access(),
				 errmsg("could not connect to Ident server at address \"%s\", port %s: %m",
						remote_addr_s, ident_port)));
		ident_return = false;
		goto ident_inet_done;
	}

	/* The query we send to the Ident server */
	snprintf(ident_query, sizeof(ident_query), "%s,%s\r\n",
			 remote_port, local_port);

	/* loop in case send is interrupted */
	do
	{
		rc = send(sock_fd, ident_query, strlen(ident_query), 0);
	} while (rc < 0 && errno == EINTR);

	if (rc < 0)
	{
		ereport(LOG,
				(errcode_for_socket_access(),
				 errmsg("could not send query to Ident server at address \"%s\", port %s: %m",
						remote_addr_s, ident_port)));
		ident_return = false;
		goto ident_inet_done;
	}

	do
	{
		rc = recv(sock_fd, ident_response, sizeof(ident_response) - 1, 0);
	} while (rc < 0 && errno == EINTR);

	if (rc < 0)
	{
		ereport(LOG,
				(errcode_for_socket_access(),
				 errmsg("could not receive response from Ident server at address \"%s\", port %s: %m",
						remote_addr_s, ident_port)));
		ident_return = false;
		goto ident_inet_done;
	}

	ident_response[rc] = '\0';
	ident_return = interpret_ident_response(ident_response, ident_user);
	if (!ident_return)
		ereport(LOG,
			(errmsg("invalidly formatted response from Ident server: \"%s\"",
					ident_response)));

ident_inet_done:
	if (sock_fd >= 0)
		closesocket(sock_fd);
<<<<<<< HEAD
	if (ident_serv)
		pg_freeaddrinfo_all(remote_addr.addr.ss_family, ident_serv);
	if (la)
		pg_freeaddrinfo_all(local_addr.addr.ss_family, la);

	return ident_return;
=======
	pg_freeaddrinfo_all(remote_addr.addr.ss_family, ident_serv);
	pg_freeaddrinfo_all(local_addr.addr.ss_family, la);

	if (ident_return)
		/* Success! Check the usermap */
		return check_usermap(port->hba->usermap, port->user_name, ident_user, false);
	return STATUS_ERROR;
>>>>>>> a4bebdd9
}

/*
 *	Ask kernel about the credentials of the connecting process,
 *	determine the symbolic name of the corresponding user, and check
 *	if valid per the usermap.
 *
 *	Iff authorized, return STATUS_OK, otherwise return STATUS_ERROR.
 */
#ifdef HAVE_UNIX_SOCKETS

static int
auth_peer(hbaPort *port)
{
	char		ident_user[IDENT_USERNAME_MAX + 1];
	uid_t		uid;
	gid_t		gid;
	struct passwd *pass;

	errno = 0;
	if (getpeereid(port->sock, &uid, &gid) != 0)
	{
		/* Provide special error message if getpeereid is a stub */
		if (errno == ENOSYS)
			ereport(LOG,
					(errcode(ERRCODE_FEATURE_NOT_SUPPORTED),
			errmsg("peer authentication is not supported on this platform")));
		else
			ereport(LOG,
					(errcode_for_socket_access(),
					 errmsg("could not get peer credentials: %m")));
		return STATUS_ERROR;
	}

	pass = getpwuid(uid);

	if (pass == NULL)
	{
		ereport(LOG,
				(errmsg("local user with ID %d does not exist",
						(int) uid)));
<<<<<<< HEAD
		return false;
	}

	strlcpy(ident_user, pass->pw_name, IDENT_USERNAME_MAX + 1);

	return true;
#elif defined(SO_PEERCRED)
	/* Linux style: use getsockopt(SO_PEERCRED) */
	struct ucred peercred;
	socklen_t so_len = sizeof(peercred);
	struct passwd *pass;

	errno = 0;
	if (getsockopt(sock, SOL_SOCKET, SO_PEERCRED, &peercred, &so_len) != 0 ||
		so_len != sizeof(peercred))
	{
		/* We didn't get a valid credentials struct. */
		ereport(LOG,
				(errcode_for_socket_access(),
				 errmsg("could not get peer credentials: %m")));
		return false;
	}

	pass = getpwuid(peercred.uid);

	if (pass == NULL)
	{
		ereport(LOG,
				(errmsg("local user with ID %d does not exist",
						(int) peercred.uid)));
		return false;
	}

	strlcpy(ident_user, pass->pw_name, IDENT_USERNAME_MAX + 1);

	return true;
#elif defined(HAVE_GETPEERUCRED)
	/* Solaris > 10 */
	uid_t		uid;
	struct passwd *pass;
	ucred_t    *ucred;

	ucred = NULL;				/* must be initialized to NULL */
	if (getpeerucred(sock, &ucred) == -1)
	{
		ereport(LOG,
				(errcode_for_socket_access(),
				 errmsg("could not get peer credentials: %m")));
		return false;
	}

	if ((uid = ucred_geteuid(ucred)) == -1)
	{
		ereport(LOG,
				(errcode_for_socket_access(),
		   errmsg("could not get effective UID from peer credentials: %m")));
		return false;
	}

	ucred_free(ucred);

	pass = getpwuid(uid);
	if (pass == NULL)
	{
		ereport(LOG,
				(errmsg("local user with ID %d does not exist",
						(int) uid)));
		return false;
=======
		return STATUS_ERROR;
>>>>>>> a4bebdd9
	}

	strlcpy(ident_user, pass->pw_name, IDENT_USERNAME_MAX + 1);

	return check_usermap(port->hba->usermap, port->user_name, ident_user, false);
}
#endif   /* HAVE_UNIX_SOCKETS */

/*----------------------------------------------------------------
 * PAM authentication system
 *----------------------------------------------------------------
 */
#ifdef USE_PAM

/*
 * PAM conversation function
 */


#if defined(_AIX)
static int
pam_passwd_conv_proc(int num_msg, struct pam_message **msg,
					struct pam_response **resp, void *appdata_ptr)
#else
static int
pam_passwd_conv_proc(int num_msg, const struct pam_message ** msg,
					 struct pam_response ** resp, void *appdata_ptr)
#endif
{
	char	   *passwd;
	struct pam_response *reply;
	int			i;

	if (appdata_ptr)
		passwd = (char *) appdata_ptr;
	else
	{
		/*
		 * Workaround for Solaris 2.6 where the PAM library is broken and does
		 * not pass appdata_ptr to the conversation routine
		 */
		passwd = pam_passwd;
	}

	*resp = NULL;				/* in case of error exit */

	if (num_msg <= 0 || num_msg > PAM_MAX_NUM_MSG)
		return PAM_CONV_ERR;

	/*
	 * Explicitly not using palloc here - PAM will free this memory in
	 * pam_end()
	 */
	if ((reply = calloc(num_msg, sizeof(struct pam_response))) == NULL)
	{
		ereport(LOG,
				(errcode(ERRCODE_OUT_OF_MEMORY),
				 errmsg("out of memory")));
		return PAM_CONV_ERR;
	}

	for (i = 0; i < num_msg; i++)
	{
		switch (msg[i]->msg_style)
		{
			case PAM_PROMPT_ECHO_OFF:
				if (strlen(passwd) == 0)
				{
					/*
					 * Password wasn't passed to PAM the first time around -
					 * let's go ask the client to send a password, which we
					 * then stuff into PAM.
					 */
					sendAuthRequest(pam_port_cludge, AUTH_REQ_PASSWORD);
					passwd = recv_password_packet(pam_port_cludge);
					if (passwd == NULL)
					{
						/*
						 * Client didn't want to send password.  We
						 * intentionally do not log anything about this.
						 */
						goto fail;
					}
					if (strlen(passwd) == 0)
					{
						ereport(LOG,
							  (errmsg("empty password returned by client")));
						goto fail;
					}
				}
				if ((reply[i].resp = strdup(passwd)) == NULL)
					goto fail;
				reply[i].resp_retcode = PAM_SUCCESS;
				break;
			case PAM_ERROR_MSG:
				ereport(LOG,
						(errmsg("error from underlying PAM layer: %s",
								msg[i]->msg)));
				/* FALL THROUGH */
			case PAM_TEXT_INFO:
				/* we don't bother to log TEXT_INFO messages */
				if ((reply[i].resp = strdup("")) == NULL)
					goto fail;
				reply[i].resp_retcode = PAM_SUCCESS;
				break;
			default:
				elog(LOG, "unsupported PAM conversation %d/\"%s\"",
					 msg[i]->msg_style,
					 msg[i]->msg ? msg[i]->msg : "(none)");
				goto fail;
		}
	}

	*resp = reply;
	return PAM_SUCCESS;

fail:
	/* free up whatever we allocated */
	for (i = 0; i < num_msg; i++)
	{
		if (reply[i].resp != NULL)
			free(reply[i].resp);
	}
	free(reply);

	return PAM_CONV_ERR;
}


/*
 * Check authentication against PAM.
 */
static int
CheckPAMAuth(Port *port, char *user, char *password)
{
	int			retval;
	pam_handle_t *pamh = NULL;

	/*
	 * We can't entirely rely on PAM to pass through appdata --- it appears
	 * not to work on at least Solaris 2.6.  So use these ugly static
	 * variables instead.
	 */
	pam_passwd = password;
	pam_port_cludge = port;

	/*
	 * Set the application data portion of the conversation struct This is
	 * later used inside the PAM conversation to pass the password to the
	 * authentication module.
	 */
	pam_passw_conv.appdata_ptr = (char *) password;		/* from password above,
														 * not allocated */

	/* Optionally, one can set the service name in pg_hba.conf */
	if (port->hba->pamservice && port->hba->pamservice[0] != '\0')
		retval = pam_start(port->hba->pamservice, "pgsql@",
						   &pam_passw_conv, &pamh);
	else
		retval = pam_start(PGSQL_PAM_SERVICE, "pgsql@",
						   &pam_passw_conv, &pamh);

	if (retval != PAM_SUCCESS)
	{
		ereport(LOG,
				(errmsg("could not create PAM authenticator: %s",
						pam_strerror(pamh, retval))));
		pam_passwd = NULL;		/* Unset pam_passwd */
		return STATUS_ERROR;
	}

	retval = pam_set_item(pamh, PAM_USER, user);

	if (retval != PAM_SUCCESS)
	{
		ereport(LOG,
				(errmsg("pam_set_item(PAM_USER) failed: %s",
						pam_strerror(pamh, retval))));
		pam_passwd = NULL;		/* Unset pam_passwd */
		return STATUS_ERROR;
	}

	retval = pam_set_item(pamh, PAM_CONV, &pam_passw_conv);

	if (retval != PAM_SUCCESS)
	{
		ereport(LOG,
				(errmsg("pam_set_item(PAM_CONV) failed: %s",
						pam_strerror(pamh, retval))));
		pam_passwd = NULL;		/* Unset pam_passwd */
		return STATUS_ERROR;
	}

	retval = pam_authenticate(pamh, 0);

	if (retval != PAM_SUCCESS)
	{
		ereport(LOG,
				(errmsg("pam_authenticate failed: %s",
						pam_strerror(pamh, retval))));
		pam_passwd = NULL;		/* Unset pam_passwd */
		return STATUS_ERROR;
	}

	retval = pam_acct_mgmt(pamh, 0);

	if (retval != PAM_SUCCESS)
	{
		ereport(LOG,
				(errmsg("pam_acct_mgmt failed: %s",
						pam_strerror(pamh, retval))));
		pam_passwd = NULL;		/* Unset pam_passwd */
		return STATUS_ERROR;
	}

	retval = pam_end(pamh, retval);

	if (retval != PAM_SUCCESS)
	{
		ereport(LOG,
				(errmsg("could not release PAM authenticator: %s",
						pam_strerror(pamh, retval))));
	}

	pam_passwd = NULL;			/* Unset pam_passwd */

	return (retval == PAM_SUCCESS ? STATUS_OK : STATUS_ERROR);
}
#endif   /* USE_PAM */



/*----------------------------------------------------------------
 * LDAP authentication system
 *----------------------------------------------------------------
 */
#ifdef USE_LDAP

/*
 * Initialize a connection to the LDAP server, including setting up
 * TLS if requested.
 */
static int
InitializeLDAPConnection(Port *port, LDAP **ldap)
{
	int			ldapversion = LDAP_VERSION3;
	int			r;

	if (strncmp(port->hba->ldapserver, "ldaps://", 8) == 0 ||
		strncmp(port->hba->ldapserver, "ldap://",  7) == 0)
	{
		if ((r = ldap_initialize(ldap, port->hba->ldapserver)) != LDAP_SUCCESS)
		{
			ereport(LOG,
					(errmsg("could not initialize LDAP: code: %d, msg: %s",
							r, ldap_err2string(r))));
			*ldap = NULL;
			return STATUS_ERROR;
		}
	}
	else
	{
		*ldap = ldap_init(port->hba->ldapserver, port->hba->ldapport);
	}

	if (!*ldap)
	{
#ifndef WIN32
		ereport(LOG,
				(errmsg("could not initialize LDAP: %m")));
#else
		ereport(LOG,
				(errmsg("could not initialize LDAP: error code %d",
						(int) LdapGetLastError())));
#endif
		return STATUS_ERROR;
	}

	if ((r = ldap_set_option(*ldap, LDAP_OPT_PROTOCOL_VERSION, &ldapversion)) != LDAP_SUCCESS)
	{
		ldap_unbind(*ldap);
		ereport(LOG,
		  (errmsg("could not set LDAP protocol version: %s", ldap_err2string(r))));
		return STATUS_ERROR;
	}

	if (port->hba->ldaptls)
	{
#ifndef WIN32
		if ((r = ldap_start_tls_s(*ldap, NULL, NULL)) != LDAP_SUCCESS)
#else
		static __ldap_start_tls_sA _ldap_start_tls_sA = NULL;

		if (_ldap_start_tls_sA == NULL)
		{
			/*
			 * Need to load this function dynamically because it does not
			 * exist on Windows 2000, and causes a load error for the whole
			 * exe if referenced.
			 */
			HANDLE		ldaphandle;

			ldaphandle = LoadLibrary("WLDAP32.DLL");
			if (ldaphandle == NULL)
			{
				/*
				 * should never happen since we import other files from
				 * wldap32, but check anyway
				 */
				ldap_unbind(*ldap);
				ereport(LOG,
						(errmsg("could not load wldap32.dll")));
				return STATUS_ERROR;
			}
			_ldap_start_tls_sA = (__ldap_start_tls_sA) GetProcAddress(ldaphandle, "ldap_start_tls_sA");
			if (_ldap_start_tls_sA == NULL)
			{
				ldap_unbind(*ldap);
				ereport(LOG,
						(errmsg("could not load function _ldap_start_tls_sA in wldap32.dll"),
						 errdetail("LDAP over SSL is not supported on this platform.")));
				return STATUS_ERROR;
			}

			/*
			 * Leak LDAP handle on purpose, because we need the library to
			 * stay open. This is ok because it will only ever be leaked once
			 * per process and is automatically cleaned up on process exit.
			 */
		}
		if ((r = _ldap_start_tls_sA(*ldap, NULL, NULL, NULL, NULL)) != LDAP_SUCCESS)
#endif
		{
			ldap_unbind(*ldap);
			ereport(LOG,
			 (errmsg("could not start LDAP TLS session: %s, server: %s, port: %d",
					 ldap_err2string(r), port->hba->ldapserver, port->hba->ldapport)));
			return STATUS_ERROR;
		}
	}

	return STATUS_OK;
}

/*
 * Perform LDAP authentication
 */
static int
CheckLDAPAuth(Port *port)
{
	char	   *passwd;
	LDAP	   *ldap;
	int			r;
	char	   *fulluser;

	if (!port->hba->ldapserver || port->hba->ldapserver[0] == '\0')
	{
		ereport(LOG,
				(errmsg("LDAP server not specified")));
		return STATUS_ERROR;
	}

	if (port->hba->ldapport == 0)
		port->hba->ldapport = LDAP_PORT;

	sendAuthRequest(port, AUTH_REQ_PASSWORD);

	passwd = recv_password_packet(port);
	if (passwd == NULL)
		return STATUS_EOF;		/* client wouldn't send password */

	if (strlen(passwd) == 0)
	{
		ereport(LOG,
				(errmsg("empty password returned by client")));
		return STATUS_ERROR;
	}

	if (InitializeLDAPConnection(port, &ldap) == STATUS_ERROR)
		/* Error message already sent */
		return STATUS_ERROR;

	if (port->hba->ldapbasedn)
	{
		/*
		 * First perform an LDAP search to find the DN for the user we are
		 * trying to log in as.
		 */
		char	   *filter;
		LDAPMessage *search_message;
		LDAPMessage *entry;
		char	   *attributes[2];
		char	   *dn;
		char	   *c;

		/*
		 * Disallow any characters that we would otherwise need to escape,
		 * since they aren't really reasonable in a username anyway. Allowing
		 * them would make it possible to inject any kind of custom filters in
		 * the LDAP filter.
		 */
		for (c = port->user_name; *c; c++)
		{
			if (*c == '*' ||
				*c == '(' ||
				*c == ')' ||
				*c == '\\' ||
				*c == '/')
			{
				ereport(LOG,
						(errmsg("invalid character in user name for LDAP authentication")));
				return STATUS_ERROR;
			}
		}

		/*
		 * Bind with a pre-defined username/password (if available) for
		 * searching. If none is specified, this turns into an anonymous bind.
		 */
		r = ldap_simple_bind_s(ldap,
						  port->hba->ldapbinddn ? port->hba->ldapbinddn : "",
				 port->hba->ldapbindpasswd ? port->hba->ldapbindpasswd : "");
		if (r != LDAP_SUCCESS)
		{
			ereport(LOG,
					(errmsg("could not perform initial LDAP bind for ldapbinddn \"%s\" on server \"%s\": %s",
						  port->hba->ldapbinddn, port->hba->ldapserver, ldap_err2string(r))));
			return STATUS_ERROR;
		}

		/* Fetch just one attribute, else *all* attributes are returned */
		attributes[0] = port->hba->ldapsearchattribute ? port->hba->ldapsearchattribute : "uid";
		attributes[1] = NULL;

		filter = palloc(strlen(attributes[0]) + strlen(port->user_name) + 4);
		sprintf(filter, "(%s=%s)",
				attributes[0],
				port->user_name);

		r = ldap_search_s(ldap,
						  port->hba->ldapbasedn,
						  LDAP_SCOPE_SUBTREE,
						  filter,
						  attributes,
						  0,
						  &search_message);

		if (r != LDAP_SUCCESS)
		{
			ereport(LOG,
					(errmsg("could not search LDAP for filter \"%s\" on server \"%s\": %s",
							filter, port->hba->ldapserver, ldap_err2string(r))));
			pfree(filter);
			return STATUS_ERROR;
		}

		if (ldap_count_entries(ldap, search_message) != 1)
		{
			if (ldap_count_entries(ldap, search_message) == 0)
				ereport(LOG,
						(errmsg("LDAP search failed for filter \"%s\" on server \"%s\": no such user",
								filter, port->hba->ldapserver)));
			else
				ereport(LOG,
						(errmsg("LDAP search failed for filter \"%s\" on server \"%s\": user is not unique (%ld matches)",
								filter, port->hba->ldapserver,
						  (long) ldap_count_entries(ldap, search_message))));

			pfree(filter);
			ldap_msgfree(search_message);
			return STATUS_ERROR;
		}

		entry = ldap_first_entry(ldap, search_message);
		dn = ldap_get_dn(ldap, entry);
		if (dn == NULL)
		{
			int			error;

			(void) ldap_get_option(ldap, LDAP_OPT_ERROR_NUMBER, &error);
			ereport(LOG,
					(errmsg("could not get dn for the first entry matching \"%s\" on server \"%s\": %s",
					filter, port->hba->ldapserver, ldap_err2string(error))));
			pfree(filter);
			ldap_msgfree(search_message);
			return STATUS_ERROR;
		}
		fulluser = pstrdup(dn);

		pfree(filter);
		ldap_memfree(dn);
		ldap_msgfree(search_message);

		/* Unbind and disconnect from the LDAP server */
		r = ldap_unbind_s(ldap);
		if (r != LDAP_SUCCESS)
		{
			int			error;

			(void) ldap_get_option(ldap, LDAP_OPT_ERROR_NUMBER, &error);
			ereport(LOG,
					(errmsg("could not unbind after searching for user \"%s\" on server \"%s\": %s",
				  fulluser, port->hba->ldapserver, ldap_err2string(error))));
			pfree(fulluser);
			return STATUS_ERROR;
		}

		/*
		 * Need to re-initialize the LDAP connection, so that we can bind to
		 * it with a different username.
		 */
		if (InitializeLDAPConnection(port, &ldap) == STATUS_ERROR)
		{
			pfree(fulluser);

			/* Error message already sent */
			return STATUS_ERROR;
		}
	}
	else
	{
		fulluser = palloc((port->hba->ldapprefix ? strlen(port->hba->ldapprefix) : 0) +
						  strlen(port->user_name) +
				(port->hba->ldapsuffix ? strlen(port->hba->ldapsuffix) : 0) +
						  1);

		sprintf(fulluser, "%s%s%s",
				port->hba->ldapprefix ? port->hba->ldapprefix : "",
				port->user_name,
				port->hba->ldapsuffix ? port->hba->ldapsuffix : "");
	}

	r = ldap_simple_bind_s(ldap, fulluser, passwd);
	ldap_unbind(ldap);

	if (r != LDAP_SUCCESS)
	{
		ereport(LOG,
				(errmsg("LDAP login failed for user \"%s\" on server \"%s\": %s",
						fulluser, port->hba->ldapserver, ldap_err2string(r))));
		pfree(fulluser);
		return STATUS_ERROR;
	}

	pfree(fulluser);

	return STATUS_OK;
}
#endif   /* USE_LDAP */


/*----------------------------------------------------------------
 * SSL client certificate authentication
 *----------------------------------------------------------------
 */
#ifdef USE_SSL
static int
CheckCertAuth(Port *port)
{
	Assert(port->ssl);

	/* Make sure we have received a username in the certificate */
	if (port->peer_cn == NULL ||
		strlen(port->peer_cn) <= 0)
	{
		ereport(LOG,
				(errmsg("certificate authentication failed for user \"%s\": client certificate contains no user name",
						port->user_name)));
		return STATUS_ERROR;
	}

	/* Just pass the certificate CN to the usermap check */
	return check_usermap(port->hba->usermap, port->user_name, port->peer_cn, false);
}
#endif


/*----------------------------------------------------------------
 * RADIUS authentication
 *----------------------------------------------------------------
 */

/*
 * RADIUS authentication is described in RFC2865 (and several
 * others).
 */

#define RADIUS_VECTOR_LENGTH 16
#define RADIUS_HEADER_LENGTH 20

typedef struct
{
	uint8		attribute;
	uint8		length;
	uint8		data[1];
} radius_attribute;

typedef struct
{
	uint8		code;
	uint8		id;
	uint16		length;
	uint8		vector[RADIUS_VECTOR_LENGTH];
} radius_packet;

/* RADIUS packet types */
#define RADIUS_ACCESS_REQUEST	1
#define RADIUS_ACCESS_ACCEPT	2
#define RADIUS_ACCESS_REJECT	3

/* RAIDUS attributes */
#define RADIUS_USER_NAME		1
#define RADIUS_PASSWORD			2
#define RADIUS_SERVICE_TYPE		6
#define RADIUS_NAS_IDENTIFIER	32

/* RADIUS service types */
#define RADIUS_AUTHENTICATE_ONLY	8

/* Maximum size of a RADIUS packet we will create or accept */
#define RADIUS_BUFFER_SIZE 1024

/* Seconds to wait - XXX: should be in a config variable! */
#define RADIUS_TIMEOUT 3

static void
radius_add_attribute(radius_packet *packet, uint8 type, const unsigned char *data, int len)
{
	radius_attribute *attr;

	if (packet->length + len > RADIUS_BUFFER_SIZE)
	{
		/*
		 * With remotely realistic data, this can never happen. But catch it
		 * just to make sure we don't overrun a buffer. We'll just skip adding
		 * the broken attribute, which will in the end cause authentication to
		 * fail.
		 */
		elog(WARNING,
			 "Adding attribute code %i with length %i to radius packet would create oversize packet, ignoring",
			 type, len);
		return;

	}

	attr = (radius_attribute *) ((unsigned char *) packet + packet->length);
	attr->attribute = type;
	attr->length = len + 2;		/* total size includes type and length */
	memcpy(attr->data, data, len);
	packet->length += attr->length;
}

static int
CheckRADIUSAuth(Port *port)
{
	char	   *passwd;
	char	   *identifier = "postgresql";
	char		radius_buffer[RADIUS_BUFFER_SIZE];
	char		receive_buffer[RADIUS_BUFFER_SIZE];
	radius_packet *packet = (radius_packet *) radius_buffer;
	radius_packet *receivepacket = (radius_packet *) receive_buffer;
	int32		service = htonl(RADIUS_AUTHENTICATE_ONLY);
	uint8	   *cryptvector;
	uint8		encryptedpassword[RADIUS_VECTOR_LENGTH];
	int			packetlength;
	pgsocket	sock;

#ifdef HAVE_IPV6
	struct sockaddr_in6 localaddr;
	struct sockaddr_in6 remoteaddr;
#else
	struct sockaddr_in localaddr;
	struct sockaddr_in remoteaddr;
#endif
	struct addrinfo hint;
	struct addrinfo *serveraddrs;
	char		portstr[128];
	ACCEPT_TYPE_ARG3 addrsize;
	fd_set		fdset;
	struct timeval endtime;
	int			i,
				r;

	/* Make sure struct alignment is correct */
	Assert(offsetof(radius_packet, vector) == 4);

	/* Verify parameters */
	if (!port->hba->radiusserver || port->hba->radiusserver[0] == '\0')
	{
		ereport(LOG,
				(errmsg("RADIUS server not specified")));
		return STATUS_ERROR;
	}

	if (!port->hba->radiussecret || port->hba->radiussecret[0] == '\0')
	{
		ereport(LOG,
				(errmsg("RADIUS secret not specified")));
		return STATUS_ERROR;
	}

	if (port->hba->radiusport == 0)
		port->hba->radiusport = 1812;

	MemSet(&hint, 0, sizeof(hint));
	hint.ai_socktype = SOCK_DGRAM;
	hint.ai_family = AF_UNSPEC;
	snprintf(portstr, sizeof(portstr), "%d", port->hba->radiusport);

	r = pg_getaddrinfo_all(port->hba->radiusserver, portstr, &hint, &serveraddrs);
	if (r || !serveraddrs)
	{
		ereport(LOG,
				(errmsg("could not translate RADIUS server name \"%s\" to address: %s",
						port->hba->radiusserver, gai_strerror(r))));
		if (serveraddrs)
			pg_freeaddrinfo_all(hint.ai_family, serveraddrs);
		return STATUS_ERROR;
	}
	/* XXX: add support for multiple returned addresses? */

	if (port->hba->radiusidentifier && port->hba->radiusidentifier[0])
		identifier = port->hba->radiusidentifier;

	/* Send regular password request to client, and get the response */
	sendAuthRequest(port, AUTH_REQ_PASSWORD);

	passwd = recv_password_packet(port);
	if (passwd == NULL)
		return STATUS_EOF;		/* client wouldn't send password */

	if (strlen(passwd) == 0)
	{
		ereport(LOG,
				(errmsg("empty password returned by client")));
		return STATUS_ERROR;
	}

	if (strlen(passwd) > RADIUS_VECTOR_LENGTH)
	{
		ereport(LOG,
				(errmsg("RADIUS authentication does not support passwords longer than 16 characters")));
		return STATUS_ERROR;
	}

	/* Construct RADIUS packet */
	packet->code = RADIUS_ACCESS_REQUEST;
	packet->length = RADIUS_HEADER_LENGTH;
#ifdef USE_SSL
	if (RAND_bytes(packet->vector, RADIUS_VECTOR_LENGTH) != 1)
	{
		ereport(LOG,
				(errmsg("could not generate random encryption vector")));
		return STATUS_ERROR;
	}
#else
	for (i = 0; i < RADIUS_VECTOR_LENGTH; i++)
		/* Use a lower strengh random number of OpenSSL is not available */
		packet->vector[i] = random() % 255;
#endif
	packet->id = packet->vector[0];
	radius_add_attribute(packet, RADIUS_SERVICE_TYPE, (unsigned char *) &service, sizeof(service));
	radius_add_attribute(packet, RADIUS_USER_NAME, (unsigned char *) port->user_name, strlen(port->user_name));
	radius_add_attribute(packet, RADIUS_NAS_IDENTIFIER, (unsigned char *) identifier, strlen(identifier));

	/*
	 * RADIUS password attributes are calculated as: e[0] = p[0] XOR
	 * MD5(secret + vector)
	 */
	cryptvector = palloc(RADIUS_VECTOR_LENGTH + strlen(port->hba->radiussecret));
	memcpy(cryptvector, port->hba->radiussecret, strlen(port->hba->radiussecret));
	memcpy(cryptvector + strlen(port->hba->radiussecret), packet->vector, RADIUS_VECTOR_LENGTH);
	if (!pg_md5_binary(cryptvector, RADIUS_VECTOR_LENGTH + strlen(port->hba->radiussecret), encryptedpassword))
	{
		ereport(LOG,
				(errmsg("could not perform MD5 encryption of password")));
		pfree(cryptvector);
		return STATUS_ERROR;
	}
	pfree(cryptvector);
	for (i = 0; i < RADIUS_VECTOR_LENGTH; i++)
	{
		if (i < strlen(passwd))
			encryptedpassword[i] = passwd[i] ^ encryptedpassword[i];
		else
			encryptedpassword[i] = '\0' ^ encryptedpassword[i];
	}
	radius_add_attribute(packet, RADIUS_PASSWORD, encryptedpassword, RADIUS_VECTOR_LENGTH);

	/* Length need to be in network order on the wire */
	packetlength = packet->length;
	packet->length = htons(packet->length);

	sock = socket(serveraddrs[0].ai_family, SOCK_DGRAM, 0);
	if (sock < 0)
	{
		ereport(LOG,
				(errmsg("could not create RADIUS socket: %m")));
		pg_freeaddrinfo_all(hint.ai_family, serveraddrs);
		return STATUS_ERROR;
	}

	memset(&localaddr, 0, sizeof(localaddr));
#ifdef HAVE_IPV6
	localaddr.sin6_family = serveraddrs[0].ai_family;
	localaddr.sin6_addr = in6addr_any;
	if (localaddr.sin6_family == AF_INET6)
		addrsize = sizeof(struct sockaddr_in6);
	else
		addrsize = sizeof(struct sockaddr_in);
#else
	localaddr.sin_family = serveraddrs[0].ai_family;
	localaddr.sin_addr.s_addr = INADDR_ANY;
	addrsize = sizeof(struct sockaddr_in);
#endif
	if (bind(sock, (struct sockaddr *) & localaddr, addrsize))
	{
		ereport(LOG,
				(errmsg("could not bind local RADIUS socket: %m")));
		closesocket(sock);
		pg_freeaddrinfo_all(hint.ai_family, serveraddrs);
		return STATUS_ERROR;
	}

	if (sendto(sock, radius_buffer, packetlength, 0,
			   serveraddrs[0].ai_addr, serveraddrs[0].ai_addrlen) < 0)
	{
		ereport(LOG,
				(errmsg("could not send RADIUS packet: %m")));
		closesocket(sock);
		pg_freeaddrinfo_all(hint.ai_family, serveraddrs);
		return STATUS_ERROR;
	}

	/* Don't need the server address anymore */
	pg_freeaddrinfo_all(hint.ai_family, serveraddrs);

	/*
	 * Figure out at what time we should time out. We can't just use a single
	 * call to select() with a timeout, since somebody can be sending invalid
	 * packets to our port thus causing us to retry in a loop and never time
	 * out.
	 */
	gettimeofday(&endtime, NULL);
	endtime.tv_sec += RADIUS_TIMEOUT;

	while (true)
	{
		struct timeval timeout;
		struct timeval now;
		int64		timeoutval;

		gettimeofday(&now, NULL);
		timeoutval = (endtime.tv_sec * 1000000 + endtime.tv_usec) - (now.tv_sec * 1000000 + now.tv_usec);
		if (timeoutval <= 0)
		{
			ereport(LOG,
					(errmsg("timeout waiting for RADIUS response")));
			closesocket(sock);
			return STATUS_ERROR;
		}
		timeout.tv_sec = timeoutval / 1000000;
		timeout.tv_usec = timeoutval % 1000000;

		FD_ZERO(&fdset);
		FD_SET(sock, &fdset);

		r = select(sock + 1, &fdset, NULL, NULL, &timeout);
		if (r < 0)
		{
			if (errno == EINTR)
				continue;

			/* Anything else is an actual error */
			ereport(LOG,
					(errmsg("could not check status on RADIUS socket: %m")));
			closesocket(sock);
			return STATUS_ERROR;
		}
		if (r == 0)
		{
			ereport(LOG,
					(errmsg("timeout waiting for RADIUS response")));
			closesocket(sock);
			return STATUS_ERROR;
		}

		/*
		 * Attempt to read the response packet, and verify the contents.
		 *
		 * Any packet that's not actually a RADIUS packet, or otherwise does
		 * not validate as an explicit reject, is just ignored and we retry
		 * for another packet (until we reach the timeout). This is to avoid
		 * the possibility to denial-of-service the login by flooding the
		 * server with invalid packets on the port that we're expecting the
		 * RADIUS response on.
		 */

		addrsize = sizeof(remoteaddr);
		packetlength = recvfrom(sock, receive_buffer, RADIUS_BUFFER_SIZE, 0,
								(struct sockaddr *) & remoteaddr, &addrsize);
		if (packetlength < 0)
		{
			ereport(LOG,
					(errmsg("could not read RADIUS response: %m")));
			return STATUS_ERROR;
		}

#ifdef HAVE_IPV6
		if (remoteaddr.sin6_port != htons(port->hba->radiusport))
#else
		if (remoteaddr.sin_port != htons(port->hba->radiusport))
#endif
		{
#ifdef HAVE_IPV6
			ereport(LOG,
				  (errmsg("RADIUS response was sent from incorrect port: %i",
						  ntohs(remoteaddr.sin6_port))));
#else
			ereport(LOG,
				  (errmsg("RADIUS response was sent from incorrect port: %i",
						  ntohs(remoteaddr.sin_port))));
#endif
			continue;
		}

		if (packetlength < RADIUS_HEADER_LENGTH)
		{
			ereport(LOG,
					(errmsg("RADIUS response too short: %i", packetlength)));
			continue;
		}

		if (packetlength != ntohs(receivepacket->length))
		{
			ereport(LOG,
					(errmsg("RADIUS response has corrupt length: %i (actual length %i)",
							ntohs(receivepacket->length), packetlength)));
			continue;
		}

		if (packet->id != receivepacket->id)
		{
			ereport(LOG,
					(errmsg("RADIUS response is to a different request: %i (should be %i)",
							receivepacket->id, packet->id)));
			continue;
		}

		/*
		 * Verify the response authenticator, which is calculated as
		 * MD5(Code+ID+Length+RequestAuthenticator+Attributes+Secret)
		 */
		cryptvector = palloc(packetlength + strlen(port->hba->radiussecret));

		memcpy(cryptvector, receivepacket, 4);	/* code+id+length */
		memcpy(cryptvector + 4, packet->vector, RADIUS_VECTOR_LENGTH);	/* request
																		 * authenticator, from
																		 * original packet */
		if (packetlength > RADIUS_HEADER_LENGTH)		/* there may be no
														 * attributes at all */
			memcpy(cryptvector + RADIUS_HEADER_LENGTH, receive_buffer + RADIUS_HEADER_LENGTH, packetlength - RADIUS_HEADER_LENGTH);
		memcpy(cryptvector + packetlength, port->hba->radiussecret, strlen(port->hba->radiussecret));

		if (!pg_md5_binary(cryptvector,
						   packetlength + strlen(port->hba->radiussecret),
						   encryptedpassword))
		{
			ereport(LOG,
			(errmsg("could not perform MD5 encryption of received packet")));
			pfree(cryptvector);
			continue;
		}
		pfree(cryptvector);

		if (memcmp(receivepacket->vector, encryptedpassword, RADIUS_VECTOR_LENGTH) != 0)
		{
			ereport(LOG,
					(errmsg("RADIUS response has incorrect MD5 signature")));
			continue;
		}

		if (receivepacket->code == RADIUS_ACCESS_ACCEPT)
		{
			closesocket(sock);
			return STATUS_OK;
		}
		else if (receivepacket->code == RADIUS_ACCESS_REJECT)
		{
			closesocket(sock);
			return STATUS_ERROR;
		}
		else
		{
			ereport(LOG,
			 (errmsg("RADIUS response has invalid code (%i) for user \"%s\"",
					 receivepacket->code, port->user_name)));
<<<<<<< HEAD
		return STATUS_ERROR;
	}
}

/*----------------------------------------------------------------
 * Time-based authentication
 *----------------------------------------------------------------
 */
/*
 * interval_overlap -- Return true iff intersection of a, b is nonempty
 */
bool
interval_overlap(const authInterval *a, const authInterval *b)
{
	return point_cmp(&a->start, &b->end) <= 0 &&
		   point_cmp(&a->end, &b->start) >= 0;
}

/*
 * interval_contains -- Return true iff interval contains point
 */
bool
interval_contains(const authInterval *interval, const authPoint *point)
{
	return point_cmp(point, &interval->start) >= 0 &&
		   point_cmp(point, &interval->end) <= 0;
}

/* Comparator for authPoint struct */
int
point_cmp(const authPoint *a, const authPoint *b)
{
	if (a->day > b->day)
		return 1;
	else if (a->day == b->day)
		if (a->time > b->time)
			return 1;
		else if (a->time == b->time)
			return 0;
		else
			return -1;
	else
		return -1;
}

/* convert timestamptz to authPoint through use of timestamp2tm and timestamptz_time */
void
timestamptz_to_point(TimestampTz in, authPoint *out)
{
	/* from timestamptz_to_char */
	struct	pg_tm 	tm;
	fsec_t  fsec;   
	char	*tzn;
	int 	tzp, thisdate;
	if (timestamp2tm(in, &tzp, &tm, &fsec, &tzn, NULL) != 0)
		ereport(FATAL,
				(errcode(ERRCODE_DATETIME_VALUE_OUT_OF_RANGE),
				 errmsg("current timestamp out of range")));

	thisdate = date2j(tm.tm_year, tm.tm_mon, tm.tm_mday);
	out->day = (thisdate + 1) % 7;
	out->time = DatumGetTimeADT(DirectFunctionCall1(timestamptz_time,
													TimestampTzGetDatum(in)));
}

/*
 * CheckAuthTimeConstraints - check pg_auth_time_constraint for login restrictions
 *
 * Invokes check_auth_time_constraints_internal against the current timestamp
 */
int
CheckAuthTimeConstraints(char *rolname) 
{
	if (gp_auth_time_override_str != NULL && gp_auth_time_override_str[0] != '\0')
	{
		TimestampTz timestamptz = DatumGetTimestampTz(DirectFunctionCall3(timestamptz_in,
																		  CStringGetDatum(gp_auth_time_override_str),
																		  InvalidOid,
																		  Int32GetDatum(0)));
		return check_auth_time_constraints_internal(rolname, timestamptz);
	}
	return check_auth_time_constraints_internal(rolname, GetCurrentTimestamp());
}

/*
 * check_auth_time_constraints_internal - helper to CheckAuthTimeConstraints
 *
 * Called out as separate function to facilitate unit testing, where the provided
 * timestamp is likely to be hardcoded for deterministic test runs
 *
 * Returns STATUS_ERROR iff it finds an interval that contains timestamp from
 * among the entries of pg_auth_time_constraint that pertain to rolname
 */
int
check_auth_time_constraints_internal(char *rolname, TimestampTz timestamp)
{
	Oid				roleId;
	Relation		reltimeconstr;
	ScanKeyData 	entry[1];
	SysScanDesc 	scan;
	HeapTuple		roleTup;
	HeapTuple		tuple;
	authPoint 		now;
	int				status;

	timestamptz_to_point(timestamp, &now);

	/*
	 * Disable immediate interrupts while doing database access.  (Note
	 * we don't bother to turn this back on if we hit one of the failure
	 * conditions, since we can expect we'll just exit right away anyway.)
	 */
	ImmediateInterruptOK = false;

	/* Look up this user in pg_authid. */
	roleTup = SearchSysCache(AUTHNAME, CStringGetDatum(rolname), 0, 0, 0);
	if (!HeapTupleIsValid(roleTup))
	{
		/*
		 * No such user. We don't error out here; it's up to other
		 * authentication steps to deny access to nonexistent roles.
		 */
		return STATUS_OK;
	}

	if (((Form_pg_authid) GETSTRUCT(roleTup))->rolsuper)
		ereport(WARNING,
				(errmsg("time constraints added on superuser role")));

	roleId = HeapTupleGetOid(roleTup);

	ReleaseSysCache(roleTup);
	/* Walk pg_auth_time_constraint for entries belonging to this user. */
	reltimeconstr = heap_open(AuthTimeConstraintRelationId, AccessShareLock);

	ScanKeyInit(&entry[0],
				Anum_pg_auth_time_constraint_authid,
				BTEqualStrategyNumber, F_OIDEQ,
				ObjectIdGetDatum(roleId));

	/*
	 * Since this is called during authentication, we have to make sure we don't
	 * use the index unless it's already been built. See GetDatabaseTuple for
	 * another example of this sort of logic.
	 */
	scan = systable_beginscan(reltimeconstr, AuthTimeConstraintAuthIdIndexId,
							  criticalSharedRelcachesBuilt, SnapshotNow, 1,
							  entry);

	/*
	 * Check each denied interval to see if the current timestamp is part of it.
	 */
	status = STATUS_OK;

	while (HeapTupleIsValid(tuple = systable_getnext(scan)))
	{
		Form_pg_auth_time_constraint constraint_tuple;
		Datum 			datum;
		bool			isnull;
		authInterval	given;

		constraint_tuple = (Form_pg_auth_time_constraint) GETSTRUCT(tuple);
		Assert(constraint_tuple->authid == roleId);

		/* Retrieve the start of the interval. */
		datum = heap_getattr(tuple, Anum_pg_auth_time_constraint_start_time,
							 RelationGetDescr(reltimeconstr), &isnull);
		Assert(!isnull);

		given.start.day = constraint_tuple->start_day;
		given.start.time = DatumGetTimeADT(datum);

		/* Repeat for the end. */
		datum = heap_getattr(tuple, Anum_pg_auth_time_constraint_end_time,
							 RelationGetDescr(reltimeconstr), &isnull);
		Assert(!isnull);

		given.end.day = constraint_tuple->end_day;
		given.end.time = DatumGetTimeADT(datum);

		if (interval_contains(&given, &now))
		{
			status = STATUS_ERROR;
			break;
		}
	}

	/* Clean up. */
	systable_endscan(scan);
	heap_close(reltimeconstr, AccessShareLock);

	/* Re-enable immediate response to SIGTERM/SIGINT/timeout interrupts */
	ImmediateInterruptOK = true;
	/* And don't forget to detect one that already arrived */
	CHECK_FOR_INTERRUPTS();
	
	return status;
=======
			continue;
		}
	}							/* while (true) */
>>>>>>> a4bebdd9
}<|MERGE_RESOLUTION|>--- conflicted
+++ resolved
@@ -71,16 +71,11 @@
 /* Standard TCP port number for Ident service.	Assigned by IANA */
 #define IDENT_PORT 113
 
-<<<<<<< HEAD
-static int	authident(hbaPort *port);
-static bool ident_unix(int sock, char *ident_user);
-=======
 static int	ident_inet(hbaPort *port);
 
 #ifdef HAVE_UNIX_SOCKETS
 static int	auth_peer(hbaPort *port);
 #endif
->>>>>>> a4bebdd9
 
 
 /*----------------------------------------------------------------
@@ -237,8 +232,6 @@
  *----------------------------------------------------------------
  */
 
-<<<<<<< HEAD
-=======
 /*
  * This hook allows plugins to get control following client authentication,
  * but before the user has been informed about the results.  It could be used
@@ -246,7 +239,6 @@
  */
 ClientAuthentication_hook_type ClientAuthentication_hook = NULL;
 
->>>>>>> a4bebdd9
 /*
  * Tell the user the authentication failed, but not (much about) why.
  *
@@ -281,56 +273,13 @@
 	/* internal communication failure */
 	if (!port->hba)
 	{
-<<<<<<< HEAD
 		errstr = gettext_noop("authentication failed for user \"%s\": "
 							  "invalid authentication method");
 	}
 	else
 	{
-		switch (port->hba->auth_method)
-		{
-			case uaReject:
-			case uaImplicitReject:
-				errstr = gettext_noop("authentication failed for user \"%s\": host rejected");
-				break;
-			case uaKrb5:
-				errstr = gettext_noop("Kerberos 5 authentication failed for user \"%s\"");
-				break;
-			case uaTrust:
-				errstr = gettext_noop("\"trust\" authentication failed for user \"%s\"");
-				break;
-			case uaIdent:
-				errstr = gettext_noop("Ident authentication failed for user \"%s\"");
-				break;
-			case uaPassword:
-			case uaMD5:
-				errstr = gettext_noop("password authentication failed for user \"%s\"");
-				/* We use it to indicate if a .pgpass password failed. */
-				errcode_return = ERRCODE_INVALID_PASSWORD;
-				break;
-			case uaGSS:
-				errstr = gettext_noop("GSSAPI authentication failed for user \"%s\"");
-				break;
-			case uaSSPI:
-				errstr = gettext_noop("SSPI authentication failed for user \"%s\"");
-				break;
-			case uaPAM:
-				errstr = gettext_noop("PAM authentication failed for user \"%s\"");
-				break;
-			case uaLDAP:
-				errstr = gettext_noop("LDAP authentication failed for user \"%s\"");
-				break;
-			case uaCert:
-				errstr = gettext_noop("certificate authentication failed for user \"%s\"");
-				break;
-			case uaRADIUS:
-				errstr = gettext_noop("RADIUS authentication failed for user \"%s\"");
-				break;
-			default:
-				errstr = gettext_noop("authentication failed for user \"%s\": invalid authentication method");
-				break;
-		}
-=======
+	  switch (port->hba->auth_method)
+	  {
 		case uaReject:
 		case uaImplicitReject:
 			errstr = gettext_noop("authentication failed for user \"%s\": host rejected");
@@ -374,7 +323,7 @@
 		default:
 			errstr = gettext_noop("authentication failed for user \"%s\": invalid authentication method");
 			break;
->>>>>>> a4bebdd9
+	  }
 	}
 
 	ereport(FATAL,
@@ -388,7 +337,7 @@
  * QE. This is non-trivial because a QE some times runs at the master (i.e., an
  * entry-DB for things like master only tables).
  */
-static bool
+static int
 internal_client_authentication(Port *port)
 {
 	if (IS_QUERY_DISPATCHER())
@@ -426,13 +375,13 @@
 			}
 			return true;
 		}
+#ifdef HAVE_UNIX_SOCKETS
 		else if (port->raddr.addr.ss_family == AF_UNIX)
 		{
 			/* 
 			 * Internal connection via a domain socket -- use ident
 			 */
 			char *local_name;
-			char remote_name[IDENT_USERNAME_MAX + 1];
 			struct passwd *pw;
 
 			pw = getpwuid(geteuid());
@@ -444,16 +393,15 @@
 
 			local_name = pw->pw_name;
 
-			remote_name[0] = '\0';
-
-			if (!ident_unix(port->sock, remote_name) ||
-				!strlen(remote_name) ||
-				strcmp(local_name, remote_name) != 0)
+			if (!auth_peer(port))
 				return false;
 			else
+			{
 				FakeClientAuthentication(port);
-			return true;
-		}
+				return true;
+			}
+		}
+#endif   /* HAVE_UNIX_SOCKETS */
 		else
 		{
 			/* Security violation? */
@@ -1852,17 +1800,11 @@
 static int
 ident_inet(hbaPort *port)
 {
-<<<<<<< HEAD
-	pgsocket	sock_fd = PGINVALID_SOCKET;		/* for talking to Ident server */
-	int			rc;				/* Return code from a locally called function */
-=======
 	const SockAddr remote_addr = port->raddr;
 	const SockAddr local_addr = port->laddr;
 	char		ident_user[IDENT_USERNAME_MAX + 1];
-	pgsocket	sock_fd,		/* File descriptor for socket on which we talk
-								 * to Ident */
-				rc;				/* Return code from a locally called function */
->>>>>>> a4bebdd9
+	pgsocket	sock_fd = PGINVALID_SOCKET;		/* for talking to Ident server */
+	int			rc;				/* Return code from a locally called function */
 	bool		ident_return;
 	char		remote_addr_s[NI_MAXHOST];
 	char		remote_port[NI_MAXSERV];
@@ -1900,15 +1842,9 @@
 	rc = pg_getaddrinfo_all(remote_addr_s, ident_port, &hints, &ident_serv);
 	if (rc || !ident_serv)
 	{
-<<<<<<< HEAD
 		/* we don't expect this to happen */
 		ident_return = false;
 		goto ident_inet_done;
-=======
-		if (ident_serv)
-			pg_freeaddrinfo_all(hints.ai_family, ident_serv);
-		return STATUS_ERROR;	/* we don't expect this to happen */
->>>>>>> a4bebdd9
 	}
 
 	hints.ai_flags = AI_NUMERICHOST;
@@ -1922,15 +1858,9 @@
 	rc = pg_getaddrinfo_all(local_addr_s, NULL, &hints, &la);
 	if (rc || !la)
 	{
-<<<<<<< HEAD
 		/* we don't expect this to happen */
 		ident_return = false;
 		goto ident_inet_done;
-=======
-		if (la)
-			pg_freeaddrinfo_all(hints.ai_family, la);
-		return STATUS_ERROR;	/* we don't expect this to happen */
->>>>>>> a4bebdd9
 	}
 
 	sock_fd = socket(ident_serv->ai_family, ident_serv->ai_socktype,
@@ -2017,22 +1947,15 @@
 ident_inet_done:
 	if (sock_fd >= 0)
 		closesocket(sock_fd);
-<<<<<<< HEAD
 	if (ident_serv)
 		pg_freeaddrinfo_all(remote_addr.addr.ss_family, ident_serv);
 	if (la)
 		pg_freeaddrinfo_all(local_addr.addr.ss_family, la);
 
-	return ident_return;
-=======
-	pg_freeaddrinfo_all(remote_addr.addr.ss_family, ident_serv);
-	pg_freeaddrinfo_all(local_addr.addr.ss_family, la);
-
 	if (ident_return)
 		/* Success! Check the usermap */
 		return check_usermap(port->hba->usermap, port->user_name, ident_user, false);
 	return STATUS_ERROR;
->>>>>>> a4bebdd9
 }
 
 /*
@@ -2074,83 +1997,18 @@
 		ereport(LOG,
 				(errmsg("local user with ID %d does not exist",
 						(int) uid)));
-<<<<<<< HEAD
-		return false;
+		return STATUS_ERROR;
 	}
 
 	strlcpy(ident_user, pass->pw_name, IDENT_USERNAME_MAX + 1);
 
-	return true;
-#elif defined(SO_PEERCRED)
-	/* Linux style: use getsockopt(SO_PEERCRED) */
-	struct ucred peercred;
-	socklen_t so_len = sizeof(peercred);
-	struct passwd *pass;
-
-	errno = 0;
-	if (getsockopt(sock, SOL_SOCKET, SO_PEERCRED, &peercred, &so_len) != 0 ||
-		so_len != sizeof(peercred))
-	{
-		/* We didn't get a valid credentials struct. */
-		ereport(LOG,
-				(errcode_for_socket_access(),
-				 errmsg("could not get peer credentials: %m")));
-		return false;
-	}
-
-	pass = getpwuid(peercred.uid);
-
-	if (pass == NULL)
-	{
-		ereport(LOG,
-				(errmsg("local user with ID %d does not exist",
-						(int) peercred.uid)));
-		return false;
-	}
-
-	strlcpy(ident_user, pass->pw_name, IDENT_USERNAME_MAX + 1);
-
-	return true;
-#elif defined(HAVE_GETPEERUCRED)
-	/* Solaris > 10 */
-	uid_t		uid;
-	struct passwd *pass;
-	ucred_t    *ucred;
-
-	ucred = NULL;				/* must be initialized to NULL */
-	if (getpeerucred(sock, &ucred) == -1)
-	{
-		ereport(LOG,
-				(errcode_for_socket_access(),
-				 errmsg("could not get peer credentials: %m")));
-		return false;
-	}
-
-	if ((uid = ucred_geteuid(ucred)) == -1)
-	{
-		ereport(LOG,
-				(errcode_for_socket_access(),
-		   errmsg("could not get effective UID from peer credentials: %m")));
-		return false;
-	}
-
-	ucred_free(ucred);
-
-	pass = getpwuid(uid);
-	if (pass == NULL)
-	{
-		ereport(LOG,
-				(errmsg("local user with ID %d does not exist",
-						(int) uid)));
-		return false;
-=======
-		return STATUS_ERROR;
->>>>>>> a4bebdd9
-	}
-
-	strlcpy(ident_user, pass->pw_name, IDENT_USERNAME_MAX + 1);
-
-	return check_usermap(port->hba->usermap, port->user_name, ident_user, false);
+	/*
+	 * GPDB: check for port->hba == NULL here, because auth_peer is used
+	 * without an HBA entry in the short-circuited QD->QE authentication,
+	 * from internal_client_authentication().
+	 */
+	return check_usermap(port->hba ? port->hba->usermap : NULL,
+						 port->user_name, ident_user, false);
 }
 #endif   /* HAVE_UNIX_SOCKETS */
 
@@ -3143,9 +3001,9 @@
 			ereport(LOG,
 			 (errmsg("RADIUS response has invalid code (%i) for user \"%s\"",
 					 receivepacket->code, port->user_name)));
-<<<<<<< HEAD
-		return STATUS_ERROR;
-	}
+			continue;
+		}
+	}							/* while (true) */
 }
 
 /*----------------------------------------------------------------
@@ -3341,9 +3199,4 @@
 	CHECK_FOR_INTERRUPTS();
 	
 	return status;
-=======
-			continue;
-		}
-	}							/* while (true) */
->>>>>>> a4bebdd9
 }