--- conflicted
+++ resolved
@@ -535,14 +535,9 @@
 			{
 				ereport(LOG,
 						(errcode_for_socket_access(),
-<<<<<<< HEAD
-						 errmsg("setsockopt(%s) failed: %m",
-								"SO_REUSEADDR")));
-=======
 				/* translator: first %s is IPv4, IPv6, or Unix */
 						 errmsg("setsockopt(SO_REUSEADDR) failed for %s address \"%s\": %m",
 								familyDesc, addrDesc)));
->>>>>>> 9e1c9f95
 				closesocket(fd);
 				continue;
 			}
@@ -557,14 +552,9 @@
 			{
 				ereport(LOG,
 						(errcode_for_socket_access(),
-<<<<<<< HEAD
-						 errmsg("setsockopt(%s) failed: %m",
-								"IPV6_V6ONLY")));
-=======
 				/* translator: first %s is IPv4, IPv6, or Unix */
 						 errmsg("setsockopt(IPV6_V6ONLY) failed for %s address \"%s\": %m",
 								familyDesc, addrDesc)));
->>>>>>> 9e1c9f95
 				closesocket(fd);
 				continue;
 			}
@@ -1931,11 +1921,7 @@
 					   &size) < 0)
 		{
 			elog(LOG, "getsockopt(%s) failed: %m", "TCP_KEEPINTVL");
-<<<<<<< HEAD
-			port->default_keepalives_interval = -1;		/* don't know */
-=======
 			port->default_keepalives_interval = -1; /* don't know */
->>>>>>> 9e1c9f95
 		}
 #else
 		/* We can't get the defaults on Windows, so return "don't know" */
@@ -2015,11 +2001,7 @@
 					   &size) < 0)
 		{
 			elog(LOG, "getsockopt(%s) failed: %m", "TCP_KEEPCNT");
-<<<<<<< HEAD
-			port->default_keepalives_count = -1;		/* don't know */
-=======
 			port->default_keepalives_count = -1;	/* don't know */
->>>>>>> 9e1c9f95
 		}
 	}
 
@@ -2065,8 +2047,6 @@
 	if (count != 0)
 	{
 		elog(LOG, "setsockopt(%s) not supported", "TCP_KEEPCNT");
-<<<<<<< HEAD
-=======
 		return STATUS_ERROR;
 	}
 #endif
@@ -2139,7 +2119,6 @@
 	if (timeout != 0)
 	{
 		elog(LOG, "setsockopt(%s) not supported", "TCP_USER_TIMEOUT");
->>>>>>> 9e1c9f95
 		return STATUS_ERROR;
 	}
 #endif
