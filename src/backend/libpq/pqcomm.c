--- conflicted
+++ resolved
@@ -253,13 +253,9 @@
 static void
 socket_comm_reset(void)
 {
-<<<<<<< HEAD
-	/* We can abort any old-style COPY OUT, too */
-	pq_endcopyout(true);
-=======
 	/* Do not throw away pending data, but do reset the busy flag */
 	PqCommBusy = false;
->>>>>>> d457cb4e
+
 }
 
 /* --------------------------------
@@ -1607,29 +1603,6 @@
 static int
 socket_putmessage(char msgtype, const char *s, size_t len)
 {
-<<<<<<< HEAD
-	if (DoingCopyOut || PqCommBusy)
-	{
-		return EOF;
-	}
-	PqCommBusy = true;
-
-	if (msgtype)
-	{
-		if (internal_putbytes(&msgtype, 1))
-			goto fail;
-	}
-
-	if (PG_PROTOCOL_MAJOR(FrontendProtocol) >= 3)
-	{
-		uint32		n32;
-
-		n32 = pg_hton32((uint32) (len + 4));
-		if (internal_putbytes((char *) &n32, 4))
-			goto fail;
-	}
-
-=======
 	uint32		n32;
 
 	Assert(msgtype != 0);
@@ -1644,7 +1617,6 @@
 	if (internal_putbytes((char *) &n32, 4))
 		goto fail;
 
->>>>>>> d457cb4e
 	if (internal_putbytes(s, len))
 		goto fail;
 	PqCommBusy = false;
