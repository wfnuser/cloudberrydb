--- conflicted
+++ resolved
@@ -3,13 +3,9 @@
  * pathnode.c
  *	  Routines to manipulate pathlists and create path nodes
  *
-<<<<<<< HEAD
  * Portions Copyright (c) 2005-2008, Greenplum inc
  * Portions Copyright (c) 2012-Present Pivotal Software, Inc.
- * Portions Copyright (c) 1996-2011, PostgreSQL Global Development Group
-=======
  * Portions Copyright (c) 1996-2012, PostgreSQL Global Development Group
->>>>>>> 80edfd76
  * Portions Copyright (c) 1994, Regents of the University of California
  *
  *
@@ -22,14 +18,11 @@
 
 #include <math.h>
 
-<<<<<<< HEAD
 #include "catalog/pg_operator.h"
 #include "catalog/pg_proc.h"
 #include "executor/executor.h"
 #include "executor/nodeHash.h"
 #include "foreign/fdwapi.h"
-=======
->>>>>>> 80edfd76
 #include "miscadmin.h"
 #include "nodes/nodeFuncs.h"
 #include "optimizer/clauses.h"
@@ -39,11 +32,8 @@
 #include "optimizer/restrictinfo.h"
 #include "optimizer/tlist.h"
 #include "parser/parsetree.h"
-<<<<<<< HEAD
 #include "utils/memutils.h"
 #include "utils/selfuncs.h"
-=======
->>>>>>> 80edfd76
 #include "utils/lsyscache.h"
 #include "utils/selfuncs.h"
 
@@ -173,9 +163,11 @@
 	{
 		case T_SeqScan:
 		case T_ExternalScan:
+		case T_ForeignScan:
 		case T_AppendOnlyScan:
 		case T_AOCSScan:
 		case T_IndexScan:
+		case T_IndexOnlyScan:
 		case T_TidScan:
 		case T_SubqueryScan:
 		case T_FunctionScan:
@@ -283,96 +275,6 @@
 }
 
 /*
-<<<<<<< HEAD
- * compare_recursive_path_costs
- *   JoinPath that has WorkTableScan as outer child is always cheaper.
- *   If both paths are JointPath and only path1 has outer WTS return -1.
- *   If both paths are JointPath and only path2 has outer WTS return +1.
- *   Otherwise return 0.
- */
-static int
-compare_recursive_path_costs(Path *path1, Path *path2)
-{
-	bool		isWTpath1;
-	bool		isWTpath2;
-
-	if (!IsJoinPath(path1) || !IsJoinPath(path2))
-		return 0;
-
-	isWTpath1 = ((JoinPath *) path1)->outerjoinpath->pathtype == T_WorkTableScan;
-	isWTpath2 = ((JoinPath *) path2)->outerjoinpath->pathtype == T_WorkTableScan;
-
-	if (isWTpath1 && isWTpath2)
-		return 0;
-	else if (isWTpath1)
-		return -1;
-	else if (isWTpath2)
-		return +1;
-	else
-		return 0;
-}
-
-/*
- * compare_fuzzy_path_costs
- *	  Return -1, 0, or +1 according as path1 is cheaper, the same cost,
- *	  or more expensive than path2 for the specified criterion.
- *
- * This differs from compare_path_costs in that we consider the costs the
- * same if they agree to within a "fuzz factor".  This is used by add_path
- * to avoid keeping both of a pair of paths that really have insignificantly
- * different cost.
- */
-static int
-compare_fuzzy_path_costs(Path *path1, Path *path2, CostSelector criterion)
-{
-	int		cmp;
-
-	cmp = compare_recursive_path_costs(path1, path2);
-	if (cmp != 0)
-		return cmp;
-
-	/*
-	 * We use a fuzz factor of 1% of the smaller cost.
-	 *
-	 * XXX does this percentage need to be user-configurable?
-	 */
-	if (criterion == STARTUP_COST)
-	{
-		if (path1->startup_cost > path2->startup_cost * 1.01)
-			return +1;
-		if (path2->startup_cost > path1->startup_cost * 1.01)
-			return -1;
-
-		/*
-		 * If paths have the same startup cost (not at all unlikely), order
-		 * them by total cost.
-		 */
-		if (path1->total_cost > path2->total_cost * 1.01)
-			return +1;
-		if (path2->total_cost > path1->total_cost * 1.01)
-			return -1;
-	}
-	else
-	{
-		if (path1->total_cost > path2->total_cost * 1.01)
-			return +1;
-		if (path2->total_cost > path1->total_cost * 1.01)
-			return -1;
-
-		/*
-		 * If paths have the same total cost, order them by startup cost.
-		 */
-		if (path1->startup_cost > path2->startup_cost * 1.01)
-			return +1;
-		if (path2->startup_cost > path1->startup_cost * 1.01)
-			return -1;
-	}
-	return 0;
-}
-
-/*
-=======
->>>>>>> 80edfd76
  * compare_path_fractional_costs
  *	  Return -1, 0, or +1 according as path1 is cheaper, the same cost,
  *	  or more expensive than path2 for fetching the specified fraction
@@ -624,15 +526,13 @@
 	 */
 	CHECK_FOR_INTERRUPTS();
 
-<<<<<<< HEAD
 	if (!new_path)
 		return;
 
 	Assert(cdbpathlocus_is_valid(new_path->locus));
-=======
+
 	/* Pretend parameterized paths have no pathkeys, per comment above */
 	new_path_pathkeys = new_path->param_info ? NIL : new_path->pathkeys;
->>>>>>> 80edfd76
 
 	/*
 	 * Loop to check proposed new path against old paths.  Note it is possible
@@ -672,10 +572,6 @@
 		 */
 		if (costcmp != COSTS_DIFFERENT)
 		{
-<<<<<<< HEAD
-			/* Still a tie?  See which path has better pathkeys. */
-			switch (compare_pathkeys(new_path->pathkeys, old_path->pathkeys))
-=======
 			/* Similarly check to see if either dominates on pathkeys */
 			List	   *old_path_pathkeys;
 
@@ -683,7 +579,6 @@
 			keyscmp = compare_pathkeys(new_path_pathkeys,
 									   old_path_pathkeys);
 			if (keyscmp != PATHKEYS_DIFFERENT)
->>>>>>> 80edfd76
 			{
 				switch (costcmp)
 				{
@@ -835,7 +730,7 @@
  */
 void
 cdb_add_join_path(PlannerInfo *root, RelOptInfo *parent_rel, JoinType orig_jointype,
-				  JoinPath *new_path)
+				  Relids required_outer, JoinPath *new_path)
 {
 	Path	   *path = (Path *) new_path;
 
@@ -861,7 +756,8 @@
 		path = (Path *) create_unique_rowid_path(root,
 												 parent_rel,
 												 (Path *) new_path,
-												 new_path->outerjoinpath->parent->relids);
+												 new_path->outerjoinpath->parent->relids,
+												 required_outer);
 	}
 	else if (orig_jointype == JOIN_DEDUP_SEMI_REVERSE)
 	{
@@ -874,7 +770,8 @@
 		path = (Path *) create_unique_rowid_path(root,
 												 parent_rel,
 												 (Path *) new_path,
-												 new_path->innerjoinpath->parent->relids);
+												 new_path->innerjoinpath->parent->relids,
+												 required_outer);
 	}
 
 	add_path(root, parent_rel, path);
@@ -1095,16 +992,12 @@
 													 required_outer);
 	pathnode->pathkeys = NIL;	/* seqscan has unordered result */
 
-<<<<<<< HEAD
 	pathnode->locus = cdbpathlocus_from_baserel(root, rel);
 	pathnode->motionHazard = false;
 	pathnode->rescannable = true;
 	pathnode->sameslice_relids = rel->relids;
 
-	cost_seqscan(pathnode, root, rel);
-=======
 	cost_seqscan(pathnode, root, rel, pathnode->param_info);
->>>>>>> 80edfd76
 
 	return pathnode;
 }
@@ -1113,12 +1006,14 @@
  * Create a path for scanning an append-only table
  */
 AppendOnlyPath *
-create_appendonly_path(PlannerInfo *root, RelOptInfo *rel)
+create_appendonly_path(PlannerInfo *root, RelOptInfo *rel, Relids required_outer)
 {
 	AppendOnlyPath *pathnode = makeNode(AppendOnlyPath);
 
 	pathnode->path.pathtype = T_AppendOnlyScan;
 	pathnode->path.parent = rel;
+	pathnode->path.param_info = get_baserel_parampathinfo(root, rel,
+													 required_outer);
 	pathnode->path.pathkeys = NIL;	/* seqscan has unordered result */
 
 	pathnode->path.locus = cdbpathlocus_from_baserel(root, rel);
@@ -1126,7 +1021,7 @@
 	pathnode->path.rescannable = true;
 	pathnode->path.sameslice_relids = rel->relids;
 
-	cost_appendonlyscan(pathnode, root, rel);
+	cost_appendonlyscan(pathnode, root, rel, pathnode->path.param_info);
 
 	return pathnode;
 }
@@ -1135,12 +1030,14 @@
  * Create a path for scanning an append-only table
  */
 AOCSPath *
-create_aocs_path(PlannerInfo *root, RelOptInfo *rel)
+create_aocs_path(PlannerInfo *root, RelOptInfo *rel, Relids required_outer)
 {
 	AOCSPath   *pathnode = makeNode(AOCSPath);
 
 	pathnode->path.pathtype = T_AOCSScan;
 	pathnode->path.parent = rel;
+	pathnode->path.param_info = get_baserel_parampathinfo(root, rel,
+													 required_outer);
 	pathnode->path.pathkeys = NIL;	/* seqscan has unordered result */
 
 	pathnode->path.locus = cdbpathlocus_from_baserel(root, rel);
@@ -1148,19 +1045,21 @@
 	pathnode->path.rescannable = true;
 	pathnode->path.sameslice_relids = rel->relids;
 
-	cost_aocsscan(pathnode, root, rel);
+	cost_aocsscan(pathnode, root, rel, pathnode->path.param_info);
 	return pathnode;
 }
 /*
 * Create a path for scanning an external table
  */
 ExternalPath *
-create_external_path(PlannerInfo *root, RelOptInfo *rel)
+create_external_path(PlannerInfo *root, RelOptInfo *rel, Relids required_outer)
 {
 	ExternalPath   *pathnode = makeNode(ExternalPath);
 
 	pathnode->path.pathtype = T_ExternalScan;
 	pathnode->path.parent = rel;
+	pathnode->path.param_info = get_baserel_parampathinfo(root, rel,
+													 required_outer);
 	pathnode->path.pathkeys = NIL;	/* external scan has unordered result */
 
 	pathnode->path.locus = cdbpathlocus_from_baserel(root, rel);
@@ -1174,7 +1073,7 @@
 	pathnode->path.rescannable = false;
 	pathnode->path.sameslice_relids = rel->relids;
 
-	cost_externalscan(pathnode, root, rel);
+	cost_externalscan(pathnode, root, rel, pathnode->path.param_info);
 
 	return pathnode;
 }
@@ -1241,55 +1140,13 @@
 	pathnode->indexorderbycols = indexorderbycols;
 	pathnode->indexscandir = indexscandir;
 
-<<<<<<< HEAD
-	if (outer_rel != NULL)
-	{
-		/*
-		 * We must compute the estimated number of output rows for the
-		 * indexscan.  This is less than rel->rows because of the additional
-		 * selectivity of the join clauses.  Since clause_groups may contain
-		 * both restriction and join clauses, we have to do a set union to get
-		 * the full set of clauses that must be considered to compute the
-		 * correct selectivity.  (Without the union operation, we might have
-		 * some restriction clauses appearing twice, which'd mislead
-		 * clauselist_selectivity into double-counting their selectivity.
-		 * However, since RestrictInfo nodes aren't copied when linking them
-		 * into different lists, it should be sufficient to use pointer
-		 * comparison to remove duplicates.)
-		 *
-		 * Note that we force the clauses to be treated as non-join clauses
-		 * during selectivity estimation.
-		 */
-		allclauses = list_union_ptr(rel->baserestrictinfo, allclauses);
-		pathnode->rows = rel->tuples *
-			clauselist_selectivity(root,
-								   allclauses,
-								   rel->relid,	/* do not use 0! */
-								   JOIN_INNER,
-								   NULL,
-								   false /* use_damping */);
-		/* Like costsize.c, force estimate to be at least one row */
-		pathnode->rows = clamp_row_est(pathnode->rows);
-	}
-	else
-	{
-		/*
-		 * The number of rows is the same as the parent rel's estimate, since
-		 * this isn't a join inner indexscan.
-		 */
-		pathnode->rows = rel->rows;
-	}
-
 	/* Distribution is same as the base table. */
 	pathnode->path.locus = cdbpathlocus_from_baserel(root, rel);
 	pathnode->path.motionHazard = false;
 	pathnode->path.rescannable = true;
 	pathnode->path.sameslice_relids = rel->relids;
 
-	cost_index(pathnode, root, index, indexquals, indexorderbys, outer_rel);
-=======
 	cost_index(pathnode, root, loop_count);
->>>>>>> 80edfd76
 
 	return pathnode;
 }
@@ -1351,13 +1208,16 @@
 create_bitmap_appendonly_path(PlannerInfo *root,
 							  RelOptInfo *rel,
 							  Path *bitmapqual,
-							  RelOptInfo *outer_rel,
+							  Relids required_outer,
+							  double loop_count,
 							  bool isAORow)
 {
 	BitmapAppendOnlyPath *pathnode = makeNode(BitmapAppendOnlyPath);
 
 	pathnode->path.pathtype = T_BitmapAppendOnlyScan;
 	pathnode->path.parent = rel;
+	pathnode->path.param_info = get_baserel_parampathinfo(root, rel,
+														  required_outer);
 	pathnode->path.pathkeys = NIL;		/* always unordered */
 
 	/* Distribution is same as the base table. */
@@ -1367,39 +1227,11 @@
 	pathnode->path.sameslice_relids = rel->relids;
 
 	pathnode->bitmapqual = bitmapqual;
-	pathnode->isjoininner = (outer_rel != NULL);
 	pathnode->isAORow = isAORow;
 
-	if (pathnode->isjoininner)
-	{
-		/*
-		 * We must compute the estimated number of output rows for the
-		 * indexscan.  This is less than rel->rows because of the additional
-		 * selectivity of the join clauses.  We make use of the selectivity
-		 * estimated for the bitmap to do this; this isn't really quite right
-		 * since there may be restriction conditions not included in the
-		 * bitmap ...
-		 */
-		Cost		indexTotalCost;
-		Selectivity indexSelectivity;
-
-		cost_bitmap_tree_node(bitmapqual, &indexTotalCost, &indexSelectivity);
-		pathnode->rows = rel->tuples * indexSelectivity;
-		if (pathnode->rows > rel->rows)
-			pathnode->rows = rel->rows;
-		/* Like costsize.c, force estimate to be at least one row */
-		pathnode->rows = clamp_row_est(pathnode->rows);
-	}
-	else
-	{
-		/*
-		 * The number of rows is the same as the parent rel's estimate, since
-		 * this isn't a join inner indexscan.
-		 */
-		pathnode->rows = rel->rows;
-	}
-
-	cost_bitmap_appendonly_scan(&pathnode->path, root, rel, bitmapqual, outer_rel);
+	cost_bitmap_appendonly_scan(&pathnode->path, root, rel,
+						  pathnode->path.param_info,
+						  bitmapqual, loop_count);
 
 	return pathnode;
 }
@@ -1487,12 +1319,9 @@
  * Note that we must handle subpaths = NIL, representing a dummy access path.
  */
 AppendPath *
-<<<<<<< HEAD
-create_append_path(PlannerInfo *root, RelOptInfo *rel, List *subpaths)
-=======
-create_append_path(RelOptInfo *rel, List *subpaths, Relids required_outer)
->>>>>>> 80edfd76
-{
+create_append_path(PlannerInfo *root, RelOptInfo *rel, List *subpaths, Relids required_outer)
+{
+	ListCell *l;
 	AppendPath *pathnode = makeNode(AppendPath);
 
 	pathnode->path.pathtype = T_Append;
@@ -1518,8 +1347,21 @@
 	pathnode->path.startup_cost = 0;
 	pathnode->path.total_cost = 0;
 
-<<<<<<< HEAD
 	set_append_path_locus(root, (Path *) pathnode, rel, NIL);
+
+	foreach(l, subpaths)
+	{
+		Path       *subpath = (Path *) lfirst(l);
+
+		pathnode->path.rows += subpath->rows;
+
+		if (l == list_head(subpaths))   /* first node? */
+			pathnode->path.startup_cost = subpath->startup_cost;
+		pathnode->path.total_cost += subpath->total_cost;
+
+		/* All child paths must have same parameterization */
+		Assert(bms_equal(PATH_REQ_OUTER(subpath), required_outer));
+	}
 
 	/*
 	 * CDB: If there is exactly one subpath, its ordering is preserved.
@@ -1528,17 +1370,6 @@
 	 */
 	if (list_length(subpaths) == 1)
 		pathnode->path.pathkeys = ((Path *) linitial(subpaths))->pathkeys;
-=======
-		pathnode->path.rows += subpath->rows;
-
-		if (l == list_head(subpaths))	/* first node? */
-			pathnode->path.startup_cost = subpath->startup_cost;
-		pathnode->path.total_cost += subpath->total_cost;
-
-		/* All child paths must have same parameterization */
-		Assert(bms_equal(PATH_REQ_OUTER(subpath), required_outer));
-	}
->>>>>>> 80edfd76
 
 	return pathnode;
 }
@@ -1733,10 +1564,6 @@
 												   subpath->parent->reltargetlist,
 												   rel->reltargetlist,
 												   rel->relid);
-
-		if (l == list_head(subpaths))	/* first node? */
-			pathnode->startup_cost = subpath->startup_cost;
-		pathnode->total_cost += subpath->total_cost;
 
 		/*
 		 * CDB: If all the scans are distributed alike, set
@@ -1850,11 +1677,7 @@
 				  root,
 				  subpath->startup_cost,
 				  subpath->total_cost,
-<<<<<<< HEAD
 				  cdbpath_rows(root, subpath),
-=======
-				  subpath->rows,
->>>>>>> 80edfd76
 				  rel->width);
 
 	return pathnode;
@@ -2069,11 +1892,8 @@
 
 	pathnode->path.pathtype = T_Unique;
 	pathnode->path.parent = rel;
-<<<<<<< HEAD
 	pathnode->path.locus = locus;
-=======
 	pathnode->path.param_info = subpath->param_info;
->>>>>>> 80edfd76
 
 	/*
 	 * Assume the output is unsorted, since we don't necessarily have pathkeys
@@ -2333,7 +2153,8 @@
 create_unique_rowid_path(PlannerInfo *root,
 						 RelOptInfo *rel,
                          Path        *subpath,
-                         Relids       distinct_relids)
+                         Relids       distinct_relids,
+						 Relids       required_outer)
 {
 	UniquePath *pathnode;
 	CdbPathLocus locus;
@@ -2366,6 +2187,8 @@
 	pathnode->path.parent = rel;
 	pathnode->path.locus = locus;
 
+	pathnode->path.param_info = get_baserel_parampathinfo(root, rel,
+													 required_outer);
 	/*
 	 * Treat the output as always unsorted, since we don't necessarily have
 	 * pathkeys to represent it.
@@ -2386,7 +2209,7 @@
 	 * it's going to be two columns.
 	 */
 	numCols	= 2;
-	pathnode->rows = rel->rows;
+	((Path*)pathnode)->rows = rel->rows;
 
 	if (all_btree)
 	{
@@ -2417,12 +2240,12 @@
 		 */
 		int			hashentrysize = rel->width + 64;
 
-		if (hashentrysize * pathnode->rows > work_mem * 1024L)
+		if (hashentrysize * ((Path*)pathnode)->rows > work_mem * 1024L)
 			all_hash = false;	/* don't try to hash */
 		else
 			cost_agg(&agg_path, root,
 					 AGG_HASHED, 0,
-					 numCols, pathnode->rows,
+					 numCols, ((Path*)pathnode)->rows,
 					 subpath->startup_cost,
 					 subpath->total_cost,
 					 rel->rows,
@@ -2479,6 +2302,7 @@
         motionpath.path.type = T_CdbMotionPath;
         motionpath.path.parent = subpath->parent;
         motionpath.path.locus = pathnode->path.locus;
+        motionpath.path.rows = subpath->rows;
         motionpath.subpath = subpath;
         cdbpath_cost_motion(root, &motionpath);
 
@@ -2710,12 +2534,8 @@
  *	  returning the pathnode.
  */
 Path *
-<<<<<<< HEAD
-create_subqueryscan_path(PlannerInfo *root, RelOptInfo *rel, List *pathkeys)
-=======
 create_subqueryscan_path(PlannerInfo *root, RelOptInfo *rel,
 						 List *pathkeys, Relids required_outer)
->>>>>>> 80edfd76
 {
 	Path	   *pathnode = makeNode(Path);
 
@@ -2725,16 +2545,12 @@
 													 required_outer);
 	pathnode->pathkeys = pathkeys;
 
-<<<<<<< HEAD
 	pathnode->locus = cdbpathlocus_from_subquery(root, rel->subplan, rel->relid);
 	pathnode->motionHazard = true;          /* better safe than sorry */
 	pathnode->rescannable = false;
 	pathnode->sameslice_relids = NULL;
 
-	cost_subqueryscan(pathnode, rel);
-=======
 	cost_subqueryscan(pathnode, root, rel, pathnode->param_info);
->>>>>>> 80edfd76
 
 	return pathnode;
 }
@@ -2903,7 +2719,7 @@
 
 	pathnode->pathtype = T_CteScan;
 	pathnode->parent = rel;
-<<<<<<< HEAD
+	pathnode->param_info = NULL;	/* never parameterized at present */
 	pathnode->pathkeys = pathkeys;
 
 	pathnode->locus = cdbpathlocus_from_subquery(root, rel->subplan, rel->relid);
@@ -2915,10 +2731,6 @@
 	pathnode->motionHazard = true;
 	pathnode->rescannable = false;
 	pathnode->sameslice_relids = NULL;
-=======
-	pathnode->param_info = NULL;	/* never parameterized at present */
-	pathnode->pathkeys = NIL;	/* XXX for now, result is always unordered */
->>>>>>> 80edfd76
 
 	cost_ctescan(pathnode, root, rel);
 
@@ -2963,17 +2775,19 @@
 	return pathnode;
 }
 
+/*
+ * GPDB_92_MERGE_FIXME:Please check why isjoininner is removed.
+ */
+
 bool
 path_contains_inner_index(Path *path)
 {
-	if (IsA(path, IndexPath) &&
-		((IndexPath *)path)->isjoininner)
+
+	if (IsA(path, IndexPath))
 		return true;
-	else if (IsA(path, BitmapHeapPath) &&
-			 ((BitmapHeapPath *)path)->isjoininner)
+	else if (IsA(path, BitmapHeapPath))
 		return true;
-	else if (IsA(path, BitmapAppendOnlyPath) &&
-			 ((BitmapAppendOnlyPath *)path)->isjoininner)
+	else if (IsA(path, BitmapAppendOnlyPath))
 		return true;
 	else if (IsA(path, AppendPath))
 	{
@@ -3022,6 +2836,7 @@
 	pathnode->path.startup_cost = startup_cost;
 	pathnode->path.total_cost = total_cost;
 	pathnode->path.pathkeys = pathkeys;
+	pathnode->path.locus = cdbpathlocus_from_baserel(root, rel);
 
 	pathnode->fdw_private = fdw_private;
 
@@ -3110,13 +2925,14 @@
 					 Path *outer_path,
 					 Path *inner_path,
 					 List *restrict_clauses,
-<<<<<<< HEAD
 					 List *mergeclause_list,    /*CDB*/
-					 List *pathkeys)
+					 List *pathkeys,
+					 Relids required_outer)
 {
 	NestPath   *pathnode;
 	CdbPathLocus join_locus;
 	bool		inner_must_be_local = false;
+	Relids		inner_req_outer = PATH_REQ_OUTER(inner_path);
 
 	/*
 	 * CDB: Inner indexpath must execute in the same backend as the
@@ -3136,39 +2952,6 @@
 										 inner_must_be_local);
 	if (CdbPathLocus_IsNull(join_locus))
 		return NULL;
-=======
-					 List *pathkeys,
-					 Relids required_outer)
-{
-	NestPath   *pathnode = makeNode(NestPath);
-	Relids		inner_req_outer = PATH_REQ_OUTER(inner_path);
-
-	/*
-	 * If the inner path is parameterized by the outer, we must drop any
-	 * restrict_clauses that are due to be moved into the inner path.  We have
-	 * to do this now, rather than postpone the work till createplan time,
-	 * because the restrict_clauses list can affect the size and cost
-	 * estimates for this path.
-	 */
-	if (bms_overlap(inner_req_outer, outer_path->parent->relids))
-	{
-		Relids		inner_and_outer = bms_union(inner_path->parent->relids,
-												inner_req_outer);
-		List	   *jclauses = NIL;
-		ListCell   *lc;
-
-		foreach(lc, restrict_clauses)
-		{
-			RestrictInfo *rinfo = (RestrictInfo *) lfirst(lc);
-
-			if (!join_clause_is_movable_into(rinfo,
-											 inner_path->parent->relids,
-											 inner_and_outer))
-				jclauses = lappend(jclauses, rinfo);
-		}
-		restrict_clauses = jclauses;
-	}
->>>>>>> 80edfd76
 
 	/* Outer might not be ordered anymore after motion. */
 	if (!outer_path->pathkeys)
@@ -3202,6 +2985,33 @@
 			}
 		}
 	}
+
+	/*
+	 * If the inner path is parameterized by the outer, we must drop any
+	 * restrict_clauses that are due to be moved into the inner path.  We have
+	 * to do this now, rather than postpone the work till createplan time,
+	 * because the restrict_clauses list can affect the size and cost
+	 * estimates for this path.
+	 */
+	if (bms_overlap(inner_req_outer, outer_path->parent->relids))
+	{
+		Relids		inner_and_outer = bms_union(inner_path->parent->relids,
+												inner_req_outer);
+		List	   *jclauses = NIL;
+		ListCell   *lc;
+
+		foreach(lc, restrict_clauses)
+		{
+			RestrictInfo *rinfo = (RestrictInfo *) lfirst(lc);
+
+			if (!join_clause_is_movable_into(rinfo,
+											 inner_path->parent->relids,
+											 inner_and_outer))
+				jclauses = lappend(jclauses, rinfo);
+		}
+		restrict_clauses = jclauses;
+	}
+
 
 	pathnode = makeNode(NestPath);
 	pathnode->path.pathtype = T_NestLoop;
@@ -3220,7 +3030,6 @@
 	pathnode->innerjoinpath = inner_path;
 	pathnode->joinrestrictinfo = restrict_clauses;
 
-<<<<<<< HEAD
 	pathnode->path.locus = join_locus;
 	pathnode->path.motionHazard = outer_path->motionHazard || inner_path->motionHazard;
 
@@ -3229,10 +3038,15 @@
 
 	pathnode->path.sameslice_relids = bms_union(inner_path->sameslice_relids, outer_path->sameslice_relids);
 
-	cost_nestloop(pathnode, root, sjinfo);
-=======
+	/*
+	 * inner_path & outer_path are possibly modified above. Let's recalculate
+	 * the initial cost.
+	 */
+	initial_cost_nestloop(root, workspace, jointype,
+						  outer_path, inner_path,
+						  sjinfo, semifactors);
+
 	final_cost_nestloop(root, pathnode, workspace, sjinfo, semifactors);
->>>>>>> 80edfd76
 
 	return pathnode;
 }
@@ -3287,7 +3101,9 @@
 	bool		preserve_outer_ordering;
 	bool		preserve_inner_ordering;
 
-<<<<<<< HEAD
+	/*
+	 * GPDB_92_MERGE_FIXME: Should we keep the pathkeys_contained_in calls?
+	 */
 	/*
 	 * Do subpaths have useful ordering?
 	 */
@@ -3344,8 +3160,6 @@
 		inner_path->pathkeys)
 		innersortkeys = NIL;
 
-=======
->>>>>>> 80edfd76
 	pathnode->jpath.path.pathtype = T_MergeJoin;
 	pathnode->jpath.path.parent = joinrel;
 	pathnode->jpath.path.param_info =
@@ -3357,24 +3171,30 @@
 								  required_outer,
 								  &restrict_clauses);
 	pathnode->jpath.path.pathkeys = pathkeys;
+
+	pathnode->jpath.path.locus = join_locus;
+
+	pathnode->jpath.path.motionHazard = outer_path->motionHazard || inner_path->motionHazard;
+	pathnode->jpath.path.rescannable = outer_path->rescannable && inner_path->rescannable;
+	pathnode->jpath.path.sameslice_relids = bms_union(inner_path->sameslice_relids, outer_path->sameslice_relids);
+
 	pathnode->jpath.jointype = jointype;
 	pathnode->jpath.outerjoinpath = outer_path;
 	pathnode->jpath.innerjoinpath = inner_path;
 	pathnode->jpath.joinrestrictinfo = restrict_clauses;
-<<<<<<< HEAD
-	pathnode->jpath.path.pathkeys = pathkeys;
-	pathnode->jpath.path.locus = join_locus;
-
-	pathnode->jpath.path.motionHazard = outer_path->motionHazard || inner_path->motionHazard;
-	pathnode->jpath.path.rescannable = outer_path->rescannable && inner_path->rescannable;
-	pathnode->jpath.path.sameslice_relids = bms_union(inner_path->sameslice_relids, outer_path->sameslice_relids);
-
-=======
->>>>>>> 80edfd76
 	pathnode->path_mergeclauses = mergeclauses;
 	pathnode->outersortkeys = outersortkeys;
 	pathnode->innersortkeys = innersortkeys;
 	/* pathnode->materialize_inner will be set by final_cost_mergejoin */
+
+	/*
+	 * inner_path & outer_path are possibly modified above. Let's recalculate
+	 * the initial cost.
+	 */
+	initial_cost_mergejoin(root, workspace, jointype, mergeclauses,
+						   outer_path, inner_path,
+						   outersortkeys, innersortkeys,
+						   sjinfo);
 
 	final_cost_mergejoin(root, pathnode, workspace, sjinfo);
 
@@ -3407,11 +3227,8 @@
 					 Path *outer_path,
 					 Path *inner_path,
 					 List *restrict_clauses,
-<<<<<<< HEAD
+					 Relids required_outer,
 					 List *mergeclause_list,    /*CDB*/
-=======
-					 Relids required_outer,
->>>>>>> 80edfd76
 					 List *hashclauses)
 {
 	HashPath   *pathnode;
@@ -3478,19 +3295,15 @@
 	 * outer rel than it does now.)
 	 */
 	pathnode->jpath.path.pathkeys = NIL;
-<<<<<<< HEAD
 	pathnode->jpath.path.locus = join_locus;
 
-=======
 	pathnode->jpath.jointype = jointype;
 	pathnode->jpath.outerjoinpath = outer_path;
 	pathnode->jpath.innerjoinpath = inner_path;
 	pathnode->jpath.joinrestrictinfo = restrict_clauses;
->>>>>>> 80edfd76
 	pathnode->path_hashclauses = hashclauses;
 	/* final_cost_hashjoin will fill in pathnode->num_batches */
 
-<<<<<<< HEAD
 	/*
 	 * If hash table overflows to disk, and an ancestor node requests rescan
 	 * (e.g. because the HJ is in the inner subtree of a NJ), then the HJ has
@@ -3506,10 +3319,15 @@
 		pathnode->jpath.path.motionHazard = outer_path->motionHazard || inner_path->motionHazard;
 	pathnode->jpath.path.sameslice_relids = bms_union(inner_path->sameslice_relids, outer_path->sameslice_relids);
 
-	cost_hashjoin(pathnode, root, sjinfo);
-=======
+	/*
+	 * inner_path & outer_path are possibly modified above. Let's recalculate
+	 * the initial cost.
+	 */
+	initial_cost_hashjoin(root, workspace, jointype, hashclauses,
+						  outer_path, inner_path,
+						  sjinfo, semifactors);
+
 	final_cost_hashjoin(root, pathnode, workspace, sjinfo, semifactors);
->>>>>>> 80edfd76
 
 	return pathnode;
 }
