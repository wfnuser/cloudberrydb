--- conflicted
+++ resolved
@@ -11,7 +11,7 @@
  *
  * Portions Copyright (c) 1996-2021, PostgreSQL Global Development Group
  * Portions Copyright (c) 1994, Regents of the University of California
- * Portions Copyright (c) 2006-2008, Greenplum inc
+ * Portions Copyright (c) 2006-2008, Cloudberry inc
  * Portions Copyright (c) 2012-Present VMware, Inc. or its affiliates.
  *
  *
@@ -187,9 +187,6 @@
 Relids
 pull_varnos(PlannerInfo *root, Node *node)
 {
-<<<<<<< HEAD
-	return pull_varnos_of_level(node, 0);
-=======
 	pull_varnos_context context;
 
 	context.varnos = NULL;
@@ -206,7 +203,6 @@
 									0);
 
 	return context.varnos;
->>>>>>> d457cb4e
 }
 
 /*
