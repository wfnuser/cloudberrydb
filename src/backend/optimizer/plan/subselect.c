--- conflicted
+++ resolved
@@ -8,11 +8,7 @@
  * Portions Copyright (c) 1994, Regents of the University of California
  *
  * IDENTIFICATION
-<<<<<<< HEAD
- *	  $PostgreSQL: pgsql/src/backend/optimizer/plan/subselect.c,v 1.112.2.2 2007/07/18 21:41:14 tgl Exp $
-=======
  *	  $PostgreSQL: pgsql/src/backend/optimizer/plan/subselect.c,v 1.114 2006/12/10 22:13:26 tgl Exp $
->>>>>>> 782d68e3
  *
  *-------------------------------------------------------------------------
  */
@@ -146,10 +142,7 @@
 	retval->paramid = i;
 	retval->paramtype = var->vartype;
 	retval->paramtypmod = var->vartypmod;
-<<<<<<< HEAD
 	retval->location = -1;
-=======
->>>>>>> 782d68e3
 
 	return retval;
 }
@@ -189,10 +182,7 @@
 	retval->paramid = i;
 	retval->paramtype = agg->aggtype;
 	retval->paramtypmod = -1;
-<<<<<<< HEAD
 	retval->location = -1;
-=======
->>>>>>> 782d68e3
 
 	return retval;
 }
@@ -213,10 +203,7 @@
 	retval->paramid = list_length(root->glob->paramlist);
 	retval->paramtype = paramtype;
 	retval->paramtypmod = paramtypmod;
-<<<<<<< HEAD
 	retval->location = -1;
-=======
->>>>>>> 782d68e3
 
 	pitem = makeNode(PlannerParamItem);
 	pitem->item = (Node *) retval;
@@ -561,17 +548,11 @@
 		if (!OidIsValid(arraytype))
 			elog(ERROR, "could not find array type for datatype %s",
 				 format_type_be(exprType((Node *) te->expr)));
-<<<<<<< HEAD
 		prm = generate_new_param(root,
 								 arraytype,
 								 exprTypmod((Node *) te->expr));
 		splan->setParam = list_make1_int(prm->paramid);
 		splan->is_initplan = true;
-=======
-		prm = generate_new_param(arraytype, exprTypmod((Node *) te->expr));
-		node->setParam = list_make1_int(prm->paramid);
-		PlannerInitPlan = lappend(PlannerInitPlan, node);
->>>>>>> 782d68e3
 		result = (Node *) prm;
 	}
 	else if (splan->parParam == NIL && subLinkType == ROWCOMPARE_SUBLINK && Gp_role == GP_ROLE_DISPATCH)
@@ -754,11 +735,7 @@
 				newvar = makeVar(context->rtindex,
 								 param->paramid,
 								 param->paramtype,
-<<<<<<< HEAD
-								 exprTypmod((Node *) ste->expr),
-=======
 								 param->paramtypmod,
->>>>>>> 782d68e3
 								 0);
 
 				/*
@@ -774,12 +751,9 @@
 				/* Make the Param node representing the subplan's result */
 				Param	   *newparam;
 
-<<<<<<< HEAD
-				newparam = generate_new_param(context->root, param->paramtype, -1);
-=======
-				newparam = generate_new_param(param->paramtype,
+				newparam = generate_new_param(context->root,
+											  param->paramtype,
 											  param->paramtypmod);
->>>>>>> 782d68e3
 				/* Record its ID */
 				context->righthandIds = lappend_int(context->righthandIds,
 													newparam->paramid);
