--- conflicted
+++ resolved
@@ -3,13 +3,9 @@
  * joinrels.c
  *	  Routines to determine which relations should be joined
  *
-<<<<<<< HEAD
- * Portions Copyright (c) 2006-2008, Greenplum inc
+ * Portions Copyright (c) 2006-2008, Cloudberry inc
  * Portions Copyright (c) 2012-Present VMware, Inc. or its affiliates.
- * Portions Copyright (c) 1996-2019, PostgreSQL Global Development Group
-=======
  * Portions Copyright (c) 1996-2021, PostgreSQL Global Development Group
->>>>>>> d457cb4e
  * Portions Copyright (c) 1994, Regents of the University of California
  *
  *
@@ -20,6 +16,7 @@
  */
 #include "postgres.h"
 
+#include "cdb/cdbvars.h"
 #include "miscadmin.h"
 #include "optimizer/appendinfo.h"
 #include "optimizer/joininfo.h"
@@ -27,7 +24,6 @@
 #include "optimizer/paths.h"
 #include "partitioning/partbounds.h"
 #include "utils/memutils.h"
-
 
 static void make_rels_by_clause_joins(PlannerInfo *root,
 									  RelOptInfo *old_rel,
@@ -58,7 +54,9 @@
 static void get_matching_part_pairs(PlannerInfo *root, RelOptInfo *joinrel,
 									RelOptInfo *rel1, RelOptInfo *rel2,
 									List **parts1, List **parts2);
-
+static void make_grouped_join_rel(PlannerInfo *root, RelOptInfo *rel1,
+								  RelOptInfo *rel2, RelOptInfo *joinrel_plain,
+								  SpecialJoinInfo *sjinfo, List *restrictlist);
 
 /*
  * join_search_one_level
@@ -763,7 +761,7 @@
 	 * goes with this particular joining.
 	 */
 	joinrel = build_join_rel(root, joinrelids, rel1, rel2, sjinfo,
-							 &restrictlist);
+							 &restrictlist, NULL);
 
 	/*
 	 * If we've already proven this join is empty, we needn't consider any
@@ -781,7 +779,115 @@
 
 	bms_free(joinrelids);
 
+	if (gp_enable_agg_pushdown && joinrel != NULL)
+		make_grouped_join_rel(root, rel1, rel2, joinrel, sjinfo, restrictlist);
+
 	return joinrel;
+}
+
+/*
+ * make_grouped_join_rel
+ *	   Make related grouped relation. We can simply reuse the sjinfo and
+ *	   restrictlist created in make_join_rel.
+ */
+static void
+make_grouped_join_rel(PlannerInfo *root, RelOptInfo *rel1, RelOptInfo *rel2,
+					  RelOptInfo *joinrel_plain, SpecialJoinInfo *sjinfo,
+					  List *restrictlist)
+{
+	RelAggInfo *agg_info = NULL;
+	RelOptInfo *rel1_grouped;
+	RelOptInfo *rel2_grouped;
+	RelOptInfo *joinrel;
+	Relids		joinrelids = joinrel_plain->relids;
+	bool		rel1_grouped_useful = false;
+	bool		rel2_grouped_useful = false;
+	bool		has_useful = false;
+	bool		both_useful = false;
+
+	/*
+	 * No need to check too much, already done in make_join_rel. Just make
+	 * sure there are valid grouping expressions or aggregates.
+	 */
+	if (root->grouped_var_list == NIL)
+		return;
+
+	/* 
+	 * Firstly, find or build related grouped RelOptInfo.
+	 * 
+	 * NB: we only need to rebuild the restrictlist for the given join order
+	 * if the joinrel already exist, but we can just reuse the restrictlist
+	 * created in make_join_rel.
+	 * 
+	 * We have two ways to generate such grouped rel:
+	 * 	   1. Join two plain rels and aggregate the join paths;
+	 *	   2. Join grouped rel and plain rel;
+	 *
+	 * These ways generates RelOptInfo with different output rows, so we need
+	 * to try both ways separately.
+	 */
+
+	agg_info = get_grouped_rel_agg_info(root, joinrel_plain);
+	if (agg_info == NULL)
+		return; /* Can't pushdown. */
+	agg_info->input_rows = joinrel_plain->rows;
+
+	/* Try first way, only make sense if the join is not the top-level one. */
+	if (bms_nonempty_difference(root->all_baserels, joinrelids))
+	{
+		agg_info->build_from_plain = true;
+		joinrel = agg_info->rel_grouped;
+		if (joinrel == NULL)
+			joinrel = build_join_rel(root, joinrelids, rel1, rel2, sjinfo,
+									 &restrictlist, agg_info);
+		generate_grouping_paths(root, joinrel, joinrel_plain, agg_info);
+		if (joinrel->pathlist != NIL || joinrel->partial_pathlist != NIL)
+			add_grouped_rel_agg_info(root, joinrel, agg_info);
+	}
+
+	/* Try second way, join grouped and plain relation. */
+	rel1_grouped = get_grouped_rel(root, rel1);
+	rel2_grouped = get_grouped_rel(root, rel2);
+
+	rel1_grouped_useful = rel1_grouped != NULL;
+	rel2_grouped_useful = rel2_grouped != NULL;
+	has_useful = rel1_grouped_useful || rel2_grouped_useful;
+	both_useful = rel1_grouped_useful && rel2_grouped_useful;
+	if (has_useful && !both_useful)
+	{
+		/*
+		 * We must have exact one input grouped rel.
+		 * 
+		 * The case where both are useful currently does not exist, because
+		 * RelAggInfo can only generated when all aggregate functions can
+		 * be evaluated at that time.
+		 *
+		 * To support join two grouped rel, we need to rewrite aggregation
+		 * expressions, and refact related codes. For example:
+		 *
+		 * SELECT id1, SUM(a1) FROM t1, t2 WHERE id1 = id2 GROUP BY id1;
+		 *
+		 * In this query, every row of t1 may be added to SUM(a1) multiple
+		 * times. To push down the aggregation, we can calculate SUM(a1) as S1
+		 * for every id1, and calculate COUNT(*) as C2 for every id2 before
+		 * join. The final aggregated value for a given id can be calculated
+		 * by S1 * C2. This is one of the way that we can join two grouped rel
+		 * together.
+		 */
+		rel1 = rel1_grouped_useful ? rel1_grouped : rel1;
+		rel2 = rel2_grouped_useful ? rel2_grouped : rel2;
+
+		agg_info->build_from_plain = false;
+		joinrel = agg_info->rel_grouped_non_plain;
+		if (joinrel == NULL)
+			joinrel = build_join_rel(root, joinrelids, rel1, rel2, sjinfo,
+									 &restrictlist, agg_info);
+
+		populate_joinrel_with_paths(root, rel1, rel2, joinrel, sjinfo,
+									restrictlist);
+		if (joinrel->pathlist != NIL || joinrel->partial_pathlist != NIL)
+			add_grouped_rel_agg_info(root, joinrel, agg_info);
+	}
 }
 
 /*
@@ -1325,7 +1431,8 @@
 	/* Set up the dummy path */
 	add_path(rel, (Path *) create_append_path(root, rel, NIL, NIL,
 											  NIL, rel->lateral_relids,
-											  0, false, -1));
+											  0, false, -1),
+			root);
 
 	/* Set or update cheapest_total_path */
 	set_cheapest(rel);
