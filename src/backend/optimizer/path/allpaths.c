/*-------------------------------------------------------------------------
 *
 * allpaths.c
 *	  Routines to find possible search paths for processing a query
 *
 * Portions Copyright (c) 2005-2008, Greenplum inc
 * Portions Copyright (c) 2012-Present Pivotal Software, Inc.
 * Portions Copyright (c) 1996-2008, PostgreSQL Global Development Group
 * Portions Copyright (c) 1994, Regents of the University of California
 *
 *
 * IDENTIFICATION
<<<<<<< HEAD
 *	  $PostgreSQL: pgsql/src/backend/optimizer/path/allpaths.c,v 1.174 2008/10/04 21:56:53 tgl Exp $
=======
 *	  $PostgreSQL: pgsql/src/backend/optimizer/path/allpaths.c,v 1.170 2008/04/01 00:48:33 tgl Exp $
>>>>>>> f260edb1
 *
 *-------------------------------------------------------------------------
 */

#include "postgres.h"

#ifdef OPTIMIZER_DEBUG
#include "nodes/print.h"
#endif
#include "optimizer/clauses.h"
#include "optimizer/cost.h"
#include "optimizer/pathnode.h"
#include "optimizer/paths.h"
#include "optimizer/plancat.h"
#include "optimizer/planmain.h"
#include "optimizer/planner.h"
#include "optimizer/prep.h"
#include "optimizer/var.h"
#include "optimizer/planshare.h"
#include "parser/parse_clause.h"
#include "parser/parse_expr.h"
#include "parser/parsetree.h"
#include "rewrite/rewriteManip.h"
#include "utils/guc.h"

#include "cdb/cdbmutate.h"		/* cdbmutate_warn_ctid_without_segid */
#include "cdb/cdbpath.h"		/* cdbpath_rows() */

// TODO: these planner/executor gucs need to be refactored into PlannerConfig.
bool		gp_enable_sort_limit = FALSE;
bool		gp_enable_sort_distinct = FALSE;
bool		gp_enable_mk_sort = true;
bool		gp_enable_motion_mk_sort = true;

/* Hook for plugins to replace standard_join_search() */
join_search_hook_type join_search_hook = NULL;


static void set_base_rel_pathlists(PlannerInfo *root);
static void set_rel_pathlist(PlannerInfo *root, RelOptInfo *rel,
				 Index rti, RangeTblEntry *rte);
static void set_plain_rel_pathlist(PlannerInfo *root, RelOptInfo *rel,
					   RangeTblEntry *rte);
static void set_append_rel_pathlist(PlannerInfo *root, RelOptInfo *rel,
						Index rti, RangeTblEntry *rte);
static bool has_multiple_baserels(PlannerInfo *root);
static void set_dummy_rel_pathlist(PlannerInfo *root, RelOptInfo *rel);
static void set_subquery_pathlist(PlannerInfo *root, RelOptInfo *rel,
					  Index rti, RangeTblEntry *rte);
static void set_function_pathlist(PlannerInfo *root, RelOptInfo *rel,
					  RangeTblEntry *rte);
static void set_tablefunction_pathlist(PlannerInfo *root, RelOptInfo *rel,
						   RangeTblEntry *rte);
static void set_values_pathlist(PlannerInfo *root, RelOptInfo *rel,
					RangeTblEntry *rte);
static void set_cte_pathlist(PlannerInfo *root, RelOptInfo *rel,
							 RangeTblEntry *rte);
static void set_worktable_pathlist(PlannerInfo *root, RelOptInfo *rel,
								   RangeTblEntry *rte);
static RelOptInfo *make_rel_from_joinlist(PlannerInfo *root, List *joinlist);
static Query *push_down_restrict(PlannerInfo *root, RelOptInfo *rel,
				   RangeTblEntry *rte, Index rti, Query *subquery);
static bool subquery_is_pushdown_safe(Query *subquery, Query *topquery,
						  bool *differentTypes);
static bool recurse_pushdown_safe(Node *setOp, Query *topquery,
					  bool *differentTypes);
static void compare_tlist_datatypes(List *tlist, List *colTypes,
						bool *differentTypes);
static bool qual_is_pushdown_safe(Query *subquery, Index rti, Node *qual,
					  bool *differentTypes);
static void subquery_push_qual(Query *subquery,
				   RangeTblEntry *rte, Index rti, Node *qual);
static void recurse_push_qual(Node *setOp, Query *topquery,
				  RangeTblEntry *rte, Index rti, Node *qual);
#ifdef _MSC_VER
__declspec(noreturn)
#endif
static void cdb_no_path_for_query(void) __attribute__((__noreturn__));


/*
 * make_one_rel
 *	  Finds all possible access paths for executing a query, returning a
 *	  single rel that represents the join of all base rels in the query.
 */
RelOptInfo *
make_one_rel(PlannerInfo *root, List *joinlist)
{
	RelOptInfo *rel;

	/*
	 * Generate access paths for the base rels.
	 */
	set_base_rel_pathlists(root);

	/*
	 * CDB: If join, warn of any tables that need ANALYZE.
	 */
	if (has_multiple_baserels(root))
	{
		Index		rti;
		RelOptInfo *brel;
		RangeTblEntry *brte;

		for (rti = 1; rti < root->simple_rel_array_size; rti++)
		{
			brel = root->simple_rel_array[rti];
			if (brel &&
				brel->cdb_default_stats_used)
			{
				brte = rt_fetch(rti, root->parse->rtable);
				cdb_default_stats_warning_for_table(brte->relid);
			}
		}
	}

	/*
	 * Generate access paths for the entire join tree.
	 */
	rel = make_rel_from_joinlist(root, joinlist);

	/* CDB: No path might be found if user set enable_xxx = off */
	if (!rel ||
		!rel->cheapest_total_path)
		cdb_no_path_for_query();	/* raise error - no return */

	/*
	 * The result should join all and only the query's base rels.
	 */
#ifdef USE_ASSERT_CHECKING
	{
		int			num_base_rels = 0;
		Index		rti;

		for (rti = 1; rti < root->simple_rel_array_size; rti++)
		{
			RelOptInfo *brel = root->simple_rel_array[rti];

			if (brel == NULL)
				continue;

			Assert(brel->relid == rti); /* sanity check on array */

			/* ignore RTEs that are "other rels" */
			if (brel->reloptkind != RELOPT_BASEREL)
				continue;

			Assert(bms_is_member(rti, rel->relids));
			num_base_rels++;
		}

		Assert(bms_num_members(rel->relids) == num_base_rels);
	}
#endif

	return rel;
}

/*
 * set_base_rel_pathlists
 *	  Finds all paths available for scanning each base-relation entry.
 *	  Sequential scan and any available indices are considered.
 *	  Each useful path is attached to its relation's 'pathlist' field.
 */
static void
set_base_rel_pathlists(PlannerInfo *root)
{
	Index		rti;

	for (rti = 1; rti < root->simple_rel_array_size; rti++)
	{
		RelOptInfo *rel = root->simple_rel_array[rti];

		/* there may be empty slots corresponding to non-baserel RTEs */
		if (rel == NULL)
			continue;

		Assert(rel->relid == rti);		/* sanity check on array */

		/* ignore RTEs that are "other rels" */
		if (rel->reloptkind != RELOPT_BASEREL)
			continue;

		/* CDB: Warn if ctid column is referenced but gp_segment_id is not. */
		cdbmutate_warn_ctid_without_segid(root, rel);

		set_rel_pathlist(root, rel, rti, root->simple_rte_array[rti]);
	}
}

/*
 * set_rel_pathlist
 *	  Build access paths for a base relation
 */
static void
set_rel_pathlist(PlannerInfo *root, RelOptInfo *rel,
				 Index rti, RangeTblEntry *rte)
{
	if (rte->inh)
	{
		/* It's an "append relation", process accordingly */
		set_append_rel_pathlist(root, rel, rti, rte);
	}
	else if (rel->rtekind == RTE_SUBQUERY)
	{
		/* Subquery --- generate a separate plan for it */
		set_subquery_pathlist(root, rel, rti, rte);
	}
	else if (rel->rtekind == RTE_FUNCTION)
	{
		/* RangeFunction --- generate a suitable path for it */
		set_function_pathlist(root, rel, rte);
	}
	else if (rel->rtekind == RTE_TABLEFUNCTION)
	{
		/* RangeFunction --- generate a separate plan for it */
		set_tablefunction_pathlist(root, rel, rte);
	}
	else if (rel->rtekind == RTE_VALUES)
	{
		/* Values list --- generate a suitable path for it */
		set_values_pathlist(root, rel, rte);
	}
	else if (rel->rtekind == RTE_CTE)
	{
		/* CTE reference --- generate a suitable path for it */
		if (rte->self_reference)
			set_worktable_pathlist(root, rel, rte);
		else
			set_cte_pathlist(root, rel, rte);
	}
	else
	{
		/* Plain relation */
		Assert(rel->rtekind == RTE_RELATION);
		set_plain_rel_pathlist(root, rel, rte);
	}

#ifdef OPTIMIZER_DEBUG
	debug_print_rel(root, rel);
#endif
}

/*
 * set_plain_rel_pathlist
 *	  Build access paths for a plain relation (no subquery, no inheritance)
 */
static void
set_plain_rel_pathlist(PlannerInfo *root, RelOptInfo *rel, RangeTblEntry *rte)
{
	List	   *pathlist = NIL;
	List	   *indexpathlist = NIL;
	List	   *bitmappathlist = NIL;
	List	   *tidpathlist = NIL;
	Path	   *seqpath = NULL;
	ListCell   *cell;

	/*
	 * If we can prove we don't need to scan the rel via constraint exclusion,
	 * set up a single dummy path for it.  We only need to check for regular
	 * baserels; if it's an otherrel, CE was already checked in
	 * set_append_rel_pathlist().
	 */
	if (rel->reloptkind == RELOPT_BASEREL &&
		relation_excluded_by_constraints(root, rel, rte))
	{
		set_dummy_rel_pathlist(root, rel);
		return;
	}

	/* Mark rel with estimated output rows, width, etc */
	set_baserel_size_estimates(root, rel);

	/* Test any partial indexes of rel for applicability */
	check_partial_indexes(root, rel);

	/*
	 * Check to see if we can extract any restriction conditions from join
	 * quals that are OR-of-AND structures.  If so, add them to the rel's
	 * restriction list, and recompute the size estimates.
	 */
	if (create_or_index_quals(root, rel))
		set_baserel_size_estimates(root, rel);

	/* CDB: Attach subquery duplicate suppression info. */
	if (root->in_info_list)
		rel->dedup_info = cdb_make_rel_dedup_info(root, rel);

	/*
	 * Generate paths and add them to the rel's pathlist.
	 *
	 * Note: add_path() will discard any paths that are dominated by another
	 * available path, keeping only those paths that are superior along at
	 * least one dimension of cost or sortedness.
	 *
	 * CDB: So that create_index_paths() and create_tidscan_paths() can set
	 * the rel->onerow flag before it is tested by add_path(), we gather the
	 * paths in a temporary list, then add them.
	 */

	/* early exit for external and append only relations */
	switch (rel->relstorage)
	{
		case RELSTORAGE_EXTERNAL:

			/*
			 * If the relation is external, create an external path for it and
			 * select it (only external path is considered for an external
			 * base rel).
			 */
			add_path(root, rel, (Path *) create_external_path(root, rel));
			set_cheapest(root, rel);
			return;

		case RELSTORAGE_AOROWS:
			seqpath = (Path *) create_appendonly_path(root, rel);
			break;

		case RELSTORAGE_AOCOLS:
			seqpath = (Path *) create_aocs_path(root, rel);
			break;

		case RELSTORAGE_HEAP:
			seqpath = create_seqscan_path(root, rel);
			break;

		default:

			/*
			 * should not be feasible, usually indicates a failure to
			 * correctly apply rewrite rules.
			 */
			elog(ERROR, "plan contains range table with relstorage='%c'", rel->relstorage);
			return;
	}

	/* Consider sequential scan */
	if (root->config->enable_seqscan)
		pathlist = lappend(pathlist, seqpath);

	/* Consider index and bitmap scans */
	create_index_paths(root, rel,
					   &indexpathlist, &bitmappathlist);

	/*
	 * Random access to Append-Only is slow because AO doesn't use the buffer
	 * pool and we want to avoid decompressing blocks multiple times.  So,
	 * only consider bitmap paths because they are processed in TID order.
	 * The appendonlyam.c module will optimize fetches in TID order by keeping
	 * the last decompressed block between fetch calls.
	 */
	if (rel->relstorage == RELSTORAGE_AOROWS ||
		rel->relstorage == RELSTORAGE_AOCOLS)
		indexpathlist = NIL;

	if (indexpathlist && root->config->enable_indexscan)
		pathlist = list_concat(pathlist, indexpathlist);
	if (bitmappathlist && root->config->enable_bitmapscan)
		pathlist = list_concat(pathlist, bitmappathlist);

	/* Consider TID scans */
	create_tidscan_paths(root, rel, &tidpathlist);

	/*
	 * AO and CO tables do not currently support TidScans. Disable TidScan
	 * path for such tables
	 */
	if (rel->relstorage == RELSTORAGE_AOROWS ||
		rel->relstorage == RELSTORAGE_AOCOLS)
		tidpathlist = NIL;

	if (tidpathlist && root->config->enable_tidscan)
		pathlist = list_concat(pathlist, tidpathlist);

	/* If no enabled path was found, consider disabled paths. */
	if (!pathlist)
	{
		pathlist = lappend(pathlist, seqpath);
		if (root->config->gp_enable_fallback_plan)
		{
			pathlist = list_concat(pathlist, indexpathlist);
			pathlist = list_concat(pathlist, bitmappathlist);
			pathlist = list_concat(pathlist, tidpathlist);
		}
	}

	/* Add them, now that we know whether the quals specify a unique key. */
	foreach(cell, pathlist)
		add_path(root, rel, (Path *) lfirst(cell));

	/* Now find the cheapest of the paths for this rel */
	set_cheapest(root, rel);
}

/*
 * set_append_rel_pathlist
 *	  Build access paths for an "append relation"
 *
 * The passed-in rel and RTE represent the entire append relation.	The
 * relation's contents are computed by appending together the output of
 * the individual member relations.  Note that in the inheritance case,
 * the first member relation is actually the same table as is mentioned in
 * the parent RTE ... but it has a different RTE and RelOptInfo.  This is
 * a good thing because their outputs are not the same size.
 */
static void
set_append_rel_pathlist(PlannerInfo *root, RelOptInfo *rel,
						Index rti, RangeTblEntry *rte)
{
	int			parentRTindex = rti;
	List	   *subpaths = NIL;
	ListCell   *l;

	/* weighted average of widths */
	double		width_avg = 0;

	/*
	 * XXX for now, can't handle inherited expansion of FOR UPDATE/SHARE; can
	 * we do better?  (This will take some redesign because the executor
	 * currently supposes that every rowMark relation is involved in every row
	 * returned by the query.)
	 */
	if (get_rowmark(root->parse, parentRTindex))
		ereport(ERROR,
				(errcode(ERRCODE_FEATURE_NOT_SUPPORTED),
				 errmsg("SELECT FOR UPDATE/SHARE is not supported for inheritance queries")));

	/* Mark rel with estimated output rows, width, etc */
	set_baserel_size_estimates(root, rel);

	/*
	 * Initialize to compute size estimates for whole append relation
	 */
	rel->rows = 0;
	rel->tuples = 0;
	rel->width = 0;

	/*
	 * Generate access paths for each member relation, and pick the cheapest
	 * path for each one.
	 */
	foreach(l, root->append_rel_list)
	{
		AppendRelInfo *appinfo = (AppendRelInfo *) lfirst(l);
		int			childRTindex;
		RangeTblEntry *childRTE;
		RelOptInfo *childrel;
		Path	   *childpath;
		ListCell   *parentvars;
		ListCell   *childvars;

		/* append_rel_list contains all append rels; ignore others */
		if (appinfo->parent_relid != parentRTindex)
			continue;

		childRTindex = appinfo->child_relid;
		childRTE = root->simple_rte_array[childRTindex];

		/*
		 * The child rel's RelOptInfo was already created during
		 * add_base_rels_to_query.
		 */
		childrel = find_base_rel(root, childRTindex);
		Assert(childrel->reloptkind == RELOPT_OTHER_MEMBER_REL);

		/*
		 * We have to copy the parent's targetlist and quals to the child,
		 * with appropriate substitution of variables.	However, only the
		 * baserestrictinfo quals are needed before we can check for
		 * constraint exclusion; so do that first and then check to see if we
		 * can disregard this child.
		 */
		childrel->baserestrictinfo = (List *)
			adjust_appendrel_attrs(root, (Node *) rel->baserestrictinfo,
								   appinfo);

		if (relation_excluded_by_constraints(root, childrel, childRTE))
		{
			/*
			 * This child need not be scanned, so we can omit it from the
			 * appendrel.  Mark it with a dummy cheapest-path though, in case
			 * best_appendrel_indexscan() looks at it later.
			 */
			set_dummy_rel_pathlist(root, childrel);
			continue;
		}

		/* CE failed, so finish copying targetlist and join quals */
		childrel->joininfo = (List *)
			adjust_appendrel_attrs(root, (Node *) rel->joininfo,
								   appinfo);
		childrel->reltargetlist = (List *)
			adjust_appendrel_attrs(root, (Node *) rel->reltargetlist,
								   appinfo);

		/*
		 * We have to make child entries in the EquivalenceClass data
		 * structures as well.
		 */
		if (rel->has_eclass_joins)
		{
			add_child_rel_equivalences(root, appinfo, rel, childrel);
			childrel->has_eclass_joins = true;
		}

		/*
		 * Note: we could compute appropriate attr_needed data for the
		 * child's variables, by transforming the parent's attr_needed
		 * through the translated_vars mapping.  However, currently there's
		 * no need because attr_needed is only examined for base relations
		 * not otherrels.  So we just leave the child's attr_needed empty.
		 */

		/*
		 * Compute the child's access paths, and add the cheapest one to the
		 * Append path we are constructing for the parent.
		 *
		 * It's possible that the child is itself an appendrel, in which case
		 * we can "cut out the middleman" and just add its child paths to our
		 * own list.  (We don't try to do this earlier because we need to
		 * apply both levels of transformation to the quals.)
		 */
		set_rel_pathlist(root, childrel, childRTindex, childRTE);

		childpath = childrel->cheapest_total_path;
		if (IsA(childpath, AppendPath))
			subpaths = list_concat(subpaths,
							list_copy(((AppendPath *) childpath)->subpaths));
		else
			subpaths = lappend(subpaths, childpath);

		/*
		 * Propagate size information from the child back to the parent. For
		 * simplicity, we use the largest widths from any child as the parent
		 * estimates.  (If you want to change this, beware of child
		 * attr_widths[] entries that haven't been set and are still 0.)
		 */
		rel->tuples += childrel->tuples;
		rel->rows += cdbpath_rows(root, childrel->cheapest_total_path);
		width_avg += cdbpath_rows(root, childrel->cheapest_total_path) * childrel->width;

		forboth(parentvars, rel->reltargetlist,
				childvars, childrel->reltargetlist)
		{
			Var		   *parentvar = (Var *) lfirst(parentvars);
			Var		   *childvar = (Var *) lfirst(childvars);

			if (IsA(parentvar, Var) &&
				IsA(childvar, Var))
			{
				int			pndx = parentvar->varattno - rel->min_attr;
				int			cndx = childvar->varattno - childrel->min_attr;

				if (childrel->attr_widths[cndx] > rel->attr_widths[pndx])
					rel->attr_widths[pndx] = childrel->attr_widths[cndx];
			}
		}
	}

	rel->width = (int) (width_avg / Max(1.0, rel->rows));

	/* CDB: Just one child (or none)?  Set flag if result is at most 1 row. */
	if (!subpaths)
		rel->onerow = true;
	else if (list_length(subpaths) == 1)
		rel->onerow = ((Path *) linitial(subpaths))->parent->onerow;

	/*
	 * Finally, build Append path and install it as the only access path for
	 * the parent rel.	(Note: this is correct even if we have zero or one
	 * live subpath due to constraint exclusion.)
	 */
	add_path(root, rel, (Path *) create_append_path(root, rel, subpaths));

	/* Select cheapest path (pretty easy in this case...) */
	set_cheapest(root, rel);
}

/*
 * set_dummy_rel_pathlist
 *	  Build a dummy path for a relation that's been excluded by constraints
 *
 * Rather than inventing a special "dummy" path type, we represent this as an
 * AppendPath with no members (see also IS_DUMMY_PATH macro).
 */
static void
set_dummy_rel_pathlist(PlannerInfo *root, RelOptInfo *rel)
{
	/* Set dummy size estimates --- we leave attr_widths[] as zeroes */
	rel->rows = 0;
	rel->width = 0;

	add_path(root, rel, (Path *) create_append_path(root, rel, NIL));

	/* Select cheapest path (pretty easy in this case...) */
	set_cheapest(root, rel);
}

/* quick-and-dirty test to see if any joining is needed */
static bool
has_multiple_baserels(PlannerInfo *root)
{
	int			num_base_rels = 0;
	Index		rti;

	for (rti = 1; rti < root->simple_rel_array_size; rti++)
	{
		RelOptInfo *brel = root->simple_rel_array[rti];

		if (brel == NULL)
			continue;

		/* ignore RTEs that are "other rels" */
		if (brel->reloptkind == RELOPT_BASEREL)
			if (++num_base_rels > 1)
				return true;
	}
	return false;
}

/*
 * set_subquery_pathlist
 *		Build the (single) access path for a subquery RTE
 */
static void
set_subquery_pathlist(PlannerInfo *root, RelOptInfo *rel,
					  Index rti, RangeTblEntry *rte)
{
	Query	   *subquery = rte->subquery;
	double		tuple_fraction;
	PlannerInfo *subroot;
	List	   *pathkeys;
	bool		forceDistRand;
	Path	   *subquery_path;
	PlannerConfig *config;

	/*
	 * Must copy the Query so that planning doesn't mess up the RTE contents
	 * (really really need to fix the planner to not scribble on its input,
	 * someday).
	 */
	subquery = copyObject(subquery);

	forceDistRand = rte->forceDistRandom;

	/* CDB: Could be a preplanned subquery from window_planner. */
	if (rte->subquery_plan == NULL)
	{
		/*
		 * push down quals if possible. Note subquery might be
		 * different pointer from original one.
		 */
		subquery = push_down_restrict(root, rel, rte, rti, subquery);

		/*
		 * CDB: Does the subquery return at most one row?
		 */
		rel->onerow = false;

		/* Set-returning function in tlist could give any number of rows. */
		if (expression_returns_set((Node *)subquery->targetList))
		{}

		/* Always one row if aggregate function without GROUP BY. */
		else if (!subquery->groupClause &&
				 (subquery->hasAggs || subquery->havingQual))
			rel->onerow = true;

		/* LIMIT 1 or less? */
		else if (subquery->limitCount &&
				 IsA(subquery->limitCount, Const) &&
				 !((Const *) subquery->limitCount)->constisnull)
		{
			Const	   *cnst = (Const *) subquery->limitCount;

			if (cnst->consttype == INT8OID &&
				DatumGetInt64(cnst->constvalue) <= 1)
				rel->onerow = true;
		}

		/*
		 * We can safely pass the outer tuple_fraction down to the subquery if the
		 * outer level has no joining, aggregation, or sorting to do. Otherwise
		 * we'd better tell the subquery to plan for full retrieval. (XXX This
		 * could probably be made more intelligent ...)
		 */
		if (subquery->hasAggs ||
			subquery->groupClause ||
			subquery->havingQual ||
			subquery->distinctClause ||
			subquery->sortClause ||
			has_multiple_baserels(root))
			tuple_fraction = 0.0;	/* default case */
		else
			tuple_fraction = root->tuple_fraction;

		/* Generate the plan for the subquery */
		config = CopyPlannerConfig(root->config);

		rel->subplan = subquery_planner(root->glob, subquery,
									root,
									false, tuple_fraction,
									&subroot,
									config);
		rel->subrtable = subroot->parse->rtable;
	}
	else
	{
		/* This is a preplanned sub-query RTE. */
		rel->subplan = rte->subquery_plan;
		rel->subrtable = rte->subquery_rtable;
		subroot = root;
		/* XXX rel->onerow = ??? */
	}

	/* Copy number of output rows from subplan */
	if (rel->onerow)
		rel->tuples = 1;
	else
		rel->tuples = rel->subplan->plan_rows;

	/* CDB: Attach subquery duplicate suppression info. */
	if (root->in_info_list)
		rel->dedup_info = cdb_make_rel_dedup_info(root, rel);

	/* Mark rel with estimated output rows, width, etc */
	set_baserel_size_estimates(root, rel);

	/* Convert subquery pathkeys to outer representation */
	pathkeys = convert_subquery_pathkeys(root, rel, subroot->query_pathkeys);

	/* Generate appropriate path */
	subquery_path = create_subqueryscan_path(root, rel, pathkeys);

	if (forceDistRand)
		CdbPathLocus_MakeStrewn(&subquery_path->locus);

	add_path(root, rel, subquery_path);

	/* Select cheapest path (pretty easy in this case...) */
	set_cheapest(root, rel);
}

/*
 * set_function_pathlist
 *		Build the (single) access path for a function RTE
 */
static void
set_function_pathlist(PlannerInfo *root, RelOptInfo *rel, RangeTblEntry *rte)
{
	/* CDB: Could the function return more than one row? */
	rel->onerow = !expression_returns_set(rte->funcexpr);

	/* CDB: Attach subquery duplicate suppression info. */
	if (root->in_info_list)
		rel->dedup_info = cdb_make_rel_dedup_info(root, rel);

	/* Mark rel with estimated output rows, width, etc */
	set_function_size_estimates(root, rel);

	/* Generate appropriate path */
	add_path(root, rel, create_functionscan_path(root, rel, rte));

	/* Select cheapest path (pretty easy in this case...) */
	set_cheapest(root, rel);
}

/*
 * set_tablefunction_pathlist
 *		Build the (single) access path for a table function RTE
 */
static void
set_tablefunction_pathlist(PlannerInfo *root, RelOptInfo *rel, RangeTblEntry *rte)
{
	PlannerConfig *config = CopyPlannerConfig(root->config);
	PlannerInfo *subroot = NULL;
	FuncExpr   *fexpr = (FuncExpr *) rte->funcexpr;
	ListCell   *arg;

	/* Cannot be a preplanned subquery from window_planner. */
	Assert(!rte->subquery_plan);
	Assert(fexpr && IsA(fexpr, FuncExpr));

	/* Plan input subquery */
	rel->subplan = subquery_planner(root->glob, rte->subquery, root,
									false,
									0.0, //tuple_fraction
									& subroot,
									config);
	rel->subrtable = subroot->parse->rtable;

	/*
	 * With the subquery planned we now need to clear the subquery from the
	 * TableValueExpr nodes, otherwise preprocess_expression will trip over
	 * it.
	 */
	foreach(arg, fexpr->args)
	{
		if (IsA(arg, TableValueExpr))
		{
			TableValueExpr *tve = (TableValueExpr *) arg;

			tve->subquery = NULL;
		}
	}

	/* Could the function return more than one row? */
	rel->onerow = !expression_returns_set(rte->funcexpr);

	/* Attach subquery duplicate suppression info. */
	if (root->in_info_list)
		rel->dedup_info = cdb_make_rel_dedup_info(root, rel);

	/* Mark rel with estimated output rows, width, etc */
	set_table_function_size_estimates(root, rel);

	/* Generate appropriate path */
	add_path(root, rel, create_tablefunction_path(root, rel, rte));

	/* Select cheapest path (pretty easy in this case...) */
	set_cheapest(root, rel);
}

/*
 * set_values_pathlist
 *		Build the (single) access path for a VALUES RTE
 */
static void
set_values_pathlist(PlannerInfo *root, RelOptInfo *rel, RangeTblEntry *rte)
{
	/* Mark rel with estimated output rows, width, etc */
	set_values_size_estimates(root, rel);

	/* CDB: Just one row? */
	rel->onerow = (rel->tuples <= 1 &&
				   !expression_returns_set((Node *) rte->values_lists));

	/* CDB: Attach subquery duplicate suppression info. */
	if (root->in_info_list)
		rel->dedup_info = cdb_make_rel_dedup_info(root, rel);

	/* Generate appropriate path */
	add_path(root, rel, create_valuesscan_path(root, rel, rte));

	/* Select cheapest path (pretty easy in this case...) */
	set_cheapest(root, rel);
}

/*
 * set_cte_pathlist
 *		Build the (single) access path for a CTE RTE.
 */
static void
set_cte_pathlist(PlannerInfo *root, RelOptInfo *rel, RangeTblEntry *rte)
{
	PlannerInfo *cteroot;
	Index		levelsup;
	int			ndx;
	ListCell   *lc;
	int			planinfo_id;
	CommonTableExpr *cte = NULL;
	double		tuple_fraction = 0.0;
	CtePlanInfo *cteplaninfo;
	Plan	   *subplan = NULL;
	List	   *subrtable = NULL;
	List	   *pathkeys = NULL;
	PlannerInfo *subroot = NULL;

	/*
	 * Find the referenced CTE based on the given range table entry
	 */
	levelsup = rte->ctelevelsup;
	cteroot = root;
	while (levelsup-- > 0)
	{
		cteroot = cteroot->parent_root;
		if (!cteroot)			/* shouldn't happen */
			elog(ERROR, "bad levelsup for CTE \"%s\"", rte->ctename);
	}

	ndx = 0;
	foreach(lc, cteroot->parse->cteList)
	{
		cte = (CommonTableExpr *) lfirst(lc);

		if (strcmp(cte->ctename, rte->ctename) == 0)
			break;
		ndx++;
	}
	if (lc == NULL)				/* shouldn't happen */
		elog(ERROR, "could not find CTE \"%s\"", rte->ctename);

	Assert(IsA(cte->ctequery, Query));

	/*
	 * In PostgreSQL, we use the index to look up the plan ID in the
	 * cteroot->cte_plan_ids list. In GPDB, CTE plans work differently, and
	 * we look up the CtePlanInfo struct in the list_cteplaninfo instead.
	 */
	planinfo_id = ndx;

	/*
	 * Determine whether we need to generate a new subplan for this CTE.
	 *
	 * There are the following cases:
	 *   (1) If this subquery can be pulled up as an InitPlan, we will
	 *       generate a new subplan. In InitPlan case, the subplan can
	 *       not be shared with the main query or other InitPlans. We
	 *       do not store this subplan in cteplaninfo.
	 *   (2) If we never generate a subplan for this CTE, then we generate
	 *       one. If the reference count for this CTE is greater than 1
	 *       (excluding ones used in InitPlans), we create multiple subplans,
	 *       each of which has a SharedNode on top. We store these subplans
	 *       in cteplaninfo so that they can be used later.
	 */
	Assert(list_length(cteroot->list_cteplaninfo) > planinfo_id);
	cteplaninfo = list_nth(cteroot->list_cteplaninfo, planinfo_id);

	/*
	 * If there is exactly one reference to this CTE in the query, or plan
	 * sharing is disabled, create a new subplan for this CTE. It will
	 * become simple subquery scan.
	 *
	 * NOTE: The check for "exactly one reference" is a bit fuzzy. The
	 * references are counted in parse analysis phase, and it's possible
	 * that we duplicate a reference during query planning. So the check
	 * for number of references must be treated merely as a hint. If it
	 * turns out that there are in fact multiple references to the same
	 * CTE, even though we thought that there is only one, we might choose
	 * a sub-optimal plan because we missed the opportunity to share the
	 * subplan. That's acceptable for now.
	 *
	 * subquery tree will be modified if any qual is pushed down.
	 * There's risk that it'd be confusing if the tree is used
	 * later. At the moment InitPlan case uses the tree, but it
	 * is called earlier than this pass always, so we don't avoid it.
	 *
	 * Also, we might want to think extracting "common"
	 * qual expressions between multiple references, but
	 * so far we don't support it.
	 */
	if (!root->config->gp_cte_sharing || cte->cterefcount == 1)
	{
		PlannerConfig *config = CopyPlannerConfig(root->config);

		/*
		 * Copy query node since subquery_planner may trash it, and we need it
		 * intact in case we need to create another plan for the CTE
		 */
		Query	   *subquery = (Query *) copyObject(cte->ctequery);

		/*
		 * Having multiple SharedScans can lead to deadlocks. For now,
		 * disallow sharing of ctes at lower levels.
		 */
		config->gp_cte_sharing = false;

		if (!cte->cterecursive)
		{
			/*
			 * Adjust the subquery so that 'root', i.e. this subquery, is the
			 * parent of the CTE subquery, even though the CTE might've been
			 * higher up syntactically. This is because some of the quals that
			 * we push down might refer to relations between the current level
			 * and the CTE's syntactical level. Such relations are not visible
			 * at the CTE's syntactical level, and SS_finalize_plan() would
			 * throw an error on them.
			 */
			IncrementVarSublevelsUp((Node *) subquery, rte->ctelevelsup, 1);

			/*
			 * Push down quals, like we do in set_subquery_pathlist()
			 */
			subquery = push_down_restrict(root, rel, rte, rel->relid, subquery);
		}

		subplan = subquery_planner(cteroot->glob, subquery, root, cte->cterecursive,
								   tuple_fraction, &subroot, config);

		subrtable = subroot->parse->rtable;
		pathkeys = subroot->query_pathkeys;

		/*
		 * Do not store the subplan in cteplaninfo, since we will not share
		 * this plan.
		 */
	}
	else
	{
		/*
		 * If we haven't created a subplan for this CTE yet, do it now. This
		 * subplan will not be used by InitPlans, so that they can be shared
		 * if this CTE is referenced multiple times (excluding in InitPlans).
		 */
		if (cteplaninfo->shared_plan == NULL)
		{
			PlannerConfig *config = CopyPlannerConfig(root->config);

			/*
			 * Copy query node since subquery_planner may trash it and we need
			 * it intact in case we need to create another plan for the CTE
			 */
			Query	   *subquery = (Query *) copyObject(cte->ctequery);

			/*
			 * Having multiple SharedScans can lead to deadlocks. For now,
			 * disallow sharing of ctes at lower levels.
			 */
			config->gp_cte_sharing = false;

			subplan = subquery_planner(cteroot->glob, subquery, cteroot, cte->cterecursive,
									   tuple_fraction, &subroot, config);

			cteplaninfo->shared_plan = prepare_plan_for_sharing(cteroot, subplan);
			cteplaninfo->subrtable = subroot->parse->rtable;
			cteplaninfo->pathkeys = subroot->query_pathkeys;
		}

		/*
		 * Create another ShareInputScan to reference the already-created
		 * subplan.
		 */
		subplan = share_prepared_plan(cteroot, cteplaninfo->shared_plan);
		subrtable = cteplaninfo->subrtable;
		pathkeys = cteplaninfo->pathkeys;
	}

	rel->subplan = subplan;
	rel->subrtable = subrtable;

	/* Mark rel with estimated output rows, width, etc */
	set_cte_size_estimates(root, rel, rel->subplan);

	/* Convert subquery pathkeys to outer representation */
	pathkeys = convert_subquery_pathkeys(root, rel, pathkeys);

	/* Generate appropriate path */
	add_path(root, rel, create_ctescan_path(root, rel, pathkeys));

	/* Select cheapest path (pretty easy in this case...) */
	set_cheapest(root, rel);
}

/*
 * set_worktable_pathlist
 *		Build the (single) access path for a self-reference CTE RTE
 */
static void
set_worktable_pathlist(PlannerInfo *root, RelOptInfo *rel, RangeTblEntry *rte)
{
	Plan	   *cteplan;
	PlannerInfo *cteroot;
	Index		levelsup;
	CdbLocusType ctelocus;

	/*
	 * We need to find the non-recursive term's plan, which is in the plan
	 * level that's processing the recursive UNION, which is one level
	 * *below* where the CTE comes from.
	 */
	levelsup = rte->ctelevelsup;
	if (levelsup == 0)			/* shouldn't happen */
		elog(ERROR, "bad levelsup for CTE \"%s\"", rte->ctename);
	levelsup--;
	cteroot = root;
	while (levelsup-- > 0)
	{
		cteroot = cteroot->parent_root;
		if (!cteroot)			/* shouldn't happen */
			elog(ERROR, "bad levelsup for CTE \"%s\"", rte->ctename);
	}
	cteplan = cteroot->non_recursive_plan;
	if (!cteplan)				/* shouldn't happen */
		elog(ERROR, "could not find plan for CTE \"%s\"", rte->ctename);

	/* Mark rel with estimated output rows, width, etc */
	set_cte_size_estimates(root, rel, cteplan);

	ctelocus = cteplan->flow->locustype;
	/* Generate appropriate path */
	add_path(root, rel, create_worktablescan_path(root, rel, ctelocus));

	/* Select cheapest path (pretty easy in this case...) */
	set_cheapest(root, rel);
}

/*
 * make_rel_from_joinlist
 *	  Build access paths using a "joinlist" to guide the join path search.
 *
 * See comments for deconstruct_jointree() for definition of the joinlist
 * data structure.
 */
static RelOptInfo *
make_rel_from_joinlist(PlannerInfo *root, List *joinlist)
{
	int			levels_needed;
	List	   *initial_rels;
	ListCell   *jl;

	/*
	 * Count the number of child joinlist nodes.  This is the depth of the
	 * dynamic-programming algorithm we must employ to consider all ways of
	 * joining the child nodes.
	 */
	levels_needed = list_length(joinlist);

	if (levels_needed <= 0)
		return NULL;			/* nothing to do? */

	/*
	 * Construct a list of rels corresponding to the child joinlist nodes.
	 * This may contain both base rels and rels constructed according to
	 * sub-joinlists.
	 */
	initial_rels = NIL;
	foreach(jl, joinlist)
	{
		Node	   *jlnode = (Node *) lfirst(jl);
		RelOptInfo *thisrel;

		if (IsA(jlnode, RangeTblRef))
		{
			int			varno = ((RangeTblRef *) jlnode)->rtindex;

			thisrel = find_base_rel(root, varno);
		}
		else if (IsA(jlnode, List))
		{
			/* Recurse to handle subproblem */
			thisrel = make_rel_from_joinlist(root, (List *) jlnode);
		}
		else
		{
			elog(ERROR, "unrecognized joinlist node type: %d",
				 (int) nodeTag(jlnode));
			thisrel = NULL;		/* keep compiler quiet */
		}

		/* CDB: Fail if no path could be built due to set enable_xxx = off. */
		if (!thisrel ||
			!thisrel->cheapest_total_path)
			return NULL;

		initial_rels = lappend(initial_rels, thisrel);
	}

	if (levels_needed == 1)
	{
		/*
		 * Single joinlist node, so we're done.
		 */
		return (RelOptInfo *) linitial(initial_rels);
	}
	else
	{
		/*
		 * Consider the different orders in which we could join the rels,
		 * using a plugin, GEQO, or the regular join search code.
		 *
		 * We put the initial_rels list into a PlannerInfo field because
		 * has_legal_joinclause() needs to look at it (ugly :-().
		 */
		root->initial_rels = initial_rels;

		if (join_search_hook)
			return (*join_search_hook) (root, levels_needed, initial_rels);
		else
		{
			RelOptInfo *rel;

			rel = standard_join_search(root, levels_needed, initial_rels, false);
			if (rel == NULL && root->config->gp_enable_fallback_plan)
			{
				root->join_rel_hash = NULL;
				root->join_rel_list = NULL;
				rel = standard_join_search(root, levels_needed, initial_rels, true);
			}
			return rel;
		}
	}
}

/*
 * standard_join_search
 *	  Find possible joinpaths for a query by successively finding ways
 *	  to join component relations into join relations.
 *
 * 'levels_needed' is the number of iterations needed, ie, the number of
 *		independent jointree items in the query.  This is > 1.
 *
 * 'initial_rels' is a list of RelOptInfo nodes for each independent
 *		jointree item.	These are the components to be joined together.
 *		Note that levels_needed == list_length(initial_rels).
 *
 * Returns the final level of join relations, i.e., the relation that is
 * the result of joining all the original relations together.
 * At least one implementation path must be provided for this relation and
 * all required sub-relations.
 *
 * To support loadable plugins that modify planner behavior by changing the
 * join searching algorithm, we provide a hook variable that lets a plugin
 * replace or supplement this function.  Any such hook must return the same
 * final join relation as the standard code would, but it might have a
 * different set of implementation paths attached, and only the sub-joinrels
 * needed for these paths need have been instantiated.
 *
 * Note to plugin authors: the functions invoked during standard_join_search()
 * modify root->join_rel_list and root->join_rel_hash.	If you want to do more
 * than one join-order search, you'll probably need to save and restore the
 * original states of those data structures.  See geqo_eval() for an example.
 */
RelOptInfo *
standard_join_search(PlannerInfo *root, int levels_needed, List *initial_rels, bool fallback)
{
	List	  **joinitems;
	int			lev;
	RelOptInfo *rel;

	root->config->mpp_trying_fallback_plan = fallback;

	/*
	 * We employ a simple "dynamic programming" algorithm: we first find all
	 * ways to build joins of two jointree items, then all ways to build joins
	 * of three items (from two-item joins and single items), then four-item
	 * joins, and so on until we have considered all ways to join all the
	 * items into one rel.
	 *
	 * joinitems[j] is a list of all the j-item rels.  Initially we set
	 * joinitems[1] to represent all the single-jointree-item relations.
	 */
	joinitems = (List **) palloc0((levels_needed + 1) * sizeof(List *));

	joinitems[1] = initial_rels;

	for (lev = 2; lev <= levels_needed; lev++)
	{
		ListCell   *w = NULL;
		ListCell   *x;
		ListCell   *y;

		/*
		 * Determine all possible pairs of relations to be joined at this
		 * level, and build paths for making each one from every available
		 * pair of lower-level relations.
		 */
		joinitems[lev] = join_search_one_level(root, lev, joinitems);

		/*
		 * Do cleanup work on each just-processed rel.
		 */
		for (x = list_head(joinitems[lev]); x; x = y)	/* cannot use foreach */
		{
			y = lnext(x);
			rel = (RelOptInfo *) lfirst(x);

			/* Find and save the cheapest paths for this rel */
			set_cheapest(root, rel);

			/* CDB: Prune this rel if it has no path. */
			if (!rel->cheapest_total_path)
				joinitems[lev] = list_delete_cell(joinitems[lev], x, w);

			/* Keep this rel. */
			else
				w = x;

#ifdef OPTIMIZER_DEBUG
			debug_print_rel(root, rel);
#endif
		}
		/* If no paths found because enable_xxx=false, enable all & retry. */
		if (!joinitems[lev] &&
			root->config->gp_enable_fallback_plan &&
			!root->config->mpp_trying_fallback_plan)
		{
			root->config->mpp_trying_fallback_plan = true;
			lev--;
		}

	}

	/*
	 * We should have a single rel at the final level.
	 */
	if (joinitems[levels_needed] == NIL)
		return NULL;
	Assert(list_length(joinitems[levels_needed]) == 1);

	rel = (RelOptInfo *) linitial(joinitems[levels_needed]);

	return rel;
}

/*****************************************************************************
 *			PUSHING QUALS DOWN INTO SUBQUERIES
 *****************************************************************************/

/*
 * push_down_restrict
 *   push down restrictinfo to subquery if any.
 *
 * If there are any restriction clauses that have been attached to the
 * subquery relation, consider pushing them down to become WHERE or HAVING
 * quals of the subquery itself.  This transformation is useful because it
 * may allow us to generate a better plan for the subquery than evaluating
 * all the subquery output rows and then filtering them.
 *
 * There are several cases where we cannot push down clauses. Restrictions
 * involving the subquery are checked by subquery_is_pushdown_safe().
 * Restrictions on individual clauses are checked by
 * qual_is_pushdown_safe().  Also, we don't want to push down
 * pseudoconstant clauses; better to have the gating node above the
 * subquery.
 *
 * Non-pushed-down clauses will get evaluated as qpquals of the
 * SubqueryScan node.
 *
 * XXX Are there any cases where we want to make a policy decision not to
 * push down a pushable qual, because it'd result in a worse plan?
 */
static Query *
push_down_restrict(PlannerInfo *root, RelOptInfo *rel,
				   RangeTblEntry *rte, Index rti, Query *subquery)
{
	bool	   *differentTypes;

	/* Nothing to do here if it doesn't have qual at all */
	if (rel->baserestrictinfo == NIL)
		return subquery;

	/* We need a workspace for keeping track of set-op type coercions */
	differentTypes = (bool *)
		palloc0((list_length(subquery->targetList) + 1) * sizeof(bool));

	if (subquery_is_pushdown_safe(subquery, subquery, differentTypes))
	{
		/* Ok to consider pushing down individual quals */
		List	   *upperrestrictlist = NIL;
		ListCell   *l;

		foreach(l, rel->baserestrictinfo)
		{
			RestrictInfo *rinfo = (RestrictInfo *) lfirst(l);
			Node	   *clause = (Node *) rinfo->clause;

			if (!rinfo->pseudoconstant &&
				qual_is_pushdown_safe(subquery, rti, clause, differentTypes))
			{
				/* Push it down */
				subquery_push_qual(subquery, rte, rti, clause);
			}
			else
			{
				/* Keep it in the upper query */
				upperrestrictlist = lappend(upperrestrictlist, rinfo);
			}
		}
		rel->baserestrictinfo = upperrestrictlist;
	}

	pfree(differentTypes);

	return subquery;
}

/*
 * subquery_is_pushdown_safe - is a subquery safe for pushing down quals?
 *
 * subquery is the particular component query being checked.  topquery
 * is the top component of a set-operations tree (the same Query if no
 * set-op is involved).
 *
 * Conditions checked here:
 *
 * 1. If the subquery has a LIMIT clause, we must not push down any quals,
 * since that could change the set of rows returned.
 *
 * 2. If the subquery contains EXCEPT or EXCEPT ALL set ops we cannot push
 * quals into it, because that would change the results.
 *
 * 3. For subqueries using UNION/UNION ALL/INTERSECT/INTERSECT ALL, we can
 * push quals into each component query, but the quals can only reference
 * subquery columns that suffer no type coercions in the set operation.
 * Otherwise there are possible semantic gotchas.  So, we check the
 * component queries to see if any of them have different output types;
 * differentTypes[k] is set true if column k has different type in any
 * component.
 *
 * 4. If the subquery target list has expressions containing calls to
 * window functions, we must not push down any quals since this could
 * change the meaning of the query.  At runtime, window functions refer
 * to the executor state of their Window node.  If a pushed-down qual
 * removed a tuple, the state seen by later tuples (hence the values
 * of window functions) could be affected.
 *
 * 5. Do not push down quals if the subquery is a grouping extension
 * query, since this may change the meaning of the query.
 */
static bool
subquery_is_pushdown_safe(Query *subquery, Query *topquery,
						  bool *differentTypes)
{
	SetOperationStmt *topop;

	/* Check point 1 */
	if (subquery->limitOffset != NULL || subquery->limitCount != NULL)
		return false;

	/* Targetlist must not contain SRF */
	if (expression_returns_set((Node *) subquery->targetList))
		return false;

	/* See point 5. */
	if (subquery->groupClause != NULL &&
		contain_extended_grouping(subquery->groupClause))
		return false;

	/* Are we at top level, or looking at a setop component? */
	if (subquery == topquery)
	{
		/* Top level, so check any component queries */
		if (subquery->setOperations != NULL)
			if (!recurse_pushdown_safe(subquery->setOperations, topquery,
									   differentTypes))
				return false;
	}
	else
	{
		/* Setop component must not have more components (too weird) */
		if (subquery->setOperations != NULL)
			return false;
		/* Check whether setop component output types match top level */
		topop = (SetOperationStmt *) topquery->setOperations;
		Assert(topop && IsA(topop, SetOperationStmt));
		compare_tlist_datatypes(subquery->targetList,
								topop->colTypes,
								differentTypes);
	}
	return true;
}

/*
 * Helper routine to recurse through setOperations tree
 */
static bool
recurse_pushdown_safe(Node *setOp, Query *topquery,
					  bool *differentTypes)
{
	if (IsA(setOp, RangeTblRef))
	{
		RangeTblRef *rtr = (RangeTblRef *) setOp;
		RangeTblEntry *rte = rt_fetch(rtr->rtindex, topquery->rtable);
		Query	   *subquery = rte->subquery;

		Assert(subquery != NULL);
		return subquery_is_pushdown_safe(subquery, topquery, differentTypes);
	}
	else if (IsA(setOp, SetOperationStmt))
	{
		SetOperationStmt *op = (SetOperationStmt *) setOp;

		/* EXCEPT is no good */
		if (op->op == SETOP_EXCEPT)
			return false;
		/* Else recurse */
		if (!recurse_pushdown_safe(op->larg, topquery, differentTypes))
			return false;
		if (!recurse_pushdown_safe(op->rarg, topquery, differentTypes))
			return false;
	}
	else
	{
		elog(ERROR, "unrecognized node type: %d",
			 (int) nodeTag(setOp));
	}
	return true;
}

/*
 * Compare tlist's datatypes against the list of set-operation result types.
 * For any items that are different, mark the appropriate element of
 * differentTypes[] to show that this column will have type conversions.
 *
 * We don't have to care about typmods here: the only allowed difference
 * between set-op input and output typmods is input is a specific typmod
 * and output is -1, and that does not require a coercion.
 */
static void
compare_tlist_datatypes(List *tlist, List *colTypes,
						bool *differentTypes)
{
	ListCell   *l;
	ListCell   *colType = list_head(colTypes);

	foreach(l, tlist)
	{
		TargetEntry *tle = (TargetEntry *) lfirst(l);

		if (tle->resjunk)
			continue;			/* ignore resjunk columns */
		if (colType == NULL)
			elog(ERROR, "wrong number of tlist entries");
		if (exprType((Node *) tle->expr) != lfirst_oid(colType))
			differentTypes[tle->resno] = true;
		colType = lnext(colType);
	}
	if (colType != NULL)
		elog(ERROR, "wrong number of tlist entries");
}



/*
 * qual_contains_winref
 *
 * does qual include a window ref node?
 *
 */
static bool
qual_contains_winref(Query *topquery,
					 Index rti, /* index of RTE of subquery where qual needs
								 * to be checked */
					 Node *qual)
{
	/*
	 * extract subquery where qual needs to be checked
	 */
	RangeTblEntry *rte = rt_fetch(rti, topquery->rtable);
	Query	   *subquery = rte->subquery;
	bool		result = false;

	if (NULL != subquery && NIL != subquery->windowClause)
	{
		/*
		 * qual needs to be resolved first to map qual columns to the
		 * underlying set of produced columns, e.g., if we work on a setop
		 * child
		 */
		Node	   *qualNew = ResolveNew(qual, rti, 0, rte,
										 subquery->targetList,
										 CMD_SELECT, 0);

		result = contain_window_function(qualNew);
		pfree(qualNew);
	}

	return result;
}


/*
 * qual_is_pushdown_safe_set_operation
 *
 * is a particular qual safe to push down set operation?
 *
 */
static bool
qual_is_pushdown_safe_set_operation(Query *subquery, Node *qual)
{
	SetOperationStmt *setop = (SetOperationStmt *) subquery->setOperations;

	/*
	 * MPP-21075
	 * for queries of the form:
	 *   SELECT * from (SELECT max(i) over () as w from X Union Select 1 as w) as foo where w > 0
	 * the qual (w > 0) is not push_down_safe since it uses a window ref
	 *
	 * we check if this is the case for either left or right setop inputs
	 *
	 */
	Index		rtiLeft = ((RangeTblRef *) setop->larg)->rtindex;
	Index		rtiRight = ((RangeTblRef *) setop->rarg)->rtindex;

	if (qual_contains_winref(subquery, rtiLeft, qual) ||
		qual_contains_winref(subquery, rtiRight, qual))
	{
		return false;
	}

	return true;
}


/*
 * qual_is_pushdown_safe - is a particular qual safe to push down?
 *
 * qual is a restriction clause applying to the given subquery (whose RTE
 * has index rti in the parent query).
 *
 * Conditions checked here:
 *
 * 1. The qual must not contain any subselects (mainly because I'm not sure
 * it will work correctly: sublinks will already have been transformed into
 * subplans in the qual, but not in the subquery).
 *
 * 2X. If we try to push qual below set operation, then qual must be pushable
 * below set operation children
 *
 * 2. The qual must not refer to the whole-row output of the subquery
 * (since there is no easy way to name that within the subquery itself).
 *
 * 3. The qual must not refer to any subquery output columns that were
 * found to have inconsistent types across a set operation tree by
 * subquery_is_pushdown_safe().
 *
 * 4. If the subquery uses DISTINCT ON, we must not push down any quals that
 * refer to non-DISTINCT output columns, because that could change the set
 * of rows returned.  This condition is vacuous for DISTINCT, because then
 * there are no non-DISTINCT output columns, but unfortunately it's fairly
 * expensive to tell the difference between DISTINCT and DISTINCT ON in the
 * parsetree representation.  It's cheaper to just make sure all the Vars
 * in the qual refer to DISTINCT columns.
 *
 * 5. We must not push down any quals that refer to subselect outputs that
 * return sets, else we'd introduce functions-returning-sets into the
 * subquery's WHERE/HAVING quals.
 *
 * 6. We must not push down any quals that refer to subselect outputs that
 * contain volatile functions, for fear of introducing strange results due
 * to multiple evaluation of a volatile function.
 */
static bool
qual_is_pushdown_safe(Query *subquery, Index rti, Node *qual,
					  bool *differentTypes)
{
	bool		safe = true;
	List	   *vars;
	ListCell   *vl;
	Bitmapset  *tested = NULL;

	/* Refuse subselects (point 1) */
	if (contain_subplans(qual))
		return false;

	/*
	 * (point 2X)
	 * if we try to push quals below set operation, make
	 * sure that qual is pushable to below set operation children
	 */
	if (NULL != subquery->setOperations &&
		!qual_is_pushdown_safe_set_operation(subquery, qual))
	{
		return false;
	}

	/*
	 * Examine all Vars used in clause; since it's a restriction clause, all
	 * such Vars must refer to subselect output columns.
	 */
	vars = pull_var_clause(qual, false);
	foreach(vl, vars)
	{
		Var		   *var = (Var *) lfirst(vl);
		TargetEntry *tle;

		Assert(var->varno == rti);

		/* Check point 2 */
		if (var->varattno == 0)
		{
			safe = false;
			break;
		}

		/*
		 * We use a bitmapset to avoid testing the same attno more than once.
		 * (NB: this only works because subquery outputs can't have negative
		 * attnos.)
		 */
		if (bms_is_member(var->varattno, tested))
			continue;
		tested = bms_add_member(tested, var->varattno);

		/* Check point 3 */
		if (differentTypes[var->varattno])
		{
			safe = false;
			break;
		}

		/* Must find the tlist element referenced by the Var */
		tle = get_tle_by_resno(subquery->targetList, var->varattno);
		Assert(tle != NULL);
		Assert(!tle->resjunk);

		/* If subquery uses DISTINCT or DISTINCT ON, check point 4 */
		if (subquery->distinctClause != NIL &&
			!targetIsInSortGroupList(tle, InvalidOid, subquery->distinctClause))
		{
			/* non-DISTINCT column, so fail */
			safe = false;
			break;
		}

		/* Refuse functions returning sets (point 5) */
		if (expression_returns_set((Node *) tle->expr))
		{
			safe = false;
			break;
		}

		/* Refuse volatile functions (point 6) */
		if (contain_volatile_functions((Node *) tle->expr))
		{
			safe = false;
			break;
		}

		/* Refuse subplans */
		if (contain_subplans((Node *) tle->expr))
		{
			safe = false;
			break;
		}

		/* MPP-19244:
		 * if subquery has WINDOW clause, it is safe to push-down quals that
		 * use columns included in in the Partition-By clauses of every OVER
		 * clause in the subquery
		 * */
		if (subquery->windowClause != NIL)
		{
			ListCell   *lc;

			foreach(lc, subquery->windowClause)
			{
				WindowClause *wc = (WindowClause *) lfirst(lc);

				if (!targetIsInSortGroupList(tle, InvalidOid, wc->partitionClause))
				{
					/*
					 * qual's columns are not included in Partition-By clause,
					 * so fail
					 */
					safe = false;
					break;
				}
			}
		}

	}

	list_free(vars);
	bms_free(tested);

	return safe;
}

/*
 * subquery_push_qual - push down a qual that we have determined is safe
 */
static void
subquery_push_qual(Query *subquery, RangeTblEntry *rte, Index rti, Node *qual)
{
	if (subquery->setOperations != NULL)
	{
		/* Recurse to push it separately to each component query */
		recurse_push_qual(subquery->setOperations, subquery,
						  rte, rti, qual);
	}
	else
	{
		/*
		 * We need to replace Vars in the qual (which must refer to outputs of
		 * the subquery) with copies of the subquery's targetlist expressions.
		 * Note that at this point, any uplevel Vars in the qual should have
		 * been replaced with Params, so they need no work.
		 *
		 * This step also ensures that when we are pushing into a setop tree,
		 * each component query gets its own copy of the qual.
		 */
		qual = ResolveNew(qual, rti, 0, rte,
						  subquery->targetList,
						  CMD_SELECT, 0);

		/*
		 * Now attach the qual to the proper place: normally WHERE, but if the
		 * subquery uses grouping or aggregation, put it in HAVING (since the
		 * qual really refers to the group-result rows).
		 */
		if (subquery->hasAggs || subquery->groupClause || subquery->havingQual)
			subquery->havingQual = make_and_qual(subquery->havingQual, qual);
		else
			subquery->jointree->quals =
				make_and_qual(subquery->jointree->quals, qual);

		/*
		 * We need not change the subquery's hasAggs or hasSublinks flags,
		 * since we can't be pushing down any aggregates that weren't there
		 * before, and we don't push down subselects at all.
		 */
	}
}

/*
 * Helper routine to recurse through setOperations tree
 */
static void
recurse_push_qual(Node *setOp, Query *topquery,
				  RangeTblEntry *rte, Index rti, Node *qual)
{
	if (IsA(setOp, RangeTblRef))
	{
		RangeTblRef *rtr = (RangeTblRef *) setOp;
		RangeTblEntry *subrte = rt_fetch(rtr->rtindex, topquery->rtable);
		Query	   *subquery = subrte->subquery;

		Assert(subquery != NULL);
		subquery_push_qual(subquery, rte, rti, qual);
	}
	else if (IsA(setOp, SetOperationStmt))
	{
		SetOperationStmt *op = (SetOperationStmt *) setOp;

		recurse_push_qual(op->larg, topquery, rte, rti, qual);
		recurse_push_qual(op->rarg, topquery, rte, rti, qual);
	}
	else
	{
		elog(ERROR, "unrecognized node type: %d",
			 (int) nodeTag(setOp));
	}
}

/*
 * cdb_no_path_for_query
 *
 * Raise error when the set of allowable paths for a query is empty.
 * Does not return.
 */
void
cdb_no_path_for_query(void)
{
	char	   *settings;

	settings = gp_guc_list_show(PGC_S_DEFAULT, gp_guc_list_for_no_plan);

	if (*settings)
	{
		ereport(ERROR,
				(errcode(ERRCODE_GP_FEATURE_NOT_CONFIGURED),
				 errmsg("Query requires a feature that has been disabled by a configuration setting."),
				 errdetail("Could not devise a query plan for the given query."),
				 errhint("Current settings:  %s", settings)));
	}
	else
		elog(ERROR, "Could not devise a query plan for the given query.");
}	/* cdb_no_path_for_query */



/*****************************************************************************
 *			DEBUG SUPPORT
 *****************************************************************************/

#ifdef OPTIMIZER_DEBUG

static void
print_relids(Relids relids)
{
	Relids		tmprelids;
	int			x;
	bool		first = true;

	tmprelids = bms_copy(relids);
	while ((x = bms_first_member(tmprelids)) >= 0)
	{
		if (!first)
			printf(" ");
		printf("%d", x);
		first = false;
	}
	bms_free(tmprelids);
}

static void
print_restrictclauses(PlannerInfo *root, List *clauses)
{
	ListCell   *l;

	foreach(l, clauses)
	{
		RestrictInfo *c = lfirst(l);

		print_expr((Node *) c->clause, root->parse->rtable);
		if (lnext(l))
			printf(", ");
	}
}

static void
print_path(PlannerInfo *root, Path *path, int indent)
{
	const char *ptype;
	bool		join = false;
	Path	   *subpath = NULL;
	int			i;

	switch (nodeTag(path))
	{
		case T_Path:
			ptype = "SeqScan";
			break;
		case T_IndexPath:
			ptype = "IdxScan";
			break;
		case T_BitmapHeapPath:
			ptype = "BitmapHeapScan";
			break;
		case T_BitmapAppendOnlyPath:
			if (((BitmapAppendOnlyPath *) path)->isAORow)
				ptype = "BitmapAppendOnlyScan Row-oriented";
			else
				ptype = "BitmapAppendOnlyScan Column-oriented";
			break;
		case T_BitmapAndPath:
			ptype = "BitmapAndPath";
			break;
		case T_BitmapOrPath:
			ptype = "BitmapOrPath";
			break;
		case T_TidPath:
			ptype = "TidScan";
			break;
		case T_AppendPath:
			ptype = "Append";
			break;
		case T_ResultPath:
			ptype = "Result";
			subpath = ((ResultPath *) path)->subpath;
			break;
		case T_MaterialPath:
			ptype = "Material";
			subpath = ((MaterialPath *) path)->subpath;
			break;
		case T_UniquePath:
			ptype = "Unique";
			subpath = ((UniquePath *) path)->subpath;
			break;
		case T_NestPath:
			ptype = "NestLoop";
			join = true;
			break;
		case T_MergePath:
			ptype = "MergeJoin";
			join = true;
			break;
		case T_HashPath:
			ptype = "HashJoin";
			join = true;
			break;
		default:
			ptype = "???Path";
			break;
	}

	for (i = 0; i < indent; i++)
		printf("\t");
	printf("%s", ptype);

	if (path->parent)
	{
		printf("(");
		print_relids(path->parent->relids);
		printf(") rows=%.0f", path->parent->rows);
	}
	printf(" cost=%.2f..%.2f\n", path->startup_cost, path->total_cost);

	if (path->pathkeys)
	{
		for (i = 0; i < indent; i++)
			printf("\t");
		printf("  pathkeys: ");
		print_pathkeys(path->pathkeys, root->parse->rtable);
	}

	if (join)
	{
		JoinPath   *jp = (JoinPath *) path;

		for (i = 0; i < indent; i++)
			printf("\t");
		printf("  clauses: ");
		print_restrictclauses(root, jp->joinrestrictinfo);
		printf("\n");

		if (IsA(path, MergePath))
		{
			MergePath  *mp = (MergePath *) path;

			if (mp->outersortkeys || mp->innersortkeys)
			{
				for (i = 0; i < indent; i++)
					printf("\t");
				printf("  sortouter=%d sortinner=%d\n",
					   ((mp->outersortkeys) ? 1 : 0),
					   ((mp->innersortkeys) ? 1 : 0));
			}
		}

		print_path(root, jp->outerjoinpath, indent + 1);
		print_path(root, jp->innerjoinpath, indent + 1);
	}

	if (subpath)
		print_path(root, subpath, indent + 1);
}

void
debug_print_rel(PlannerInfo *root, RelOptInfo *rel)
{
	ListCell   *l;

	printf("RELOPTINFO (");
	print_relids(rel->relids);
	printf("): rows=%.0f width=%d\n", rel->rows, rel->width);

	if (rel->baserestrictinfo)
	{
		printf("\tbaserestrictinfo: ");
		print_restrictclauses(root, rel->baserestrictinfo);
		printf("\n");
	}

	if (rel->joininfo)
	{
		printf("\tjoininfo: ");
		print_restrictclauses(root, rel->joininfo);
		printf("\n");
	}

	printf("\tpath list:\n");
	foreach(l, rel->pathlist)
		print_path(root, lfirst(l), 1);
	printf("\n\tcheapest startup path:\n");
	print_path(root, rel->cheapest_startup_path, 1);
	printf("\n\tcheapest total path:\n");
	print_path(root, rel->cheapest_total_path, 1);
	printf("\n");
	fflush(stdout);
}

#endif   /* OPTIMIZER_DEBUG */<|MERGE_RESOLUTION|>--- conflicted
+++ resolved
@@ -10,11 +10,7 @@
  *
  *
  * IDENTIFICATION
-<<<<<<< HEAD
- *	  $PostgreSQL: pgsql/src/backend/optimizer/path/allpaths.c,v 1.174 2008/10/04 21:56:53 tgl Exp $
-=======
  *	  $PostgreSQL: pgsql/src/backend/optimizer/path/allpaths.c,v 1.170 2008/04/01 00:48:33 tgl Exp $
->>>>>>> f260edb1
  *
  *-------------------------------------------------------------------------
  */
