/*-------------------------------------------------------------------------
 *
 * clausesel.c
 *	  Routines to compute clause selectivities
 *
<<<<<<< HEAD
 * Portions Copyright (c) 2006-2008, Greenplum inc
 * Portions Copyright (c) 2012-Present Pivotal Software, Inc.
 * Portions Copyright (c) 1996-2016, PostgreSQL Global Development Group
=======
 * Portions Copyright (c) 1996-2019, PostgreSQL Global Development Group
>>>>>>> 9e1c9f95
 * Portions Copyright (c) 1994, Regents of the University of California
 *
 *
 * IDENTIFICATION
 *	  src/backend/optimizer/path/clausesel.c
 *
 *-------------------------------------------------------------------------
 */
#include "postgres.h"

#include <math.h>

#include "nodes/makefuncs.h"
#include "nodes/nodeFuncs.h"
#include "optimizer/clauses.h"
#include "optimizer/cost.h"
#include "optimizer/optimizer.h"
#include "optimizer/pathnode.h"
#include "optimizer/plancat.h"
#include "utils/fmgroids.h"
#include "utils/lsyscache.h"
#include "utils/selfuncs.h"
#include "statistics/statistics.h"

#include "cdb/cdbvars.h"        /* cdb GUCs */

/*
 * Data structure for accumulating info about possible range-query
 * clause pairs in clauselist_selectivity.
 */
typedef struct RangeQueryClause
{
	struct RangeQueryClause *next;	/* next in linked list */
	Node	   *var;			/* The common variable of the clauses */
	bool		have_lobound;	/* found a low-bound clause yet? */
	bool		have_hibound;	/* found a high-bound clause yet? */
	Selectivity lobound;		/* Selectivity of a var > something clause */
	Selectivity hibound;		/* Selectivity of a var < something clause */
} RangeQueryClause;

static void addRangeClause(RangeQueryClause **rqlist, Node *clause,
<<<<<<< HEAD
			   bool varonleft, bool isLTsel, Selectivity s2);

/* cmpSelectivity
 * comparison function for using qsort on an array of Selectivity entries
 */
static int
cmpSelectivity
	(
	const void *psela, 
	const void *pselb
	)
{
	Selectivity sela = * (Selectivity *) psela;
	Selectivity selb = * (Selectivity *) pselb;

	if (sela < selb) 
		return -1;
	if (selb < sela)
		return 1;

	return 0;
}
=======
						   bool varonleft, bool isLTsel, Selectivity s2);
static RelOptInfo *find_single_rel_for_clauses(PlannerInfo *root,
											   List *clauses);
>>>>>>> 9e1c9f95

/****************************************************************************
 *		ROUTINES TO COMPUTE SELECTIVITIES
 ****************************************************************************/

/*
 * clauselist_selectivity -
 *	  Compute the selectivity of an implicitly-ANDed list of boolean
 *	  expression clauses.  The list can be empty, in which case 1.0
 *	  must be returned.  List elements may be either RestrictInfos
 *	  or bare expression clauses --- the former is preferred since
 *	  it allows caching of results.
 *
 * See clause_selectivity() for the meaning of the additional parameters.
 *
 * The basic approach is to apply extended statistics first, on as many
 * clauses as possible, in order to capture cross-column dependencies etc.
 * The remaining clauses are then estimated using regular statistics tracked
 * for individual columns.  This is done by simply passing the clauses to
 * clauselist_selectivity_simple.
 */
Selectivity
clauselist_selectivity(PlannerInfo *root,
					   List *clauses,
					   int varRelid,
					   JoinType jointype,
					   SpecialJoinInfo *sjinfo)
{
	Selectivity s1 = 1.0;
	RelOptInfo *rel;
	Bitmapset  *estimatedclauses = NULL;

	/*
	 * Determine if these clauses reference a single relation.  If so, and if
	 * it has extended statistics, try to apply those.
	 */
	rel = find_single_rel_for_clauses(root, clauses);
	if (rel && rel->rtekind == RTE_RELATION && rel->statlist != NIL)
	{
		/*
		 * Estimate as many clauses as possible using extended statistics.
		 *
		 * 'estimatedclauses' tracks the 0-based list position index of
		 * clauses that we've estimated using extended statistics, and that
		 * should be ignored.
		 */
		s1 *= statext_clauselist_selectivity(root, clauses, varRelid,
											 jointype, sjinfo, rel,
											 &estimatedclauses);
	}

	/*
	 * Apply normal selectivity estimates for the remaining clauses, passing
	 * 'estimatedclauses' so that it skips already estimated ones.
	 */
	return s1 * clauselist_selectivity_simple(root, clauses, varRelid,
											  jointype, sjinfo,
											  estimatedclauses);
}

/*
 * clauselist_selectivity_simple -
 *	  Compute the selectivity of an implicitly-ANDed list of boolean
 *	  expression clauses.  The list can be empty, in which case 1.0
 *	  must be returned.  List elements may be either RestrictInfos
 *	  or bare expression clauses --- the former is preferred since
 *	  it allows caching of results.  The estimatedclauses bitmap tracks
 *	  clauses that have already been estimated by other means.
 *
 * See clause_selectivity() for the meaning of the additional parameters.
 *
 * Our basic approach is to take the product of the selectivities of the
 * subclauses.  However, that's only right if the subclauses have independent
 * probabilities, and in reality they are often NOT independent.  So,
 * we want to be smarter where we can.
 *
 * We also recognize "range queries", such as "x > 34 AND x < 42".  Clauses
 * are recognized as possible range query components if they are restriction
 * opclauses whose operators have scalarltsel or a related function as their
 * restriction selectivity estimator.  We pair up clauses of this form that
 * refer to the same variable.  An unpairable clause of this kind is simply
 * multiplied into the selectivity product in the normal way.  But when we
 * find a pair, we know that the selectivities represent the relative
 * positions of the low and high bounds within the column's range, so instead
 * of figuring the selectivity as hisel * losel, we can figure it as hisel +
 * losel - 1.  (To visualize this, see that hisel is the fraction of the range
 * below the high bound, while losel is the fraction above the low bound; so
 * hisel can be interpreted directly as a 0..1 value but we need to convert
 * losel to 1-losel before interpreting it as a value.  Then the available
 * range is 1-losel to hisel.  However, this calculation double-excludes
 * nulls, so really we need hisel + losel + null_frac - 1.)
 *
 * If either selectivity is exactly DEFAULT_INEQ_SEL, we forget this equation
 * and instead use DEFAULT_RANGE_INEQ_SEL.  The same applies if the equation
 * yields an impossible (negative) result.
 *
 * A free side-effect is that we can recognize redundant inequalities such
 * as "x < 4 AND x < 5"; only the tighter constraint will be counted.
 *
 * Of course this is all very dependent on the behavior of the inequality
 * selectivity functions; perhaps some day we can generalize the approach.
 */
Selectivity
<<<<<<< HEAD
clauselist_selectivity(PlannerInfo *root,
					   List *clauses,
					   int varRelid,
					   JoinType jointype,
					   SpecialJoinInfo *sjinfo,
					   bool use_damping)
=======
clauselist_selectivity_simple(PlannerInfo *root,
							  List *clauses,
							  int varRelid,
							  JoinType jointype,
							  SpecialJoinInfo *sjinfo,
							  Bitmapset *estimatedclauses)
>>>>>>> 9e1c9f95
{
	Selectivity s1 = 1.0;
	Selectivity *rgsel = NULL;
	RangeQueryClause *rqlist = NULL;
	ListCell   *l;
	int			listidx;

	int pos = 0;
	int i = 0;

	/* allocate array to hold all selectivity factors */
	rgsel = (Selectivity *) palloc(sizeof(Selectivity) * list_length(clauses));

	/*
	 * If there's exactly one clause (and it was not estimated yet), just go
	 * directly to clause_selectivity(). None of what we might do below is
	 * relevant.
	 */
	if ((list_length(clauses) == 1) &&
		bms_num_members(estimatedclauses) == 0)
		return clause_selectivity(root, (Node *) linitial(clauses),
								  varRelid, jointype, sjinfo, use_damping);

	/*
<<<<<<< HEAD
	 * Initial scan over clauses.  Anything that doesn't look like a potential
	 * rangequery clause gets directly added as selectivity factor. Anything that
	 * does gets inserted into an rqlist entry.
=======
	 * Anything that doesn't look like a potential rangequery clause gets
	 * multiplied into s1 and forgotten. Anything that does gets inserted into
	 * an rqlist entry.
>>>>>>> 9e1c9f95
	 */
	listidx = -1;
	foreach(l, clauses)
	{
		Node	   *clause = (Node *) lfirst(l);
		RestrictInfo *rinfo;
		Selectivity s2;

		listidx++;

		/*
		 * Skip this clause if it's already been estimated by some other
		 * statistics above.
		 */
		if (bms_is_member(listidx, estimatedclauses))
			continue;

		/* Always compute the selectivity using clause_selectivity */
		s2 = clause_selectivity(root, clause, varRelid, jointype, sjinfo, use_damping);

		/*
		 * Check for being passed a RestrictInfo.
		 *
		 * If it's a pseudoconstant RestrictInfo, then s2 is either 1.0 or
		 * 0.0; just use that rather than looking for range pairs.
		 */
		if (IsA(clause, RestrictInfo))
		{
			rinfo = (RestrictInfo *) clause;
			if (rinfo->pseudoconstant)
			{
				rgsel[pos++] = s2;
				continue;
			}
			clause = (Node *) rinfo->clause;
		}
		else
			rinfo = NULL;

		/*
		 * See if it looks like a restriction clause with a pseudoconstant on
		 * one side.  (Anything more complicated than that might not behave in
		 * the simple way we are expecting.)  Most of the tests here can be
		 * done more efficiently with rinfo than without.
		 */
		if (is_opclause(clause) && list_length(((OpExpr *) clause)->args) == 2)
		{
			OpExpr	   *expr = (OpExpr *) clause;
			bool		varonleft = true;
			bool		ok;

			if (rinfo)
			{
				ok = (bms_membership(rinfo->clause_relids) == BMS_SINGLETON) &&
					(is_pseudo_constant_clause_relids(lsecond(expr->args),
													  rinfo->right_relids) ||
					 (varonleft = false,
					  is_pseudo_constant_clause_relids(linitial(expr->args),
													   rinfo->left_relids)));
			}
			else
			{
				ok = (NumRelids(clause) == 1) &&
					(is_pseudo_constant_clause(lsecond(expr->args)) ||
					 (varonleft = false,
					  is_pseudo_constant_clause(linitial(expr->args))));
			}

			if (ok)
			{
				/*
				 * If it's not a "<"/"<="/">"/">=" operator, just merge the
				 * selectivity in generically.  But if it's the right oprrest,
				 * add the clause to rqlist for later processing.
				 */
				switch (get_oprrest(expr->opno))
				{
					case F_SCALARLTSEL:
					case F_SCALARLESEL:
						addRangeClause(&rqlist, clause,
									   varonleft, true, s2);
						break;
					case F_SCALARGTSEL:
					case F_SCALARGESEL:
						addRangeClause(&rqlist, clause,
									   varonleft, false, s2);
						break;
					default:
						/* Just merge the selectivity in generically */
						rgsel[pos++] = s2;
						break;
				}
				continue;		/* drop to loop bottom */
			}
		}

		/* Not the right form, so treat it generically. */
		rgsel[pos++] = s2;
	}

	/*
	 * Now scan the rangequery pair list.
	 */
	while (rqlist != NULL)
	{
		RangeQueryClause *rqnext;

		if (rqlist->have_lobound && rqlist->have_hibound)
		{
			/* Successfully matched a pair of range clauses */
			Selectivity s2;

			/*
			 * Exact equality to the default value probably means the
			 * selectivity function punted.  This is not airtight but should
			 * be good enough.
			 */
			if (rqlist->hibound == DEFAULT_INEQ_SEL ||
				rqlist->lobound == DEFAULT_INEQ_SEL)
			{
				s2 = DEFAULT_RANGE_INEQ_SEL;
			}
			else
			{
				s2 = rqlist->hibound + rqlist->lobound - 1.0;

				/* Adjust for double-exclusion of NULLs */
				s2 += nulltestsel(root, IS_NULL, rqlist->var,
								  varRelid, jointype, sjinfo);

				/*
				 * A zero or slightly negative s2 should be converted into a
				 * small positive value; we probably are dealing with a very
				 * tight range and got a bogus result due to roundoff errors.
				 * However, if s2 is very negative, then we probably have
				 * default selectivity estimates on one or both sides of the
				 * range that we failed to recognize above for some reason.
				 */
				if (s2 <= 0.0)
				{
					if (s2 < -0.01)
					{
						/*
						 * No data available --- use a default estimate that
						 * is small, but not real small.
						 */
						s2 = DEFAULT_RANGE_INEQ_SEL;
					}
					else
					{
						/*
						 * It's just roundoff error; use a small positive
						 * value
						 */
						s2 = 1.0e-10;
					}
				}
			}
			/* Merge in the selectivity of the pair of clauses */
			rgsel[pos++] = s2;
		}
		else
		{
			/* Only found one of a pair, merge it in generically */
			if (rqlist->have_lobound)
				rgsel[pos++] = rqlist->lobound;
			else
				rgsel[pos++] = rqlist->hibound;
		}
		/* release storage and advance */
		rqnext = rqlist->next;
		pfree(rqlist);
		rqlist = rqnext;
	}

	Assert(pos <= list_length(clauses));

	if (use_damping && pos >= 2)
	{
		/* sort selectivities first; most significant (i.e. lowest) first */
		if (gp_selectivity_damping_sigsort)
			qsort(rgsel, pos, sizeof(Selectivity), cmpSelectivity);

		for (i = 1; i < pos; i++)
		{
			/* dampen selectivity as n-th root of the original value */
			rgsel[i] = pow(rgsel[i], 1.0/Max(0.1, ((i + 1) * gp_selectivity_damping_factor)));
		}
	}

	/* make sure nobody touched s1 yet */
	Assert(s1 == 1.0);

	for (i = 0; i < pos; i++)
	{
		s1 *= rgsel[i];
	}

	pfree(rgsel);
	/* 
	 * For Anti Semi Join, selectivity is determined by the fraction of 
	 * tuples that do no match 
	 */
	if (JOIN_ANTI == jointype || JOIN_LASJ_NOTIN == jointype)
	{
		s1 = (1 - s1);
	}
	return s1;
}

/*
 * addRangeClause --- add a new range clause for clauselist_selectivity
 *
 * Here is where we try to match up pairs of range-query clauses
 */
static void
addRangeClause(RangeQueryClause **rqlist, Node *clause,
			   bool varonleft, bool isLTsel, Selectivity s2)
{
	RangeQueryClause *rqelem;
	Node	   *var;
	bool		is_lobound;

	if (varonleft)
	{
		var = get_leftop((Expr *) clause);
		is_lobound = !isLTsel;	/* x < something is high bound */
	}
	else
	{
		var = get_rightop((Expr *) clause);
		is_lobound = isLTsel;	/* something < x is low bound */
	}

	for (rqelem = *rqlist; rqelem; rqelem = rqelem->next)
	{
		/*
		 * We use full equal() here because the "var" might be a function of
		 * one or more attributes of the same relation...
		 */
		if (!equal(var, rqelem->var))
			continue;
		/* Found the right group to put this clause in */
		if (is_lobound)
		{
			if (!rqelem->have_lobound)
			{
				rqelem->have_lobound = true;
				rqelem->lobound = s2;
			}
			else
			{

				/*------
				 * We have found two similar clauses, such as
				 * x < y AND x <= z.
				 * Keep only the more restrictive one.
				 *------
				 */
				if (rqelem->lobound > s2)
					rqelem->lobound = s2;
			}
		}
		else
		{
			if (!rqelem->have_hibound)
			{
				rqelem->have_hibound = true;
				rqelem->hibound = s2;
			}
			else
			{

				/*------
				 * We have found two similar clauses, such as
				 * x > y AND x >= z.
				 * Keep only the more restrictive one.
				 *------
				 */
				if (rqelem->hibound > s2)
					rqelem->hibound = s2;
			}
		}
		return;
	}

	/* No matching var found, so make a new clause-pair data structure */
	rqelem = (RangeQueryClause *) palloc(sizeof(RangeQueryClause));
	rqelem->var = var;
	if (is_lobound)
	{
		rqelem->have_lobound = true;
		rqelem->have_hibound = false;
		rqelem->lobound = s2;
	}
	else
	{
		rqelem->have_lobound = false;
		rqelem->have_hibound = true;
		rqelem->hibound = s2;
	}
	rqelem->next = *rqlist;
	*rqlist = rqelem;
}

/*
 * find_single_rel_for_clauses
 *		Examine each clause in 'clauses' and determine if all clauses
 *		reference only a single relation.  If so return that relation,
 *		otherwise return NULL.
 */
static RelOptInfo *
find_single_rel_for_clauses(PlannerInfo *root, List *clauses)
{
	int			lastrelid = 0;
	ListCell   *l;

	foreach(l, clauses)
	{
		RestrictInfo *rinfo = (RestrictInfo *) lfirst(l);
		int			relid;

		/*
		 * If we have a list of bare clauses rather than RestrictInfos, we
		 * could pull out their relids the hard way with pull_varnos().
		 * However, currently the extended-stats machinery won't do anything
		 * with non-RestrictInfo clauses anyway, so there's no point in
		 * spending extra cycles; just fail if that's what we have.
		 */
		if (!IsA(rinfo, RestrictInfo))
			return NULL;

		if (bms_is_empty(rinfo->clause_relids))
			continue;			/* we can ignore variable-free clauses */
		if (!bms_get_singleton_member(rinfo->clause_relids, &relid))
			return NULL;		/* multiple relations in this clause */
		if (lastrelid == 0)
			lastrelid = relid;	/* first clause referencing a relation */
		else if (relid != lastrelid)
			return NULL;		/* relation not same as last one */
	}

	if (lastrelid != 0)
		return find_base_rel(root, lastrelid);

	return NULL;				/* no clauses */
}

/*
 * bms_is_subset_singleton
 *
 * Same result as bms_is_subset(s, bms_make_singleton(x)),
 * but a little faster and doesn't leak memory.
 *
 * Is this of use anywhere else?  If so move to bitmapset.c ...
 */
static bool
bms_is_subset_singleton(const Bitmapset *s, int x)
{
	switch (bms_membership(s))
	{
		case BMS_EMPTY_SET:
			return true;
		case BMS_SINGLETON:
			return bms_is_member(x, s);
		case BMS_MULTIPLE:
			return false;
	}
	/* can't get here... */
	return false;
}

/*
 * treat_as_join_clause -
 *	  Decide whether an operator clause is to be handled by the
 *	  restriction or join estimator.  Subroutine for clause_selectivity().
 */
static inline bool
treat_as_join_clause(Node *clause, RestrictInfo *rinfo,
					 int varRelid, SpecialJoinInfo *sjinfo)
{
	if (varRelid != 0)
	{
		/*
		 * Caller is forcing restriction mode (eg, because we are examining an
		 * inner indexscan qual).
		 */
		return false;
	}
	else if (sjinfo == NULL)
	{
		/*
		 * It must be a restriction clause, since it's being evaluated at a
		 * scan node.
		 */
		return false;
	}
	else
	{
		/*
		 * Otherwise, it's a join if there's more than one relation used. We
		 * can optimize this calculation if an rinfo was passed.
		 *
		 * XXX	Since we know the clause is being evaluated at a join, the
		 * only way it could be single-relation is if it was delayed by outer
		 * joins.  Although we can make use of the restriction qual estimators
		 * anyway, it seems likely that we ought to account for the
		 * probability of injected nulls somehow.
		 */
		if (rinfo)
			return (bms_membership(rinfo->clause_relids) == BMS_MULTIPLE);
		else
			return (NumRelids(clause) > 1);
	}
}


/*
 * clause_selectivity -
 *	  Compute the selectivity of a general boolean expression clause.
 *
 * The clause can be either a RestrictInfo or a plain expression.  If it's
 * a RestrictInfo, we try to cache the selectivity for possible re-use,
 * so passing RestrictInfos is preferred.
 *
 * varRelid is either 0 or a rangetable index.
 *
 * When varRelid is not 0, only variables belonging to that relation are
 * considered in computing selectivity; other vars are treated as constants
 * of unknown values.  This is appropriate for estimating the selectivity of
 * a join clause that is being used as a restriction clause in a scan of a
 * nestloop join's inner relation --- varRelid should then be the ID of the
 * inner relation.
 *
 * When varRelid is 0, all variables are treated as variables.  This
 * is appropriate for ordinary join clauses and restriction clauses.
 *
 * jointype is the join type, if the clause is a join clause.  Pass JOIN_INNER
 * if the clause isn't a join clause.
 *
 * sjinfo is NULL for a non-join clause, otherwise it provides additional
 * context information about the join being performed.  There are some
 * special cases:
 *	1. For a special (not INNER) join, sjinfo is always a member of
 *	   root->join_info_list.
 *	2. For an INNER join, sjinfo is just a transient struct, and only the
 *	   relids and jointype fields in it can be trusted.
 * It is possible for jointype to be different from sjinfo->jointype.
 * This indicates we are considering a variant join: either with
 * the LHS and RHS switched, or with one input unique-ified.
 *
 * Note: when passing nonzero varRelid, it's normally appropriate to set
 * jointype == JOIN_INNER, sjinfo == NULL, even if the clause is really a
 * join clause; because we aren't treating it as a join clause.
 */
Selectivity
clause_selectivity(PlannerInfo *root,
				   Node *clause,
				   int varRelid,
				   JoinType jointype,
				   SpecialJoinInfo *sjinfo,
				   bool use_damping)
{
	Selectivity s1 = 0.5;		/* default for any unhandled clause type */
	RestrictInfo *rinfo = NULL;
	bool		cacheable = false;

	if (clause == NULL)			/* can this still happen? */
		return s1;

	if (IsA(clause, RestrictInfo))
	{
		rinfo = (RestrictInfo *) clause;

		/*
		 * If the clause is marked pseudoconstant, then it will be used as a
		 * gating qual and should not affect selectivity estimates; hence
		 * return 1.0.  The only exception is that a constant FALSE may be
		 * taken as having selectivity 0.0, since it will surely mean no rows
		 * out of the plan.  This case is simple enough that we need not
		 * bother caching the result.
		 */
		if (rinfo->pseudoconstant)
		{
			if (!IsA(rinfo->clause, Const))
				return (Selectivity) 1.0;
		}

		/*
		 * If the clause is marked redundant, always return 1.0.
		 */
		if (rinfo->norm_selec > 1)
			return (Selectivity) 1.0;

		/*
		 * If possible, cache the result of the selectivity calculation for
		 * the clause.  We can cache if varRelid is zero or the clause
		 * contains only vars of that relid --- otherwise varRelid will affect
		 * the result, so mustn't cache.  Outer join quals might be examined
		 * with either their join's actual jointype or JOIN_INNER, so we need
		 * two cache variables to remember both cases.  Note: we assume the
		 * result won't change if we are switching the input relations or
		 * considering a unique-ified case, so we only need one cache variable
		 * for all non-JOIN_INNER cases.
		 */
		if (varRelid == 0 ||
			bms_is_subset_singleton(rinfo->clause_relids, varRelid))
		{
			/* Cacheable --- do we already have the result? */
			if (jointype == JOIN_INNER)
			{
				if (rinfo->norm_selec >= 0)
					return rinfo->norm_selec;
			}
			else
			{
				if (rinfo->outer_selec >= 0)
					return rinfo->outer_selec;
			}
			cacheable = true;
		}

		/*
		 * Proceed with examination of contained clause.  If the clause is an
		 * OR-clause, we want to look at the variant with sub-RestrictInfos,
		 * so that per-subclause selectivities can be cached.
		 */
		if (rinfo->orclause)
			clause = (Node *) rinfo->orclause;
		else
			clause = (Node *) rinfo->clause;
	}

	if (IsA(clause, Var))
	{
		Var		   *var = (Var *) clause;

		/*
		 * We probably shouldn't ever see an uplevel Var here, but if we do,
		 * return the default selectivity...
		 */
		if (var->varlevelsup == 0 &&
			(varRelid == 0 || varRelid == (int) var->varno))
		{
			/* Use the restriction selectivity function for a bool Var */
			s1 = boolvarsel(root, (Node *) var, varRelid);
		}
	}
	else if (IsA(clause, Const))
	{
		/* bool constant is pretty easy... */
		Const	   *con = (Const *) clause;

		s1 = con->constisnull ? 0.0 :
			DatumGetBool(con->constvalue) ? 1.0 : 0.0;
	}
	else if (IsA(clause, Param))
	{
		/* see if we can replace the Param */
		Node	   *subst = estimate_expression_value(root, clause);

		if (IsA(subst, Const))
		{
			/* bool constant is pretty easy... */
			Const	   *con = (Const *) subst;

			s1 = con->constisnull ? 0.0 :
				DatumGetBool(con->constvalue) ? 1.0 : 0.0;
		}
		else
		{
			/* XXX any way to do better than default? */
		}
	}
	else if (is_notclause(clause))
	{
		/* inverse of the selectivity of the underlying clause */
		s1 = 1.0 - clause_selectivity(root,
									  (Node *) get_notclausearg((Expr *) clause),
									  varRelid,
									  jointype,
									  sjinfo,
									  use_damping);
	}
	else if (is_andclause(clause))
	{
		/* share code with clauselist_selectivity() */
		s1 = clauselist_selectivity(root,
									((BoolExpr *) clause)->args,
									varRelid,
									jointype,
									sjinfo,
									use_damping);
	}
	else if (is_orclause(clause))
	{
		/*
		 * Selectivities for an OR clause are computed as s1+s2 - s1*s2 to
		 * account for the probable overlap of selected tuple sets.
		 *
		 * XXX is this too conservative?
		 */
		ListCell   *arg;

		s1 = 0.0;
		foreach(arg, ((BoolExpr *) clause)->args)
		{
			Selectivity s2 = clause_selectivity(root,
												(Node *) lfirst(arg),
												varRelid,
												jointype,
												sjinfo,
												use_damping);

			s1 = s1 + s2 - s1 * s2;
		}
	}
	else if (is_opclause(clause) || IsA(clause, DistinctExpr))
	{
		OpExpr	   *opclause = (OpExpr *) clause;
		Oid			opno = opclause->opno;

		if (treat_as_join_clause(clause, rinfo, varRelid, sjinfo))
		{
			/* Estimate selectivity for a join clause. */
			s1 = join_selectivity(root, opno,
								  opclause->args,
								  opclause->inputcollid,
								  jointype,
								  sjinfo);
		}
		else
		{
			/* Estimate selectivity for a restriction clause. */
			s1 = restriction_selectivity(root, opno,
										 opclause->args,
										 opclause->inputcollid,
										 varRelid);
		}

		/*
		 * DistinctExpr has the same representation as OpExpr, but the
		 * contained operator is "=" not "<>", so we must negate the result.
		 * This estimation method doesn't give the right behavior for nulls,
		 * but it's better than doing nothing.
		 */
		if (IsA(clause, DistinctExpr))
			s1 = 1.0 - s1;
	}
	else if (is_funcclause(clause))
	{
		FuncExpr   *funcclause = (FuncExpr *) clause;

		/* Try to get an estimate from the support function, if any */
		s1 = function_selectivity(root,
								  funcclause->funcid,
								  funcclause->args,
								  funcclause->inputcollid,
								  treat_as_join_clause(clause, rinfo,
													   varRelid, sjinfo),
								  varRelid,
								  jointype,
								  sjinfo);
	}
	else if (IsA(clause, ScalarArrayOpExpr))
	{
		/* Use node specific selectivity calculation function */
		s1 = scalararraysel(root,
							(ScalarArrayOpExpr *) clause,
							treat_as_join_clause(clause, rinfo,
												 varRelid, sjinfo),
							varRelid,
							jointype,
							sjinfo);
	}
	else if (IsA(clause, RowCompareExpr))
	{
		/* Use node specific selectivity calculation function */
		s1 = rowcomparesel(root,
						   (RowCompareExpr *) clause,
						   varRelid,
						   jointype,
						   sjinfo);
	}
	else if (IsA(clause, NullTest))
	{
		/* Use node specific selectivity calculation function */
		s1 = nulltestsel(root,
						 ((NullTest *) clause)->nulltesttype,
						 (Node *) ((NullTest *) clause)->arg,
						 varRelid,
						 jointype,
						 sjinfo);
	}
	else if (IsA(clause, BooleanTest))
	{
		/* Use node specific selectivity calculation function */
		s1 = booltestsel(root,
						 ((BooleanTest *) clause)->booltesttype,
						 (Node *) ((BooleanTest *) clause)->arg,
						 varRelid,
						 jointype,
						 sjinfo);
	}
	else if (IsA(clause, CurrentOfExpr))
	{
		/* CURRENT OF selects at most one row of its table */
		CurrentOfExpr *cexpr = (CurrentOfExpr *) clause;
		RelOptInfo *crel = find_base_rel(root, cexpr->cvarno);

		if (crel->tuples > 0)
			s1 = 1.0 / crel->tuples;
	}
	else if (IsA(clause, RelabelType))
	{
		/* Not sure this case is needed, but it can't hurt */
		s1 = clause_selectivity(root,
								(Node *) ((RelabelType *) clause)->arg,
								varRelid,
								jointype,
								sjinfo,
								use_damping);
	}
	else if (IsA(clause, CoerceToDomain))
	{
		/* Not sure this case is needed, but it can't hurt */
		s1 = clause_selectivity(root,
								(Node *) ((CoerceToDomain *) clause)->arg,
								varRelid,
								jointype,
								sjinfo,
								use_damping);
	}
	else
	{
		/*
		 * For anything else, see if we can consider it as a boolean variable.
		 * This only works if it's an immutable expression in Vars of a single
		 * relation; but there's no point in us checking that here because
		 * boolvarsel() will do it internally, and return a suitable default
		 * selectivity if not.
		 */
		s1 = boolvarsel(root, clause, varRelid);
	}

	/* Cache the result if possible */
	if (cacheable)
	{
		if (jointype == JOIN_INNER)
			rinfo->norm_selec = s1;
		else
			rinfo->outer_selec = s1;
	}

#ifdef SELECTIVITY_DEBUG
	elog(DEBUG4, "clause_selectivity: s1 %f", s1);
#endif							/* SELECTIVITY_DEBUG */

	return s1;
}<|MERGE_RESOLUTION|>--- conflicted
+++ resolved
@@ -3,13 +3,9 @@
  * clausesel.c
  *	  Routines to compute clause selectivities
  *
-<<<<<<< HEAD
  * Portions Copyright (c) 2006-2008, Greenplum inc
  * Portions Copyright (c) 2012-Present Pivotal Software, Inc.
- * Portions Copyright (c) 1996-2016, PostgreSQL Global Development Group
-=======
  * Portions Copyright (c) 1996-2019, PostgreSQL Global Development Group
->>>>>>> 9e1c9f95
  * Portions Copyright (c) 1994, Regents of the University of California
  *
  *
@@ -51,8 +47,9 @@
 } RangeQueryClause;
 
 static void addRangeClause(RangeQueryClause **rqlist, Node *clause,
-<<<<<<< HEAD
-			   bool varonleft, bool isLTsel, Selectivity s2);
+						   bool varonleft, bool isLTsel, Selectivity s2);
+static RelOptInfo *find_single_rel_for_clauses(PlannerInfo *root,
+											   List *clauses);
 
 /* cmpSelectivity
  * comparison function for using qsort on an array of Selectivity entries
@@ -74,11 +71,6 @@
 
 	return 0;
 }
-=======
-						   bool varonleft, bool isLTsel, Selectivity s2);
-static RelOptInfo *find_single_rel_for_clauses(PlannerInfo *root,
-											   List *clauses);
->>>>>>> 9e1c9f95
 
 /****************************************************************************
  *		ROUTINES TO COMPUTE SELECTIVITIES
@@ -105,7 +97,8 @@
 					   List *clauses,
 					   int varRelid,
 					   JoinType jointype,
-					   SpecialJoinInfo *sjinfo)
+					   SpecialJoinInfo *sjinfo,
+					   bool use_damping)
 {
 	Selectivity s1 = 1.0;
 	RelOptInfo *rel;
@@ -136,7 +129,8 @@
 	 */
 	return s1 * clauselist_selectivity_simple(root, clauses, varRelid,
 											  jointype, sjinfo,
-											  estimatedclauses);
+											  estimatedclauses,
+											  use_damping);
 }
 
 /*
@@ -182,21 +176,13 @@
  * selectivity functions; perhaps some day we can generalize the approach.
  */
 Selectivity
-<<<<<<< HEAD
-clauselist_selectivity(PlannerInfo *root,
-					   List *clauses,
-					   int varRelid,
-					   JoinType jointype,
-					   SpecialJoinInfo *sjinfo,
-					   bool use_damping)
-=======
 clauselist_selectivity_simple(PlannerInfo *root,
 							  List *clauses,
 							  int varRelid,
 							  JoinType jointype,
 							  SpecialJoinInfo *sjinfo,
-							  Bitmapset *estimatedclauses)
->>>>>>> 9e1c9f95
+							  Bitmapset *estimatedclauses,
+							  bool use_damping)
 {
 	Selectivity s1 = 1.0;
 	Selectivity *rgsel = NULL;
@@ -221,15 +207,9 @@
 								  varRelid, jointype, sjinfo, use_damping);
 
 	/*
-<<<<<<< HEAD
-	 * Initial scan over clauses.  Anything that doesn't look like a potential
-	 * rangequery clause gets directly added as selectivity factor. Anything that
-	 * does gets inserted into an rqlist entry.
-=======
 	 * Anything that doesn't look like a potential rangequery clause gets
 	 * multiplied into s1 and forgotten. Anything that does gets inserted into
 	 * an rqlist entry.
->>>>>>> 9e1c9f95
 	 */
 	listidx = -1;
 	foreach(l, clauses)
