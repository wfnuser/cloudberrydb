--- conflicted
+++ resolved
@@ -446,18 +446,6 @@
 	if (xlrec.nDelete == 0)
 		return;					/* nothing more to do */
 
-<<<<<<< HEAD
-	/* Prepare WAL record */
-	xlrec.node = index->rd_node;
-	STORE_STATE(&bds->spgstate, xlrec.stateSrc);
-
-	ACCEPT_RDATA_DATA(&xlrec, SizeOfSpgxlogVacuumRoot, 0);
-	/* sizeof(xlrec) should be a multiple of sizeof(OffsetNumber) */
-	ACCEPT_RDATA_DATA(toDelete, sizeof(OffsetNumber) * xlrec.nDelete, 1);
-	ACCEPT_RDATA_BUFFER(buffer, 2);
-
-=======
->>>>>>> ab93f90c
 	/* Do the update */
 	START_CRIT_SECTION();
 
@@ -595,11 +583,6 @@
 	{
 		XLogRecPtr	recptr;
 
-<<<<<<< HEAD
-		ACCEPT_RDATA_DATA(&xlrec, SizeOfSpgxlogVacuumRedirect, 0);
-		ACCEPT_RDATA_DATA(itemToPlaceholder, sizeof(OffsetNumber) * xlrec.nToPlaceholder, 1);
-		ACCEPT_RDATA_BUFFER(buffer, 2);
-=======
 		XLogBeginInsert();
 
 		XLogRegisterData((char *) &xlrec, SizeOfSpgxlogVacuumRedirect);
@@ -607,7 +590,6 @@
 						 sizeof(OffsetNumber) * xlrec.nToPlaceholder);
 
 		XLogRegisterBuffer(0, buffer, REGBUF_STANDARD);
->>>>>>> ab93f90c
 
 		recptr = XLogInsert(RM_SPGIST_ID, XLOG_SPGIST_VACUUM_REDIRECT);
 
