--- conflicted
+++ resolved
@@ -40,11 +40,7 @@
 
 /* Callback to process one heap tuple during table_index_build_scan */
 static void
-<<<<<<< HEAD
-spgistBuildCallback(Relation index, ItemPointer tupleId, Datum *values,
-=======
 spgistBuildCallback(Relation index, ItemPointer tid, Datum *values,
->>>>>>> d457cb4e
 					bool *isnull, bool tupleIsAlive, void *state)
 {
 	SpGistBuildState *buildstate = (SpGistBuildState *) state;
@@ -59,13 +55,8 @@
 	 * lock on some buffer.  So we need to be willing to retry.  We can flush
 	 * any temp data when retrying.
 	 */
-<<<<<<< HEAD
-	while (!spgdoinsert(index, &buildstate->spgstate, tupleId,
-						*values, *isnull))
-=======
 	while (!spgdoinsert(index, &buildstate->spgstate, tid,
 						values, isnull))
->>>>>>> d457cb4e
 	{
 		MemoryContextReset(buildstate->tmpCtx);
 	}
