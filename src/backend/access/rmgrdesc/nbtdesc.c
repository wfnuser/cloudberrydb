/*-------------------------------------------------------------------------
 *
 * nbtdesc.c
 *	  rmgr descriptor routines for access/nbtree/nbtxlog.c
 *
 * Portions Copyright (c) 1996-2019, PostgreSQL Global Development Group
 * Portions Copyright (c) 1994, Regents of the University of California
 *
 *
 * IDENTIFICATION
 *	  src/backend/access/rmgrdesc/nbtdesc.c
 *
 *-------------------------------------------------------------------------
 */
#include "postgres.h"

#include "access/nbtxlog.h"

/*
 * GPDB: Print additional information about an INSERT record.
 */
static void
out_insert(StringInfo buf, uint8 info, XLogReaderState *record)
{
	char		*rec = XLogRecGetData(record);
	char		*ptr;
	xl_btree_insert	*xlrec = (xl_btree_insert *) rec;
	xl_btree_metadata *md;
	BlockNumber	blkno;	
	bool		fullpage;
	Size		datalen;

	fullpage = XLogRecHasBlockImage(record, 0);
	XLogRecGetBlockTag(record, 0, NULL, NULL, &blkno);
	XLogRecGetBlockData(record, 0, &datalen);

	if (fullpage && info == XLOG_BTREE_INSERT_LEAF)
	{
		appendStringInfo(buf, "; page %u", blkno);
		return;					/* nothing to do */
	}

	if (!fullpage)
	{
		appendStringInfo(buf, "; add length %d item at offset %d in page %u",
						 (int) datalen, xlrec->offnum, blkno);
	}

	if (info == XLOG_BTREE_INSERT_META)
	{
		ptr = XLogRecGetBlockData(record, 2, NULL);
		md = (xl_btree_metadata *)ptr;
		appendStringInfo(buf, "; restore metadata page 0 (root page value %u, level %d, fastroot page value %u, fastlevel %d)",
						 md->root, 
						 md->level,
						 md->fastroot, 
						 md->fastlevel);
	}
}

/*
 * GPDB: Print additional information about a DELETE record.
 */
static void
out_delete(StringInfo buf, XLogReaderState *record)
{
	xl_btree_delete *xlrec = (xl_btree_delete *) XLogRecGetData(record);

	if (XLogRecHasBlockImage(record, 0))
		return;

	if (XLogRecGetDataLen(record) > SizeOfBtreeDelete)
	{
		OffsetNumber *unused;
		OffsetNumber *unend;

		unused = (OffsetNumber *) ((char *) xlrec + SizeOfBtreeDelete);
		unend = (OffsetNumber *) ((char *) xlrec + XLogRecGetDataLen(record));

		appendStringInfo(buf, "; page index (unend - unused = %u)",
						 (unsigned int)(unend - unused));
	}
}

void
btree_desc(StringInfo buf, XLogReaderState *record)
{
	char	   *rec = XLogRecGetData(record);
	uint8		info = XLogRecGetInfo(record) & ~XLR_INFO_MASK;

	switch (info)
	{
		case XLOG_BTREE_INSERT_LEAF:
		case XLOG_BTREE_INSERT_UPPER:
		case XLOG_BTREE_INSERT_META:
			{
				xl_btree_insert *xlrec = (xl_btree_insert *) rec;

				appendStringInfo(buf, "off %u", xlrec->offnum);
				out_insert(buf, info, record);
				break;
			}
		case XLOG_BTREE_SPLIT_L:
		case XLOG_BTREE_SPLIT_R:
			{
				xl_btree_split *xlrec = (xl_btree_split *) rec;

				appendStringInfo(buf, "level %u, firstright %d",
								 xlrec->level, xlrec->firstright);
				break;
			}
		case XLOG_BTREE_VACUUM:
			{
				xl_btree_vacuum *xlrec = (xl_btree_vacuum *) rec;

				appendStringInfo(buf, "lastBlockVacuumed %u",
								 xlrec->lastBlockVacuumed);
				break;
			}
		case XLOG_BTREE_DELETE:
			{
				xl_btree_delete *xlrec = (xl_btree_delete *) rec;

<<<<<<< HEAD
				appendStringInfo(buf, "%d items", xlrec->nitems);
				out_delete(buf, record);
=======
				appendStringInfo(buf, "%d items, latest removed xid %u",
								 xlrec->nitems, xlrec->latestRemovedXid);
>>>>>>> 9e1c9f95
				break;
			}
		case XLOG_BTREE_MARK_PAGE_HALFDEAD:
			{
				xl_btree_mark_page_halfdead *xlrec = (xl_btree_mark_page_halfdead *) rec;

				appendStringInfo(buf, "topparent %u; leaf %u; left %u; right %u",
								 xlrec->topparent, xlrec->leafblk, xlrec->leftblk, xlrec->rightblk);
				break;
			}
		case XLOG_BTREE_UNLINK_PAGE_META:
		case XLOG_BTREE_UNLINK_PAGE:
			{
				xl_btree_unlink_page *xlrec = (xl_btree_unlink_page *) rec;

				appendStringInfo(buf, "left %u; right %u; btpo_xact %u; ",
								 xlrec->leftsib, xlrec->rightsib,
								 xlrec->btpo_xact);
				appendStringInfo(buf, "leafleft %u; leafright %u; topparent %u",
								 xlrec->leafleftsib, xlrec->leafrightsib,
								 xlrec->topparent);
				break;
			}
		case XLOG_BTREE_NEWROOT:
			{
				xl_btree_newroot *xlrec = (xl_btree_newroot *) rec;

				appendStringInfo(buf, "lev %u", xlrec->level);
				break;
			}
		case XLOG_BTREE_REUSE_PAGE:
			{
				xl_btree_reuse_page *xlrec = (xl_btree_reuse_page *) rec;

				appendStringInfo(buf, "rel %u/%u/%u; latestRemovedXid %u",
								 xlrec->node.spcNode, xlrec->node.dbNode,
								 xlrec->node.relNode, xlrec->latestRemovedXid);
				break;
			}
		case XLOG_BTREE_META_CLEANUP:
			{
				xl_btree_metadata *xlrec;

				xlrec = (xl_btree_metadata *) XLogRecGetBlockData(record, 0,
																  NULL);
				appendStringInfo(buf, "oldest_btpo_xact %u; last_cleanup_num_heap_tuples: %f",
								 xlrec->oldest_btpo_xact,
								 xlrec->last_cleanup_num_heap_tuples);
				break;
			}
	}
}

const char *
btree_identify(uint8 info)
{
	const char *id = NULL;

	switch (info & ~XLR_INFO_MASK)
	{
		case XLOG_BTREE_INSERT_LEAF:
			id = "INSERT_LEAF";
			break;
		case XLOG_BTREE_INSERT_UPPER:
			id = "INSERT_UPPER";
			break;
		case XLOG_BTREE_INSERT_META:
			id = "INSERT_META";
			break;
		case XLOG_BTREE_SPLIT_L:
			id = "SPLIT_L";
			break;
		case XLOG_BTREE_SPLIT_R:
			id = "SPLIT_R";
			break;
		case XLOG_BTREE_VACUUM:
			id = "VACUUM";
			break;
		case XLOG_BTREE_DELETE:
			id = "DELETE";
			break;
		case XLOG_BTREE_MARK_PAGE_HALFDEAD:
			id = "MARK_PAGE_HALFDEAD";
			break;
		case XLOG_BTREE_UNLINK_PAGE:
			id = "UNLINK_PAGE";
			break;
		case XLOG_BTREE_UNLINK_PAGE_META:
			id = "UNLINK_PAGE_META";
			break;
		case XLOG_BTREE_NEWROOT:
			id = "NEWROOT";
			break;
		case XLOG_BTREE_REUSE_PAGE:
			id = "REUSE_PAGE";
			break;
		case XLOG_BTREE_META_CLEANUP:
			id = "META_CLEANUP";
			break;
	}

	return id;
}<|MERGE_RESOLUTION|>--- conflicted
+++ resolved
@@ -121,13 +121,9 @@
 			{
 				xl_btree_delete *xlrec = (xl_btree_delete *) rec;
 
-<<<<<<< HEAD
-				appendStringInfo(buf, "%d items", xlrec->nitems);
-				out_delete(buf, record);
-=======
 				appendStringInfo(buf, "%d items, latest removed xid %u",
 								 xlrec->nitems, xlrec->latestRemovedXid);
->>>>>>> 9e1c9f95
+				out_delete(buf, record);
 				break;
 			}
 		case XLOG_BTREE_MARK_PAGE_HALFDEAD:
