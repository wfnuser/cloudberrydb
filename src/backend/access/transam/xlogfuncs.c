/*-------------------------------------------------------------------------
 *
 * xlogfuncs.c
 *
 * PostgreSQL transaction log manager user interface functions
 *
 * This file contains WAL control and information functions.
 *
 *
 * Portions Copyright (c) 1996-2014, PostgreSQL Global Development Group
 * Portions Copyright (c) 1994, Regents of the University of California
 *
 * src/backend/access/transam/xlogfuncs.c
 *
 *-------------------------------------------------------------------------
 */
#include "postgres.h"

#include "access/htup_details.h"
#include "access/xlog.h"
#include "access/xlog_fn.h"
#include "access/xlog_internal.h"
#include "access/xlogutils.h"
#include "catalog/catalog.h"
#include "catalog/pg_type.h"
#include "funcapi.h"
#include "miscadmin.h"
#include "replication/walreceiver.h"
#include "storage/smgr.h"
#include "utils/builtins.h"
#include "utils/numeric.h"
#include "utils/guc.h"
#include "utils/pg_lsn.h"
#include "utils/timestamp.h"
#include "storage/fd.h"


/*
 * pg_start_backup: set up for taking an on-line backup dump
 *
 * Essentially what this does is to create a backup label file in $PGDATA,
 * where it will be archived as part of the backup dump.  The label file
 * contains the user-supplied label string (typically this would be used
 * to tell where the backup dump will be stored) and the starting time and
 * starting WAL location for the dump.
 *
 * **Note :- Currently this functionality is not supported.**
 */
Datum
pg_start_backup(PG_FUNCTION_ARGS)
{
<<<<<<< HEAD
	XLogRecPtr	startpoint = InvalidXLogRecPtr;
	char		startxlogstr[MAXFNAMELEN];

	ereport(NOTICE,
			(errcode(ERRCODE_FEATURE_NOT_SUPPORTED),
			 errmsg("pg_start_backup() is not supported in Greenplum Database"),
			 errhint("Contact support to get more information and resolve the issue")));
=======
	text	   *backupid = PG_GETARG_TEXT_P(0);
	bool		fast = PG_GETARG_BOOL(1);
	char	   *backupidstr;
	XLogRecPtr	startpoint;

	backupidstr = text_to_cstring(backupid);

	if (!superuser() && !has_rolreplication(GetUserId()))
		ereport(ERROR,
				(errcode(ERRCODE_INSUFFICIENT_PRIVILEGE),
		   errmsg("must be superuser or replication role to run a backup")));

	startpoint = do_pg_start_backup(backupidstr, fast, NULL, NULL);
>>>>>>> ab76208e

	PG_RETURN_LSN(startpoint);
}

/*
 * pg_stop_backup: finish taking an on-line backup dump
 *
 * We write an end-of-backup WAL record, and remove the backup label file
 * created by pg_start_backup, creating a backup history file in pg_xlog
 * instead (whence it will immediately be archived). The backup history file
 * contains the same info found in the label file, plus the backup-end time
 * and WAL location. Before 9.0, the backup-end time was read from the backup
 * history file at the beginning of archive recovery, but we now use the WAL
 * record for that and the file is for informational and debug purposes only.
 *
 * Note: different from CancelBackup which just cancels online backup mode.
 *
 * **Note :- Currently this functionality is not supported.**
 */
Datum
pg_stop_backup(PG_FUNCTION_ARGS)
{
<<<<<<< HEAD
	XLogRecPtr	stoppoint = InvalidXLogRecPtr;
	char		stopxlogstr[MAXFNAMELEN];
=======
	XLogRecPtr	stoppoint;

	if (!superuser() && !has_rolreplication(GetUserId()))
		ereport(ERROR,
				(errcode(ERRCODE_INSUFFICIENT_PRIVILEGE),
		 (errmsg("must be superuser or replication role to run a backup"))));
>>>>>>> ab76208e

	ereport(NOTICE,
			(errcode(ERRCODE_FEATURE_NOT_SUPPORTED),
			 errmsg("pg_stop_backup() is not supported in Greenplum Database"),
			 errhint("Contact support to get more information and resolve the issue")));

	PG_RETURN_LSN(stoppoint);
}

/*
 * pg_switch_xlog: switch to next xlog file
 */
Datum
pg_switch_xlog(PG_FUNCTION_ARGS)
{
	XLogRecPtr	switchpoint;

	if (!superuser())
		ereport(ERROR,
				(errcode(ERRCODE_INSUFFICIENT_PRIVILEGE),
			 (errmsg("must be superuser to switch transaction log files"))));

	if (RecoveryInProgress())
		ereport(ERROR,
				(errcode(ERRCODE_OBJECT_NOT_IN_PREREQUISITE_STATE),
				 errmsg("recovery is in progress"),
				 errhint("WAL control functions cannot be executed during recovery.")));

	switchpoint = RequestXLogSwitch();

	/*
	 * As a convenience, return the WAL location of the switch record
	 */
	PG_RETURN_LSN(switchpoint);
}

/*
 * pg_create_restore_point: a named point for restore
 */
Datum
pg_create_restore_point(PG_FUNCTION_ARGS)
{
	text	   *restore_name = PG_GETARG_TEXT_P(0);
	char	   *restore_name_str;
	XLogRecPtr	restorepoint;

	if (!superuser())
		ereport(ERROR,
				(errcode(ERRCODE_INSUFFICIENT_PRIVILEGE),
				 (errmsg("must be superuser to create a restore point"))));

	if (RecoveryInProgress())
		ereport(ERROR,
				(errcode(ERRCODE_OBJECT_NOT_IN_PREREQUISITE_STATE),
				 (errmsg("recovery is in progress"),
				  errhint("WAL control functions cannot be executed during recovery."))));

	if (!XLogIsNeeded())
		ereport(ERROR,
				(errcode(ERRCODE_OBJECT_NOT_IN_PREREQUISITE_STATE),
			 errmsg("WAL level not sufficient for creating a restore point"),
				 errhint("wal_level must be set to \"archive\" or \"hot_standby\" at server start.")));

	restore_name_str = text_to_cstring(restore_name);

	if (strlen(restore_name_str) >= MAXFNAMELEN)
		ereport(ERROR,
				(errcode(ERRCODE_INVALID_PARAMETER_VALUE),
				 errmsg("value too long for restore point (maximum %d characters)", MAXFNAMELEN - 1)));

	restorepoint = XLogRestorePoint(restore_name_str);

	/*
	 * As a convenience, return the WAL location of the restore point record
	 */
	PG_RETURN_LSN(restorepoint);
}

/*
 * Report the current WAL write location (same format as pg_start_backup etc)
 *
 * This is useful for determining how much of WAL is visible to an external
 * archiving process.  Note that the data before this point is written out
 * to the kernel, but is not necessarily synced to disk.
 */
Datum
pg_current_xlog_location(PG_FUNCTION_ARGS)
{
	XLogRecPtr	current_recptr;

	if (RecoveryInProgress())
		ereport(ERROR,
				(errcode(ERRCODE_OBJECT_NOT_IN_PREREQUISITE_STATE),
				 errmsg("recovery is in progress"),
				 errhint("WAL control functions cannot be executed during recovery.")));

	current_recptr = GetXLogWriteRecPtr();

	PG_RETURN_LSN(current_recptr);
}

/*
 * Report the current WAL insert location (same format as pg_start_backup etc)
 *
 * This function is mostly for debugging purposes.
 */
Datum
pg_current_xlog_insert_location(PG_FUNCTION_ARGS)
{
	XLogRecPtr	current_recptr;

	if (RecoveryInProgress())
		ereport(ERROR,
				(errcode(ERRCODE_OBJECT_NOT_IN_PREREQUISITE_STATE),
				 errmsg("recovery is in progress"),
				 errhint("WAL control functions cannot be executed during recovery.")));

	current_recptr = GetXLogInsertRecPtr();

	PG_RETURN_LSN(current_recptr);
}

/*
 * Report the last WAL receive location (same format as pg_start_backup etc)
 *
 * This is useful for determining how much of WAL is guaranteed to be received
 * and synced to disk by walreceiver.
 */
Datum
pg_last_xlog_receive_location(PG_FUNCTION_ARGS)
{
	XLogRecPtr	recptr;

	recptr = GetWalRcvWriteRecPtr(NULL, NULL);

	if (recptr == 0)
		PG_RETURN_NULL();

	PG_RETURN_LSN(recptr);
}

/*
 * Report the last WAL replay location (same format as pg_start_backup etc)
 *
 * This is useful for determining how much of WAL is visible to read-only
 * connections during recovery.
 */
Datum
pg_last_xlog_replay_location(PG_FUNCTION_ARGS)
{
	XLogRecPtr	recptr;

	recptr = GetXLogReplayRecPtr(NULL);

	if (recptr == 0)
		PG_RETURN_NULL();

	PG_RETURN_LSN(recptr);
}

/*
 * Compute an xlog file name and decimal byte offset given a WAL location,
 * such as is returned by pg_stop_backup() or pg_xlog_switch().
 *
 * Note that a location exactly at a segment boundary is taken to be in
 * the previous segment.  This is usually the right thing, since the
 * expected usage is to determine which xlog file(s) are ready to archive.
 */
Datum
pg_xlogfile_name_offset(PG_FUNCTION_ARGS)
{
	XLogSegNo	xlogsegno;
	uint32		xrecoff;
	XLogRecPtr	locationpoint = PG_GETARG_LSN(0);
	char		xlogfilename[MAXFNAMELEN];
	Datum		values[2];
	bool		isnull[2];
	TupleDesc	resultTupleDesc;
	HeapTuple	resultHeapTuple;
	Datum		result;

	if (RecoveryInProgress())
		ereport(ERROR,
				(errcode(ERRCODE_OBJECT_NOT_IN_PREREQUISITE_STATE),
				 errmsg("recovery is in progress"),
				 errhint("pg_xlogfile_name_offset() cannot be executed during recovery.")));

	/*
	 * Construct a tuple descriptor for the result row.  This must match this
	 * function's pg_proc entry!
	 */
	resultTupleDesc = CreateTemplateTupleDesc(2, false);
	TupleDescInitEntry(resultTupleDesc, (AttrNumber) 1, "file_name",
					   TEXTOID, -1, 0);
	TupleDescInitEntry(resultTupleDesc, (AttrNumber) 2, "file_offset",
					   INT4OID, -1, 0);

	resultTupleDesc = BlessTupleDesc(resultTupleDesc);

	/*
	 * xlogfilename
	 */
	XLByteToPrevSeg(locationpoint, xlogsegno);
	XLogFileName(xlogfilename, ThisTimeLineID, xlogsegno);

	values[0] = CStringGetTextDatum(xlogfilename);
	isnull[0] = false;

	/*
	 * offset
	 */
	xrecoff = locationpoint % XLogSegSize;

	values[1] = UInt32GetDatum(xrecoff);
	isnull[1] = false;

	/*
	 * Tuple jam: Having first prepared your Datums, then squash together
	 */
	resultHeapTuple = heap_form_tuple(resultTupleDesc, values, isnull);

	result = HeapTupleGetDatum(resultHeapTuple);

	PG_RETURN_DATUM(result);
}

/*
 * Compute an xlog file name given a WAL location,
 * such as is returned by pg_stop_backup() or pg_xlog_switch().
 */
Datum
pg_xlogfile_name(PG_FUNCTION_ARGS)
{
	XLogSegNo	xlogsegno;
	XLogRecPtr	locationpoint = PG_GETARG_LSN(0);
	char		xlogfilename[MAXFNAMELEN];

	if (RecoveryInProgress())
		ereport(ERROR,
				(errcode(ERRCODE_OBJECT_NOT_IN_PREREQUISITE_STATE),
				 errmsg("recovery is in progress"),
		 errhint("pg_xlogfile_name() cannot be executed during recovery.")));

	XLByteToPrevSeg(locationpoint, xlogsegno);
	XLogFileName(xlogfilename, ThisTimeLineID, xlogsegno);

	PG_RETURN_TEXT_P(cstring_to_text(xlogfilename));
}

/*
 * pg_xlog_replay_pause - pause recovery now
 */
Datum
pg_xlog_replay_pause(PG_FUNCTION_ARGS)
{
	if (!superuser())
		ereport(ERROR,
				(errcode(ERRCODE_INSUFFICIENT_PRIVILEGE),
				 (errmsg("must be superuser to control recovery"))));

	if (!RecoveryInProgress())
		ereport(ERROR,
				(errcode(ERRCODE_OBJECT_NOT_IN_PREREQUISITE_STATE),
				 errmsg("recovery is not in progress"),
				 errhint("Recovery control functions can only be executed during recovery.")));

	SetRecoveryPause(true);

	PG_RETURN_VOID();
}

/*
 * pg_xlog_replay_resume - resume recovery now
 */
Datum
pg_xlog_replay_resume(PG_FUNCTION_ARGS)
{
	if (!superuser())
		ereport(ERROR,
				(errcode(ERRCODE_INSUFFICIENT_PRIVILEGE),
				 (errmsg("must be superuser to control recovery"))));

	if (!RecoveryInProgress())
		ereport(ERROR,
				(errcode(ERRCODE_OBJECT_NOT_IN_PREREQUISITE_STATE),
				 errmsg("recovery is not in progress"),
				 errhint("Recovery control functions can only be executed during recovery.")));

	SetRecoveryPause(false);

	PG_RETURN_VOID();
}

/*
 * pg_is_xlog_replay_paused
 */
Datum
pg_is_xlog_replay_paused(PG_FUNCTION_ARGS)
{
	if (!superuser())
		ereport(ERROR,
				(errcode(ERRCODE_INSUFFICIENT_PRIVILEGE),
				 (errmsg("must be superuser to control recovery"))));

	if (!RecoveryInProgress())
		ereport(ERROR,
				(errcode(ERRCODE_OBJECT_NOT_IN_PREREQUISITE_STATE),
				 errmsg("recovery is not in progress"),
				 errhint("Recovery control functions can only be executed during recovery.")));

	PG_RETURN_BOOL(RecoveryIsPaused());
}

/*
 * Returns timestamp of latest processed commit/abort record.
 *
 * When the server has been started normally without recovery the function
 * returns NULL.
 */
Datum
pg_last_xact_replay_timestamp(PG_FUNCTION_ARGS)
{
	TimestampTz xtime;

	xtime = GetLatestXTime();
	if (xtime == 0)
		PG_RETURN_NULL();

	PG_RETURN_TIMESTAMPTZ(xtime);
}

/*
 * Returns bool with current recovery mode, a global state.
 */
Datum
pg_is_in_recovery(PG_FUNCTION_ARGS)
{
	PG_RETURN_BOOL(RecoveryInProgress());
}

/*
 * Compute the difference in bytes between two WAL locations.
 */
Datum
pg_xlog_location_diff(PG_FUNCTION_ARGS)
{
	Datum		result;

	result = DirectFunctionCall2(pg_lsn_mi,
								 PG_GETARG_DATUM(0),
								 PG_GETARG_DATUM(1));

	PG_RETURN_NUMERIC(result);
}

/*
 * Returns bool with current on-line backup mode, a global state.
 */
Datum
pg_is_in_backup(PG_FUNCTION_ARGS)
{
	PG_RETURN_BOOL(BackupInProgress());
}

/*
 * Returns start time of an online exclusive backup.
 *
 * When there's no exclusive backup in progress, the function
 * returns NULL.
 */
Datum
pg_backup_start_time(PG_FUNCTION_ARGS)
{
	Datum		xtime;
	FILE	   *lfp;
	char		fline[MAXPGPATH];
	char		backup_start_time[30];

	/*
	 * See if label file is present
	 */
	lfp = AllocateFile(BACKUP_LABEL_FILE, "r");
	if (lfp == NULL)
	{
		if (errno != ENOENT)
			ereport(ERROR,
					(errcode_for_file_access(),
					 errmsg("could not read file \"%s\": %m",
							BACKUP_LABEL_FILE)));
		PG_RETURN_NULL();
	}

	/*
	 * Parse the file to find the START TIME line.
	 */
	backup_start_time[0] = '\0';
	while (fgets(fline, sizeof(fline), lfp) != NULL)
	{
		if (sscanf(fline, "START TIME: %25[^\n]\n", backup_start_time) == 1)
			break;
	}

	/* Check for a read error. */
	if (ferror(lfp))
		ereport(ERROR,
				(errcode_for_file_access(),
			   errmsg("could not read file \"%s\": %m", BACKUP_LABEL_FILE)));

	/* Close the backup label file. */
	if (FreeFile(lfp))
		ereport(ERROR,
				(errcode_for_file_access(),
			  errmsg("could not close file \"%s\": %m", BACKUP_LABEL_FILE)));

	if (strlen(backup_start_time) == 0)
		ereport(ERROR,
				(errcode(ERRCODE_OBJECT_NOT_IN_PREREQUISITE_STATE),
				 errmsg("invalid data in file \"%s\"", BACKUP_LABEL_FILE)));

	/*
	 * Convert the time string read from file to TimestampTz form.
	 */
	xtime = DirectFunctionCall3(timestamptz_in,
								CStringGetDatum(backup_start_time),
								ObjectIdGetDatum(InvalidOid),
								Int32GetDatum(-1));

	PG_RETURN_DATUM(xtime);
}<|MERGE_RESOLUTION|>--- conflicted
+++ resolved
@@ -49,19 +49,15 @@
 Datum
 pg_start_backup(PG_FUNCTION_ARGS)
 {
-<<<<<<< HEAD
-	XLogRecPtr	startpoint = InvalidXLogRecPtr;
-	char		startxlogstr[MAXFNAMELEN];
+	text	   *backupid = PG_GETARG_TEXT_P(0);
+	bool		fast = PG_GETARG_BOOL(1);
+	char	   *backupidstr;
+	XLogRecPtr	startpoint;
 
 	ereport(NOTICE,
 			(errcode(ERRCODE_FEATURE_NOT_SUPPORTED),
 			 errmsg("pg_start_backup() is not supported in Greenplum Database"),
 			 errhint("Contact support to get more information and resolve the issue")));
-=======
-	text	   *backupid = PG_GETARG_TEXT_P(0);
-	bool		fast = PG_GETARG_BOOL(1);
-	char	   *backupidstr;
-	XLogRecPtr	startpoint;
 
 	backupidstr = text_to_cstring(backupid);
 
@@ -71,7 +67,6 @@
 		   errmsg("must be superuser or replication role to run a backup")));
 
 	startpoint = do_pg_start_backup(backupidstr, fast, NULL, NULL);
->>>>>>> ab76208e
 
 	PG_RETURN_LSN(startpoint);
 }
@@ -94,22 +89,17 @@
 Datum
 pg_stop_backup(PG_FUNCTION_ARGS)
 {
-<<<<<<< HEAD
 	XLogRecPtr	stoppoint = InvalidXLogRecPtr;
-	char		stopxlogstr[MAXFNAMELEN];
-=======
-	XLogRecPtr	stoppoint;
-
-	if (!superuser() && !has_rolreplication(GetUserId()))
-		ereport(ERROR,
-				(errcode(ERRCODE_INSUFFICIENT_PRIVILEGE),
-		 (errmsg("must be superuser or replication role to run a backup"))));
->>>>>>> ab76208e
 
 	ereport(NOTICE,
 			(errcode(ERRCODE_FEATURE_NOT_SUPPORTED),
 			 errmsg("pg_stop_backup() is not supported in Greenplum Database"),
 			 errhint("Contact support to get more information and resolve the issue")));
+
+	if (!superuser() && !has_rolreplication(GetUserId()))
+		ereport(ERROR,
+				(errcode(ERRCODE_INSUFFICIENT_PRIVILEGE),
+		 (errmsg("must be superuser or replication role to run a backup"))));
 
 	PG_RETURN_LSN(stoppoint);
 }
