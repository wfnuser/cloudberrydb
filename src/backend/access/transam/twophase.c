/*-------------------------------------------------------------------------
 *
 * twophase.c
 *		Two-phase commit support functions.
 *
 * Portions Copyright (c) 1996-2008, PostgreSQL Global Development Group
 * Portions Copyright (c) 1994, Regents of the University of California
 *
 * IDENTIFICATION
 *		$PostgreSQL: pgsql/src/backend/access/transam/twophase.c,v 1.50 2008/12/09 15:59:39 heikki Exp $
 *
 * NOTES
 *		Each global transaction is associated with a global transaction
 *		identifier (GID). The client assigns a GID to a postgres
 *		transaction with the PREPARE TRANSACTION command.
 *
 *		We keep all active global transactions in a shared memory array.
 *		When the PREPARE TRANSACTION command is issued, the GID is
 *		reserved for the transaction in the array. This is done before
 *		a WAL entry is made, because the reservation checks for duplicate
 *		GIDs and aborts the transaction if there already is a global
 *		transaction in prepared state with the same GID.
 *
 *		A global transaction (gxact) also has a dummy PGPROC that is entered
 *		into the ProcArray array; this is what keeps the XID considered
 *		running by TransactionIdIsInProgress.  It is also convenient as a
 *		PGPROC to hook the gxact's locks to.
 *
 *		In order to survive crashes and shutdowns, all prepared
 *		transactions must be stored in permanent storage. This includes
 *		locking information, pending notifications etc. All that state
 *		information is written to the per-transaction state file in
 *		the pg_twophase directory.
 *
 *-------------------------------------------------------------------------
 */
#include "postgres.h"

#include <fcntl.h>
#include <sys/stat.h>
#include <sys/types.h>
#include <time.h>
#include <unistd.h>

#include "access/distributedlog.h"
#include "access/heapam.h"
#include "access/htup.h"
#include "access/subtrans.h"
#include "access/transam.h"
#include "access/twophase.h"
#include "access/twophase_rmgr.h"
#include "access/xact.h"
<<<<<<< HEAD
#include "access/xlogmm.h"
=======
#include "access/xlogutils.h"
>>>>>>> 38e93482
#include "catalog/pg_type.h"
#include "catalog/storage.h"
#include "funcapi.h"
#include "miscadmin.h"
#include "pg_trace.h"
#include "pgstat.h"
#include "replication/walsender.h"
#include "replication/syncrep.h"
#include "storage/backendid.h"
#include "storage/fd.h"
#include "storage/ipc.h"
#include "storage/procarray.h"
#include "storage/smgr.h"
#include "utils/builtins.h"
#include "utils/faultinjector.h"
#include "utils/guc.h"
#include "utils/memutils.h"

#include "cdb/cdbtm.h"
#include "cdb/cdbvars.h"
#include "cdb/cdbpersistentrecovery.h"

#include "cdb/cdbpersistentrelation.h"
#include "cdb/cdbmirroredflatfile.h"
#include "cdb/cdbmirroredfilesysobj.h"
#include "cdb/cdbpersistentfilesysobj.h"

/* GUC variable, can't be changed after startup */
int			max_prepared_xacts = 5;

/*
 * This struct describes one global transaction that is in prepared state
 * or attempting to become prepared.
 *
 * The first component of the struct is a dummy PGPROC that is inserted
 * into the global ProcArray so that the transaction appears to still be
 * running and holding locks.  It must be first because we cast pointers
 * to PGPROC and pointers to GlobalTransactionData back and forth.
 *
 * The lifecycle of a global transaction is:
 *
 * 1. After checking that the requested GID is not in use, set up an entry in
 * the TwoPhaseState->prepXacts array with the correct GID and valid = false,
 * and mark it as locked by my backend.
 *
 * 2. After successfully completing prepare, set valid = true and enter the
 * contained PGPROC into the global ProcArray.
 *
 * 3. To begin COMMIT PREPARED or ROLLBACK PREPARED, check that the entry is
 * valid and not locked, then mark the entry as locked by storing my current
 * backend ID into locking_backend.  This prevents concurrent attempts to
 * commit or rollback the same prepared xact.
 *
 * 4. On completion of COMMIT PREPARED or ROLLBACK PREPARED, remove the entry
 * from the ProcArray and the TwoPhaseState->prepXacts array and return it to
 * the freelist.
 *
 * Note that if the preparing transaction fails between steps 1 and 2, the
 * entry must be removed so that the GID and the GlobalTransaction struct
 * can be reused.  See AtAbort_Twophase().
 *
 * typedef struct GlobalTransactionData *GlobalTransaction appears in
 * twophase.h
 */
#define GIDSIZE 200

extern List *expectedTLIs;

typedef struct GlobalTransactionData
{
	PGPROC		proc;			/* dummy proc */
	BackendId	dummyBackendId;	/* similar to backend id for backends */
	TimestampTz prepared_at;	/* time of preparation */
	XLogRecPtr  prepare_begin_lsn;  /* XLOG begging offset of prepare record */
	XLogRecPtr	prepare_lsn;	/* XLOG offset of prepare record */
	Oid			owner;			/* ID of user that executed the xact */
	BackendId	locking_backend; /* backend currently working on the xact */
	bool		valid;			/* TRUE if PGPROC entry is in proc array */
	char		gid[GIDSIZE];	/* The GID assigned to the prepared xact */
	int         prepareAppendOnlyIntentCount;
                                                                /*
                                                                 * The Append-Only Resync EOF intent count for
                                                                 * a non-crashed prepared transaction.
                                                                 */
} GlobalTransactionData;

/*
 * Two Phase Commit shared state.  Access to this struct is protected
 * by TwoPhaseStateLock.
 */
typedef struct TwoPhaseStateData
{
	/* Head of linked list of free GlobalTransactionData structs */
	GlobalTransaction freeGXacts;

	/* Number of valid prepXacts entries. */
	int			numPrepXacts;

	/*
	 * There are max_prepared_xacts items in this array, but C wants a
	 * fixed-size array.
	 */
	GlobalTransaction prepXacts[1];		/* VARIABLE LENGTH ARRAY */
} TwoPhaseStateData;			/* VARIABLE LENGTH STRUCT */

static TwoPhaseStateData *TwoPhaseState;


/*
 * The following list is
 */
static HTAB *crashRecoverPostCheckpointPreparedTransactions_map_ht = NULL;

static void add_recover_post_checkpoint_prepared_transactions_map_entry(TransactionId xid, XLogRecPtr *m, char *caller);

static void remove_recover_post_checkpoint_prepared_transactions_map_entry(TransactionId xid, char *caller);

static TwoPhaseStateData *TwoPhaseState;

/*
 * Global transaction entry currently locked by us, if any.
 */
static GlobalTransaction MyLockedGxact = NULL;

static bool twophaseExitRegistered = false;

static void RecordTransactionCommitPrepared(TransactionId xid,
								const char *gid,
								int nchildren,
								TransactionId *children,
								PersistentEndXactRecObjects *persistentPrepareObjects);
static void RecordTransactionAbortPrepared(TransactionId xid,
							   int nchildren,
							   TransactionId *children,
							   PersistentEndXactRecObjects *persistentPrepareObjects);
static void ProcessRecords(char *bufptr, TransactionId xid,
                           const TwoPhaseCallback callbacks[]);
static void RemoveGXact(GlobalTransaction gxact);

/*
 * Generic initialisation of hash table.
 */
static HTAB *
init_hash(const char *name, Size keysize, Size entrysize, int initialSize)
{
  HASHCTL ctl;

  memset(&ctl, 0, sizeof(ctl));
  ctl.keysize = keysize;
  ctl.entrysize = entrysize;
  ctl.hash = tag_hash;
  return hash_create(name,
                     initialSize,
                     &ctl,
                     HASH_ELEM | HASH_FUNCTION);


}  /* end init_hash */


/*
 * Add a new mapping to the recover post checkpoint prepared transactions hash table.
 */
static void
add_recover_post_checkpoint_prepared_transactions_map_entry(TransactionId xid, XLogRecPtr *m, char *caller)
{
  prpt_map *entry = NULL;
  bool      found = false;

  if (Debug_persistent_print)
     elog(Persistent_DebugPrintLevel(),
          "add_recover_post_checkpoint_prepared_transactions_map_entry: start of function."
       );

  /*
   * The table is lazily initialised.
   */
  if (crashRecoverPostCheckpointPreparedTransactions_map_ht == NULL)
    {
      if (Debug_persistent_print)
        elog(Persistent_DebugPrintLevel(),
             "add_recover_post_checkpoint_prepared_transactions_map_entry: initial setup of global hash table. Caller = %s",
             caller);
    crashRecoverPostCheckpointPreparedTransactions_map_ht
                     = init_hash("two phase post checkpoint prepared transactions map",
                                 sizeof(TransactionId), /* keysize */
                                 sizeof(prpt_map),
                                 10 /* initialize for 10 entries */);
    }
  if (Debug_persistent_print)
    elog(Persistent_DebugPrintLevel(),
         "add_recover_post_checkpoint_prepared_transactions_map_entry: add entry xid = %u, XLogRecPtr = %s, caller = %s",
         xid,
         XLogLocationToString(m),
         caller);

  entry = hash_search(crashRecoverPostCheckpointPreparedTransactions_map_ht,
                      &xid,
                      HASH_ENTER,
                      &found);

  /*
   * KAS should probably put out an error if found == true (i.e. it already exists).
   */

  if (Debug_persistent_print)
    elog(Persistent_DebugPrintLevel(),
       "add_recover_post_checkpoint_prepared_transactions_map_entry: add entry xid = %u, address prpt_map = %p",
       xid,
       entry);

  /*
   * If this is a new entry, we need to add the data, if we found
   * an entry, we need to update it, so just copy our data
   * right over the top.
   */
  memcpy(&entry->xlogrecptr, m, sizeof(XLogRecPtr));

  if (Debug_persistent_print)
    elog(Persistent_DebugPrintLevel(),
           "Transaction id = %u, XLog Rec Ptr = %s, caller = %s",
           xid,
           XLogLocationToString(m),
           caller);

}  /* end add_recover_post_checkpoint_prepared_transactions_map_entry */

/*
 * Find a mapping in the recover post checkpoint prepared transactions hash table.
 */
bool
TwoPhaseFindRecoverPostCheckpointPreparedTransactionsMapEntry(TransactionId xid, XLogRecPtr *m, char *caller)
{
  prpt_map *entry = NULL;
  bool      found = false;

  if (Debug_persistent_print)
     elog(Persistent_DebugPrintLevel(),
          "find_recover_post_checkpoint_prepared_transactions_map_entry: start of function."
       );
  MemSet(m, 0, sizeof(XLogRecPtr));

  /*
   * The table is lazily initialised.
   */
  if (crashRecoverPostCheckpointPreparedTransactions_map_ht == NULL)
    {
      if (Debug_persistent_print)
        elog(Persistent_DebugPrintLevel(),
             "find_recover_post_checkpoint_prepared_transactions_map_entry: initial setup of global hash table. Caller = %s",
             caller);
    crashRecoverPostCheckpointPreparedTransactions_map_ht
                     = init_hash("two phase post checkpoint prepared transactions map",
                                 sizeof(TransactionId), /* keysize */
                                 sizeof(prpt_map),
                                 10 /* initialize for 10 entries */);
    }

  entry = hash_search(crashRecoverPostCheckpointPreparedTransactions_map_ht,
                      &xid,
                      HASH_FIND,
                      &found);
  if (entry == NULL)
  {
          if (Debug_persistent_print)
            elog(Persistent_DebugPrintLevel(),
                 "find_recover_post_checkpoint_prepared_transactions_map_entry: did not find entry xid = %u, caller = %s",
                 xid,
                 caller);
          return false;
  }

  memcpy(m, &entry->xlogrecptr, sizeof(XLogRecPtr));
  if (Debug_persistent_print)
    elog(Persistent_DebugPrintLevel(),
         "find_recover_post_checkpoint_prepared_transactions_map_entry: found entry xid = %u, XLogRecPtr = %s, caller = %s",
         xid,
         XLogLocationToString(m),
         caller);

  return true;
}

/*
 * Remove a mapping from the recover post checkpoint prepared transactions hash table.
 */
static void
remove_recover_post_checkpoint_prepared_transactions_map_entry(TransactionId xid, char *caller)
{
  prpt_map *entry = NULL;
  bool      found = false;;

  if (Debug_persistent_print)
    elog(Persistent_DebugPrintLevel(),
       "remove_recover_post_checkpoint_prepared_transactions_map_entry: entering..."
      );

  if (Debug_persistent_print)
    elog(Persistent_DebugPrintLevel(),
         "remove_recover_post_checkpoint_prepared_transactions_map_entry: TransactionId = %u",
         xid);

  if (crashRecoverPostCheckpointPreparedTransactions_map_ht != NULL)
    {
     entry = hash_search(crashRecoverPostCheckpointPreparedTransactions_map_ht,
                      &xid,
                      HASH_REMOVE,
                      &found);
    }

  /* KAS should probably put out an error if it is not found.  */
  if (found == true)
    {
    if (Debug_persistent_print)
      elog(Persistent_DebugPrintLevel(),
     "remove_recover_post_checkpoint_prepared_transaction_map_entry found = TRUE");
    }
  else
    {
    if (Debug_persistent_print)
        elog(Persistent_DebugPrintLevel(),
         "remove_recover_post_checkpoint_prepared_transaction_map_entry found = FALSE");
    }

}  /* end remove_recover_post_checkpoint_prepared_transactions_map_entry */


/*
 * Initialization of shared memory
 */
Size
TwoPhaseShmemSize(void)
{
	Size		size;

	/* Need the fixed struct, the array of pointers, and the GTD structs */
	size = offsetof(TwoPhaseStateData, prepXacts);
	size = add_size(size, mul_size(max_prepared_xacts,
								   sizeof(GlobalTransaction)));
	size = MAXALIGN(size);
	size = add_size(size, mul_size(max_prepared_xacts,
								   sizeof(GlobalTransactionData)));

	return size;
}

void
TwoPhaseShmemInit(void)
{
	bool		found;

	TwoPhaseState = ShmemInitStruct("Prepared Transaction Table",
									TwoPhaseShmemSize(),
									&found);
	if (!IsUnderPostmaster)
	{
		GlobalTransaction gxacts;
		int			i;

		Assert(!found);
		TwoPhaseState->freeGXacts = NULL;
		TwoPhaseState->numPrepXacts = 0;

		/*
		 * Initialize the linked list of free GlobalTransactionData structs
		 */
		gxacts = (GlobalTransaction)
			((char *) TwoPhaseState +
			 MAXALIGN(offsetof(TwoPhaseStateData, prepXacts) +
					  sizeof(GlobalTransaction) * max_prepared_xacts));
		for (i = 0; i < max_prepared_xacts; i++)
		{
<<<<<<< HEAD
			gxacts[i].proc.links.next = TwoPhaseState->freeGXacts;
			TwoPhaseState->freeGXacts = MAKE_OFFSET(&gxacts[i]);

			/*
			 * Assign a unique ID for each dummy proc, so that the range of
			 * dummy backend IDs immediately follows the range of normal
			 * backend IDs. We don't dare to assign a real backend ID to
			 * dummy procs, because prepared transactions don't take part in
			 * cache invalidation like a real backend ID would imply, but
			 * having a unique ID for them is nevertheless handy. This
			 * arrangement allows you to allocate an array of size
			 * (MaxBackends + max_prepared_xacts + 1), and have a slot for
			 * every backend and prepared transaction. Currently multixact.c
			 * uses that technique.
			 */
			gxacts[i].dummyBackendId = MaxBackends + 1 + i;
=======
			gxacts[i].proc.links.next = (SHM_QUEUE *) TwoPhaseState->freeGXacts;
			TwoPhaseState->freeGXacts = &gxacts[i];
>>>>>>> 38e93482
		}
	}
	else
	{
		Assert(found);
	}
}

/*
 * Exit hook to unlock the global transaction entry we're working on.
 */
static void
AtProcExit_Twophase(int code, Datum arg)
{
	/* same logic as abort */
	AtAbort_Twophase();
}

/*
 * Abort hook to unlock the global transaction entry we're working on.
 */
void
AtAbort_Twophase(void)
{
	if (MyLockedGxact == NULL)
		return;

	/*
	 * What to do with the locked global transaction entry?  If we were in
	 * the process of preparing the transaction, but haven't written the WAL
	 * record and state file yet, the transaction must not be considered as
	 * prepared.  Likewise, if we are in the process of finishing an
	 * already-prepared transaction, and fail after having already written
	 * the 2nd phase commit or rollback record to the WAL, the transaction
	 * should not be considered as prepared anymore.  In those cases, just
	 * remove the entry from shared memory.
	 *
	 * Otherwise, the entry must be left in place so that the transaction
	 * can be finished later, so just unlock it.
	 *
	 * If we abort during prepare, after having written the WAL record, we
	 * might not have transfered all locks and other state to the prepared
	 * transaction yet.  Likewise, if we abort during commit or rollback,
	 * after having written the WAL record, we might not have released
	 * all the resources held by the transaction yet.  In those cases, the
	 * in-memory state can be wrong, but it's too late to back out.
	 */
	if (!MyLockedGxact->valid)
	{
		RemoveGXact(MyLockedGxact);
	}
	else
	{
		LWLockAcquire(TwoPhaseStateLock, LW_EXCLUSIVE);

		MyLockedGxact->locking_backend = InvalidBackendId;

		LWLockRelease(TwoPhaseStateLock);
	}
	MyLockedGxact = NULL;
}

/*
 * This is called after we have finished transfering state to the prepared
 * PGXACT entry.
 */
void
PostPrepare_Twophase()
{
	LWLockAcquire(TwoPhaseStateLock, LW_EXCLUSIVE);
	MyLockedGxact->locking_backend = InvalidBackendId;
	LWLockRelease(TwoPhaseStateLock);

	MyLockedGxact = NULL;
}


/*
 * MarkAsPreparing
 *		Reserve the GID for the given transaction.
 *
 * Internally, this creates a gxact struct and puts it into the active array.
 * NOTE: this is also used when reloading a gxact after a crash; so avoid
 * assuming that we can use very much backend context.
 */
GlobalTransaction
MarkAsPreparing(TransactionId xid,
				LocalDistribXactData *localDistribXactRef,
				const char *gid,
				TimestampTz prepared_at, Oid owner, Oid databaseid
                , XLogRecPtr *xlogrecptr)
{
	GlobalTransaction gxact;
	int	i;
	int	idlen = strlen(gid);

	/* on first call, register the exit hook */
	if (!twophaseExitRegistered)
	{
		on_shmem_exit(AtProcExit_Twophase, 0);
		twophaseExitRegistered = true;
	}

	if (idlen >= GIDSIZE)
		ereport(ERROR,
				(errcode(ERRCODE_INVALID_PARAMETER_VALUE),
				 errmsg("transaction identifier \"%s\" is too long (%d > %d max)",
					 gid, idlen, GIDSIZE)));

	LWLockAcquire(TwoPhaseStateLock, LW_EXCLUSIVE);

<<<<<<< HEAD
=======
	/*
	 * First, find and recycle any gxacts that failed during prepare. We do
	 * this partly to ensure we don't mistakenly say their GIDs are still
	 * reserved, and partly so we don't fail on out-of-slots unnecessarily.
	 */
	for (i = 0; i < TwoPhaseState->numPrepXacts; i++)
	{
		gxact = TwoPhaseState->prepXacts[i];
		if (!gxact->valid && !TransactionIdIsActive(gxact->locking_xid))
		{
			/* It's dead Jim ... remove from the active array */
			TwoPhaseState->numPrepXacts--;
			TwoPhaseState->prepXacts[i] = TwoPhaseState->prepXacts[TwoPhaseState->numPrepXacts];
			/* and put it back in the freelist */
			gxact->proc.links.next = (SHM_QUEUE *) TwoPhaseState->freeGXacts;
			TwoPhaseState->freeGXacts = gxact;
			/* Back up index count too, so we don't miss scanning one */
			i--;
		}
	}

>>>>>>> 38e93482
	/* Check for conflicting GID */
	for (i = 0; i < TwoPhaseState->numPrepXacts; i++)
	{
		gxact = TwoPhaseState->prepXacts[i];
		if (strcmp(gxact->gid, gid) == 0)
		{
			ereport(ERROR,
					(errcode(ERRCODE_DUPLICATE_OBJECT),
					 errmsg("transaction identifier \"%s\" is already in use",
						 gid)));
		}
	}

	/* Get a free gxact from the freelist */
	if (TwoPhaseState->freeGXacts == NULL)
		ereport(ERROR,
				(errcode(ERRCODE_OUT_OF_MEMORY),
				 errmsg("maximum number of prepared transactions reached"),
				 errhint("Increase max_prepared_transactions (currently %d).",
<<<<<<< HEAD
					 max_prepared_xacts)));
	gxact = (GlobalTransaction) MAKE_PTR(TwoPhaseState->freeGXacts);
	TwoPhaseState->freeGXacts = gxact->proc.links.next;
=======
						 max_prepared_xacts)));
	gxact = TwoPhaseState->freeGXacts;
	TwoPhaseState->freeGXacts = (GlobalTransaction) gxact->proc.links.next;
>>>>>>> 38e93482

	/* Initialize it */
	MemSet(&gxact->proc, 0, sizeof(PGPROC));
	SHMQueueElemInit(&(gxact->proc.links));
	gxact->proc.waitStatus = STATUS_OK;
	/* We set up the gxact's VXID as InvalidBackendId/XID */
	gxact->proc.lxid = (LocalTransactionId) xid;
	gxact->proc.xid = xid;
	gxact->proc.xmin = InvalidTransactionId;
	gxact->proc.pid = 0;
	gxact->proc.backendId = InvalidBackendId;
	gxact->proc.databaseId = databaseid;
	gxact->proc.roleId = owner;
	gxact->proc.inCommit = false;
	gxact->proc.vacuumFlags = 0;
	gxact->proc.serializableIsoLevel = false;
	gxact->proc.inDropTransaction = false;
	gxact->proc.lwWaiting = false;
	gxact->proc.lwExclusive = false;
	gxact->proc.lwWaitLink = NULL;
	gxact->proc.waitLock = NULL;
	gxact->proc.waitProcLock = NULL;

	gxact->proc.localDistribXactData = *localDistribXactRef;

	for (i = 0; i < NUM_LOCK_PARTITIONS; i++)
		SHMQueueInit(&(gxact->proc.myProcLocks[i]));
	/* subxid data must be filled later by GXactLoadSubxactData */
	gxact->proc.subxids.overflowed = false;
	gxact->proc.subxids.nxids = 0;

	gxact->prepared_at = prepared_at;
	/* initialize LSN to 0 (start of WAL) */
	gxact->prepare_lsn.xlogid = 0;
	gxact->prepare_lsn.xrecoff = 0;
	if (xlogrecptr == NULL)
	{
		gxact->prepare_begin_lsn.xlogid = 0;
		gxact->prepare_begin_lsn.xrecoff = 0;
	}
	else
	{
		gxact->prepare_begin_lsn.xlogid = xlogrecptr->xlogid;
		gxact->prepare_begin_lsn.xrecoff = xlogrecptr->xrecoff;
		/* Assert(xlogrecptr->xrecoff > 0 || xlogrecptr->xlogid > 0); */
	}
	gxact->owner = owner;
	gxact->locking_backend = MyBackendId;
	gxact->valid = false;
	strcpy(gxact->gid, gid);
	gxact->prepareAppendOnlyIntentCount = 0;
	if (Debug_persistent_print)
		elog(Persistent_DebugPrintLevel(),
				"MarkAsPreparing: gxact->proc.xid = %d, gxact->prepare_begin_lsn = %s, and set valid = false",
				gxact->proc.xid,
				XLogLocationToString(&gxact->prepare_begin_lsn));

	/* And insert it into the active array */
	Assert(TwoPhaseState->numPrepXacts < max_prepared_xacts);
	if (Debug_persistent_print)
		elog(Persistent_DebugPrintLevel(),
				"MarkAsPreparing: TwoPhaseState->numPrepXacts = %d, adding one", TwoPhaseState->numPrepXacts);
	TwoPhaseState->prepXacts[TwoPhaseState->numPrepXacts++] = gxact;

	/*
	 * Remember that we have this GlobalTransaction entry locked for us.
	 * If we abort after this, we must release it.
	 */
	MyLockedGxact = gxact;

	LWLockRelease(TwoPhaseStateLock);

	return gxact;
}

/*
 * GXactLoadSubxactData
 *
 * If the transaction being persisted had any subtransactions, this must
 * be called before MarkAsPrepared() to load information into the dummy
 * PGPROC.
 */
static void
GXactLoadSubxactData(GlobalTransaction gxact, int nsubxacts,
					 TransactionId *children)
{
	/* We need no extra lock since the GXACT isn't valid yet */
	if (nsubxacts > PGPROC_MAX_CACHED_SUBXIDS)
	{
		gxact->proc.subxids.overflowed = true;
		nsubxacts = PGPROC_MAX_CACHED_SUBXIDS;
	}
	if (nsubxacts > 0)
	{
		memcpy(gxact->proc.subxids.xids, children,
			   nsubxacts * sizeof(TransactionId));
		gxact->proc.subxids.nxids = nsubxacts;
	}
}

/*
 * MarkAsPrepared
 *		Mark the GXACT as fully valid, and enter it into the global ProcArray.
 */
static void
MarkAsPrepared(GlobalTransaction gxact)
{
	/* Lock here may be overkill, but I'm not convinced of that ... */
	LWLockAcquire(TwoPhaseStateLock, LW_EXCLUSIVE);
	Assert(!gxact->valid);
	if (Debug_persistent_print)
		elog(Persistent_DebugPrintLevel(),
			 "MarkAsPrepared: gxact->proc.xid = %d  and set valid = true", gxact->proc.xid);
	gxact->valid = true;
	LWLockRelease(TwoPhaseStateLock);

	elog((Debug_print_full_dtm ? LOG : DEBUG5),"MarkAsPrepared marking GXACT gid = %s as valid (prepared)",
		 gxact->gid);

	LocalDistribXact_ChangeState(&gxact->proc,
								 LOCALDISTRIBXACT_STATE_PREPARED);

	/*
	 * Put it into the global ProcArray so TransactionIdIsInProgress considers
	 * the XID as still running.
	 */
	ProcArrayAdd(&gxact->proc);
}

/*
 * LockGXact
 *		Locate the prepared transaction and mark it busy for COMMIT or PREPARE.
 */
static GlobalTransaction
LockGXact(const char *gid, Oid user, bool raiseErrorIfNotFound)
{
	int			i;

	elog((Debug_print_full_dtm ? LOG : DEBUG5),"LockGXact called to lock identifier = %s.",gid);
	/* on first call, register the exit hook */
	if (!twophaseExitRegistered)
	{
		on_shmem_exit(AtProcExit_Twophase, 0);
		twophaseExitRegistered = true;
	}

	LWLockAcquire(TwoPhaseStateLock, LW_EXCLUSIVE);

	for (i = 0; i < TwoPhaseState->numPrepXacts; i++)
	{
		GlobalTransaction gxact = TwoPhaseState->prepXacts[i];

		elog((Debug_print_full_dtm ? LOG : DEBUG5), "LockGXact checking identifier = %s.",gxact->gid);

		/* Ignore not-yet-valid GIDs */
		if (!gxact->valid)
			continue;
		if (strcmp(gxact->gid, gid) != 0)
			continue;

		/* Found it, but has someone else got it locked? */
		if (gxact->locking_backend != InvalidBackendId)
			ereport(ERROR,
					(errcode(ERRCODE_OBJECT_NOT_IN_PREREQUISITE_STATE),
					 errmsg("prepared transaction with identifier \"%s\" is busy",
						 gid)));

		if (user != gxact->owner && !superuser_arg(user))
		{
			LWLockRelease(TwoPhaseStateLock);
			ereport(ERROR,
					(errcode(ERRCODE_INSUFFICIENT_PRIVILEGE),
					 errmsg("permission denied to finish prepared transaction"),
					 errhint("Must be superuser or the user that prepared the transaction.")));
		}

		/*
		 * Note: it probably would be possible to allow committing from
		 * another database; but at the moment NOTIFY is known not to work and
		 * there may be some other issues as well.	Hence disallow until
		 * someone gets motivated to make it work.
		 */
		if (MyDatabaseId != gxact->proc.databaseId &&  (Gp_role != GP_ROLE_EXECUTE))
			ereport(ERROR,
					(errcode(ERRCODE_FEATURE_NOT_SUPPORTED),
				  errmsg("prepared transaction belongs to another database"),
					 errhint("Connect to the database where the transaction was prepared to finish it.")));

		/* OK for me to lock it */
		/* we *must* have it locked with a valid xid here! */
		Assert(MyBackendId != InvalidBackendId);
		gxact->locking_backend = MyBackendId;
		MyLockedGxact = gxact;

		LWLockRelease(TwoPhaseStateLock);


		return gxact;
	}
	LWLockRelease(TwoPhaseStateLock);

	if (raiseErrorIfNotFound)
	{
		ereport(ERROR,
				(errcode(ERRCODE_UNDEFINED_OBJECT),
				 errmsg("prepared transaction with identifier \"%s\" does not exist",
					 gid)));
	}

	return NULL;
}

/*
 * FindCurrentPrepareGXact
 *		Locate the current prepare transaction.
 */
static GlobalTransaction
FindPrepareGXact(const char *gid)
{
	int			i;

	elog((Debug_print_full_dtm ? LOG : DEBUG5),"FindCurrentPrepareGXact called to lock identifier = %s.",gid);

	LWLockAcquire(TwoPhaseStateLock, LW_EXCLUSIVE);

	for (i = 0; i < TwoPhaseState->numPrepXacts; i++)
	{
		GlobalTransaction gxact = TwoPhaseState->prepXacts[i];

		elog((Debug_print_full_dtm ? LOG : DEBUG5), "FindCurrentPrepareGXact checking identifier = %s.",gxact->gid);

		if (strcmp(gxact->gid, gid) != 0)
			continue;

		LWLockRelease(TwoPhaseStateLock);

		return gxact;
	}
	LWLockRelease(TwoPhaseStateLock);

	ereport(ERROR,
			(errcode(ERRCODE_UNDEFINED_OBJECT),
		 errmsg("prepared transaction with identifier \"%s\" does not exist",
				gid)));

	/* NOTREACHED */
	return NULL;
}

/*
 * RemoveGXact
 *		Remove the prepared transaction from the shared memory array.
 *
 * NB: caller should have already removed it from ProcArray
 */
static void
RemoveGXact(GlobalTransaction gxact)
{
	int			i;

	if (Debug_persistent_print)
		elog(Persistent_DebugPrintLevel(), "RemoveGXact: entering...");

	LWLockAcquire(TwoPhaseStateLock, LW_EXCLUSIVE);

	for (i = 0; i < TwoPhaseState->numPrepXacts; i++)
	{
		if (gxact == TwoPhaseState->prepXacts[i])
		{
			if (Debug_persistent_print)
				elog(Persistent_DebugPrintLevel(),
					 "RemoveGXact: about to remove xid = %d", gxact->proc.xid);
			/* remove from the active array */
			if (Debug_persistent_print)
				elog(Persistent_DebugPrintLevel(),
					 "RemoveGXact: TwoPhaseState->numPrepXacts = %d, subtracting 1", TwoPhaseState->numPrepXacts);
			TwoPhaseState->numPrepXacts--;
			TwoPhaseState->prepXacts[i] = TwoPhaseState->prepXacts[TwoPhaseState->numPrepXacts];

			/* and put it back in the freelist */
			gxact->proc.links.next = (SHM_QUEUE *) TwoPhaseState->freeGXacts;
			TwoPhaseState->freeGXacts = gxact;

			LWLockRelease(TwoPhaseStateLock);

			return;
		}
	}

	LWLockRelease(TwoPhaseStateLock);

	elog(ERROR, "failed to find %p in GlobalTransaction array", gxact);
}


/*
 * Returns an array of all prepared transactions for the user-level
 * function pg_prepared_xact.
 *
 * The returned array and all its elements are copies of internal data
 * structures, to minimize the time we need to hold the TwoPhaseStateLock.
 *
 * WARNING -- we return even those transactions that are not fully prepared
 * yet.  The caller should filter them out if he doesn't want them.
 *
 * The returned array is palloc'd.
 */
static int
GetPreparedTransactionList(GlobalTransaction *gxacts)
{
	GlobalTransaction array;
	int			num;
	int			i;

	LWLockAcquire(TwoPhaseStateLock, LW_SHARED);

	if (TwoPhaseState->numPrepXacts == 0)
	{
		LWLockRelease(TwoPhaseStateLock);

		*gxacts = NULL;
		return 0;
	}

	num = TwoPhaseState->numPrepXacts;
	array = (GlobalTransaction) palloc(sizeof(GlobalTransactionData) * num);
	*gxacts = array;
	for (i = 0; i < num; i++)
		memcpy(array + i, TwoPhaseState->prepXacts[i],
			   sizeof(GlobalTransactionData));

	LWLockRelease(TwoPhaseStateLock);

	return num;
}


/* Working status for pg_prepared_xact */
typedef struct
{
	GlobalTransaction array;
	int			ngxacts;
	int			currIdx;
} Working_State;

/*
 * pg_prepared_xact
 *		Produce a view with one row per prepared transaction.
 *
 * This function is here so we don't have to export the
 * GlobalTransactionData struct definition.
 */
Datum
pg_prepared_xact(PG_FUNCTION_ARGS)
{
	FuncCallContext *funcctx;
	Working_State *status;

	if (SRF_IS_FIRSTCALL())
	{
		TupleDesc	tupdesc;
		MemoryContext oldcontext;

		/* create a function context for cross-call persistence */
		funcctx = SRF_FIRSTCALL_INIT();

		/*
		 * Switch to memory context appropriate for multiple function calls
		 */
		oldcontext = MemoryContextSwitchTo(funcctx->multi_call_memory_ctx);

		/* build tupdesc for result tuples */
		/* this had better match pg_prepared_xacts view in system_views.sql */
		tupdesc = CreateTemplateTupleDesc(5, false);
		TupleDescInitEntry(tupdesc, (AttrNumber) 1, "transaction",
						   XIDOID, -1, 0);
		TupleDescInitEntry(tupdesc, (AttrNumber) 2, "gid",
						   TEXTOID, -1, 0);
		TupleDescInitEntry(tupdesc, (AttrNumber) 3, "prepared",
						   TIMESTAMPTZOID, -1, 0);
		TupleDescInitEntry(tupdesc, (AttrNumber) 4, "ownerid",
						   OIDOID, -1, 0);
		TupleDescInitEntry(tupdesc, (AttrNumber) 5, "dbid",
						   OIDOID, -1, 0);

		funcctx->tuple_desc = BlessTupleDesc(tupdesc);

		/*
		 * Collect all the 2PC status information that we will format and send
		 * out as a result set.
		 */
		status = (Working_State *) palloc(sizeof(Working_State));
		funcctx->user_fctx = (void *) status;

		status->ngxacts = GetPreparedTransactionList(&status->array);
		status->currIdx = 0;

		MemoryContextSwitchTo(oldcontext);
	}

	funcctx = SRF_PERCALL_SETUP();
	status = (Working_State *) funcctx->user_fctx;

	while (status->array != NULL && status->currIdx < status->ngxacts)
	{
		GlobalTransaction gxact = &status->array[status->currIdx++];
		Datum		values[5];
		bool		nulls[5];
		HeapTuple	tuple;
		Datum		result;

		if (!gxact->valid)
			continue;

		/*
		 * Form tuple with appropriate data.
		 */
		MemSet(values, 0, sizeof(values));
		MemSet(nulls, 0, sizeof(nulls));

		values[0] = TransactionIdGetDatum(gxact->proc.xid);
		values[1] = CStringGetTextDatum(gxact->gid);
		values[2] = TimestampTzGetDatum(gxact->prepared_at);
		values[3] = ObjectIdGetDatum(gxact->owner);
		values[4] = ObjectIdGetDatum(gxact->proc.databaseId);

		tuple = heap_form_tuple(funcctx->tuple_desc, values, nulls);
		result = HeapTupleGetDatum(tuple);
		SRF_RETURN_NEXT(funcctx, result);
	}

	SRF_RETURN_DONE(funcctx);
}

/*
 * TwoPhaseGetDummyProc
 *		Get the dummy backend ID for prepared transaction specified by XID
 *
 * Dummy backend IDs are similar to real backend IDs of real backends.
 * They start at MaxBackends + 1, and are unique across all currently active
 * real backends and prepared transactions.
 */
BackendId
TwoPhaseGetDummyBackendId(TransactionId xid)
{
	PGPROC *proc = TwoPhaseGetDummyProc(xid);

	return ((GlobalTransaction) proc)->dummyBackendId;
}

/*
 * TwoPhaseGetDummyProc
 *		Get the PGPROC that represents a prepared transaction specified by XID
 */
PGPROC *
TwoPhaseGetDummyProc(TransactionId xid)
{
	PGPROC	   *result = NULL;
	int			i;

	static TransactionId cached_xid = InvalidTransactionId;
	static PGPROC *cached_proc = NULL;

	/*
	 * During a recovery, COMMIT PREPARED, or ABORT PREPARED, we'll be called
	 * repeatedly for the same XID.  We can save work with a simple cache.
	 */
	if (xid == cached_xid)
		return cached_proc;

	LWLockAcquire(TwoPhaseStateLock, LW_SHARED);

	for (i = 0; i < TwoPhaseState->numPrepXacts; i++)
	{
		GlobalTransaction gxact = TwoPhaseState->prepXacts[i];

		if (gxact->proc.xid == xid)
		{
			result = &gxact->proc;
			break;
		}
	}

	LWLockRelease(TwoPhaseStateLock);

	if (result == NULL)			/* should not happen */
		elog(ERROR, "failed to find dummy PGPROC for xid %u (%d entries)", xid, TwoPhaseState->numPrepXacts);

	cached_xid = xid;
	cached_proc = result;

	return result;
}

/************************************************************************/
/* State file support													*/
/************************************************************************/

#define TwoPhaseFilePath(path, xid) \
	snprintf(path, MAXPGPATH, TWOPHASE_DIR "/%08X", xid)
#define TwoPhaseSimpleFileName(path, xid) \
	snprintf(path, MAXPGPATH, "/%08X", xid)

/*
 * 2PC state file format:
 *
 *	1. TwoPhaseFileHeader
 *	2. TransactionId[] (subtransactions)
 *	3. RelFileNode[] (files to be deleted at commit)
 *	4. RelFileNode[] (files to be deleted at abort)
 *	5. TwoPhaseRecordOnDisk
 *	6. ...
 *	7. TwoPhaseRecordOnDisk (end sentinel, rmid == TWOPHASE_RM_END_ID)
 *	8. CRC32
 *
 * Each segment except the final CRC32 is MAXALIGN'd.
 */

/*
 * Header for a 2PC state file
 */
#define TWOPHASE_MAGIC 0x57F94531		/* format identifier */

typedef struct TwoPhaseFileHeader
{
	uint32		magic;			/* format identifier */
	uint32		total_len;		/* actual file length */
	TransactionId xid;			/* original transaction XID */
	Oid			database;		/* OID of database it was in */
	TimestampTz prepared_at;	/* time of preparation */
	Oid			owner;			/* user running the transaction */
	int32		nsubxacts;		/* number of following subxact XIDs */
	int16		persistentPrepareObjectCount;
	/* number of PersistentEndXactRec style objects */
	char		gid[GIDSIZE];	/* GID for transaction */
} TwoPhaseFileHeader;

/*
 * Header for each record in a state file
 *
 * NOTE: len counts only the rmgr data, not the TwoPhaseRecordOnDisk header.
 * The rmgr data will be stored starting on a MAXALIGN boundary.
 */
typedef struct TwoPhaseRecordOnDisk
{
	uint32		len;			/* length of rmgr data */
	TwoPhaseRmgrId rmid;		/* resource manager for this record */
	uint16		info;			/* flag bits for use by rmgr */
} TwoPhaseRecordOnDisk;

/*
 * During prepare, the state file is assembled in memory before writing it
 * to WAL and the actual state file.  We use a chain of XLogRecData blocks
 * so that we will be able to pass the state file contents directly to
 * XLogInsert.
 */
static struct xllist
{
	XLogRecData *head;			/* first data block in the chain */
	XLogRecData *tail;			/* last block in chain */
	uint32		bytes_free;		/* free bytes left in tail block */
	uint32		total_len;		/* total data bytes in chain */
}	records;


/*
 * Append a block of data to records data structure.
 *
 * NB: each block is padded to a MAXALIGN multiple.  This must be
 * accounted for when the file is later read!
 *
 * The data is copied, so the caller is free to modify it afterwards.
 */
static void
save_state_data(const void *data, uint32 len)
{
	uint32		padlen = MAXALIGN(len);

	if (padlen > records.bytes_free)
	{
		records.tail->next = palloc0(sizeof(XLogRecData));
		records.tail = records.tail->next;
		records.tail->buffer = InvalidBuffer;
		records.tail->len = 0;
		records.tail->next = NULL;

		records.bytes_free = Max(padlen, 512);
		records.tail->data = palloc(records.bytes_free);
	}

	memcpy(((char *) records.tail->data) + records.tail->len, data, len);
	records.tail->len += padlen;
	records.bytes_free -= padlen;
	records.total_len += padlen;
}

/*
 * Start preparing a state file.
 *
 * Initializes data structure and inserts the 2PC file header record.
 */
void
StartPrepare(GlobalTransaction gxact)
{
	TransactionId xid = gxact->proc.xid;
	TwoPhaseFileHeader hdr;
	TransactionId *children;

	int32			persistentPrepareSerializeLen;
	PersistentEndXactRecObjects persistentPrepareObjects;

	/* Initialize linked list */
	records.head = palloc0(sizeof(XLogRecData));
	records.head->buffer = InvalidBuffer;
	records.head->len = 0;
	records.head->next = NULL;

	records.bytes_free = Max(sizeof(TwoPhaseFileHeader), 512);
	records.head->data = palloc(records.bytes_free);

	records.tail = records.head;

	records.total_len = 0;

	/* Create header */
	hdr.magic = TWOPHASE_MAGIC;
	hdr.total_len = 0;			/* EndPrepare will fill this in */
	hdr.xid = xid;
	hdr.database = gxact->proc.databaseId;
	hdr.prepared_at = gxact->prepared_at;
	hdr.owner = gxact->owner;
	hdr.nsubxacts = xactGetCommittedChildren(&children);
	persistentPrepareSerializeLen =
		PersistentEndXactRec_FetchObjectsFromSmgr(
			&persistentPrepareObjects,
			EndXactRecKind_Prepare,
			&hdr.persistentPrepareObjectCount);
	StrNCpy(hdr.gid, gxact->gid, GIDSIZE);

	save_state_data(&hdr, sizeof(TwoPhaseFileHeader));

	/* Add the additional info about subxacts and deletable files */
	if (hdr.nsubxacts > 0)
	{
		save_state_data(children, hdr.nsubxacts * sizeof(TransactionId));
		/* While we have the child-xact data, stuff it in the gxact too */
		GXactLoadSubxactData(gxact, hdr.nsubxacts, children);
	}
	if (hdr.persistentPrepareObjectCount > 0)
	{
		char	   *persistentPrepareBuffer;
		int16		objectCount;

		Assert(persistentPrepareSerializeLen > 0);
		persistentPrepareBuffer =
			(char*) palloc(persistentPrepareSerializeLen);

		PersistentEndXactRec_Serialize(
			&persistentPrepareObjects,
			EndXactRecKind_Prepare,
			&objectCount,
			(uint8*)persistentPrepareBuffer,
			persistentPrepareSerializeLen);

		if (Debug_persistent_print)
		{
			elog(Persistent_DebugPrintLevel(),
				 "StartPrepare: persistentPrepareSerializeLen %d",
				 persistentPrepareSerializeLen);
			PersistentEndXactRec_Print("StartPrepare", &persistentPrepareObjects);
		}

		save_state_data(persistentPrepareBuffer, persistentPrepareSerializeLen);

		pfree(persistentPrepareBuffer);
	}

	SIMPLE_FAULT_INJECTOR(StartPrepareTx);
}

/*
 * Finish preparing state file.
 *
 * Writes state file (the prepare record) to WAL.
 */
void
EndPrepare(GlobalTransaction gxact)
{
	TransactionId xid = gxact->proc.xid;
	TwoPhaseFileHeader *hdr;
	char		path[MAXPGPATH];

	MIRRORED_LOCK_DECLARE;

	if (Debug_persistent_print)
		elog(Persistent_DebugPrintLevel(), "EndPrepare: xid = %d", xid);

	/* Add the end sentinel to the list of 2PC records */
	RegisterTwoPhaseRecord(TWOPHASE_RM_END_ID, 0,
						   NULL, 0);

	/* Go back and fill in total_len in the file header record */
	hdr = (TwoPhaseFileHeader *) records.head->data;
	Assert(hdr->magic == TWOPHASE_MAGIC);
	hdr->total_len = records.total_len + sizeof(pg_crc32);

	/*
	 * If the file size exceeds MaxAllocSize, we won't be able to read it in
	 * ReadTwoPhaseFile. Check for that now, rather than fail at commit time.
	 */
	if (hdr->total_len > MaxAllocSize)
		ereport(ERROR,
				(errcode(ERRCODE_PROGRAM_LIMIT_EXCEEDED),
				 errmsg("two-phase state file maximum length exceeded")));

	/*
	 * Create the 2PC state file.
	 *
	 * Note: because we use BasicOpenFile(), we are responsible for ensuring
	 * the FD gets closed in any error exit path.  Once we get into the
	 * critical section, though, it doesn't matter since any failure causes
	 * PANIC anyway.
	 */
	TwoPhaseFilePath(path, xid);

	/*
	 * The MirroredLock will cover BOTH mirrored writes to the pg_twophase directory
	 * and the Prepared XLOG record.
	 *
	 * The lock order is: MirroredLock then CheckpointStartLock.
	 */
	MIRRORED_LOCK;

	/*
	 * We have to set inCommit here, too; otherwise a checkpoint starting
	 * immediately after the WAL record is inserted could complete without
	 * fsync'ing our state file.  (This is essentially the same kind of race
	 * condition as the COMMIT-to-clog-write case that RecordTransactionCommit
	 * uses inCommit for; see notes there.)
	 *
	 * We save the PREPARE record's location in the gxact for later use by
	 * CheckPointTwoPhase.
	 *
	 * NOTE: Critical section and CheckpointStartLock were moved up.
	 */
	START_CRIT_SECTION();

	MyProc->inCommit = true;

	gxact->prepare_lsn       = XLogInsert(RM_XACT_ID, XLOG_XACT_PREPARE, records.head);
	gxact->prepare_begin_lsn = XLogLastInsertBeginLoc();

	/* Add the prepared record to our global list */
	add_recover_post_checkpoint_prepared_transactions_map_entry(xid, &gxact->prepare_begin_lsn, "EndPrepare");

	XLogFlush(gxact->prepare_lsn);

	/*
	 * Now we may update the CLOG, if we wrote COMMIT record above
	 */
	if (max_wal_senders > 0)
		WalSndWakeup();

	/* If we crash now, we have prepared: WAL replay will fix things */

	if (Debug_persistent_print)
		elog(Persistent_DebugPrintLevel(),
			 "EndPrepare: proc.xid %u, prepare_lsn %s, gid %s", xid,
			 XLogLocationToString(&gxact->prepare_lsn), gxact->gid);

	if (Debug_abort_after_segment_prepared)
	{
		elog(PANIC,
			 "Raise an error as directed by Debug_abort_after_segment_prepared");
	}

	/*
	 * Mark the prepared transaction as valid.	As soon as xact.c marks MyProc
	 * as not running our XID (which it will do immediately after this
	 * function returns), others can commit/rollback the xact.
	 *
	 * NB: a side effect of this is to make a dummy ProcArray entry for the
	 * prepared XID.  This must happen before we clear the XID from MyProc,
	 * else there is a window where the XID is not running according to
	 * TransactionIdIsInProgress, and onlookers would be entitled to assume
	 * the xact crashed.  Instead we have a window where the same XID appears
	 * twice in ProcArray, which is OK.
	 */
	MarkAsPrepared(gxact);

	/*
	 * Remember that we have this GlobalTransaction entry locked for us.  If
	 * we crash after this point, it's too late to abort, but we must unlock
	 * it so that the prepared transaction can be committed or rolled back.
	 */
	MyLockedGxact = gxact;

	END_CRIT_SECTION();

	/*
	 * Now we can mark ourselves as out of the commit critical section: a
	 * checkpoint starting after this will certainly see the gxact as a
	 * candidate for fsyncing.
	 */
	MyProc->inCommit = false;

	MIRRORED_UNLOCK;

	SIMPLE_FAULT_INJECTOR(EndPreparedTwoPhaseSleep);

	/*
	 * Wait for synchronous replication, if required.
	 */
	Assert(gxact->prepare_lsn.xrecoff != 0);
	SyncRepWaitForLSN(gxact->prepare_lsn);

	records.tail = records.head = NULL;
} /* end EndPrepare */


/*
 * Register a 2PC record to be written to state file.
 */
void
RegisterTwoPhaseRecord(TwoPhaseRmgrId rmid, uint16 info,
					   const void *data, uint32 len)
{
	TwoPhaseRecordOnDisk record;

	record.rmid = rmid;
	record.info = info;
	record.len = len;
	save_state_data(&record, sizeof(TwoPhaseRecordOnDisk));
	if (len > 0)
		save_state_data(data, len);
}

void
PrepareIntentAppendOnlyCommitWork(char *gid)
{
	GlobalTransaction gxact;

	gxact = FindPrepareGXact(gid);

	Assert(gxact->prepareAppendOnlyIntentCount >= 0);
	gxact->prepareAppendOnlyIntentCount++;
}

void
PrepareDecrAppendOnlyCommitWork(char *gid)
{
	GlobalTransaction gxact;

	gxact = FindPrepareGXact(gid);

	Assert(gxact->prepareAppendOnlyIntentCount >= 1);
	gxact->prepareAppendOnlyIntentCount--;
}


/*
 * FinishPreparedTransaction: execute COMMIT PREPARED or ROLLBACK PREPARED
 */
bool
FinishPreparedTransaction(const char *gid, bool isCommit, bool raiseErrorIfNotFound)
{
	MIRRORED_LOCK_DECLARE;

	GlobalTransaction gxact;
	TransactionId xid;
	char	   *buf;
	char	   *bufptr;
	char	   *dummy;
	TwoPhaseFileHeader *hdr;
	TransactionId latestXid;
	TransactionId *children;

	PersistentEndXactRecObjects persistentPrepareObjects;
	int32		deserializeLen;

	int			prepareAppendOnlyIntentCount;
    XLogRecPtr   tfXLogRecPtr;
    XLogRecord  *tfRecord  = NULL;

	/*
	 * Validate the GID, and lock the GXACT to ensure that two backends do not
	 * try to commit the same GID at once.
	 */
	gxact = LockGXact(gid, GetUserId(), raiseErrorIfNotFound);
	if (!raiseErrorIfNotFound && gxact == NULL)
	{
		return false;
	}

	xid = gxact->proc.xid;
	tfXLogRecPtr = gxact->prepare_begin_lsn;

	elog((Debug_print_full_dtm ? LOG : DEBUG5),
		 "FinishPreparedTransaction(): got xid %d for gid '%s'", xid, gid);

    /*
     * Check for recovery control file, and if so set up state for offline
     * recovery
     */
    XLogReadRecoveryCommandFile(DEBUG5);

    /* Now we can determine the list of expected TLIs */
    expectedTLIs = XLogReadTimeLineHistory(ThisTimeLineID);


    /* get the two phase information from the xlog */
	XLogCloseReadRecord();
	tfRecord = XLogReadRecord(&tfXLogRecPtr, false, LOG);
	if (tfRecord == NULL)
	{
		/*
		 * Invalid XLOG record means record is corrupted.
		 * Failover is required, hopefully mirror is in healthy state.
		 */
		ereport(WARNING,
				(errmsg("primary failure, "
						"xlog record is invalid, "
						"failover requested"),
				 errhint("run gprecoverseg to re-establish mirror connectivity")));

		FileRep_SetSegmentState(SegmentStateFault, FaultTypeIO);

		ereport(ERROR,
				(errcode(ERRCODE_DATA_CORRUPTED),
				 errmsg("xlog record is invalid"),
				 errSendAlert(true)));
	}

<<<<<<< HEAD
	buf = XLogRecGetData(tfRecord);
=======
	return buf;
}


/*
 * FinishPreparedTransaction: execute COMMIT PREPARED or ROLLBACK PREPARED
 */
void
FinishPreparedTransaction(const char *gid, bool isCommit)
{
	GlobalTransaction gxact;
	TransactionId xid;
	char	   *buf;
	char	   *bufptr;
	TwoPhaseFileHeader *hdr;
	TransactionId latestXid;
	TransactionId *children;
	RelFileNode *commitrels;
	RelFileNode *abortrels;
	RelFileNode *delrels;
	int			ndelrels;
	int			i;

	/*
	 * Validate the GID, and lock the GXACT to ensure that two backends do not
	 * try to commit the same GID at once.
	 */
	gxact = LockGXact(gid, GetUserId());
	xid = gxact->proc.xid;
>>>>>>> 38e93482

	if (buf == NULL)
		ereport(ERROR,
				(errcode(ERRCODE_DATA_CORRUPTED),
				 errmsg("two-phase state information for transaction %u is corrupt",
						xid),
				 errSendAlert(true)));

	/*
	 * Disassemble the header area
	 */
	hdr = (TwoPhaseFileHeader *) buf;
	Assert(TransactionIdEquals(hdr->xid, xid));
	bufptr = buf + MAXALIGN(sizeof(TwoPhaseFileHeader));
	children = (TransactionId *) bufptr;
	bufptr += MAXALIGN(hdr->nsubxacts * sizeof(TransactionId));

	/*
	 * Although we return the end of the PersistentEndXactRec object, we really want the
	 * rounded-up aligned next buffer.  So, that is why we compute the deserialized length
	 * and calculated the next buffer with it.
	 */
	deserializeLen =
		PersistentEndXactRec_DeserializeLen(
			(uint8*) bufptr,
			hdr->persistentPrepareObjectCount);

	PersistentEndXactRec_Deserialize(
		(uint8*) bufptr,
		hdr->persistentPrepareObjectCount,
		&persistentPrepareObjects,
		(uint8**) &dummy);

	if (Debug_persistent_print)
	{
		elog(Persistent_DebugPrintLevel(),
			 "FinishPreparedTransaction: deserializedLen %d, persistentPrepareObjectCount %d",
			 deserializeLen,
			 hdr->persistentPrepareObjectCount);
		PersistentEndXactRec_Print("FinishPreparedTransaction", &persistentPrepareObjects);
	}

	bufptr += MAXALIGN(deserializeLen);

	// NOTE: This use to be inside RecordTransactionCommitPrepared  and
	// NOTE: RecordTransactionAbortPrepared.  Moved out here so the mirrored
	// NOTE: can cover both the XLOG record and the mirrored pg_twophase file
	// NOTE: work.
	START_CRIT_SECTION();

	/*
	 * Use the MirroredLock to cover both the XLOG of the {COMMIT|ABORT} PREPARED
	 * record and the removal the of the two phase file from the pg_twophase directory.
	 */
	MIRRORED_LOCK;
 
	/*
	 * We have to lock out checkpoint start here when updating persistent relation information
	 * like Appendonly segment's committed EOF. Otherwise there might be a window between
	 * the time some data is added to an appendonly segment file and its EOF updated in the
	 * persistent relation tables. If there is a checkpoint before updating the persistent tables
	 * and the system crash after the checkpoint, then during crash recovery we would not resync
	 * to the right EOFs (MPP-18261).
	 */
	MyProc->inCommit = true;

	/* compute latestXid among all children */
	latestXid = TransactionIdLatest(xid, hdr->nsubxacts, children);

	/*
	 * The order of operations here is critical: make the XLOG entry for
	 * commit or abort, then mark the transaction committed or aborted in
	 * pg_clog, then remove its PGPROC from the global ProcArray (which means
	 * TransactionIdIsInProgress will stop saying the prepared xact is in
	 * progress), then run the post-commit or post-abort callbacks. The
	 * callbacks will release the locks the transaction held.
	 */
	if (isCommit)
		RecordTransactionCommitPrepared(xid,
				gid,
				hdr->nsubxacts, children,
				&persistentPrepareObjects);
	else
		RecordTransactionAbortPrepared(xid,
				hdr->nsubxacts, children,
				&persistentPrepareObjects);

	prepareAppendOnlyIntentCount = gxact->prepareAppendOnlyIntentCount;

	ProcArrayRemove(&gxact->proc, latestXid);

	/*
	 * In case we fail while running the callbacks, mark the gxact invalid so
	 * no one else will try to commit/rollback, and so it will be recycled
	 * if we fail after this point.      It is still locked by our backend so it
	 * won't go away yet.
	 *
	 * (We assume it's safe to do this without taking TwoPhaseStateLock.)
	 */
	if (Debug_persistent_print)
		elog(Persistent_DebugPrintLevel(),
				"FinishPreparedTransaction: gxact->proc.xid = %d  and set valid = false", gxact->proc.xid);
	gxact->valid = false;

	/*
	 * We have to remove any files that were supposed to be dropped. For
	 * consistency with the regular xact.c code paths, must do this before
	 * releasing locks, so do it before running the callbacks.
	 *
	 * NB: this code knows that we couldn't be dropping any temp rels ...
	 */
<<<<<<< HEAD

	PersistentFileSysObj_PreparedEndXactAction(
			xid,
			gid,
			&persistentPrepareObjects,
			isCommit,
			prepareAppendOnlyIntentCount);
=======
	if (isCommit)
	{
		delrels = commitrels;
		ndelrels = hdr->ncommitrels;
	}
	else
	{
		delrels = abortrels;
		ndelrels = hdr->nabortrels;
	}
	for (i = 0; i < ndelrels; i++)
	{
		SMgrRelation srel = smgropen(delrels[i]);
		ForkNumber	fork;

		for (fork = 0; fork <= MAX_FORKNUM; fork++)
		{
			if (smgrexists(srel, fork))
			{
				XLogDropRelation(delrels[i], fork);
				smgrdounlink(srel, fork, false, true);
			}
		}
		smgrclose(srel);
	}
>>>>>>> 38e93482

	/* And now do the callbacks */
	if (isCommit)
		ProcessRecords(bufptr, xid, twophase_postcommit_callbacks);
	else
		ProcessRecords(bufptr, xid, twophase_postabort_callbacks);

	/* Count the prepared xact as committed or aborted */
	AtEOXact_PgStat(isCommit);

	/*
	 * And now we can clean up our mess.
	 */
	remove_recover_post_checkpoint_prepared_transactions_map_entry(xid, "FinishPreparedTransaction");

	RemoveGXact(gxact);
	MyLockedGxact = NULL;

	/* Checkpoint can proceed now */
	MyProc->inCommit = false;

	MIRRORED_UNLOCK;

	END_CRIT_SECTION();

	SIMPLE_FAULT_INJECTOR(FinishPreparedAfterRecordCommitPrepared);

	/* Need to figure out the memory allocation and deallocationfor "buffer". For now, just let it leak. */

	return true;
}

/*
 * Scan a 2PC state file (already read into memory by ReadTwoPhaseFile)
 * and call the indicated callbacks for each 2PC record.
 */
static void
ProcessRecords(char *bufptr, TransactionId xid,
			   const TwoPhaseCallback callbacks[])
{
	for (;;)
	{
		TwoPhaseRecordOnDisk *record = (TwoPhaseRecordOnDisk *) bufptr;

		Assert(record->rmid <= TWOPHASE_RM_MAX_ID);
		if (record->rmid == TWOPHASE_RM_END_ID)
			break;

		bufptr += MAXALIGN(sizeof(TwoPhaseRecordOnDisk));

		if (callbacks[record->rmid] != NULL)
			callbacks[record->rmid] (xid, record->info,
									 (void *) bufptr, record->len);

		bufptr += MAXALIGN(record->len);
	}
}

/*
 * Remove the 2PC file for the specified XID.
 *
 * If giveWarning is false, do not complain about file-not-present;
 * this is an expected case during WAL replay.
 */
void
RemoveTwoPhaseFile(TransactionId xid, bool giveWarning)
{
	remove_recover_post_checkpoint_prepared_transactions_map_entry(xid,
        "RemoveTwoPhaseFile: Removing from list");
}

/*
 * This is used in WAL replay.
 *
 */
void
RecreateTwoPhaseFile(TransactionId xid, void *content, int len,
					 XLogRecPtr *xlogrecptr)
{
	if (Debug_persistent_print)
		elog(Persistent_DebugPrintLevel(), "RecreateTwoPhaseFile: entering...");

	add_recover_post_checkpoint_prepared_transactions_map_entry(xid, xlogrecptr, "RecreateTwoPhaseFile: add entry to hash list");
}

/*
 * CheckPointTwoPhase -- handle 2PC component of checkpointing.
 *
 * We must fsync the state file of any GXACT that is valid and has a PREPARE
 * LSN <= the checkpoint's redo horizon.  (If the gxact isn't valid yet or
 * has a later LSN, this checkpoint is not responsible for fsyncing it.)
 *
 * This is deliberately run as late as possible in the checkpoint sequence,
 * because GXACTs ordinarily have short lifespans, and so it is quite
 * possible that GXACTs that were valid at checkpoint start will no longer
 * exist if we wait a little bit.
 *
 * If a GXACT remains valid across multiple checkpoints, it'll be fsynced
 * each time.  This is considered unusual enough that we don't bother to
 * expend any extra code to avoid the redundant fsyncs.  (They should be
 * reasonably cheap anyway, since they won't cause I/O.)
 */
void
CheckPointTwoPhase(XLogRecPtr redo_horizon)
{
	/*
	 * I think this is not needed with the new two phase logic.
	 * We have already attached all the prepared transactions to
	 * the checkpoint record. For now, just return from this.
	 */
	return;
}

/*
 * PrescanPreparedTransactions
 *
 * This function will return the oldest valid XID, and will also set
 * the ShmemVariableCache->nextXid to the next available XID.
 *
 * This function is run during database startup, after we have completed
 * reading WAL.  ShmemVariableCache->nextXid has been set to one more than
 * the highest XID for which evidence exists in WAL. The
 * crashRecoverPostCheckpointPreparedTransactions_map_ht has already been
 * populated with all pre and post checkpoint inflight transactions.
 *
 * We will advance nextXid beyond any subxact XIDs belonging to valid
 * prepared xacts.  We need to do this since subxact commit doesn't
 * write a WAL entry, and so there might be no evidence in WAL of those
 * subxact XIDs.
 *
 * Our other responsibility is to determine and return the oldest valid XID
 * among the prepared xacts (if none, return ShmemVariableCache->nextXid).
 * This is needed to synchronize pg_subtrans startup properly.
 */
TransactionId
PrescanPreparedTransactions(void)
{
	prpt_map	*entry = NULL;
	TransactionId origNextXid = ShmemVariableCache->nextXid;
	TransactionId result = origNextXid;
	XLogRecPtr *tfXLogRecPtr = NULL;
	XLogRecord *tfRecord = NULL;
	HASH_SEQ_STATUS hsStatus;
	TwoPhaseFileHeader *hdr = NULL;
	TransactionId xid;
	TransactionId *subxids;

	if (crashRecoverPostCheckpointPreparedTransactions_map_ht != NULL)
	{
		hash_seq_init(&hsStatus,crashRecoverPostCheckpointPreparedTransactions_map_ht);

		entry = (prpt_map *)hash_seq_search(&hsStatus);

		if (Debug_persistent_print)
			elog(Persistent_DebugPrintLevel(),
				 "PrescanPreparedTransactions:  address entry = %p",
				 entry);

		if (entry != NULL)
			tfXLogRecPtr = (XLogRecPtr *) &entry->xlogrecptr;
	}

	while (tfXLogRecPtr != NULL)
	{
        if (Debug_persistent_print)
			elog(Persistent_DebugPrintLevel(),
				 "PrescanPreparedTransactions:  XLogRecPtr = %s",
				 XLogLocationToString(tfXLogRecPtr));

		tfRecord = XLogReadRecord(tfXLogRecPtr, false, LOG);
		hdr = (TwoPhaseFileHeader *) XLogRecGetData(tfRecord);
		xid = hdr->xid;

		if (TransactionIdDidCommit(xid) == false && TransactionIdDidAbort(xid) == false)
		{
			int			i;

			/*
			 * Incorporate xid into the running-minimum result.
			 */
			if (TransactionIdPrecedes(xid, result))
				result = xid;

			/*
			 * Examine subtransaction XIDs ... they should all follow main
			 * XID, and they may force us to advance nextXid.
			 */
			subxids = (TransactionId *)
				((char *)hdr + MAXALIGN(sizeof(TwoPhaseFileHeader)));
			for (i = 0; i < hdr->nsubxacts; i++)
			{
				TransactionId subxid = subxids[i];

				Assert(TransactionIdFollows(subxid, xid));
				if (TransactionIdFollowsOrEquals(subxid,
												 ShmemVariableCache->nextXid))
				{
					ShmemVariableCache->nextXid = subxid;
					TransactionIdAdvance(ShmemVariableCache->nextXid);
				}
			}
		}

		/* Get the next entry */
		entry = (prpt_map *)hash_seq_search(&hsStatus);

		if (Debug_persistent_print)
			elog(Persistent_DebugPrintLevel(),
				 "PrescanPreparedTransactions:  address entry = %p",
				 entry);

		if (entry != NULL)
			tfXLogRecPtr = (XLogRecPtr *) &entry->xlogrecptr;
		else
			tfXLogRecPtr = NULL;
	}

	return result;
}

/*
 * Retrieve all the prepared transactions on the checkpoint, and add them to
 * our local list.
 */
void
SetupCheckpointPreparedTransactionList(prepared_transaction_agg_state *ptas)
{
	prpt_map *m;
	Assert(ptas != NULL);

	if (Debug_persistent_print)
		elog(Persistent_DebugPrintLevel(),
			 "SetupCheckpointPreparedTransactionList: prepared transaciton agg state length = %d",
			 ptas->count);

	m  = ptas->maps;

	for (int iPrep = 0; iPrep < ptas->count; iPrep++)
    {
		TransactionId xid;
		XLogRecPtr *tfXLogRecPtr;

		xid          = m[iPrep].xid;
		tfXLogRecPtr = &(m[iPrep]).xlogrecptr;
		add_recover_post_checkpoint_prepared_transactions_map_entry(xid, tfXLogRecPtr, "SetupCheckpointPreparedTransactionList: add entry to hash list");
	}
}

/*
 * RecoverPreparedTransactions
 *
 * Scan the global list of post checkpoint records  and reload shared-memory state for each
 * prepared transaction (reacquire locks, etc).  This is run during database
 * startup.
 */
void
RecoverPreparedTransactions(void)
{
	prpt_map   *entry        = NULL;
	XLogRecPtr *tfXLogRecPtr = NULL;
	XLogRecord *tfRecord     = NULL;
	PersistentEndXactRecObjects persistentPrepareObjects;
	LocalDistribXactData localDistribXactData;
	TwoPhaseFileHeader *hdr = NULL;
	HASH_SEQ_STATUS hsStatus;

	if (Debug_persistent_print)
		elog(Persistent_DebugPrintLevel(), "Entering RecoverPreparedTransactions");

	if (crashRecoverPostCheckpointPreparedTransactions_map_ht != NULL)
	{
		hash_seq_init(&hsStatus,crashRecoverPostCheckpointPreparedTransactions_map_ht);

		entry = (prpt_map *)hash_seq_search(&hsStatus);

		if (Debug_persistent_print)
			elog(Persistent_DebugPrintLevel(),
				 "RecoverPreparedTransactions:  address entry = %p",
				 entry);

		if (entry != NULL)
			tfXLogRecPtr = (XLogRecPtr *) &entry->xlogrecptr;
	}

	while (tfXLogRecPtr != NULL)
	{
		TransactionId                    xid;
		char                            *bufptr;
		TransactionId                   *subxids;
		GlobalTransaction                gxact;
		DistributedTransactionTimeStamp  distribTimeStamp;
		DistributedTransactionId         distribXid;

		if (Debug_persistent_print)
			elog(Persistent_DebugPrintLevel(),
				 "RecoverPreparedTransactions:  XLogRecPtr = %s",
				 XLogLocationToString(tfXLogRecPtr));

		tfRecord = XLogReadRecord(tfXLogRecPtr, false, LOG);

		hdr = (TwoPhaseFileHeader *) XLogRecGetData(tfRecord);

		elog(Persistent_DebugPrintLevel(),
			 "RecoverPreparedTransactions: prepared twophase record total_len = %u, xid =  %d",
			 hdr->total_len, hdr->xid);

		xid = hdr->xid;
		bufptr = (char *) hdr + MAXALIGN(sizeof(TwoPhaseFileHeader));
		subxids = (TransactionId *) bufptr;
		bufptr += MAXALIGN(hdr->nsubxacts * sizeof(TransactionId));

		PersistentEndXactRec_Deserialize((uint8 *) bufptr,
										 hdr->persistentPrepareObjectCount, &persistentPrepareObjects,
										 (uint8 **) &bufptr);

		if (Debug_persistent_print) {
			elog(
				Persistent_DebugPrintLevel(),
				"RecoverPreparedTransactions: deserializeLen %d, persistentPrepareObjectCount %d",
				PersistentEndXactRec_DeserializeLen((uint8*) bufptr,
													hdr->persistentPrepareObjectCount),
				hdr->persistentPrepareObjectCount);
			PersistentEndXactRec_Print("RecoverPreparedTransactions",
									   &persistentPrepareObjects);
		}
		/*
		 * Reconstruct subtrans state for the transaction --- needed
		 * because pg_subtrans is not preserved over a restart.  Note that
		 * we are linking all the subtransactions directly to the
		 * top-level XID; there may originally have been a more complex
		 * hierarchy, but there's no need to restore that exactly.
		 */
		for (int iSub = 0; iSub < hdr->nsubxacts; iSub++)
			SubTransSetParent(subxids[iSub], xid);

		/*
		 * Crack open the gid to get the DTM start time and distributed
		 * transaction id.
		 */
		dtxCrackOpenGid(hdr->gid, &distribTimeStamp, &distribXid);

		/*
		 * Recreate its GXACT and dummy PGPROC
		 *
		 * Note: since we don't have the PREPARE record's WAL location at
		 * hand, we leave prepare_lsn zeroes.  This means the GXACT will
		 * be fsync'd on every future checkpoint.  We assume this
		 * situation is infrequent enough that the performance cost is
		 * negligible (especially since we know the state file has already
		 * been fsynced).
		 */
		elog(Persistent_DebugPrintLevel(),
			 "RecoverPreparedTransactions: Calling MarkAsPreparing on id = %s with distribTimeStamp %u and distribXid %u",
			 hdr->gid, distribTimeStamp, distribXid);

		localDistribXactData.state = LOCALDISTRIBXACT_STATE_ACTIVE;
		localDistribXactData.distribTimeStamp = distribTimeStamp;
		localDistribXactData.distribXid = distribXid;
		gxact = MarkAsPreparing(xid,
								&localDistribXactData,
								hdr->gid,
								hdr->prepared_at,
								hdr->owner,
								hdr->database,
								tfXLogRecPtr);
		GXactLoadSubxactData(gxact, hdr->nsubxacts, subxids);
		MarkAsPrepared(gxact);

		/*
		 * Recover other state (notably locks) using resource managers
		 */
		ProcessRecords(bufptr, xid, twophase_recover_callbacks);

		/* Get the next entry */
		entry = (prpt_map *)hash_seq_search(&hsStatus);

		if (Debug_persistent_print)
			elog(Persistent_DebugPrintLevel(),
				 "RecoverPreparedTransactions:  address entry = %p",
				 entry);

		if (entry != NULL)
			tfXLogRecPtr = (XLogRecPtr *) &entry->xlogrecptr;
		else
			tfXLogRecPtr = NULL;

	}  /* end while (xlogrecptr = (XLogRecPtr *)hash_seq_search(&hsStatus)) */
}

/*
 *	RecordTransactionCommitPrepared
 *
 * This is basically the same as RecordTransactionCommit: in particular,
 * we must set the inCommit flag to avoid a race condition.
 *
 * We know the transaction made at least one XLOG entry (its PREPARE),
 * so it is never possible to optimize out the commit record.
 */
static void
RecordTransactionCommitPrepared(TransactionId xid,
								const char *gid,
								int nchildren,
								TransactionId *children,
								PersistentEndXactRecObjects *persistentPrepareObjects)
{
	int16		persistentCommitObjectCount;
	char	   *persistentCommitBuffer = NULL;

	XLogRecData rdata[3];
	int			lastrdata = 0;
	xl_xact_commit_prepared xlrec;
	XLogRecPtr	recptr;

	DistributedTransactionTimeStamp distribTimeStamp;
	DistributedTransactionId distribXid;

	/*
	 * Look at the prepare information with respect to a commit.
	 */
	persistentCommitObjectCount =
		PersistentEndXactRec_ObjectCount(
			persistentPrepareObjects,
			EndXactRecKind_Commit);

	/*
	 * Ensure the caller already has MirroredLock and has set MyProc->isCommit.
	 */
	Assert(MyProc->inCommit);

	/*
	 * Crack open the gid to get the DTM start time and distributed
	 * transaction id.
	 */
	dtxCrackOpenGid(gid, &distribTimeStamp, &distribXid);

	/* Emit the XLOG commit record */
	xlrec.xid = xid;
	xlrec.distribTimeStamp = distribTimeStamp;
	xlrec.distribXid = distribXid;
	xlrec.crec.xtime = time(NULL);
	xlrec.crec.persistentCommitObjectCount = persistentCommitObjectCount;
	xlrec.crec.nsubxacts = nchildren;
	rdata[0].data = (char *) (&xlrec);
	rdata[0].len = MinSizeOfXactCommitPrepared;
	rdata[0].buffer = InvalidBuffer;
	/* dump persistent commit objects */
	if (persistentCommitObjectCount > 0)
	{
		int32		persistentCommitSerializeLen;
		int16		objectCount;

		persistentCommitSerializeLen =
			PersistentEndXactRec_SerializeLen(
				persistentPrepareObjects,
				EndXactRecKind_Commit);

		Assert(persistentCommitSerializeLen > 0);
		persistentCommitBuffer =
			(char *) palloc(persistentCommitSerializeLen);

		PersistentEndXactRec_Serialize(
			persistentPrepareObjects,
			EndXactRecKind_Commit,
			&objectCount,
			(uint8 *) persistentCommitBuffer,
			persistentCommitSerializeLen);

		if (Debug_persistent_print)
		{
			elog(Persistent_DebugPrintLevel(),
				 "RecordTransactionCommitPrepared: persistentCommitSerializeLen %d, objectCount %d",
				 persistentCommitSerializeLen,
				 objectCount);
			PersistentEndXactRec_Print("RecordTransactionCommitPrepared", persistentPrepareObjects);
		}

		rdata[0].next = &(rdata[1]);
		rdata[1].data = persistentCommitBuffer;
		rdata[1].len = persistentCommitSerializeLen;
		rdata[1].buffer = InvalidBuffer;
		lastrdata = 1;
	}
	/* dump committed child Xids */
	if (nchildren > 0)
	{
		rdata[lastrdata].next = &(rdata[2]);
		rdata[2].data = (char *) children;
		rdata[2].len = nchildren * sizeof(TransactionId);
		rdata[2].buffer = InvalidBuffer;
		lastrdata = 2;
	}
	rdata[lastrdata].next = NULL;

	SIMPLE_FAULT_INJECTOR(TwoPhaseTransactionCommitPrepared);

	recptr = XLogInsert(RM_XACT_ID, XLOG_XACT_COMMIT_PREPARED, rdata);

	/*
	 * We don't currently try to sleep before flush here ... nor is there any
	 * support for async commit of a prepared xact (the very idea is probably
	 * a contradiction)
	 */

	/* Flush XLOG to disk */
	XLogFlush(recptr);

	if (max_wal_senders > 0)
		WalSndWakeup();

	/* UNDONE: What are the locking issues here? */
	/*
	 * Mark the distributed transaction committed.
	 */
	DistributedLog_SetCommittedTree(xid, nchildren, children,
									distribTimeStamp,
									distribXid,
									/* isRedo */ false);

	/* Mark the transaction committed in pg_clog */
<<<<<<< HEAD
	TransactionIdCommit(xid);

	/* to avoid race conditions, the parent must commit first */
	TransactionIdCommitTree(nchildren, children);
=======
	TransactionIdCommitTree(xid, nchildren, children);
>>>>>>> 38e93482

	/*
	 * Wait for synchronous replication, if required.
	 *
	 * Note that at this stage we have marked clog, but still show as running
	 * in the procarray and continue to hold locks.
	 */
	SyncRepWaitForLSN(recptr);

	if (persistentCommitBuffer != NULL)
		pfree(persistentCommitBuffer);
}

/*
 *      RecordTransactionAbortPrepared
 *
 * This is basically the same as RecordTransactionAbort.
 *
 * We know the transaction made at least one XLOG entry (its PREPARE),
 * so it is never possible to optimize out the abort record.
 */
static void
RecordTransactionAbortPrepared(TransactionId xid,
							   int nchildren,
							   TransactionId *children,
							   PersistentEndXactRecObjects *persistentPrepareObjects)
{
	int16		persistentAbortObjectCount;
	char	   *persistentAbortBuffer = NULL;

	XLogRecData rdata[3];
	int                     lastrdata = 0;
	xl_xact_abort_prepared xlrec;
	XLogRecPtr      recptr;

	/*
	 * Catch the scenario where we aborted partway through
	 * RecordTransactionCommitPrepared ...
	 */
	if (TransactionIdDidCommit(xid))
		elog(PANIC, "cannot abort transaction %u, it was already committed",
			 xid);

	/*
	 * Look at the prepare information with respect to an abort.
	 */
	persistentAbortObjectCount =
		PersistentEndXactRec_ObjectCount(
			persistentPrepareObjects,
			EndXactRecKind_Abort);

	/* Emit the XLOG abort record */
	xlrec.xid = xid;
	xlrec.arec.xact_time = GetCurrentTimestamp();
	xlrec.arec.persistentAbortObjectCount = persistentAbortObjectCount;
	xlrec.arec.nsubxacts = nchildren;
	rdata[0].data = (char *) (&xlrec);
	rdata[0].len = MinSizeOfXactAbortPrepared;
	rdata[0].buffer = InvalidBuffer;
	/* dump persistent abort objects */
	if (persistentAbortObjectCount > 0)
	{
		int32		persistentAbortSerializeLen;
		int16		objectCount;

		persistentAbortSerializeLen =
			PersistentEndXactRec_SerializeLen(
				persistentPrepareObjects,
				EndXactRecKind_Abort);

		Assert(persistentAbortSerializeLen > 0);
		persistentAbortBuffer =
			(char *) palloc(persistentAbortSerializeLen);

		PersistentEndXactRec_Serialize(
			persistentPrepareObjects,
			EndXactRecKind_Abort,
			&objectCount,
			(uint8 *) persistentAbortBuffer,
			persistentAbortSerializeLen);

		if (Debug_persistent_print)
		{
			elog(Persistent_DebugPrintLevel(),
				 "RecordTransactionAbortPrepared: persistentAbortSerializeLen %d",
				 persistentAbortSerializeLen);
			PersistentEndXactRec_Print("RecordTransactionAbortPrepared", persistentPrepareObjects);
		}

		rdata[0].next = &(rdata[1]);
		rdata[1].data = persistentAbortBuffer;
		rdata[1].len = persistentAbortSerializeLen;
		rdata[1].buffer = InvalidBuffer;
		lastrdata = 1;
	}
	/* dump committed child Xids */
	if (nchildren > 0)
	{
		rdata[lastrdata].next = &(rdata[2]);
		rdata[2].data = (char *) children;
		rdata[2].len = nchildren * sizeof(TransactionId);
		rdata[2].buffer = InvalidBuffer;
		lastrdata = 2;
	}
	rdata[lastrdata].next = NULL;

	SIMPLE_FAULT_INJECTOR(TwoPhaseTransactionAbortPrepared);

	recptr = XLogInsert(RM_XACT_ID, XLOG_XACT_ABORT_PREPARED, rdata);

	/* Always flush, since we're about to remove the 2PC state file */
	XLogFlush(recptr);

	if (max_wal_senders > 0)
		WalSndWakeup();

	/*
	 * Mark the transaction aborted in clog.  This is not absolutely necessary
	 * but we may as well do it while we are here.
	 */
	TransactionIdAbortTree(xid, nchildren, children);

	/*
	 * Wait for synchronous replication, if required.
	 *
	 * Note that at this stage we have marked clog, but still show as running
	 * in the procarray and continue to hold locks.
	 */
	Assert(recptr.xrecoff != 0);
	SyncRepWaitForLSN(recptr);

	if (persistentAbortBuffer != NULL)
		pfree(persistentAbortBuffer);
}

int
TwoPhaseRecoverMirror(void)
{
	int			retval = 0;

	/* No need to do anything. */
	return retval;
}

/*
 * This function will gather up all the current prepared transaction xlog pointers,
 * and pass that information back to the caller.
 */
void
getTwoPhasePreparedTransactionData(prepared_transaction_agg_state **ptas, char *caller)
{
	int			numberOfPrepareXacts     = TwoPhaseState->numPrepXacts;
	GlobalTransaction *globalTransactionArray   = TwoPhaseState->prepXacts;
	TransactionId xid;
	XLogRecPtr *recordPtr = NULL;
	int			maxCount;

	elog(PersistentRecovery_DebugPrintLevel(),
		 "getTwoPhasePreparedTransactionData: start of function from caller %s",
		 caller);

	Assert(*ptas == NULL);

	TwoPhaseAddPreparedTransactionInit(ptas, &maxCount);

	elog(PersistentRecovery_DebugPrintLevel(),
		 "getTwoPhasePreparedTransactionData: numberOfPrepareXacts = %d",
		 numberOfPrepareXacts);

	for (int i = 0; i < numberOfPrepareXacts; i++)
    {
		if ((globalTransactionArray[i])->valid == false)
			/* Skip any invalid prepared transacitons. */
			continue;
		xid       = (globalTransactionArray[i])->proc.xid;
		recordPtr = &(globalTransactionArray[i])->prepare_begin_lsn;

		elog(PersistentRecovery_DebugPrintLevel(),
			 "getTwoPhasePreparedTransactionData: add entry xid = %u,  XLogRecPtr = %s, caller = %s",
			 xid,
			 XLogLocationToString(recordPtr),
			 caller);

		TwoPhaseAddPreparedTransaction(ptas,
									   &maxCount,
									   xid,
									   recordPtr,
									   caller);
    }
}  /* end getTwoPhasePreparedTransactionData */


/*
 * This function will allocate enough space to accomidate maxCount values.
 */
void
TwoPhaseAddPreparedTransactionInit(prepared_transaction_agg_state **ptas,
								   int *maxCount)
{
	int			len;

	Assert (*ptas == NULL);

	*maxCount = 10;         // Start off with at least this much room.
	len = PREPARED_TRANSACTION_CHECKPOINT_BYTES(*maxCount);
	*ptas = (prepared_transaction_agg_state*)palloc0(len);

}  /* end TwoPhaseAddPreparedTransactionInit */


/*
 * This function adds another entry to the list of prepared transactions.
 */
void
TwoPhaseAddPreparedTransaction(prepared_transaction_agg_state **ptas,
							   int *maxCount,
							   TransactionId xid,
							   XLogRecPtr *xlogPtr,
							   char *caller)
{
	int			len;
	int			count;
	prpt_map   *m;

	Assert(*ptas != NULL);
	Assert(*maxCount > 0);

	count = (*ptas)->count;
	Assert(count <= *maxCount);

	if (count == *maxCount)
    {
		prepared_transaction_agg_state *oldPtas;

		oldPtas = *ptas;

		(*maxCount) *= 2;               // Double.
		len = PREPARED_TRANSACTION_CHECKPOINT_BYTES(*maxCount);
		*ptas = (prepared_transaction_agg_state*)palloc0(len);
		memcpy(*ptas, oldPtas, PREPARED_TRANSACTION_CHECKPOINT_BYTES(count));
		pfree(oldPtas);
	}

	m = &(*ptas)->maps[count];
	m->xid = xid;
	m->xlogrecptr.xlogid = xlogPtr->xlogid;
	m->xlogrecptr.xrecoff = xlogPtr->xrecoff;

	if (Debug_persistent_recovery_print)
    {
		SUPPRESS_ERRCONTEXT_DECLARE;

		SUPPRESS_ERRCONTEXT_PUSH();

		elog(PersistentRecovery_DebugPrintLevel(),
			 "TwoPhaseAddPreparedTransaction: add entry  XLogRecPtr = %s, caller = %s",
			 XLogLocationToString(xlogPtr),
			 caller);

		SUPPRESS_ERRCONTEXT_POP();
	}

	(*ptas)->count++;
}  /* end TwoPhaseAddPreparedTransaction */


/*
 * Return a pointer to the oldest XLogRecPtr in the list or NULL if the list
 * is empty.
 */
XLogRecPtr *
getTwoPhaseOldestPreparedTransactionXLogRecPtr(XLogRecData *rdata)
{
	prepared_transaction_agg_state *ptas = (prepared_transaction_agg_state *)rdata->data;
	int			map_count = ptas->count;
	prpt_map   *m = ptas->maps;
	XLogRecPtr *oldest = NULL;

	elog(PersistentRecovery_DebugPrintLevel(),
		 "getTwoPhaseOldestPreparedTransactionXLogRecPtr: map_count = %d", map_count);

	if (map_count > 0)
    {
		oldest = &(m[0].xlogrecptr);
		for (int i = 1; i < map_count; i++)
        {
			elog(PersistentRecovery_DebugPrintLevel(),
				 "getTwoPhaseOldestPreparedTransactionXLogRecPtr: checkpoint prepared pointer %d = %s", i, XLogLocationToString(oldest));
			if (XLByteLE(m[i].xlogrecptr, *oldest))
				oldest = &(m[i].xlogrecptr);
		}
	}

	return oldest;

}  /* end getTwoPhaseOldestPreparedTransactionXLogRecPtr */<|MERGE_RESOLUTION|>--- conflicted
+++ resolved
@@ -50,11 +50,8 @@
 #include "access/twophase.h"
 #include "access/twophase_rmgr.h"
 #include "access/xact.h"
-<<<<<<< HEAD
 #include "access/xlogmm.h"
-=======
 #include "access/xlogutils.h"
->>>>>>> 38e93482
 #include "catalog/pg_type.h"
 #include "catalog/storage.h"
 #include "funcapi.h"
@@ -427,9 +424,8 @@
 					  sizeof(GlobalTransaction) * max_prepared_xacts));
 		for (i = 0; i < max_prepared_xacts; i++)
 		{
-<<<<<<< HEAD
-			gxacts[i].proc.links.next = TwoPhaseState->freeGXacts;
-			TwoPhaseState->freeGXacts = MAKE_OFFSET(&gxacts[i]);
+			gxacts[i].proc.links.next = (SHM_QUEUE *) TwoPhaseState->freeGXacts;
+			TwoPhaseState->freeGXacts = &gxacts[i];
 
 			/*
 			 * Assign a unique ID for each dummy proc, so that the range of
@@ -444,10 +440,6 @@
 			 * uses that technique.
 			 */
 			gxacts[i].dummyBackendId = MaxBackends + 1 + i;
-=======
-			gxacts[i].proc.links.next = (SHM_QUEUE *) TwoPhaseState->freeGXacts;
-			TwoPhaseState->freeGXacts = &gxacts[i];
->>>>>>> 38e93482
 		}
 	}
 	else
@@ -559,30 +551,6 @@
 
 	LWLockAcquire(TwoPhaseStateLock, LW_EXCLUSIVE);
 
-<<<<<<< HEAD
-=======
-	/*
-	 * First, find and recycle any gxacts that failed during prepare. We do
-	 * this partly to ensure we don't mistakenly say their GIDs are still
-	 * reserved, and partly so we don't fail on out-of-slots unnecessarily.
-	 */
-	for (i = 0; i < TwoPhaseState->numPrepXacts; i++)
-	{
-		gxact = TwoPhaseState->prepXacts[i];
-		if (!gxact->valid && !TransactionIdIsActive(gxact->locking_xid))
-		{
-			/* It's dead Jim ... remove from the active array */
-			TwoPhaseState->numPrepXacts--;
-			TwoPhaseState->prepXacts[i] = TwoPhaseState->prepXacts[TwoPhaseState->numPrepXacts];
-			/* and put it back in the freelist */
-			gxact->proc.links.next = (SHM_QUEUE *) TwoPhaseState->freeGXacts;
-			TwoPhaseState->freeGXacts = gxact;
-			/* Back up index count too, so we don't miss scanning one */
-			i--;
-		}
-	}
-
->>>>>>> 38e93482
 	/* Check for conflicting GID */
 	for (i = 0; i < TwoPhaseState->numPrepXacts; i++)
 	{
@@ -602,15 +570,9 @@
 				(errcode(ERRCODE_OUT_OF_MEMORY),
 				 errmsg("maximum number of prepared transactions reached"),
 				 errhint("Increase max_prepared_transactions (currently %d).",
-<<<<<<< HEAD
-					 max_prepared_xacts)));
-	gxact = (GlobalTransaction) MAKE_PTR(TwoPhaseState->freeGXacts);
-	TwoPhaseState->freeGXacts = gxact->proc.links.next;
-=======
 						 max_prepared_xacts)));
 	gxact = TwoPhaseState->freeGXacts;
 	TwoPhaseState->freeGXacts = (GlobalTransaction) gxact->proc.links.next;
->>>>>>> 38e93482
 
 	/* Initialize it */
 	MemSet(&gxact->proc, 0, sizeof(PGPROC));
@@ -1544,39 +1506,7 @@
 				 errSendAlert(true)));
 	}
 
-<<<<<<< HEAD
 	buf = XLogRecGetData(tfRecord);
-=======
-	return buf;
-}
-
-
-/*
- * FinishPreparedTransaction: execute COMMIT PREPARED or ROLLBACK PREPARED
- */
-void
-FinishPreparedTransaction(const char *gid, bool isCommit)
-{
-	GlobalTransaction gxact;
-	TransactionId xid;
-	char	   *buf;
-	char	   *bufptr;
-	TwoPhaseFileHeader *hdr;
-	TransactionId latestXid;
-	TransactionId *children;
-	RelFileNode *commitrels;
-	RelFileNode *abortrels;
-	RelFileNode *delrels;
-	int			ndelrels;
-	int			i;
-
-	/*
-	 * Validate the GID, and lock the GXACT to ensure that two backends do not
-	 * try to commit the same GID at once.
-	 */
-	gxact = LockGXact(gid, GetUserId());
-	xid = gxact->proc.xid;
->>>>>>> 38e93482
 
 	if (buf == NULL)
 		ereport(ERROR,
@@ -1688,7 +1618,6 @@
 	 *
 	 * NB: this code knows that we couldn't be dropping any temp rels ...
 	 */
-<<<<<<< HEAD
 
 	PersistentFileSysObj_PreparedEndXactAction(
 			xid,
@@ -1696,33 +1625,6 @@
 			&persistentPrepareObjects,
 			isCommit,
 			prepareAppendOnlyIntentCount);
-=======
-	if (isCommit)
-	{
-		delrels = commitrels;
-		ndelrels = hdr->ncommitrels;
-	}
-	else
-	{
-		delrels = abortrels;
-		ndelrels = hdr->nabortrels;
-	}
-	for (i = 0; i < ndelrels; i++)
-	{
-		SMgrRelation srel = smgropen(delrels[i]);
-		ForkNumber	fork;
-
-		for (fork = 0; fork <= MAX_FORKNUM; fork++)
-		{
-			if (smgrexists(srel, fork))
-			{
-				XLogDropRelation(delrels[i], fork);
-				smgrdounlink(srel, fork, false, true);
-			}
-		}
-		smgrclose(srel);
-	}
->>>>>>> 38e93482
 
 	/* And now do the callbacks */
 	if (isCommit)
@@ -2242,14 +2144,7 @@
 									/* isRedo */ false);
 
 	/* Mark the transaction committed in pg_clog */
-<<<<<<< HEAD
-	TransactionIdCommit(xid);
-
-	/* to avoid race conditions, the parent must commit first */
-	TransactionIdCommitTree(nchildren, children);
-=======
 	TransactionIdCommitTree(xid, nchildren, children);
->>>>>>> 38e93482
 
 	/*
 	 * Wait for synchronous replication, if required.
