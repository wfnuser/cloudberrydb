--- conflicted
+++ resolved
@@ -960,11 +960,7 @@
 /*
  * Header for a 2PC state file
  */
-<<<<<<< HEAD
-#define TWOPHASE_MAGIC 0x57F94531		/* format identifier */
-=======
 #define TWOPHASE_MAGIC	0x57F94532		/* format identifier */
->>>>>>> 78a09145
 
 typedef struct TwoPhaseFileHeader
 {
