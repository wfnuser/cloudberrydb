/*-------------------------------------------------------------------------
 *
 * twophase.c
 *		Two-phase commit support functions.
 *
 * Portions Copyright (c) 1996-2019, PostgreSQL Global Development Group
 * Portions Copyright (c) 1994, Regents of the University of California
 *
 * IDENTIFICATION
 *		src/backend/access/transam/twophase.c
 *
 * NOTES
 *		Each global transaction is associated with a global transaction
 *		identifier (GID). The client assigns a GID to a postgres
 *		transaction with the PREPARE TRANSACTION command.
 *
 *		We keep all active global transactions in a shared memory array.
 *		When the PREPARE TRANSACTION command is issued, the GID is
 *		reserved for the transaction in the array. This is done before
 *		a WAL entry is made, because the reservation checks for duplicate
 *		GIDs and aborts the transaction if there already is a global
 *		transaction in prepared state with the same GID.
 *
 *		A global transaction (gxact) also has dummy PGXACT and PGPROC; this is
 *		what keeps the XID considered running by TransactionIdIsInProgress.
 *		It is also convenient as a PGPROC to hook the gxact's locks to.
 *
 *		Information to recover prepared transactions in case of crash is
 *		now stored in WAL for the common case. In some cases there will be
 *		an extended period between preparing a GXACT and commit/abort, in
 *		which case we need to separately record prepared transaction data
 *		in permanent storage. This includes locking information, pending
 *		notifications etc. All that state information is written to the
 *		per-transaction state file in the pg_twophase directory.
 *		All prepared transactions will be written prior to shutdown.
 *
 *		Life track of state data is following:
 *
 *		* On PREPARE TRANSACTION backend writes state data only to the WAL and
 *		  stores pointer to the start of the WAL record in
 *		  gxact->prepare_start_lsn.
 *		* If COMMIT occurs before checkpoint then backend reads data from WAL
 *		  using prepare_start_lsn.
 *		* On checkpoint state data copied to files in pg_twophase directory and
 *		  fsynced
 *		* If COMMIT happens after checkpoint then backend reads state data from
 *		  files
 *
 *		During replay and replication, TwoPhaseState also holds information
 *		about active prepared transactions that haven't been moved to disk yet.
 *
 *		Replay of twophase records happens by the following rules:
 *
 *		* At the beginning of recovery, pg_twophase is scanned once, filling
 *		  TwoPhaseState with entries marked with gxact->inredo and
 *		  gxact->ondisk.  Two-phase file data older than the XID horizon of
 *		  the redo position are discarded.
 *		* On PREPARE redo, the transaction is added to TwoPhaseState->prepXacts.
 *		  gxact->inredo is set to true for such entries.
 *		* On Checkpoint we iterate through TwoPhaseState->prepXacts entries
 *		  that have gxact->inredo set and are behind the redo_horizon. We
 *		  save them to disk and then switch gxact->ondisk to true.
 *		* On COMMIT/ABORT we delete the entry from TwoPhaseState->prepXacts.
 *		  If gxact->ondisk is true, the corresponding entry from the disk
 *		  is additionally deleted.
 *		* RecoverPreparedTransactions(), StandbyRecoverPreparedTransactions()
 *		  and PrescanPreparedTransactions() have been modified to go through
 *		  gxact->inredo entries that have not made it to disk.
 *
 *-------------------------------------------------------------------------
 */
#include "postgres.h"

#include <fcntl.h>
#include <sys/stat.h>
#include <time.h>
#include <unistd.h>

#include "access/commit_ts.h"
#include "access/htup_details.h"
#include "access/subtrans.h"
#include "access/transam.h"
#include "access/twophase.h"
#include "access/twophase_rmgr.h"
#include "access/xact.h"
#include "access/xlog.h"
#include "access/xloginsert.h"
#include "access/xlogutils.h"
#include "access/xlogreader.h"
#include "catalog/pg_type.h"
#include "catalog/storage.h"
#include "funcapi.h"
#include "miscadmin.h"
#include "pg_trace.h"
#include "pgstat.h"
#include "replication/origin.h"
#include "replication/syncrep.h"
#include "replication/walsender.h"
#include "storage/fd.h"
#include "storage/ipc.h"
#include "storage/md.h"
#include "storage/predicate.h"
#include "storage/proc.h"
#include "storage/procarray.h"
#include "storage/sinvaladt.h"
#include "storage/smgr.h"
#include "utils/builtins.h"
#include "utils/memutils.h"
#include "utils/timestamp.h"

#include "access/twophase_storage_tablespace.h"
#include "catalog/storage_database.h"
#include "catalog/storage_tablespace.h"
#include "cdb/cdbvars.h"
#include "access/distributedlog.h"
#include "utils/faultinjector.h"


/*
 * Directory where Two-phase commit files reside within PGDATA
 */
#define TWOPHASE_DIR "pg_twophase"

/* GUC variable, can't be changed after startup */
int			max_prepared_xacts = 0;

/*
 * This struct describes one global transaction that is in prepared state
 * or attempting to become prepared.
 *
 * The lifecycle of a global transaction is:
 *
 * 1. After checking that the requested GID is not in use, set up an entry in
 * the TwoPhaseState->prepXacts array with the correct GID and valid = false,
 * and mark it as locked by my backend.
 *
 * 2. After successfully completing prepare, set valid = true and enter the
 * referenced PGPROC into the global ProcArray.
 *
 * 3. To begin COMMIT PREPARED or ROLLBACK PREPARED, check that the entry is
 * valid and not locked, then mark the entry as locked by storing my current
 * backend ID into locking_backend.  This prevents concurrent attempts to
 * commit or rollback the same prepared xact.
 *
 * 4. On completion of COMMIT PREPARED or ROLLBACK PREPARED, remove the entry
 * from the ProcArray and the TwoPhaseState->prepXacts array and return it to
 * the freelist.
 *
 * Note that if the preparing transaction fails between steps 1 and 2, the
 * entry must be removed so that the GID and the GlobalTransaction struct
 * can be reused.  See AtAbort_Twophase().
 *
 * typedef struct GlobalTransactionData *GlobalTransaction appears in
 * twophase.h
 */
<<<<<<< HEAD
=======

>>>>>>> 9e1c9f95
typedef struct GlobalTransactionData
{
	GlobalTransaction next;		/* list link for free list */
	int			pgprocno;		/* ID of associated dummy PGPROC */
	BackendId	dummyBackendId; /* similar to backend id for backends */
	TimestampTz prepared_at;	/* time of preparation */

	/*
	 * Note that we need to keep track of two LSNs for each GXACT. We keep
	 * track of the start LSN because this is the address we must use to read
	 * state data back from WAL when committing a prepared GXACT. We keep
	 * track of the end LSN because that is the LSN we need to wait for prior
	 * to commit.
	 */
	XLogRecPtr	prepare_start_lsn;	/* XLOG offset of prepare record start */
	XLogRecPtr	prepare_end_lsn;	/* XLOG offset of prepare record end */
	TransactionId xid;			/* The GXACT id */

	Oid			owner;			/* ID of user that executed the xact */
	BackendId	locking_backend;	/* backend currently working on the xact */
	bool		valid;			/* true if PGPROC entry is in proc array */
	bool		ondisk;			/* true if prepare state file is on disk */
	bool		inredo;			/* true if entry was added via xlog_redo */
	char		gid[GIDSIZE];	/* The GID assigned to the prepared xact */
}			GlobalTransactionData;

/*
 * Two Phase Commit shared state.  Access to this struct is protected
 * by TwoPhaseStateLock.
 */
typedef struct TwoPhaseStateData
{
	/* Head of linked list of free GlobalTransactionData structs */
	GlobalTransaction freeGXacts;

	/* Number of valid prepXacts entries. */
	int			numPrepXacts;

	/* There are max_prepared_xacts items in this array */
	GlobalTransaction prepXacts[FLEXIBLE_ARRAY_MEMBER];
} TwoPhaseStateData;

static TwoPhaseStateData *TwoPhaseState;

/*
 * Global transaction entry currently locked by us, if any.  Note that any
 * access to the entry pointed to by this variable must be protected by
 * TwoPhaseStateLock, though obviously the pointer itself doesn't need to be
 * (since it's just local memory).
 */
static GlobalTransaction MyLockedGxact = NULL;

static bool twophaseExitRegistered = false;

static void RecordTransactionCommitPrepared(TransactionId xid,
<<<<<<< HEAD
								const char *gid,
								int nchildren,
								TransactionId *children,
								int nrels,
								RelFileNodePendingDelete *rels,
								int ndeldbs,
								DbDirNode *deldbs,
								int ninvalmsgs,
								SharedInvalidationMessage *invalmsgs,
								bool initfileinval);
static void RecordTransactionAbortPrepared(TransactionId xid,
							   int nchildren,
							   TransactionId *children,
							   int nrels,
							   RelFileNodePendingDelete *rels,
							   int ndeldbs,
							   DbDirNode *deldbs);
=======
											int nchildren,
											TransactionId *children,
											int nrels,
											RelFileNode *rels,
											int ninvalmsgs,
											SharedInvalidationMessage *invalmsgs,
											bool initfileinval,
											const char *gid);
static void RecordTransactionAbortPrepared(TransactionId xid,
										   int nchildren,
										   TransactionId *children,
										   int nrels,
										   RelFileNode *rels,
										   const char *gid);
>>>>>>> 9e1c9f95
static void ProcessRecords(char *bufptr, TransactionId xid,
						   const TwoPhaseCallback callbacks[]);
static void RemoveGXact(GlobalTransaction gxact);

static void XlogReadTwoPhaseData(XLogRecPtr lsn, char **buf, int *len);
static char *ProcessTwoPhaseBuffer(TransactionId xid,
								   XLogRecPtr prepare_start_lsn,
								   bool fromdisk, bool setParent, bool setNextXid);
static void MarkAsPreparingGuts(GlobalTransaction gxact, TransactionId xid,
								const char *gid, TimestampTz prepared_at, Oid owner,
								Oid databaseid);
static void RemoveTwoPhaseFile(TransactionId xid, bool giveWarning);
static void RecreateTwoPhaseFile(TransactionId xid, void *content, int len);

/*
 * Initialization of shared memory
 */
Size
TwoPhaseShmemSize(void)
{
	Size		size;

	/* Need the fixed struct, the array of pointers, and the GTD structs */
	size = offsetof(TwoPhaseStateData, prepXacts);
	size = add_size(size, mul_size(max_prepared_xacts,
								   sizeof(GlobalTransaction)));
	size = MAXALIGN(size);
	size = add_size(size, mul_size(max_prepared_xacts,
								   sizeof(GlobalTransactionData)));

	return size;
}

void
TwoPhaseShmemInit(void)
{
	bool		found;

	TwoPhaseState = ShmemInitStruct("Prepared Transaction Table",
									TwoPhaseShmemSize(),
									&found);
	if (!IsUnderPostmaster)
	{
		GlobalTransaction gxacts;
		int			i;

		Assert(!found);
		TwoPhaseState->freeGXacts = NULL;
		TwoPhaseState->numPrepXacts = 0;

		/*
		 * Initialize the linked list of free GlobalTransactionData structs
		 */
		gxacts = (GlobalTransaction)
			((char *) TwoPhaseState +
			 MAXALIGN(offsetof(TwoPhaseStateData, prepXacts) +
					  sizeof(GlobalTransaction) * max_prepared_xacts));
		for (i = 0; i < max_prepared_xacts; i++)
		{
			/* insert into linked list */
			gxacts[i].next = TwoPhaseState->freeGXacts;
			TwoPhaseState->freeGXacts = &gxacts[i];

			/* associate it with a PGPROC assigned by InitProcGlobal */
			gxacts[i].pgprocno = PreparedXactProcs[i].pgprocno;

			/*
			 * Assign a unique ID for each dummy proc, so that the range of
			 * dummy backend IDs immediately follows the range of normal
			 * backend IDs. We don't dare to assign a real backend ID to dummy
			 * procs, because prepared transactions don't take part in cache
			 * invalidation like a real backend ID would imply, but having a
			 * unique ID for them is nevertheless handy. This arrangement
			 * allows you to allocate an array of size (MaxBackends +
			 * max_prepared_xacts + 1), and have a slot for every backend and
			 * prepared transaction. Currently multixact.c uses that
			 * technique.
			 */
			gxacts[i].dummyBackendId = MaxBackends + 1 + i;
		}
	}
	else
		Assert(found);
}

/*
 * Exit hook to unlock the global transaction entry we're working on.
 */
static void
AtProcExit_Twophase(int code, Datum arg)
{
	/* same logic as abort */
	AtAbort_Twophase();
}

/*
 * Abort hook to unlock the global transaction entry we're working on.
 */
void
AtAbort_Twophase(void)
{
	if (MyLockedGxact == NULL)
		return;

	/*
	 * What to do with the locked global transaction entry?  If we were in the
	 * process of preparing the transaction, but haven't written the WAL
	 * record and state file yet, the transaction must not be considered as
	 * prepared.  Likewise, if we are in the process of finishing an
	 * already-prepared transaction, and fail after having already written the
	 * 2nd phase commit or rollback record to the WAL, the transaction should
	 * not be considered as prepared anymore.  In those cases, just remove the
	 * entry from shared memory.
	 *
	 * Otherwise, the entry must be left in place so that the transaction can
	 * be finished later, so just unlock it.
	 *
	 * If we abort during prepare, after having written the WAL record, we
	 * might not have transferred all locks and other state to the prepared
	 * transaction yet.  Likewise, if we abort during commit or rollback,
	 * after having written the WAL record, we might not have released all the
	 * resources held by the transaction yet.  In those cases, the in-memory
	 * state can be wrong, but it's too late to back out.
	 */
	LWLockAcquire(TwoPhaseStateLock, LW_EXCLUSIVE);
	if (!MyLockedGxact->valid)
		RemoveGXact(MyLockedGxact);
	else
		MyLockedGxact->locking_backend = InvalidBackendId;
	LWLockRelease(TwoPhaseStateLock);

	MyLockedGxact = NULL;
}

/*
 * This is called after we have finished transferring state to the prepared
 * PGXACT entry.
 */
void
PostPrepare_Twophase(void)
{
	LWLockAcquire(TwoPhaseStateLock, LW_EXCLUSIVE);
	MyLockedGxact->locking_backend = InvalidBackendId;
	LWLockRelease(TwoPhaseStateLock);

	MyLockedGxact = NULL;
}


/*
 * MarkAsPreparing
 *		Reserve the GID for the given transaction.
 */
GlobalTransaction
MarkAsPreparing(TransactionId xid,
				LocalDistribXactData *localDistribXactRef,
				const char *gid,
				TimestampTz prepared_at, Oid owner, Oid databaseid)
{
	GlobalTransaction gxact;
	int			i;

	if (strlen(gid) >= GIDSIZE)
		ereport(ERROR,
				(errcode(ERRCODE_INVALID_PARAMETER_VALUE),
				 errmsg("transaction identifier \"%s\" is too long",
						gid)));

	/* fail immediately if feature is disabled */
	if (max_prepared_xacts == 0)
		ereport(ERROR,
				(errcode(ERRCODE_OBJECT_NOT_IN_PREREQUISITE_STATE),
				 errmsg("prepared transactions are disabled"),
				 errhint("Set max_prepared_transactions to a nonzero value.")));

	/* on first call, register the exit hook */
	if (!twophaseExitRegistered)
	{
		before_shmem_exit(AtProcExit_Twophase, 0);
		twophaseExitRegistered = true;
	}

	LWLockAcquire(TwoPhaseStateLock, LW_EXCLUSIVE);

	/* Check for conflicting GID */
	for (i = 0; i < TwoPhaseState->numPrepXacts; i++)
	{
		gxact = TwoPhaseState->prepXacts[i];
		if (strcmp(gxact->gid, gid) == 0)
		{
			ereport(ERROR,
					(errcode(ERRCODE_DUPLICATE_OBJECT),
					 errmsg("transaction identifier \"%s\" is already in use",
							gid)));
		}
	}

	/* Get a free gxact from the freelist */
	if (TwoPhaseState->freeGXacts == NULL)
		ereport(ERROR,
				(errcode(ERRCODE_OUT_OF_MEMORY),
				 errmsg("maximum number of prepared transactions reached"),
				 errhint("Increase max_prepared_transactions (currently %d).",
						 max_prepared_xacts)));
	gxact = TwoPhaseState->freeGXacts;
	TwoPhaseState->freeGXacts = gxact->next;

	MarkAsPreparingGuts(gxact, xid, gid, prepared_at, owner, databaseid);

	gxact->ondisk = false;

	/* And insert it into the active array */
	Assert(TwoPhaseState->numPrepXacts < max_prepared_xacts);
	TwoPhaseState->prepXacts[TwoPhaseState->numPrepXacts++] = gxact;

	LWLockRelease(TwoPhaseStateLock);

	return gxact;
}

/*
 * MarkAsPreparingGuts
 *
 * This uses a gxact struct and puts it into the active array.
 * NOTE: this is also used when reloading a gxact after a crash; so avoid
 * assuming that we can use very much backend context.
 *
 * Note: This function should be called with appropriate locks held.
 */
static void
MarkAsPreparingGuts(GlobalTransaction gxact, TransactionId xid, const char *gid,
					TimestampTz prepared_at, Oid owner, Oid databaseid)
{
	PGPROC	   *proc;
	PGXACT	   *pgxact;
	int			i;

	Assert(LWLockHeldByMeInMode(TwoPhaseStateLock, LW_EXCLUSIVE));

	Assert(gxact != NULL);
	proc = &ProcGlobal->allProcs[gxact->pgprocno];
	pgxact = &ProcGlobal->allPgXact[gxact->pgprocno];

	/* Initialize the PGPROC entry */
	MemSet(proc, 0, sizeof(PGPROC));
	proc->pgprocno = gxact->pgprocno;
	SHMQueueElemInit(&(proc->links));
	proc->waitStatus = STATUS_OK;
	/* We set up the gxact's VXID as InvalidBackendId/XID */
	proc->lxid = (LocalTransactionId) xid;
	pgxact->xid = xid;
	pgxact->xmin = InvalidTransactionId;
	pgxact->delayChkpt = false;
	pgxact->vacuumFlags = 0;
	proc->pid = 0;
	proc->backendId = InvalidBackendId;
	proc->databaseId = databaseid;
	proc->roleId = owner;
<<<<<<< HEAD
	proc->mppSessionId = gp_session_id;
=======
	proc->tempNamespaceId = InvalidOid;
	proc->isBackgroundWorker = false;
>>>>>>> 9e1c9f95
	proc->lwWaiting = false;
	proc->lwWaitMode = 0;
	proc->waitLock = NULL;
	proc->waitProcLock = NULL;

	proc->localDistribXactData = *localDistribXactRef;

	for (i = 0; i < NUM_LOCK_PARTITIONS; i++)
		SHMQueueInit(&(proc->myProcLocks[i]));
	/* subxid data must be filled later by GXactLoadSubxactData */
	pgxact->overflowed = false;
	pgxact->nxids = 0;

	gxact->prepared_at = prepared_at;
	gxact->xid = xid;
	gxact->owner = owner;
	gxact->locking_backend = MyBackendId;
	gxact->valid = false;
	gxact->inredo = false;
	strcpy(gxact->gid, gid);

	/*
	 * Remember that we have this GlobalTransaction entry locked for us. If we
	 * abort after this, we must release it.
	 */
	MyLockedGxact = gxact;
}

/*
 * GXactLoadSubxactData
 *
 * If the transaction being persisted had any subtransactions, this must
 * be called before MarkAsPrepared() to load information into the dummy
 * PGPROC.
 */
static void
GXactLoadSubxactData(GlobalTransaction gxact, int nsubxacts,
					 TransactionId *children)
{
	PGPROC	   *proc = &ProcGlobal->allProcs[gxact->pgprocno];
	PGXACT	   *pgxact = &ProcGlobal->allPgXact[gxact->pgprocno];

	/* We need no extra lock since the GXACT isn't valid yet */
	if (nsubxacts > PGPROC_MAX_CACHED_SUBXIDS)
	{
		pgxact->overflowed = true;
		nsubxacts = PGPROC_MAX_CACHED_SUBXIDS;
	}
	if (nsubxacts > 0)
	{
		memcpy(proc->subxids.xids, children,
			   nsubxacts * sizeof(TransactionId));
		pgxact->nxids = nsubxacts;
	}
}

/*
 * MarkAsPrepared
 *		Mark the GXACT as fully valid, and enter it into the global ProcArray.
 *
 * lock_held indicates whether caller already holds TwoPhaseStateLock.
 */
static void
MarkAsPrepared(GlobalTransaction gxact, bool lock_held)
{
	/* Lock here may be overkill, but I'm not convinced of that ... */
	if (!lock_held)
		LWLockAcquire(TwoPhaseStateLock, LW_EXCLUSIVE);
	Assert(!gxact->valid);
	gxact->valid = true;
	if (!lock_held)
		LWLockRelease(TwoPhaseStateLock);

	elog((Debug_print_full_dtm ? LOG : DEBUG5),"MarkAsPrepared marking GXACT gid = %s as valid (prepared)",
		 gxact->gid);

	LocalDistribXact_ChangeState(gxact->pgprocno,
								 LOCALDISTRIBXACT_STATE_PREPARED);

	/*
	 * Put it into the global ProcArray so TransactionIdIsInProgress considers
	 * the XID as still running.
	 */
	ProcArrayAdd(&ProcGlobal->allProcs[gxact->pgprocno]);
}

/*
 * LockGXact
 *		Locate the prepared transaction and mark it busy for COMMIT or PREPARE.
 */
static GlobalTransaction
LockGXact(const char *gid, Oid user, bool raiseErrorIfNotFound)
{
	int			i;

	elog((Debug_print_full_dtm ? LOG : DEBUG5),"LockGXact called to lock identifier = %s.",gid);
	/* on first call, register the exit hook */
	if (!twophaseExitRegistered)
	{
		before_shmem_exit(AtProcExit_Twophase, 0);
		twophaseExitRegistered = true;
	}

	LWLockAcquire(TwoPhaseStateLock, LW_EXCLUSIVE);

	for (i = 0; i < TwoPhaseState->numPrepXacts; i++)
	{
		GlobalTransaction gxact = TwoPhaseState->prepXacts[i];
		PGPROC	   *proc = &ProcGlobal->allProcs[gxact->pgprocno];

		elog((Debug_print_full_dtm ? LOG : DEBUG5), "LockGXact checking identifier = %s.",gxact->gid);

		/* Ignore not-yet-valid GIDs */
		if (!gxact->valid)
			continue;
		if (strcmp(gxact->gid, gid) != 0)
			continue;

		/* Found it, but has someone else got it locked? */
		if (gxact->locking_backend != InvalidBackendId)
			ereport(ERROR,
					(errcode(ERRCODE_OBJECT_NOT_IN_PREREQUISITE_STATE),
					 errmsg("prepared transaction with identifier \"%s\" is busy",
							gid)));

		if (user != gxact->owner && !superuser_arg(user))
			ereport(ERROR,
					(errcode(ERRCODE_INSUFFICIENT_PRIVILEGE),
					 errmsg("permission denied to finish prepared transaction"),
					 errhint("Must be superuser or the user that prepared the transaction.")));

		/*
		 * Note: it probably would be possible to allow committing from
		 * another database; but at the moment NOTIFY is known not to work and
		 * there may be some other issues as well.  Hence disallow until
		 * someone gets motivated to make it work.
		 */
		if (MyDatabaseId != proc->databaseId &&  (Gp_role != GP_ROLE_EXECUTE))
			ereport(ERROR,
					(errcode(ERRCODE_FEATURE_NOT_SUPPORTED),
					 errmsg("prepared transaction belongs to another database"),
					 errhint("Connect to the database where the transaction was prepared to finish it.")));

		/* OK for me to lock it */
		/* we *must* have it locked with a valid xid here! */
		Assert(MyBackendId != InvalidBackendId);
		gxact->locking_backend = MyBackendId;
		MyLockedGxact = gxact;

		LWLockRelease(TwoPhaseStateLock);

		return gxact;
	}

	LWLockRelease(TwoPhaseStateLock);

<<<<<<< HEAD
	if (raiseErrorIfNotFound)
	{
		ereport(ERROR,
				(errcode(ERRCODE_UNDEFINED_OBJECT),
				 errmsg("prepared transaction with identifier \"%s\" does not exist",
					 gid)));
	}
=======
	ereport(ERROR,
			(errcode(ERRCODE_UNDEFINED_OBJECT),
			 errmsg("prepared transaction with identifier \"%s\" does not exist",
					gid)));
>>>>>>> 9e1c9f95

	return NULL;
}

/*
 * RemoveGXact
 *		Remove the prepared transaction from the shared memory array.
 *
 * NB: caller should have already removed it from ProcArray
 */
static void
RemoveGXact(GlobalTransaction gxact)
{
	int			i;

	Assert(LWLockHeldByMeInMode(TwoPhaseStateLock, LW_EXCLUSIVE));

	for (i = 0; i < TwoPhaseState->numPrepXacts; i++)
	{
		if (gxact == TwoPhaseState->prepXacts[i])
		{
			/* remove from the active array */
			TwoPhaseState->numPrepXacts--;
			TwoPhaseState->prepXacts[i] = TwoPhaseState->prepXacts[TwoPhaseState->numPrepXacts];

			/* and put it back in the freelist */
			gxact->next = TwoPhaseState->freeGXacts;
			TwoPhaseState->freeGXacts = gxact;

			return;
		}
	}

	elog(ERROR, "failed to find %p in GlobalTransaction array", gxact);
}

/*
 * Returns an array of all prepared transactions for the user-level
 * function pg_prepared_xact.
 *
 * The returned array and all its elements are copies of internal data
 * structures, to minimize the time we need to hold the TwoPhaseStateLock.
 *
 * WARNING -- we return even those transactions that are not fully prepared
 * yet.  The caller should filter them out if he doesn't want them.
 *
 * The returned array is palloc'd.
 */
static int
GetPreparedTransactionList(GlobalTransaction *gxacts)
{
	GlobalTransaction array;
	int			num;
	int			i;

	LWLockAcquire(TwoPhaseStateLock, LW_SHARED);

	if (TwoPhaseState->numPrepXacts == 0)
	{
		LWLockRelease(TwoPhaseStateLock);

		*gxacts = NULL;
		return 0;
	}

	num = TwoPhaseState->numPrepXacts;
	array = (GlobalTransaction) palloc(sizeof(GlobalTransactionData) * num);
	*gxacts = array;
	for (i = 0; i < num; i++)
		memcpy(array + i, TwoPhaseState->prepXacts[i],
			   sizeof(GlobalTransactionData));

	LWLockRelease(TwoPhaseStateLock);

	return num;
}


/* Working status for pg_prepared_xact */
typedef struct
{
	GlobalTransaction array;
	int			ngxacts;
	int			currIdx;
} Working_State;

/*
 * pg_prepared_xact
 *		Produce a view with one row per prepared transaction.
 *
 * This function is here so we don't have to export the
 * GlobalTransactionData struct definition.
 */
Datum
pg_prepared_xact(PG_FUNCTION_ARGS)
{
	FuncCallContext *funcctx;
	Working_State *status;

	if (SRF_IS_FIRSTCALL())
	{
		TupleDesc	tupdesc;
		MemoryContext oldcontext;

		/* create a function context for cross-call persistence */
		funcctx = SRF_FIRSTCALL_INIT();

		/*
		 * Switch to memory context appropriate for multiple function calls
		 */
		oldcontext = MemoryContextSwitchTo(funcctx->multi_call_memory_ctx);

		/* build tupdesc for result tuples */
		/* this had better match pg_prepared_xacts view in system_views.sql */
		tupdesc = CreateTemplateTupleDesc(5);
		TupleDescInitEntry(tupdesc, (AttrNumber) 1, "transaction",
						   XIDOID, -1, 0);
		TupleDescInitEntry(tupdesc, (AttrNumber) 2, "gid",
						   TEXTOID, -1, 0);
		TupleDescInitEntry(tupdesc, (AttrNumber) 3, "prepared",
						   TIMESTAMPTZOID, -1, 0);
		TupleDescInitEntry(tupdesc, (AttrNumber) 4, "ownerid",
						   OIDOID, -1, 0);
		TupleDescInitEntry(tupdesc, (AttrNumber) 5, "dbid",
						   OIDOID, -1, 0);

		funcctx->tuple_desc = BlessTupleDesc(tupdesc);

		/*
		 * Collect all the 2PC status information that we will format and send
		 * out as a result set.
		 */
		status = (Working_State *) palloc(sizeof(Working_State));
		funcctx->user_fctx = (void *) status;

		status->ngxacts = GetPreparedTransactionList(&status->array);
		status->currIdx = 0;

		MemoryContextSwitchTo(oldcontext);
	}

	funcctx = SRF_PERCALL_SETUP();
	status = (Working_State *) funcctx->user_fctx;

	while (status->array != NULL && status->currIdx < status->ngxacts)
	{
		GlobalTransaction gxact = &status->array[status->currIdx++];
		PGPROC	   *proc = &ProcGlobal->allProcs[gxact->pgprocno];
		PGXACT	   *pgxact = &ProcGlobal->allPgXact[gxact->pgprocno];
		Datum		values[5];
		bool		nulls[5];
		HeapTuple	tuple;
		Datum		result;

		if (!gxact->valid)
			continue;

		/*
		 * Form tuple with appropriate data.
		 */
		MemSet(values, 0, sizeof(values));
		MemSet(nulls, 0, sizeof(nulls));

		values[0] = TransactionIdGetDatum(pgxact->xid);
		values[1] = CStringGetTextDatum(gxact->gid);
		values[2] = TimestampTzGetDatum(gxact->prepared_at);
		values[3] = ObjectIdGetDatum(gxact->owner);
		values[4] = ObjectIdGetDatum(proc->databaseId);

		tuple = heap_form_tuple(funcctx->tuple_desc, values, nulls);
		result = HeapTupleGetDatum(tuple);
		SRF_RETURN_NEXT(funcctx, result);
	}

	SRF_RETURN_DONE(funcctx);
}

/*
 * TwoPhaseGetGXact
 *		Get the GlobalTransaction struct for a prepared transaction
 *		specified by XID
 *
 * If lock_held is set to true, TwoPhaseStateLock will not be taken, so the
 * caller had better hold it.
 */
static GlobalTransaction
TwoPhaseGetGXact(TransactionId xid, bool lock_held)
{
	GlobalTransaction result = NULL;
	int			i;

	static TransactionId cached_xid = InvalidTransactionId;
	static GlobalTransaction cached_gxact = NULL;

	Assert(!lock_held || LWLockHeldByMe(TwoPhaseStateLock));

	/*
	 * During a recovery, COMMIT PREPARED, or ABORT PREPARED, we'll be called
	 * repeatedly for the same XID.  We can save work with a simple cache.
	 */
	if (xid == cached_xid)
		return cached_gxact;

	if (!lock_held)
		LWLockAcquire(TwoPhaseStateLock, LW_SHARED);

	for (i = 0; i < TwoPhaseState->numPrepXacts; i++)
	{
		GlobalTransaction gxact = TwoPhaseState->prepXacts[i];
		PGXACT	   *pgxact = &ProcGlobal->allPgXact[gxact->pgprocno];

		if (pgxact->xid == xid)
		{
			result = gxact;
			break;
		}
	}

	if (!lock_held)
		LWLockRelease(TwoPhaseStateLock);

	if (result == NULL)			/* should not happen */
		elog(ERROR, "failed to find GlobalTransaction for xid %u", xid);

	cached_xid = xid;
	cached_gxact = result;

	return result;
}

/*
 * TwoPhaseGetDummyBackendId
 *		Get the dummy backend ID for prepared transaction specified by XID
 *
 * Dummy backend IDs are similar to real backend IDs of real backends.
 * They start at MaxBackends + 1, and are unique across all currently active
 * real backends and prepared transactions.  If lock_held is set to true,
 * TwoPhaseStateLock will not be taken, so the caller had better hold it.
 */
BackendId
TwoPhaseGetDummyBackendId(TransactionId xid, bool lock_held)
{
	GlobalTransaction gxact = TwoPhaseGetGXact(xid, lock_held);

	return gxact->dummyBackendId;
}

/*
 * TwoPhaseGetDummyProc
 *		Get the PGPROC that represents a prepared transaction specified by XID
 *
 * If lock_held is set to true, TwoPhaseStateLock will not be taken, so the
 * caller had better hold it.
 */
PGPROC *
TwoPhaseGetDummyProc(TransactionId xid, bool lock_held)
{
	GlobalTransaction gxact = TwoPhaseGetGXact(xid, lock_held);

	return &ProcGlobal->allProcs[gxact->pgprocno];
}

/************************************************************************/
/* State file support													*/
/************************************************************************/

#define TwoPhaseFilePath(path, xid) \
	snprintf(path, MAXPGPATH, TWOPHASE_DIR "/%08X", xid)

/*
 * 2PC state file format:
 *
 *	1. TwoPhaseFileHeader
 *	2. TransactionId[] (subtransactions)
 *	3. RelFileNodePendingDelete[] (relation files to be deleted at commit)
 *	4. RelFileNodePendingDelete[] (relation files to be deleted at abort)
 *	5. DbDirNode[] (database oid directories to be deleted at commit)
 *	6. DbDirNode[] (database oid directories to be deleted at abort)
 *	7. SharedInvalidationMessage[] (inval messages to be sent at commit)
 *	8. TwoPhaseRecordOnDisk
 *	9. ...
 *	10. TwoPhaseRecordOnDisk (end sentinel, rmid == TWOPHASE_RM_END_ID)
 *	11. CRC32
 *
 * Each segment except the final checksum is MAXALIGN'd.
 */

/*
 * Header for a 2PC state file
 */
#define TWOPHASE_MAGIC	0x57F94534	/* format identifier */

<<<<<<< HEAD
=======
typedef struct TwoPhaseFileHeader
{
	uint32		magic;			/* format identifier */
	uint32		total_len;		/* actual file length */
	TransactionId xid;			/* original transaction XID */
	Oid			database;		/* OID of database it was in */
	TimestampTz prepared_at;	/* time of preparation */
	Oid			owner;			/* user running the transaction */
	int32		nsubxacts;		/* number of following subxact XIDs */
	int32		ncommitrels;	/* number of delete-on-commit rels */
	int32		nabortrels;		/* number of delete-on-abort rels */
	int32		ninvalmsgs;		/* number of cache invalidation messages */
	bool		initfileinval;	/* does relcache init file need invalidation? */
	uint16		gidlen;			/* length of the GID - GID follows the header */
	XLogRecPtr	origin_lsn;		/* lsn of this record at origin node */
	TimestampTz origin_timestamp;	/* time of prepare at origin node */
} TwoPhaseFileHeader;

>>>>>>> 9e1c9f95
/*
 * Header for each record in a state file
 *
 * NOTE: len counts only the rmgr data, not the TwoPhaseRecordOnDisk header.
 * The rmgr data will be stored starting on a MAXALIGN boundary.
 */
typedef struct TwoPhaseRecordOnDisk
{
	uint32		len;			/* length of rmgr data */
	TwoPhaseRmgrId rmid;		/* resource manager for this record */
	uint16		info;			/* flag bits for use by rmgr */
} TwoPhaseRecordOnDisk;

/*
 * During prepare, the state file is assembled in memory before writing it
 * to WAL and the actual state file.  We use a chain of StateFileChunk blocks
 * for that.
 */
typedef struct StateFileChunk
{
	char	   *data;
	uint32		len;
	struct StateFileChunk *next;
} StateFileChunk;

static struct xllist
{
	StateFileChunk *head;		/* first data block in the chain */
	StateFileChunk *tail;		/* last block in chain */
	uint32		num_chunks;
	uint32		bytes_free;		/* free bytes left in tail block */
	uint32		total_len;		/* total data bytes in chain */
}			records;


/*
 * Append a block of data to records data structure.
 *
 * NB: each block is padded to a MAXALIGN multiple.  This must be
 * accounted for when the file is later read!
 *
 * The data is copied, so the caller is free to modify it afterwards.
 */
static void
save_state_data(const void *data, uint32 len)
{
	uint32		padlen = MAXALIGN(len);

	if (padlen > records.bytes_free)
	{
		records.tail->next = palloc0(sizeof(StateFileChunk));
		records.tail = records.tail->next;
		records.tail->len = 0;
		records.tail->next = NULL;
		records.num_chunks++;

		records.bytes_free = Max(padlen, 512);
		records.tail->data = palloc(records.bytes_free);
	}

	memcpy(((char *) records.tail->data) + records.tail->len, data, len);
	records.tail->len += padlen;
	records.bytes_free -= padlen;
	records.total_len += padlen;
}

/*
 * Start preparing a state file.
 *
 * Initializes data structure and inserts the 2PC file header record.
 */
void
StartPrepare(GlobalTransaction gxact)
{
	PGPROC	   *proc = &ProcGlobal->allProcs[gxact->pgprocno];
	PGXACT	   *pgxact = &ProcGlobal->allPgXact[gxact->pgprocno];
	TransactionId xid = pgxact->xid;
	TwoPhaseFileHeader hdr;
	TransactionId *children;
	RelFileNodePendingDelete *commitrels;
	RelFileNodePendingDelete *abortrels;
	DbDirNode *commitdbs;
	DbDirNode *abortdbs;
	SharedInvalidationMessage *invalmsgs;

	/* Initialize linked list */
	records.head = palloc0(sizeof(StateFileChunk));
	records.head->len = 0;
	records.head->next = NULL;

	records.bytes_free = Max(sizeof(TwoPhaseFileHeader), 512);
	records.head->data = palloc(records.bytes_free);

	records.tail = records.head;
	records.num_chunks = 1;

	records.total_len = 0;

	/* Create header */
	hdr.magic = TWOPHASE_MAGIC;
	hdr.total_len = 0;			/* EndPrepare will fill this in */
	hdr.xid = xid;
	hdr.database = proc->databaseId;
	hdr.prepared_at = gxact->prepared_at;
	hdr.owner = gxact->owner;
	hdr.tablespace_oid_to_delete_on_abort = GetPendingTablespaceForDeletionForAbort();
	hdr.tablespace_oid_to_delete_on_commit = GetPendingTablespaceForDeletionForCommit();
	hdr.nsubxacts = xactGetCommittedChildren(&children);
	hdr.ncommitrels = smgrGetPendingDeletes(true, &commitrels);
	hdr.nabortrels = smgrGetPendingDeletes(false, &abortrels);
	hdr.ncommitdbs = GetPendingDbDeletes(true, &commitdbs);
	hdr.nabortdbs = GetPendingDbDeletes(false, &abortdbs);
	hdr.ninvalmsgs = xactGetCommittedInvalidationMessages(&invalmsgs,
														  &hdr.initfileinval);
	hdr.gidlen = strlen(gxact->gid) + 1;	/* Include '\0' */

	save_state_data(&hdr, sizeof(TwoPhaseFileHeader));
	save_state_data(gxact->gid, hdr.gidlen);

	/*
	 * Add the additional info about subxacts, deletable files and cache
	 * invalidation messages.
	 */
	if (hdr.nsubxacts > 0)
	{
		save_state_data(children, hdr.nsubxacts * sizeof(TransactionId));
		/* While we have the child-xact data, stuff it in the gxact too */
		GXactLoadSubxactData(gxact, hdr.nsubxacts, children);
	}
	if (hdr.ncommitrels > 0)
	{
		save_state_data(commitrels, hdr.ncommitrels * sizeof(RelFileNodePendingDelete));
		pfree(commitrels);
	}
	if (hdr.nabortrels > 0)
	{
		save_state_data(abortrels, hdr.nabortrels * sizeof(RelFileNodePendingDelete));
		pfree(abortrels);
	}
	if (hdr.ncommitdbs > 0)
	{
		save_state_data(commitdbs, hdr.ncommitdbs * sizeof(DbDirNode));
		pfree(commitdbs);
	}
	if (hdr.nabortdbs > 0)
	{
		save_state_data(abortdbs, hdr.nabortdbs * sizeof(DbDirNode));
		pfree(abortdbs);
	}
	if (hdr.ninvalmsgs > 0)
	{
		save_state_data(invalmsgs,
						hdr.ninvalmsgs * sizeof(SharedInvalidationMessage));
		pfree(invalmsgs);
	}
}

/*
 * Finish preparing state data and writing it to WAL.
 */
void
EndPrepare(GlobalTransaction gxact)
{
	TwoPhaseFileHeader *hdr;
	StateFileChunk *record;
	bool		replorigin;

	/* Add the end sentinel to the list of 2PC records */
	RegisterTwoPhaseRecord(TWOPHASE_RM_END_ID, 0,
						   NULL, 0);

	/* Go back and fill in total_len in the file header record */
	hdr = (TwoPhaseFileHeader *) records.head->data;
	Assert(hdr->magic == TWOPHASE_MAGIC);
	hdr->total_len = records.total_len + sizeof(pg_crc32c);

	replorigin = (replorigin_session_origin != InvalidRepOriginId &&
				  replorigin_session_origin != DoNotReplicateId);

	if (replorigin)
	{
		Assert(replorigin_session_origin_lsn != InvalidXLogRecPtr);
		hdr->origin_lsn = replorigin_session_origin_lsn;
		hdr->origin_timestamp = replorigin_session_origin_timestamp;
	}
	else
	{
		hdr->origin_lsn = InvalidXLogRecPtr;
		hdr->origin_timestamp = 0;
	}

	/*
	 * If the data size exceeds MaxAllocSize, we won't be able to read it in
	 * ReadTwoPhaseFile. Check for that now, rather than fail in the case
	 * where we write data to file and then re-read at commit time.
	 */
	if (hdr->total_len > MaxAllocSize)
		ereport(ERROR,
				(errcode(ERRCODE_PROGRAM_LIMIT_EXCEEDED),
				 errmsg("two-phase state file maximum length exceeded")));

	SIMPLE_FAULT_INJECTOR("before_xlog_xact_prepare");

	/*
	 * Now writing 2PC state data to WAL. We let the WAL's CRC protection
	 * cover us, so no need to calculate a separate CRC.
	 *
	 * We have to set delayChkpt here, too; otherwise a checkpoint starting
	 * immediately after the WAL record is inserted could complete without
	 * fsync'ing our state file.  (This is essentially the same kind of race
	 * condition as the COMMIT-to-clog-write case that RecordTransactionCommit
	 * uses delayChkpt for; see notes there.)
	 *
	 * We save the PREPARE record's location in the gxact for later use by
	 * CheckPointTwoPhase.
	 */
	XLogEnsureRecordSpace(0, records.num_chunks);

	START_CRIT_SECTION();

	MyPgXact->delayChkpt = true;

	XLogBeginInsert();
	for (record = records.head; record != NULL; record = record->next)
		XLogRegisterData(record->data, record->len);

	XLogSetRecordFlags(XLOG_INCLUDE_ORIGIN);

	gxact->prepare_end_lsn = XLogInsert(RM_XACT_ID, XLOG_XACT_PREPARE);

	if (replorigin)
	{
		/* Move LSNs forward for this replication origin */
		replorigin_session_advance(replorigin_session_origin_lsn,
								   gxact->prepare_end_lsn);
	}

	XLogFlush(gxact->prepare_end_lsn);

	/* If we crash now, we have prepared: WAL replay will fix things */

	/* Store record's start location to read that later on Commit */
	gxact->prepare_start_lsn = ProcLastRecPtr;

	/*
	 * Mark the prepared transaction as valid.  As soon as xact.c marks
	 * MyPgXact as not running our XID (which it will do immediately after
	 * this function returns), others can commit/rollback the xact.
	 *
	 * NB: a side effect of this is to make a dummy ProcArray entry for the
	 * prepared XID.  This must happen before we clear the XID from MyPgXact,
	 * else there is a window where the XID is not running according to
	 * TransactionIdIsInProgress, and onlookers would be entitled to assume
	 * the xact crashed.  Instead we have a window where the same XID appears
	 * twice in ProcArray, which is OK.
	 */
	MarkAsPrepared(gxact, false);

	SIMPLE_FAULT_INJECTOR("after_xlog_xact_prepare_flushed");

	/*
	 * Now we can mark ourselves as out of the commit critical section: a
	 * checkpoint starting after this will certainly see the gxact as a
	 * candidate for fsyncing.
	 */
	MyPgXact->delayChkpt = false;

	/*
	 * Remember that we have this GlobalTransaction entry locked for us.  If
	 * we crash after this point, it's too late to abort, but we must unlock
	 * it so that the prepared transaction can be committed or rolled back.
	 */
	MyLockedGxact = gxact;

	END_CRIT_SECTION();

	SIMPLE_FAULT_INJECTOR("end_prepare_two_phase");

	/*
	 * Wait for synchronous replication, if required.
	 *
	 * Note that at this stage we have marked the prepare, but still show as
	 * running in the procarray (twice!) and continue to hold locks.
	 */
	SyncRepWaitForLSN(gxact->prepare_end_lsn, false);

	records.tail = records.head = NULL;
	records.num_chunks = 0;
}

/*
 * Register a 2PC record to be written to state file.
 */
void
RegisterTwoPhaseRecord(TwoPhaseRmgrId rmid, uint16 info,
					   const void *data, uint32 len)
{
	TwoPhaseRecordOnDisk record;

	record.rmid = rmid;
	record.info = info;
	record.len = len;
	save_state_data(&record, sizeof(TwoPhaseRecordOnDisk));
	if (len > 0)
		save_state_data(data, len);
}


/*
 * Read and validate the state file for xid.
 *
 * If it looks OK (has a valid magic number and CRC), return the palloc'd
 * contents of the file, issuing an error when finding corrupted data.  If
 * missing_ok is true, which indicates that missing files can be safely
 * ignored, then return NULL.  This state can be reached when doing recovery.
 */
static char *
ReadTwoPhaseFile(TransactionId xid, bool missing_ok)
{
	char		path[MAXPGPATH];
	char	   *buf;
	TwoPhaseFileHeader *hdr;
	int			fd;
	struct stat stat;
	uint32		crc_offset;
	pg_crc32c	calc_crc,
				file_crc;
	int			r;

	TwoPhaseFilePath(path, xid);

	fd = OpenTransientFile(path, O_RDONLY | PG_BINARY);
	if (fd < 0)
	{
		if (missing_ok && errno == ENOENT)
			return NULL;

		ereport(ERROR,
				(errcode_for_file_access(),
				 errmsg("could not open file \"%s\": %m", path)));
	}

	/*
	 * Check file length.  We can determine a lower bound pretty easily. We
	 * set an upper bound to avoid palloc() failure on a corrupt file, though
	 * we can't guarantee that we won't get an out of memory error anyway,
	 * even on a valid file.
	 */
	if (fstat(fd, &stat))
		ereport(ERROR,
				(errcode_for_file_access(),
				 errmsg("could not stat file \"%s\": %m", path)));

	if (stat.st_size < (MAXALIGN(sizeof(TwoPhaseFileHeader)) +
						MAXALIGN(sizeof(TwoPhaseRecordOnDisk)) +
						sizeof(pg_crc32c)) ||
		stat.st_size > MaxAllocSize)
		ereport(ERROR,
				(errcode(ERRCODE_DATA_CORRUPTED),
				 errmsg_plural("incorrect size of file \"%s\": %zu byte",
							   "incorrect size of file \"%s\": %zu bytes",
							   (Size) stat.st_size, path,
							   (Size) stat.st_size)));

	crc_offset = stat.st_size - sizeof(pg_crc32c);
	if (crc_offset != MAXALIGN(crc_offset))
		ereport(ERROR,
				(errcode(ERRCODE_DATA_CORRUPTED),
				 errmsg("incorrect alignment of CRC offset for file \"%s\"",
						path)));

	/*
	 * OK, slurp in the file.
	 */
	buf = (char *) palloc(stat.st_size);

	pgstat_report_wait_start(WAIT_EVENT_TWOPHASE_FILE_READ);
	r = read(fd, buf, stat.st_size);
	if (r != stat.st_size)
	{
		if (r < 0)
			ereport(ERROR,
					(errcode_for_file_access(),
					 errmsg("could not read file \"%s\": %m", path)));
		else
			ereport(ERROR,
					(errmsg("could not read file \"%s\": read %d of %zu",
							path, r, (Size) stat.st_size)));
	}

	pgstat_report_wait_end();

	if (CloseTransientFile(fd))
		ereport(ERROR,
				(errcode_for_file_access(),
				 errmsg("could not close file \"%s\": %m", path)));

	hdr = (TwoPhaseFileHeader *) buf;
	if (hdr->magic != TWOPHASE_MAGIC)
		ereport(ERROR,
				(errcode(ERRCODE_DATA_CORRUPTED),
				 errmsg("invalid magic number stored in file \"%s\"",
						path)));

	if (hdr->total_len != stat.st_size)
		ereport(ERROR,
				(errcode(ERRCODE_DATA_CORRUPTED),
				 errmsg("invalid size stored in file \"%s\"",
						path)));

	INIT_CRC32C(calc_crc);
	COMP_CRC32C(calc_crc, buf, crc_offset);
	FIN_CRC32C(calc_crc);

	file_crc = *((pg_crc32c *) (buf + crc_offset));

	if (!EQ_CRC32C(calc_crc, file_crc))
		ereport(ERROR,
				(errcode(ERRCODE_DATA_CORRUPTED),
				 errmsg("calculated CRC checksum does not match value stored in file \"%s\"",
						path)));

	return buf;
}

/*
 * ParsePrepareRecord
 */
void
ParsePrepareRecord(uint8 info, char *xlrec, xl_xact_parsed_prepare *parsed)
{
	TwoPhaseFileHeader *hdr;
	char	   *bufptr;

	hdr = (TwoPhaseFileHeader *) xlrec;
	bufptr = xlrec + MAXALIGN(sizeof(TwoPhaseFileHeader));

	parsed->origin_lsn = hdr->origin_lsn;
	parsed->origin_timestamp = hdr->origin_timestamp;
	parsed->twophase_xid = hdr->xid;
	parsed->dbId = hdr->database;
	parsed->nsubxacts = hdr->nsubxacts;
	parsed->nrels = hdr->ncommitrels;
	parsed->nabortrels = hdr->nabortrels;
	parsed->nmsgs = hdr->ninvalmsgs;

	strncpy(parsed->twophase_gid, bufptr, hdr->gidlen);
	bufptr += MAXALIGN(hdr->gidlen);

	parsed->subxacts = (TransactionId *) bufptr;
	bufptr += MAXALIGN(hdr->nsubxacts * sizeof(TransactionId));

	parsed->xnodes = (RelFileNode *) bufptr;
	bufptr += MAXALIGN(hdr->ncommitrels * sizeof(RelFileNode));

	parsed->abortnodes = (RelFileNode *) bufptr;
	bufptr += MAXALIGN(hdr->nabortrels * sizeof(RelFileNode));

	parsed->msgs = (SharedInvalidationMessage *) bufptr;
	bufptr += MAXALIGN(hdr->ninvalmsgs * sizeof(SharedInvalidationMessage));
}



/*
 * Reads 2PC data from xlog. During checkpoint this data will be moved to
 * twophase files and ReadTwoPhaseFile should be used instead.
 *
 * Note clearly that this function can access WAL during normal operation,
 * similarly to the way WALSender or Logical Decoding would do.
 *
 */
static void
XlogReadTwoPhaseData(XLogRecPtr lsn, char **buf, int *len)
{
	XLogRecord *record;
	XLogReaderState *xlogreader;
	char	   *errormsg;

	xlogreader = XLogReaderAllocate(wal_segment_size, &read_local_xlog_page,
									NULL);
	if (!xlogreader)
		ereport(ERROR,
				(errcode(ERRCODE_OUT_OF_MEMORY),
				 errmsg("out of memory"),
				 errdetail("Failed while allocating a WAL reading processor.")));

	record = XLogReadRecord(xlogreader, lsn, &errormsg);
	if (record == NULL)
		ereport(ERROR,
				(errcode_for_file_access(),
				 errmsg("could not read two-phase state from WAL at %X/%X",
						(uint32) (lsn >> 32),
						(uint32) lsn)));

	if (XLogRecGetRmid(xlogreader) != RM_XACT_ID ||
		(XLogRecGetInfo(xlogreader) & XLOG_XACT_OPMASK) != XLOG_XACT_PREPARE)
		ereport(ERROR,
				(errcode_for_file_access(),
				 errmsg("expected two-phase state data is not present in WAL at %X/%X",
						(uint32) (lsn >> 32),
						(uint32) lsn)));

	if (len != NULL)
		*len = XLogRecGetDataLen(xlogreader);

	*buf = palloc(sizeof(char) * XLogRecGetDataLen(xlogreader));
	memcpy(*buf, XLogRecGetData(xlogreader), sizeof(char) * XLogRecGetDataLen(xlogreader));

	XLogReaderFree(xlogreader);
}


/*
 * Confirms an xid is prepared, during recovery
 */
bool
StandbyTransactionIdIsPrepared(TransactionId xid)
{
	char	   *buf;
	TwoPhaseFileHeader *hdr;
	bool		result;

	Assert(TransactionIdIsValid(xid));

	if (max_prepared_xacts <= 0)
		return false;			/* nothing to do */

	/* Read and validate file */
	buf = ReadTwoPhaseFile(xid, true);
	if (buf == NULL)
		return false;

	/* Check header also */
	hdr = (TwoPhaseFileHeader *) buf;
	result = TransactionIdEquals(hdr->xid, xid);
	pfree(buf);

	return result;
}


static void
repopulate_tablespace_storage(Oid tablespace_to_delete_on_commit,
								Oid tablespace_to_delete_on_abort) {

	ScheduleTablespaceDirectoryDeletionForCommit(tablespace_to_delete_on_commit);
	ScheduleTablespaceDirectoryDeletionForAbort(tablespace_to_delete_on_abort);
}


static void
finish_prepared_transaction_tablespace_storage(bool isCommit) {
	if (isCommit)
	{
		AtTwoPhaseCommit_TablespaceStorage();
	}
	else
	{
		AtTwoPhaseAbort_TablespaceStorage();
	}
}


/*
 * FinishPreparedTransaction: execute COMMIT PREPARED or ROLLBACK PREPARED
 */
bool
FinishPreparedTransaction(const char *gid, bool isCommit, bool raiseErrorIfNotFound)
{
	GlobalTransaction gxact;
	PGPROC	   *proc;
	PGXACT	   *pgxact;
	TransactionId xid;
	char	   *buf;
	char	   *bufptr;
	TwoPhaseFileHeader *hdr;
	TransactionId latestXid;
	TransactionId *children;
	RelFileNodePendingDelete *commitrels;
	RelFileNodePendingDelete *abortrels;
	DbDirNode *commitdbs;
	DbDirNode *abortdbs;
	RelFileNodePendingDelete *delrels;
	int			ndelrels;
	DbDirNode *deldbs;
	int			ndeldbs;
	SharedInvalidationMessage *invalmsgs;
<<<<<<< HEAD

	SIMPLE_FAULT_INJECTOR("finish_prepared_start_of_function");
=======
>>>>>>> 9e1c9f95

	/*
	 * Validate the GID, and lock the GXACT to ensure that two backends do not
	 * try to commit the same GID at once.
	 */
	gxact = LockGXact(gid, GetUserId(), raiseErrorIfNotFound);
	if (gxact == NULL)
	{
		/*
		 * We can be here for commit-prepared and abort-prepared. Incase of
		 * commit-prepared not able to find the gxact clearly means we already
		 * processed the same and committed it. For abort-prepared either
		 * prepare was never performed on this segment hence gxact doesn't
		 * exists or it was performed but failed to respond back to QD. So,
		 * only for commit-prepared validate if it made to mirror before
		 * returning success to master. For abort can't detect between those 2
		 * cases, hence may unnecessarily wait for mirror sync for
		 * abort-prepared if prepare had failed. Missing to send
		 * abort-prepared to mirror doesn't result in inconsistent
		 * result. Though yes can potentially have dangling prepared
		 * transaction on mirror for extremely thin window, as any transaction
		 * performed on primary will make sure to sync the abort prepared
		 * record anyways.
		 */
		if (isCommit)
			wait_for_mirror();

		return false;
	}

	proc = &ProcGlobal->allProcs[gxact->pgprocno];
	pgxact = &ProcGlobal->allPgXact[gxact->pgprocno];
	xid = pgxact->xid;

	elog((Debug_print_full_dtm ? LOG : DEBUG5),
		 "FinishPreparedTransaction(): got xid %d for gid '%s'", xid, gid);

	/*
	 * Read and validate 2PC state data. State data will typically be stored
	 * in WAL files if the LSN is after the last checkpoint record, or moved
	 * to disk if for some reason they have lived for a long time.
	 */
	if (gxact->ondisk)
		buf = ReadTwoPhaseFile(xid, false);
	else
		XlogReadTwoPhaseData(gxact->prepare_start_lsn, &buf, NULL);


	/*
	 * Disassemble the header area
	 */
	hdr = (TwoPhaseFileHeader *) buf;
	Assert(TransactionIdEquals(hdr->xid, xid));
	bufptr = buf + MAXALIGN(sizeof(TwoPhaseFileHeader));
	bufptr += MAXALIGN(hdr->gidlen);
	children = (TransactionId *) bufptr;
	bufptr += MAXALIGN(hdr->nsubxacts * sizeof(TransactionId));
	commitrels = (RelFileNodePendingDelete *) bufptr;
	bufptr += MAXALIGN(hdr->ncommitrels * sizeof(RelFileNodePendingDelete));
	abortrels = (RelFileNodePendingDelete *) bufptr;
	bufptr += MAXALIGN(hdr->nabortrels * sizeof(RelFileNodePendingDelete));
	commitdbs = (DbDirNode *) bufptr;
	bufptr += MAXALIGN(hdr->ncommitdbs * sizeof(DbDirNode));
	abortdbs = (DbDirNode *) bufptr;
	bufptr += MAXALIGN(hdr->nabortdbs * sizeof(DbDirNode));
	invalmsgs = (SharedInvalidationMessage *) bufptr;
	bufptr += MAXALIGN(hdr->ninvalmsgs * sizeof(SharedInvalidationMessage));

	/* compute latestXid among all children */
	latestXid = TransactionIdLatest(xid, hdr->nsubxacts, children);

	/* Prevent cancel/die interrupt while cleaning up */
	HOLD_INTERRUPTS();

<<<<<<< HEAD
	repopulate_tablespace_storage(
		hdr->tablespace_oid_to_delete_on_commit,
		hdr->tablespace_oid_to_delete_on_abort);

=======
>>>>>>> 9e1c9f95
	/*
	 * The order of operations here is critical: make the XLOG entry for
	 * commit or abort, then mark the transaction committed or aborted in
	 * pg_xact, then remove its PGPROC from the global ProcArray (which means
	 * TransactionIdIsInProgress will stop saying the prepared xact is in
	 * progress), then run the post-commit or post-abort callbacks. The
	 * callbacks will release the locks the transaction held.
	 */
	if (isCommit)
		RecordTransactionCommitPrepared(xid,
										gid,
										hdr->nsubxacts, children,
										hdr->ncommitrels, commitrels,
										hdr->ncommitdbs, commitdbs,
										hdr->ninvalmsgs, invalmsgs,
										hdr->initfileinval, gid);
	else
		RecordTransactionAbortPrepared(xid,
									   hdr->nsubxacts, children,
									   hdr->nabortrels, abortrels,
<<<<<<< HEAD
									   hdr->nabortdbs, abortdbs);
=======
									   gid);
>>>>>>> 9e1c9f95

	ProcArrayRemove(proc, latestXid);

	/*
	 * In case we fail while running the callbacks, mark the gxact invalid so
	 * no one else will try to commit/rollback, and so it will be recycled if
	 * we fail after this point.  It is still locked by our backend so it
	 * won't go away yet.
	 *
	 * (We assume it's safe to do this without taking TwoPhaseStateLock.)
	 */
	gxact->valid = false;

	/*
	 * We have to remove any files that were supposed to be dropped. For
	 * consistency with the regular xact.c code paths, must do this before
	 * releasing locks, so do it before running the callbacks.
	 *
	 * NB: this code knows that we couldn't be dropping any temp rels ...
	 */
	if (isCommit)
	{
		delrels = commitrels;
		ndelrels = hdr->ncommitrels;
		deldbs = commitdbs;
		ndeldbs = hdr->ncommitdbs;
	}
	else
	{
		delrels = abortrels;
		ndelrels = hdr->nabortrels;
		deldbs = abortdbs;
		ndeldbs = hdr->nabortdbs;
	}

	/* Make sure files supposed to be dropped are dropped */
	DropRelationFiles(delrels, ndelrels, false);
<<<<<<< HEAD

	/* Make sure database folders to be dropped are dropped */
	DropDatabaseDirectories(deldbs, ndeldbs, false);

	finish_prepared_transaction_tablespace_storage(isCommit);
=======
>>>>>>> 9e1c9f95

	/*
	 * Handle cache invalidation messages.
	 *
	 * Relcache init file invalidation requires processing both before and
	 * after we send the SI messages. See AtEOXact_Inval()
	 */
	if (hdr->initfileinval)
		RelationCacheInitFilePreInvalidate();
	SendSharedInvalidMessages(invalmsgs, hdr->ninvalmsgs);
	if (hdr->initfileinval)
		RelationCacheInitFilePostInvalidate();

	/*
	 * Acquire the two-phase lock.  We want to work on the two-phase callbacks
	 * while holding it to avoid potential conflicts with other transactions
	 * attempting to use the same GID, so the lock is released once the shared
	 * memory state is cleared.
	 */
	LWLockAcquire(TwoPhaseStateLock, LW_EXCLUSIVE);

	/* And now do the callbacks */
	if (isCommit)
		ProcessRecords(bufptr, xid, twophase_postcommit_callbacks);
	else
		ProcessRecords(bufptr, xid, twophase_postabort_callbacks);

	PredicateLockTwoPhaseFinish(xid, isCommit);

	/* Clear shared memory state */
	RemoveGXact(gxact);

	/*
	 * Release the lock as all callbacks are called and shared memory cleanup
	 * is done.
	 */
	LWLockRelease(TwoPhaseStateLock);

	/* Count the prepared xact as committed or aborted */
	AtEOXact_PgStat(isCommit, false);

	/*
	 * And now we can clean up any files we may have left.
	 */
	if (gxact->ondisk)
		RemoveTwoPhaseFile(xid, true);

	MyLockedGxact = NULL;

<<<<<<< HEAD
	SIMPLE_FAULT_INJECTOR("finish_prepared_after_record_commit_prepared");

=======
>>>>>>> 9e1c9f95
	RESUME_INTERRUPTS();

	pfree(buf);

	return true;
}

/*
 * Scan 2PC state data in memory and call the indicated callbacks for each 2PC record.
 */
static void
ProcessRecords(char *bufptr, TransactionId xid,
			   const TwoPhaseCallback callbacks[])
{
	for (;;)
	{
		TwoPhaseRecordOnDisk *record = (TwoPhaseRecordOnDisk *) bufptr;

		Assert(record->rmid <= TWOPHASE_RM_MAX_ID);
		if (record->rmid == TWOPHASE_RM_END_ID)
			break;

		bufptr += MAXALIGN(sizeof(TwoPhaseRecordOnDisk));

		if (callbacks[record->rmid] != NULL)
			callbacks[record->rmid] (xid, record->info,
									 (void *) bufptr, record->len);

		bufptr += MAXALIGN(record->len);
	}
}

/*
 * Remove the 2PC file for the specified XID.
 *
 * If giveWarning is false, do not complain about file-not-present;
 * this is an expected case during WAL replay.
 */
static void
RemoveTwoPhaseFile(TransactionId xid, bool giveWarning)
{
	char		path[MAXPGPATH];

	TwoPhaseFilePath(path, xid);
	if (unlink(path))
		if (errno != ENOENT || giveWarning)
			ereport(WARNING,
					(errcode_for_file_access(),
					 errmsg("could not remove file \"%s\": %m", path)));
}

/*
 * Recreates a state file. This is used in WAL replay and during
 * checkpoint creation.
 *
 * Note: content and len don't include CRC.
 */
static void
RecreateTwoPhaseFile(TransactionId xid, void *content, int len)
{
	char		path[MAXPGPATH];
	pg_crc32c	statefile_crc;
	int			fd;

	/* Recompute CRC */
	INIT_CRC32C(statefile_crc);
	COMP_CRC32C(statefile_crc, content, len);
	FIN_CRC32C(statefile_crc);

	TwoPhaseFilePath(path, xid);

	fd = OpenTransientFile(path,
						   O_CREAT | O_TRUNC | O_WRONLY | PG_BINARY);
	if (fd < 0)
		ereport(ERROR,
				(errcode_for_file_access(),
				 errmsg("could not recreate file \"%s\": %m", path)));

	/* Write content and CRC */
	errno = 0;
<<<<<<< HEAD
	if (write(fd, content, len) != len)
	{
		int			save_errno = errno;

		CloseTransientFile(fd);

		/* if write didn't set errno, assume problem is no disk space */
		errno = save_errno ? save_errno : ENOSPC;
=======
	pgstat_report_wait_start(WAIT_EVENT_TWOPHASE_FILE_WRITE);
	if (write(fd, content, len) != len)
	{
		/* if write didn't set errno, assume problem is no disk space */
		if (errno == 0)
			errno = ENOSPC;
>>>>>>> 9e1c9f95
		ereport(ERROR,
				(errcode_for_file_access(),
				 errmsg("could not write file \"%s\": %m", path)));
	}
	if (write(fd, &statefile_crc, sizeof(pg_crc32c)) != sizeof(pg_crc32c))
	{
<<<<<<< HEAD
		int			save_errno = errno;

		CloseTransientFile(fd);

		/* if write didn't set errno, assume problem is no disk space */
		errno = save_errno ? save_errno : ENOSPC;
=======
		/* if write didn't set errno, assume problem is no disk space */
		if (errno == 0)
			errno = ENOSPC;
>>>>>>> 9e1c9f95
		ereport(ERROR,
				(errcode_for_file_access(),
				 errmsg("could not write file \"%s\": %m", path)));
	}
	pgstat_report_wait_end();

	/*
	 * We must fsync the file because the end-of-replay checkpoint will not do
	 * so, there being no GXACT in shared memory yet to tell it to.
	 */
	pgstat_report_wait_start(WAIT_EVENT_TWOPHASE_FILE_SYNC);
	if (pg_fsync(fd) != 0)
<<<<<<< HEAD
	{
		int			save_errno = errno;

		CloseTransientFile(fd);
		errno = save_errno;
=======
>>>>>>> 9e1c9f95
		ereport(ERROR,
				(errcode_for_file_access(),
				 errmsg("could not fsync file \"%s\": %m", path)));
	pgstat_report_wait_end();

	if (CloseTransientFile(fd) != 0)
		ereport(ERROR,
				(errcode_for_file_access(),
				 errmsg("could not close file \"%s\": %m", path)));
}

/*
 * CheckPointTwoPhase -- handle 2PC component of checkpointing.
 *
 * We must fsync the state file of any GXACT that is valid or has been
 * generated during redo and has a PREPARE LSN <= the checkpoint's redo
 * horizon.  (If the gxact isn't valid yet, has not been generated in
 * redo, or has a later LSN, this checkpoint is not responsible for
 * fsyncing it.)
 *
 * This is deliberately run as late as possible in the checkpoint sequence,
 * because GXACTs ordinarily have short lifespans, and so it is quite
 * possible that GXACTs that were valid at checkpoint start will no longer
 * exist if we wait a little bit. With typical checkpoint settings this
 * will be about 3 minutes for an online checkpoint, so as a result we
 * expect that there will be no GXACTs that need to be copied to disk.
 *
 * If a GXACT remains valid across multiple checkpoints, it will already
 * be on disk so we don't bother to repeat that write.
 */
void
CheckPointTwoPhase(XLogRecPtr redo_horizon)
{
	int			i;
	int			serialized_xacts = 0;

	if (max_prepared_xacts <= 0)
		return;					/* nothing to do */

	TRACE_POSTGRESQL_TWOPHASE_CHECKPOINT_START();

	/*
	 * We are expecting there to be zero GXACTs that need to be copied to
	 * disk, so we perform all I/O while holding TwoPhaseStateLock for
	 * simplicity. This prevents any new xacts from preparing while this
	 * occurs, which shouldn't be a problem since the presence of long-lived
	 * prepared xacts indicates the transaction manager isn't active.
	 *
	 * It's also possible to move I/O out of the lock, but on every error we
	 * should check whether somebody committed our transaction in different
	 * backend. Let's leave this optimization for future, if somebody will
	 * spot that this place cause bottleneck.
	 *
	 * Note that it isn't possible for there to be a GXACT with a
	 * prepare_end_lsn set prior to the last checkpoint yet is marked invalid,
	 * because of the efforts with delayChkpt.
	 */
	LWLockAcquire(TwoPhaseStateLock, LW_SHARED);
	for (i = 0; i < TwoPhaseState->numPrepXacts; i++)
	{
		/*
		 * Note that we are using gxact not pgxact so this works in recovery
		 * also
		 */
		GlobalTransaction gxact = TwoPhaseState->prepXacts[i];

		if ((gxact->valid || gxact->inredo) &&
			!gxact->ondisk &&
			gxact->prepare_end_lsn <= redo_horizon)
		{
			char	   *buf;
			int			len;

			XlogReadTwoPhaseData(gxact->prepare_start_lsn, &buf, &len);
			RecreateTwoPhaseFile(gxact->xid, buf, len);
			gxact->ondisk = true;
			gxact->prepare_start_lsn = InvalidXLogRecPtr;
			gxact->prepare_end_lsn = InvalidXLogRecPtr;
			pfree(buf);
			serialized_xacts++;
		}
	}
	LWLockRelease(TwoPhaseStateLock);

	/*
	 * Flush unconditionally the parent directory to make any information
	 * durable on disk.  Two-phase files could have been removed and those
	 * removals need to be made persistent as well as any files newly created
	 * previously since the last checkpoint.
	 */
	fsync_fname(TWOPHASE_DIR, true);

	TRACE_POSTGRESQL_TWOPHASE_CHECKPOINT_DONE();

	if (log_checkpoints && serialized_xacts > 0)
		ereport(LOG,
				(errmsg_plural("%u two-phase state file was written "
							   "for a long-running prepared transaction",
							   "%u two-phase state files were written "
							   "for long-running prepared transactions",
							   serialized_xacts,
							   serialized_xacts)));
}

/*
 * restoreTwoPhaseData
 *
 * Scan pg_twophase and fill TwoPhaseState depending on the on-disk data.
 * This is called once at the beginning of recovery, saving any extra
 * lookups in the future.  Two-phase files that are newer than the
 * minimum XID horizon are discarded on the way.
 */
void
restoreTwoPhaseData(void)
{
	DIR		   *cldir;
	struct dirent *clde;

	LWLockAcquire(TwoPhaseStateLock, LW_EXCLUSIVE);
	cldir = AllocateDir(TWOPHASE_DIR);
	while ((clde = ReadDir(cldir, TWOPHASE_DIR)) != NULL)
	{
		if (strlen(clde->d_name) == 8 &&
			strspn(clde->d_name, "0123456789ABCDEF") == 8)
		{
			TransactionId xid;
			char	   *buf;

			xid = (TransactionId) strtoul(clde->d_name, NULL, 16);

			buf = ProcessTwoPhaseBuffer(xid, InvalidXLogRecPtr,
										true, false, false);
			if (buf == NULL)
				continue;

			PrepareRedoAdd(buf, InvalidXLogRecPtr,
						   InvalidXLogRecPtr, InvalidRepOriginId);
		}
	}
	LWLockRelease(TwoPhaseStateLock);
	FreeDir(cldir);
}

/*
 * PrescanPreparedTransactions
 *
 * Scan the shared memory entries of TwoPhaseState and determine the range
 * of valid XIDs present.  This is run during database startup, after we
 * have completed reading WAL.  ShmemVariableCache->nextFullXid has been set to
 * one more than the highest XID for which evidence exists in WAL.
 *
 * We throw away any prepared xacts with main XID beyond nextFullXid --- if any
 * are present, it suggests that the DBA has done a PITR recovery to an
 * earlier point in time without cleaning out pg_twophase.  We dare not
 * try to recover such prepared xacts since they likely depend on database
 * state that doesn't exist now.
 *
 * However, we will advance nextFullXid beyond any subxact XIDs belonging to
 * valid prepared xacts.  We need to do this since subxact commit doesn't
 * write a WAL entry, and so there might be no evidence in WAL of those
 * subxact XIDs.
 *
 * On corrupted two-phase files, fail immediately.  Keeping around broken
 * entries and let replay continue causes harm on the system, and a new
 * backup should be rolled in.
 *
 * Our other responsibility is to determine and return the oldest valid XID
 * among the prepared xacts (if none, return ShmemVariableCache->nextFullXid).
 * This is needed to synchronize pg_subtrans startup properly.
 *
 * If xids_p and nxids_p are not NULL, pointer to a palloc'd array of all
 * top-level xids is stored in *xids_p. The number of entries in the array
 * is returned in *nxids_p.
 */
TransactionId
PrescanPreparedTransactions(TransactionId **xids_p, int *nxids_p)
{
	FullTransactionId nextFullXid = ShmemVariableCache->nextFullXid;
	TransactionId origNextXid = XidFromFullTransactionId(nextFullXid);
	TransactionId result = origNextXid;
	TransactionId *xids = NULL;
	int			nxids = 0;
	int			allocsize = 0;
	int			i;

	LWLockAcquire(TwoPhaseStateLock, LW_EXCLUSIVE);
	for (i = 0; i < TwoPhaseState->numPrepXacts; i++)
	{
		TransactionId xid;
		char	   *buf;
		GlobalTransaction gxact = TwoPhaseState->prepXacts[i];

		Assert(gxact->inredo);

		xid = gxact->xid;

		buf = ProcessTwoPhaseBuffer(xid,
									gxact->prepare_start_lsn,
									gxact->ondisk, false, true);

		if (buf == NULL)
			continue;

		/*
		 * OK, we think this file is valid.  Incorporate xid into the
		 * running-minimum result.
		 */
		if (TransactionIdPrecedes(xid, result))
			result = xid;

<<<<<<< HEAD
			/*
			 * Examine subtransaction XIDs ... they should all follow main
			 * XID, and they may force us to advance nextXid.
			 *
			 * We don't expect anyone else to modify nextXid, hence we don't
			 * need to hold a lock while examining it.  We still acquire the
			 * lock to modify it, though.
			 */
			subxids = (TransactionId *) (buf +
								MAXALIGN(sizeof(TwoPhaseFileHeader)) +
								MAXALIGN(hdr->gidlen));
			for (i = 0; i < hdr->nsubxacts; i++)
=======
		if (xids_p)
		{
			if (nxids == allocsize)
>>>>>>> 9e1c9f95
			{
				if (nxids == 0)
				{
					allocsize = 10;
					xids = palloc(allocsize * sizeof(TransactionId));
				}
				else
				{
					allocsize = allocsize * 2;
					xids = repalloc(xids, allocsize * sizeof(TransactionId));
				}
			}
			xids[nxids++] = xid;
		}

		pfree(buf);
	}
	LWLockRelease(TwoPhaseStateLock);

	if (xids_p)
	{
		*xids_p = xids;
		*nxids_p = nxids;
	}

	return result;
}

/*
 * StandbyRecoverPreparedTransactions
 *
 * Scan the shared memory entries of TwoPhaseState and setup all the required
 * information to allow standby queries to treat prepared transactions as still
 * active.
 *
 * This is never called at the end of recovery - we use
 * RecoverPreparedTransactions() at that point.
 *
 * The lack of calls to SubTransSetParent() calls here is by design;
 * those calls are made by RecoverPreparedTransactions() at the end of recovery
 * for those xacts that need this.
 */
void
StandbyRecoverPreparedTransactions(void)
{
	int			i;

	LWLockAcquire(TwoPhaseStateLock, LW_EXCLUSIVE);
	for (i = 0; i < TwoPhaseState->numPrepXacts; i++)
	{
		TransactionId xid;
		char	   *buf;
		GlobalTransaction gxact = TwoPhaseState->prepXacts[i];

		Assert(gxact->inredo);

<<<<<<< HEAD
			/*
			 * Examine subtransaction XIDs ... they should all follow main
			 * XID.
			 */
			subxids = (TransactionId *) (buf +
								MAXALIGN(sizeof(TwoPhaseFileHeader)) +
								MAXALIGN(hdr->gidlen));
			for (i = 0; i < hdr->nsubxacts; i++)
			{
				TransactionId subxid = subxids[i];

				Assert(TransactionIdFollows(subxid, xid));
				SubTransSetParent(subxid, xid, overwriteOK);
			}

			pfree(buf);
		}
=======
		xid = gxact->xid;

		buf = ProcessTwoPhaseBuffer(xid,
									gxact->prepare_start_lsn,
									gxact->ondisk, false, false);
		if (buf != NULL)
			pfree(buf);
>>>>>>> 9e1c9f95
	}
	LWLockRelease(TwoPhaseStateLock);
}

/*
 * RecoverPreparedTransactions
 *
 * Scan the shared memory entries of TwoPhaseState and reload the state for
 * each prepared transaction (reacquire locks, etc).
 *
 * This is run at the end of recovery, but before we allow backends to write
 * WAL.
 *
 * At the end of recovery the way we take snapshots will change. We now need
 * to mark all running transactions with their full SubTransSetParent() info
 * to allow normal snapshots to work correctly if snapshots overflow.
 * We do this here because by definition prepared transactions are the only
 * type of write transaction still running, so this is necessary and
 * complete.
 */
void
RecoverPreparedTransactions(void)
{
	int			i;

	LWLockAcquire(TwoPhaseStateLock, LW_EXCLUSIVE);
	for (i = 0; i < TwoPhaseState->numPrepXacts; i++)
	{
<<<<<<< HEAD
		if (strlen(clde->d_name) == 8 &&
			strspn(clde->d_name, "0123456789ABCDEF") == 8)
		{
			TransactionId xid;
			char	   *buf;
			char	   *bufptr;
			TwoPhaseFileHeader *hdr;
			TransactionId *subxids;
			GlobalTransaction gxact;
			const char *gid;
			DistributedTransactionTimeStamp distribTimeStamp;
			DistributedTransactionId distribXid;
			LocalDistribXactData localDistribXactData;
			int			i;
=======
		TransactionId xid;
		char	   *buf;
		GlobalTransaction gxact = TwoPhaseState->prepXacts[i];
		char	   *bufptr;
		TwoPhaseFileHeader *hdr;
		TransactionId *subxids;
		const char *gid;
>>>>>>> 9e1c9f95

		xid = gxact->xid;

		/*
		 * Reconstruct subtrans state for the transaction --- needed because
		 * pg_subtrans is not preserved over a restart.  Note that we are
		 * linking all the subtransactions directly to the top-level XID;
		 * there may originally have been a more complex hierarchy, but
		 * there's no need to restore that exactly. It's possible that
		 * SubTransSetParent has been set before, if the prepared transaction
		 * generated xid assignment records.
		 */
		buf = ProcessTwoPhaseBuffer(xid,
									gxact->prepare_start_lsn,
									gxact->ondisk, true, false);
		if (buf == NULL)
			continue;

		ereport(LOG,
				(errmsg("recovering prepared transaction %u from shared memory", xid)));

		hdr = (TwoPhaseFileHeader *) buf;
		Assert(TransactionIdEquals(hdr->xid, xid));
		bufptr = buf + MAXALIGN(sizeof(TwoPhaseFileHeader));
		gid = (const char *) bufptr;
		bufptr += MAXALIGN(hdr->gidlen);
		subxids = (TransactionId *) bufptr;
		bufptr += MAXALIGN(hdr->nsubxacts * sizeof(TransactionId));
		bufptr += MAXALIGN(hdr->ncommitrels * sizeof(RelFileNode));
		bufptr += MAXALIGN(hdr->nabortrels * sizeof(RelFileNode));
		bufptr += MAXALIGN(hdr->ninvalmsgs * sizeof(SharedInvalidationMessage));

<<<<<<< HEAD
			ereport(LOG,
					(errmsg("recovering prepared transaction %u", xid)));

			/* Deconstruct header */
			hdr = (TwoPhaseFileHeader *) buf;
			Assert(TransactionIdEquals(hdr->xid, xid));
			bufptr = buf + MAXALIGN(sizeof(TwoPhaseFileHeader));
			gid = (const char *) bufptr;
			bufptr += MAXALIGN(hdr->gidlen);
			subxids = (TransactionId *) bufptr;
			bufptr += MAXALIGN(hdr->nsubxacts * sizeof(TransactionId));
			bufptr += MAXALIGN(hdr->ncommitrels * sizeof(RelFileNodePendingDelete));
			bufptr += MAXALIGN(hdr->nabortrels * sizeof(RelFileNodePendingDelete));
			bufptr += MAXALIGN(hdr->ncommitdbs * sizeof(DbDirNode));
			bufptr += MAXALIGN(hdr->nabortdbs * sizeof(DbDirNode));
			bufptr += MAXALIGN(hdr->ninvalmsgs * sizeof(SharedInvalidationMessage));
=======
		/*
		 * Recreate its GXACT and dummy PGPROC. But, check whether it was
		 * added in redo and already has a shmem entry for it.
		 */
		MarkAsPreparingGuts(gxact, xid, gid,
							hdr->prepared_at,
							hdr->owner, hdr->database);
>>>>>>> 9e1c9f95

		/* recovered, so reset the flag for entries generated by redo */
		gxact->inredo = false;

		GXactLoadSubxactData(gxact, hdr->nsubxacts, subxids);
		MarkAsPrepared(gxact, true);

<<<<<<< HEAD
			/*
			 * Crack open the gid to get the DTM start time and distributed
			 * transaction id.
			 */
			dtxCrackOpenGid(gid, &distribTimeStamp, &distribXid);

			/*
			 * Recreate its GXACT and dummy PGPROC
			 */
			localDistribXactData.state = LOCALDISTRIBXACT_STATE_ACTIVE;
			localDistribXactData.distribTimeStamp = distribTimeStamp;
			localDistribXactData.distribXid = distribXid;
			gxact = MarkAsPreparing(xid,
									&localDistribXactData,
									gid,
									hdr->prepared_at,
									hdr->owner, hdr->database);
			gxact->ondisk = true;
			GXactLoadSubxactData(gxact, hdr->nsubxacts, subxids);
			MarkAsPrepared(gxact);
=======
		LWLockRelease(TwoPhaseStateLock);
>>>>>>> 9e1c9f95

		/*
		 * Recover other state (notably locks) using resource managers.
		 */
		ProcessRecords(bufptr, xid, twophase_recover_callbacks);

		/*
		 * Release locks held by the standby process after we process each
		 * prepared transaction. As a result, we don't need too many
		 * additional locks at any one time.
		 */
		if (InHotStandby)
			StandbyReleaseLockTree(xid, hdr->nsubxacts, subxids);

		/*
		 * We're done with recovering this transaction. Clear MyLockedGxact,
		 * like we do in PrepareTransaction() during normal operation.
		 */
		PostPrepare_Twophase();

		pfree(buf);

		LWLockAcquire(TwoPhaseStateLock, LW_EXCLUSIVE);
	}

	LWLockRelease(TwoPhaseStateLock);
}

/*
 * ProcessTwoPhaseBuffer
 *
 * Given a transaction id, read it either from disk or read it directly
 * via shmem xlog record pointer using the provided "prepare_start_lsn".
 *
 * If setParent is true, set up subtransaction parent linkages.
 *
 * If setNextXid is true, set ShmemVariableCache->nextFullXid to the newest
 * value scanned.
 */
static char *
ProcessTwoPhaseBuffer(TransactionId xid,
					  XLogRecPtr prepare_start_lsn,
					  bool fromdisk,
					  bool setParent, bool setNextXid)
{
	FullTransactionId nextFullXid = ShmemVariableCache->nextFullXid;
	TransactionId origNextXid = XidFromFullTransactionId(nextFullXid);
	TransactionId *subxids;
	char	   *buf;
	TwoPhaseFileHeader *hdr;
	int			i;

	Assert(LWLockHeldByMeInMode(TwoPhaseStateLock, LW_EXCLUSIVE));

	if (!fromdisk)
		Assert(prepare_start_lsn != InvalidXLogRecPtr);

	/* Already processed? */
	if (TransactionIdDidCommit(xid) || TransactionIdDidAbort(xid))
	{
		if (fromdisk)
		{
			ereport(WARNING,
					(errmsg("removing stale two-phase state file for transaction %u",
							xid)));
			RemoveTwoPhaseFile(xid, true);
		}
		else
		{
			ereport(WARNING,
					(errmsg("removing stale two-phase state from memory for transaction %u",
							xid)));
			PrepareRedoRemove(xid, true);
		}
		return NULL;
	}

	/* Reject XID if too new */
	if (TransactionIdFollowsOrEquals(xid, origNextXid))
	{
		if (fromdisk)
		{
			ereport(WARNING,
					(errmsg("removing future two-phase state file for transaction %u",
							xid)));
			RemoveTwoPhaseFile(xid, true);
		}
		else
		{
			ereport(WARNING,
					(errmsg("removing future two-phase state from memory for transaction %u",
							xid)));
			PrepareRedoRemove(xid, true);
		}
		return NULL;
	}

	if (fromdisk)
	{
		/* Read and validate file */
		buf = ReadTwoPhaseFile(xid, false);
	}
	else
	{
		/* Read xlog data */
		XlogReadTwoPhaseData(prepare_start_lsn, &buf, NULL);
	}

	/* Deconstruct header */
	hdr = (TwoPhaseFileHeader *) buf;
	if (!TransactionIdEquals(hdr->xid, xid))
	{
		if (fromdisk)
			ereport(ERROR,
					(errcode(ERRCODE_DATA_CORRUPTED),
					 errmsg("corrupted two-phase state file for transaction %u",
							xid)));
		else
			ereport(ERROR,
					(errcode(ERRCODE_DATA_CORRUPTED),
					 errmsg("corrupted two-phase state in memory for transaction %u",
							xid)));
	}

	/*
	 * Examine subtransaction XIDs ... they should all follow main XID, and
	 * they may force us to advance nextFullXid.
	 */
	subxids = (TransactionId *) (buf +
								 MAXALIGN(sizeof(TwoPhaseFileHeader)) +
								 MAXALIGN(hdr->gidlen));
	for (i = 0; i < hdr->nsubxacts; i++)
	{
		TransactionId subxid = subxids[i];

		Assert(TransactionIdFollows(subxid, xid));

		/* update nextFullXid if needed */
		if (setNextXid)
			AdvanceNextFullTransactionIdPastXid(subxid);

		if (setParent)
			SubTransSetParent(subxid, xid);
	}

	return buf;
}


/*
 *	RecordTransactionCommitPrepared
 *
 * This is basically the same as RecordTransactionCommit (q.v. if you change
 * this function): in particular, we must set the delayChkpt flag to avoid a
 * race condition.
 *
 * We know the transaction made at least one XLOG entry (its PREPARE),
 * so it is never possible to optimize out the commit record.
 */
static void
RecordTransactionCommitPrepared(TransactionId xid,
								const char *gid,
								int nchildren,
								TransactionId *children,
								int nrels,
								RelFileNodePendingDelete *rels,
								int ndeldbs,
								DbDirNode *deldbs,
								int ninvalmsgs,
								SharedInvalidationMessage *invalmsgs,
								bool initfileinval,
								const char *gid)
{
	XLogRecPtr	recptr;
	TimestampTz committs = GetCurrentTimestamp();
	bool		replorigin;
	DistributedTransactionTimeStamp distribTimeStamp;
	DistributedTransactionId distribXid;

	/*
	 * Are we using the replication origins feature?  Or, in other words, are
	 * we replaying remote actions?
	 */
	replorigin = (replorigin_session_origin != InvalidRepOriginId &&
				  replorigin_session_origin != DoNotReplicateId);

	START_CRIT_SECTION();

	/* See notes in RecordTransactionCommit */
	MyPgXact->delayChkpt = true;

	/*
<<<<<<< HEAD
	 * Crack open the gid to get the DTM start time and distributed
	 * transaction id.
	 */
	dtxCrackOpenGid(gid, &distribTimeStamp, &distribXid);

	SIMPLE_FAULT_INJECTOR("before_xlog_xact_commit_prepared");

	/* Emit the XLOG commit record */
=======
	 * Emit the XLOG commit record. Note that we mark 2PC commits as
	 * potentially having AccessExclusiveLocks since we don't know whether or
	 * not they do.
	 */
>>>>>>> 9e1c9f95
	recptr = XactLogCommitRecord(committs,
								 GetPendingTablespaceForDeletionForCommit(),
								 nchildren, children, nrels, rels,
								 ninvalmsgs, invalmsgs,
								 ndeldbs, deldbs,
								 initfileinval, false,
								 MyXactFlags | XACT_FLAGS_ACQUIREDACCESSEXCLUSIVELOCK,
								 xid, gid);


	if (replorigin)
		/* Move LSNs forward for this replication origin */
		replorigin_session_advance(replorigin_session_origin_lsn,
								   XactLastRecEnd);

	/*
	 * Record commit timestamp.  The value comes from plain commit timestamp
	 * if replorigin is not enabled, or replorigin already set a value for us
	 * in replorigin_session_origin_timestamp otherwise.
	 *
	 * We don't need to WAL-log anything here, as the commit record written
	 * above already contains the data.
	 */
	if (!replorigin || replorigin_session_origin_timestamp == 0)
		replorigin_session_origin_timestamp = committs;

	TransactionTreeSetCommitTsData(xid, nchildren, children,
								   replorigin_session_origin_timestamp,
								   replorigin_session_origin, false);

	/*
	 * We don't currently try to sleep before flush here ... nor is there any
	 * support for async commit of a prepared xact (the very idea is probably
	 * a contradiction)
	 */

	/* Flush XLOG to disk */
	XLogFlush(recptr);

<<<<<<< HEAD
	/* UNDONE: What are the locking issues here? */
	/*
	 * Mark the distributed transaction committed.
	 */
	DistributedLog_SetCommittedTree(xid, nchildren, children,
									distribTimeStamp,
									distribXid,
									/* isRedo */ false);

	/* Mark the transaction committed in pg_clog */
=======
	/* Mark the transaction committed in pg_xact */
>>>>>>> 9e1c9f95
	TransactionIdCommitTree(xid, nchildren, children);

	/* Checkpoint can proceed now */
	MyPgXact->delayChkpt = false;

	END_CRIT_SECTION();

	/*
	 * Wait for synchronous replication, if required.
	 *
	 * Note that at this stage we have marked clog, but still show as running
	 * in the procarray and continue to hold locks.
	 */
	SyncRepWaitForLSN(recptr, true);
}

/*
 *	RecordTransactionAbortPrepared
 *
 * This is basically the same as RecordTransactionAbort.
 *
 * We know the transaction made at least one XLOG entry (its PREPARE),
 * so it is never possible to optimize out the abort record.
 */
static void
RecordTransactionAbortPrepared(TransactionId xid,
							   int nchildren,
							   TransactionId *children,
							   int nrels,
<<<<<<< HEAD
							   RelFileNodePendingDelete *rels,
							   int ndeldbs,
							   DbDirNode *deldbs)
=======
							   RelFileNode *rels,
							   const char *gid)
>>>>>>> 9e1c9f95
{
	XLogRecPtr	recptr;

	/*
	 * Catch the scenario where we aborted partway through
	 * RecordTransactionCommitPrepared ...
	 */
	if (TransactionIdDidCommit(xid))
		elog(PANIC, "cannot abort transaction %u, it was already committed",
			 xid);

	START_CRIT_SECTION();

<<<<<<< HEAD
	SIMPLE_FAULT_INJECTOR("twophase_transaction_abort_prepared");

	/* Emit the XLOG abort record */
=======
	/*
	 * Emit the XLOG commit record. Note that we mark 2PC aborts as
	 * potentially having AccessExclusiveLocks since we don't know whether or
	 * not they do.
	 */
>>>>>>> 9e1c9f95
	recptr = XactLogAbortRecord(GetCurrentTimestamp(),
								GetPendingTablespaceForDeletionForAbort(),
								nchildren, children,
								nrels, rels,
<<<<<<< HEAD
								ndeldbs, deldbs,
								xid);
=======
								MyXactFlags | XACT_FLAGS_ACQUIREDACCESSEXCLUSIVELOCK,
								xid, gid);
>>>>>>> 9e1c9f95

	/* Always flush, since we're about to remove the 2PC state file */
	XLogFlush(recptr);

	/*
	 * Mark the transaction aborted in clog.  This is not absolutely necessary
	 * but we may as well do it while we are here.
	 */
	TransactionIdAbortTree(xid, nchildren, children);

	END_CRIT_SECTION();

	/*
	 * Wait for synchronous replication, if required.
	 *
	 * Note that at this stage we have marked clog, but still show as running
	 * in the procarray and continue to hold locks.
	 */
	SyncRepWaitForLSN(recptr, false);
}

/*
 * PrepareRedoAdd
 *
 * Store pointers to the start/end of the WAL record along with the xid in
 * a gxact entry in shared memory TwoPhaseState structure.  If caller
 * specifies InvalidXLogRecPtr as WAL location to fetch the two-phase
 * data, the entry is marked as located on disk.
 */
void
PrepareRedoAdd(char *buf, XLogRecPtr start_lsn,
			   XLogRecPtr end_lsn, RepOriginId origin_id)
{
	TwoPhaseFileHeader *hdr = (TwoPhaseFileHeader *) buf;
	char	   *bufptr;
	const char *gid;
	GlobalTransaction gxact;

	Assert(LWLockHeldByMeInMode(TwoPhaseStateLock, LW_EXCLUSIVE));
	Assert(RecoveryInProgress());

	bufptr = buf + MAXALIGN(sizeof(TwoPhaseFileHeader));
	gid = (const char *) bufptr;

	/*
	 * Reserve the GID for the given transaction in the redo code path.
	 *
	 * This creates a gxact struct and puts it into the active array.
	 *
	 * In redo, this struct is mainly used to track PREPARE/COMMIT entries in
	 * shared memory. Hence, we only fill up the bare minimum contents here.
	 * The gxact also gets marked with gxact->inredo set to true to indicate
	 * that it got added in the redo phase
	 */

	/* Get a free gxact from the freelist */
	if (TwoPhaseState->freeGXacts == NULL)
		ereport(ERROR,
				(errcode(ERRCODE_OUT_OF_MEMORY),
				 errmsg("maximum number of prepared transactions reached"),
				 errhint("Increase max_prepared_transactions (currently %d).",
						 max_prepared_xacts)));
	gxact = TwoPhaseState->freeGXacts;
	TwoPhaseState->freeGXacts = gxact->next;

	gxact->prepared_at = hdr->prepared_at;
	gxact->prepare_start_lsn = start_lsn;
	gxact->prepare_end_lsn = end_lsn;
	gxact->xid = hdr->xid;
	gxact->owner = hdr->owner;
	gxact->locking_backend = InvalidBackendId;
	gxact->valid = false;
	gxact->ondisk = XLogRecPtrIsInvalid(start_lsn);
	gxact->inredo = true;		/* yes, added in redo */
	strcpy(gxact->gid, gid);

	/* And insert it into the active array */
	Assert(TwoPhaseState->numPrepXacts < max_prepared_xacts);
	TwoPhaseState->prepXacts[TwoPhaseState->numPrepXacts++] = gxact;

	if (origin_id != InvalidRepOriginId)
	{
		/* recover apply progress */
		replorigin_advance(origin_id, hdr->origin_lsn, end_lsn,
						   false /* backward */ , false /* WAL */ );
	}

	elog(DEBUG2, "added 2PC data in shared memory for transaction %u", gxact->xid);
}

/*
 * PrepareRedoRemove
 *
 * Remove the corresponding gxact entry from TwoPhaseState. Also remove
 * the 2PC file if a prepared transaction was saved via an earlier checkpoint.
 *
 * Caller must hold TwoPhaseStateLock in exclusive mode, because TwoPhaseState
 * is updated.
 */
void
PrepareRedoRemove(TransactionId xid, bool giveWarning)
{
	GlobalTransaction gxact = NULL;
	int			i;
	bool		found = false;

	Assert(LWLockHeldByMeInMode(TwoPhaseStateLock, LW_EXCLUSIVE));
	Assert(RecoveryInProgress());

	for (i = 0; i < TwoPhaseState->numPrepXacts; i++)
	{
		gxact = TwoPhaseState->prepXacts[i];

		if (gxact->xid == xid)
		{
			Assert(gxact->inredo);
			found = true;
			break;
		}
	}

	/*
	 * Just leave if there is nothing, this is expected during WAL replay.
	 */
	if (!found)
		return;

	/*
	 * And now we can clean up any files we may have left.
	 */
	elog(DEBUG2, "removing 2PC data for transaction %u", xid);
	if (gxact->ondisk)
		RemoveTwoPhaseFile(xid, giveWarning);
	RemoveGXact(gxact);

	return;
}<|MERGE_RESOLUTION|>--- conflicted
+++ resolved
@@ -109,6 +109,7 @@
 #include "utils/timestamp.h"
 
 #include "access/twophase_storage_tablespace.h"
+#include "access/twophase_xlog.h"
 #include "catalog/storage_database.h"
 #include "catalog/storage_tablespace.h"
 #include "cdb/cdbvars.h"
@@ -153,10 +154,7 @@
  * typedef struct GlobalTransactionData *GlobalTransaction appears in
  * twophase.h
  */
-<<<<<<< HEAD
-=======
-
->>>>>>> 9e1c9f95
+
 typedef struct GlobalTransactionData
 {
 	GlobalTransaction next;		/* list link for free list */
@@ -212,29 +210,12 @@
 static bool twophaseExitRegistered = false;
 
 static void RecordTransactionCommitPrepared(TransactionId xid,
-<<<<<<< HEAD
-								const char *gid,
-								int nchildren,
-								TransactionId *children,
-								int nrels,
-								RelFileNodePendingDelete *rels,
-								int ndeldbs,
-								DbDirNode *deldbs,
-								int ninvalmsgs,
-								SharedInvalidationMessage *invalmsgs,
-								bool initfileinval);
-static void RecordTransactionAbortPrepared(TransactionId xid,
-							   int nchildren,
-							   TransactionId *children,
-							   int nrels,
-							   RelFileNodePendingDelete *rels,
-							   int ndeldbs,
-							   DbDirNode *deldbs);
-=======
 											int nchildren,
 											TransactionId *children,
 											int nrels,
-											RelFileNode *rels,
+											RelFileNodePendingDelete *rels,
+											int ndeldbs,
+											DbDirNode *deldbs,
 											int ninvalmsgs,
 											SharedInvalidationMessage *invalmsgs,
 											bool initfileinval,
@@ -243,9 +224,10 @@
 										   int nchildren,
 										   TransactionId *children,
 										   int nrels,
-										   RelFileNode *rels,
+										   RelFileNodePendingDelete *rels,
+										   int ndeldbs,
+										   DbDirNode *deldbs,
 										   const char *gid);
->>>>>>> 9e1c9f95
 static void ProcessRecords(char *bufptr, TransactionId xid,
 						   const TwoPhaseCallback callbacks[]);
 static void RemoveGXact(GlobalTransaction gxact);
@@ -255,7 +237,9 @@
 								   XLogRecPtr prepare_start_lsn,
 								   bool fromdisk, bool setParent, bool setNextXid);
 static void MarkAsPreparingGuts(GlobalTransaction gxact, TransactionId xid,
-								const char *gid, TimestampTz prepared_at, Oid owner,
+								const char *gid,
+								LocalDistribXactData *localDistribXactRef,
+								TimestampTz prepared_at, Oid owner,
 								Oid databaseid);
 static void RemoveTwoPhaseFile(TransactionId xid, bool giveWarning);
 static void RecreateTwoPhaseFile(TransactionId xid, void *content, int len);
@@ -453,7 +437,7 @@
 	gxact = TwoPhaseState->freeGXacts;
 	TwoPhaseState->freeGXacts = gxact->next;
 
-	MarkAsPreparingGuts(gxact, xid, gid, prepared_at, owner, databaseid);
+	MarkAsPreparingGuts(gxact, xid, gid, localDistribXactRef, prepared_at, owner, databaseid);
 
 	gxact->ondisk = false;
 
@@ -477,6 +461,7 @@
  */
 static void
 MarkAsPreparingGuts(GlobalTransaction gxact, TransactionId xid, const char *gid,
+					LocalDistribXactData *localDistribXactRef,
 					TimestampTz prepared_at, Oid owner, Oid databaseid)
 {
 	PGPROC	   *proc;
@@ -504,12 +489,9 @@
 	proc->backendId = InvalidBackendId;
 	proc->databaseId = databaseid;
 	proc->roleId = owner;
-<<<<<<< HEAD
-	proc->mppSessionId = gp_session_id;
-=======
 	proc->tempNamespaceId = InvalidOid;
 	proc->isBackgroundWorker = false;
->>>>>>> 9e1c9f95
+	proc->mppSessionId = gp_session_id;
 	proc->lwWaiting = false;
 	proc->lwWaitMode = 0;
 	proc->waitLock = NULL;
@@ -666,7 +648,6 @@
 
 	LWLockRelease(TwoPhaseStateLock);
 
-<<<<<<< HEAD
 	if (raiseErrorIfNotFound)
 	{
 		ereport(ERROR,
@@ -674,12 +655,6 @@
 				 errmsg("prepared transaction with identifier \"%s\" does not exist",
 					 gid)));
 	}
-=======
-	ereport(ERROR,
-			(errcode(ERRCODE_UNDEFINED_OBJECT),
-			 errmsg("prepared transaction with identifier \"%s\" does not exist",
-					gid)));
->>>>>>> 9e1c9f95
 
 	return NULL;
 }
@@ -972,27 +947,6 @@
  */
 #define TWOPHASE_MAGIC	0x57F94534	/* format identifier */
 
-<<<<<<< HEAD
-=======
-typedef struct TwoPhaseFileHeader
-{
-	uint32		magic;			/* format identifier */
-	uint32		total_len;		/* actual file length */
-	TransactionId xid;			/* original transaction XID */
-	Oid			database;		/* OID of database it was in */
-	TimestampTz prepared_at;	/* time of preparation */
-	Oid			owner;			/* user running the transaction */
-	int32		nsubxacts;		/* number of following subxact XIDs */
-	int32		ncommitrels;	/* number of delete-on-commit rels */
-	int32		nabortrels;		/* number of delete-on-abort rels */
-	int32		ninvalmsgs;		/* number of cache invalidation messages */
-	bool		initfileinval;	/* does relcache init file need invalidation? */
-	uint16		gidlen;			/* length of the GID - GID follows the header */
-	XLogRecPtr	origin_lsn;		/* lsn of this record at origin node */
-	TimestampTz origin_timestamp;	/* time of prepare at origin node */
-} TwoPhaseFileHeader;
-
->>>>>>> 9e1c9f95
 /*
  * Header for each record in a state file
  *
@@ -1445,11 +1399,11 @@
 	parsed->subxacts = (TransactionId *) bufptr;
 	bufptr += MAXALIGN(hdr->nsubxacts * sizeof(TransactionId));
 
-	parsed->xnodes = (RelFileNode *) bufptr;
-	bufptr += MAXALIGN(hdr->ncommitrels * sizeof(RelFileNode));
-
-	parsed->abortnodes = (RelFileNode *) bufptr;
-	bufptr += MAXALIGN(hdr->nabortrels * sizeof(RelFileNode));
+	parsed->xnodes = (RelFileNodePendingDelete *) bufptr;
+	bufptr += MAXALIGN(hdr->ncommitrels * sizeof(RelFileNodePendingDelete));
+
+	parsed->abortnodes = (RelFileNodePendingDelete *) bufptr;
+	bufptr += MAXALIGN(hdr->nabortrels * sizeof(RelFileNodePendingDelete));
 
 	parsed->msgs = (SharedInvalidationMessage *) bufptr;
 	bufptr += MAXALIGN(hdr->ninvalmsgs * sizeof(SharedInvalidationMessage));
@@ -1581,11 +1535,8 @@
 	DbDirNode *deldbs;
 	int			ndeldbs;
 	SharedInvalidationMessage *invalmsgs;
-<<<<<<< HEAD
 
 	SIMPLE_FAULT_INJECTOR("finish_prepared_start_of_function");
-=======
->>>>>>> 9e1c9f95
 
 	/*
 	 * Validate the GID, and lock the GXACT to ensure that two backends do not
@@ -1660,13 +1611,10 @@
 	/* Prevent cancel/die interrupt while cleaning up */
 	HOLD_INTERRUPTS();
 
-<<<<<<< HEAD
 	repopulate_tablespace_storage(
 		hdr->tablespace_oid_to_delete_on_commit,
 		hdr->tablespace_oid_to_delete_on_abort);
 
-=======
->>>>>>> 9e1c9f95
 	/*
 	 * The order of operations here is critical: make the XLOG entry for
 	 * commit or abort, then mark the transaction committed or aborted in
@@ -1677,7 +1625,6 @@
 	 */
 	if (isCommit)
 		RecordTransactionCommitPrepared(xid,
-										gid,
 										hdr->nsubxacts, children,
 										hdr->ncommitrels, commitrels,
 										hdr->ncommitdbs, commitdbs,
@@ -1687,11 +1634,8 @@
 		RecordTransactionAbortPrepared(xid,
 									   hdr->nsubxacts, children,
 									   hdr->nabortrels, abortrels,
-<<<<<<< HEAD
-									   hdr->nabortdbs, abortdbs);
-=======
+									   hdr->nabortdbs, abortdbs,
 									   gid);
->>>>>>> 9e1c9f95
 
 	ProcArrayRemove(proc, latestXid);
 
@@ -1729,14 +1673,11 @@
 
 	/* Make sure files supposed to be dropped are dropped */
 	DropRelationFiles(delrels, ndelrels, false);
-<<<<<<< HEAD
 
 	/* Make sure database folders to be dropped are dropped */
 	DropDatabaseDirectories(deldbs, ndeldbs, false);
 
 	finish_prepared_transaction_tablespace_storage(isCommit);
-=======
->>>>>>> 9e1c9f95
 
 	/*
 	 * Handle cache invalidation messages.
@@ -1786,11 +1727,8 @@
 
 	MyLockedGxact = NULL;
 
-<<<<<<< HEAD
 	SIMPLE_FAULT_INJECTOR("finish_prepared_after_record_commit_prepared");
 
-=======
->>>>>>> 9e1c9f95
 	RESUME_INTERRUPTS();
 
 	pfree(buf);
@@ -1871,41 +1809,21 @@
 
 	/* Write content and CRC */
 	errno = 0;
-<<<<<<< HEAD
-	if (write(fd, content, len) != len)
-	{
-		int			save_errno = errno;
-
-		CloseTransientFile(fd);
-
-		/* if write didn't set errno, assume problem is no disk space */
-		errno = save_errno ? save_errno : ENOSPC;
-=======
 	pgstat_report_wait_start(WAIT_EVENT_TWOPHASE_FILE_WRITE);
 	if (write(fd, content, len) != len)
 	{
 		/* if write didn't set errno, assume problem is no disk space */
 		if (errno == 0)
 			errno = ENOSPC;
->>>>>>> 9e1c9f95
 		ereport(ERROR,
 				(errcode_for_file_access(),
 				 errmsg("could not write file \"%s\": %m", path)));
 	}
 	if (write(fd, &statefile_crc, sizeof(pg_crc32c)) != sizeof(pg_crc32c))
 	{
-<<<<<<< HEAD
-		int			save_errno = errno;
-
-		CloseTransientFile(fd);
-
-		/* if write didn't set errno, assume problem is no disk space */
-		errno = save_errno ? save_errno : ENOSPC;
-=======
 		/* if write didn't set errno, assume problem is no disk space */
 		if (errno == 0)
 			errno = ENOSPC;
->>>>>>> 9e1c9f95
 		ereport(ERROR,
 				(errcode_for_file_access(),
 				 errmsg("could not write file \"%s\": %m", path)));
@@ -1918,14 +1836,6 @@
 	 */
 	pgstat_report_wait_start(WAIT_EVENT_TWOPHASE_FILE_SYNC);
 	if (pg_fsync(fd) != 0)
-<<<<<<< HEAD
-	{
-		int			save_errno = errno;
-
-		CloseTransientFile(fd);
-		errno = save_errno;
-=======
->>>>>>> 9e1c9f95
 		ereport(ERROR,
 				(errcode_for_file_access(),
 				 errmsg("could not fsync file \"%s\": %m", path)));
@@ -2136,24 +2046,9 @@
 		if (TransactionIdPrecedes(xid, result))
 			result = xid;
 
-<<<<<<< HEAD
-			/*
-			 * Examine subtransaction XIDs ... they should all follow main
-			 * XID, and they may force us to advance nextXid.
-			 *
-			 * We don't expect anyone else to modify nextXid, hence we don't
-			 * need to hold a lock while examining it.  We still acquire the
-			 * lock to modify it, though.
-			 */
-			subxids = (TransactionId *) (buf +
-								MAXALIGN(sizeof(TwoPhaseFileHeader)) +
-								MAXALIGN(hdr->gidlen));
-			for (i = 0; i < hdr->nsubxacts; i++)
-=======
 		if (xids_p)
 		{
 			if (nxids == allocsize)
->>>>>>> 9e1c9f95
 			{
 				if (nxids == 0)
 				{
@@ -2210,25 +2105,6 @@
 
 		Assert(gxact->inredo);
 
-<<<<<<< HEAD
-			/*
-			 * Examine subtransaction XIDs ... they should all follow main
-			 * XID.
-			 */
-			subxids = (TransactionId *) (buf +
-								MAXALIGN(sizeof(TwoPhaseFileHeader)) +
-								MAXALIGN(hdr->gidlen));
-			for (i = 0; i < hdr->nsubxacts; i++)
-			{
-				TransactionId subxid = subxids[i];
-
-				Assert(TransactionIdFollows(subxid, xid));
-				SubTransSetParent(subxid, xid, overwriteOK);
-			}
-
-			pfree(buf);
-		}
-=======
 		xid = gxact->xid;
 
 		buf = ProcessTwoPhaseBuffer(xid,
@@ -2236,7 +2112,6 @@
 									gxact->ondisk, false, false);
 		if (buf != NULL)
 			pfree(buf);
->>>>>>> 9e1c9f95
 	}
 	LWLockRelease(TwoPhaseStateLock);
 }
@@ -2265,22 +2140,6 @@
 	LWLockAcquire(TwoPhaseStateLock, LW_EXCLUSIVE);
 	for (i = 0; i < TwoPhaseState->numPrepXacts; i++)
 	{
-<<<<<<< HEAD
-		if (strlen(clde->d_name) == 8 &&
-			strspn(clde->d_name, "0123456789ABCDEF") == 8)
-		{
-			TransactionId xid;
-			char	   *buf;
-			char	   *bufptr;
-			TwoPhaseFileHeader *hdr;
-			TransactionId *subxids;
-			GlobalTransaction gxact;
-			const char *gid;
-			DistributedTransactionTimeStamp distribTimeStamp;
-			DistributedTransactionId distribXid;
-			LocalDistribXactData localDistribXactData;
-			int			i;
-=======
 		TransactionId xid;
 		char	   *buf;
 		GlobalTransaction gxact = TwoPhaseState->prepXacts[i];
@@ -2288,7 +2147,9 @@
 		TwoPhaseFileHeader *hdr;
 		TransactionId *subxids;
 		const char *gid;
->>>>>>> 9e1c9f95
+		DistributedTransactionTimeStamp distribTimeStamp;
+		DistributedTransactionId distribXid;
+		LocalDistribXactData localDistribXactData;
 
 		xid = gxact->xid;
 
@@ -2317,36 +2178,29 @@
 		bufptr += MAXALIGN(hdr->gidlen);
 		subxids = (TransactionId *) bufptr;
 		bufptr += MAXALIGN(hdr->nsubxacts * sizeof(TransactionId));
-		bufptr += MAXALIGN(hdr->ncommitrels * sizeof(RelFileNode));
-		bufptr += MAXALIGN(hdr->nabortrels * sizeof(RelFileNode));
+		bufptr += MAXALIGN(hdr->ncommitrels * sizeof(RelFileNodePendingDelete));
+		bufptr += MAXALIGN(hdr->nabortrels * sizeof(RelFileNodePendingDelete));
+		bufptr += MAXALIGN(hdr->ncommitdbs * sizeof(DbDirNode));
+		bufptr += MAXALIGN(hdr->nabortdbs * sizeof(DbDirNode));
 		bufptr += MAXALIGN(hdr->ninvalmsgs * sizeof(SharedInvalidationMessage));
 
-<<<<<<< HEAD
-			ereport(LOG,
-					(errmsg("recovering prepared transaction %u", xid)));
-
-			/* Deconstruct header */
-			hdr = (TwoPhaseFileHeader *) buf;
-			Assert(TransactionIdEquals(hdr->xid, xid));
-			bufptr = buf + MAXALIGN(sizeof(TwoPhaseFileHeader));
-			gid = (const char *) bufptr;
-			bufptr += MAXALIGN(hdr->gidlen);
-			subxids = (TransactionId *) bufptr;
-			bufptr += MAXALIGN(hdr->nsubxacts * sizeof(TransactionId));
-			bufptr += MAXALIGN(hdr->ncommitrels * sizeof(RelFileNodePendingDelete));
-			bufptr += MAXALIGN(hdr->nabortrels * sizeof(RelFileNodePendingDelete));
-			bufptr += MAXALIGN(hdr->ncommitdbs * sizeof(DbDirNode));
-			bufptr += MAXALIGN(hdr->nabortdbs * sizeof(DbDirNode));
-			bufptr += MAXALIGN(hdr->ninvalmsgs * sizeof(SharedInvalidationMessage));
-=======
+		/*
+		 * Crack open the gid to get the DTM start time and distributed
+		 * transaction id.
+		 */
+		dtxCrackOpenGid(gid, &distribTimeStamp, &distribXid);
+
 		/*
 		 * Recreate its GXACT and dummy PGPROC. But, check whether it was
 		 * added in redo and already has a shmem entry for it.
 		 */
+		localDistribXactData.state = LOCALDISTRIBXACT_STATE_ACTIVE;
+		localDistribXactData.distribTimeStamp = distribTimeStamp;
+		localDistribXactData.distribXid = distribXid;
 		MarkAsPreparingGuts(gxact, xid, gid,
+							&localDistribXactData,
 							hdr->prepared_at,
 							hdr->owner, hdr->database);
->>>>>>> 9e1c9f95
 
 		/* recovered, so reset the flag for entries generated by redo */
 		gxact->inredo = false;
@@ -2354,30 +2208,7 @@
 		GXactLoadSubxactData(gxact, hdr->nsubxacts, subxids);
 		MarkAsPrepared(gxact, true);
 
-<<<<<<< HEAD
-			/*
-			 * Crack open the gid to get the DTM start time and distributed
-			 * transaction id.
-			 */
-			dtxCrackOpenGid(gid, &distribTimeStamp, &distribXid);
-
-			/*
-			 * Recreate its GXACT and dummy PGPROC
-			 */
-			localDistribXactData.state = LOCALDISTRIBXACT_STATE_ACTIVE;
-			localDistribXactData.distribTimeStamp = distribTimeStamp;
-			localDistribXactData.distribXid = distribXid;
-			gxact = MarkAsPreparing(xid,
-									&localDistribXactData,
-									gid,
-									hdr->prepared_at,
-									hdr->owner, hdr->database);
-			gxact->ondisk = true;
-			GXactLoadSubxactData(gxact, hdr->nsubxacts, subxids);
-			MarkAsPrepared(gxact);
-=======
 		LWLockRelease(TwoPhaseStateLock);
->>>>>>> 9e1c9f95
 
 		/*
 		 * Recover other state (notably locks) using resource managers.
@@ -2539,7 +2370,6 @@
  */
 static void
 RecordTransactionCommitPrepared(TransactionId xid,
-								const char *gid,
 								int nchildren,
 								TransactionId *children,
 								int nrels,
@@ -2570,7 +2400,6 @@
 	MyPgXact->delayChkpt = true;
 
 	/*
-<<<<<<< HEAD
 	 * Crack open the gid to get the DTM start time and distributed
 	 * transaction id.
 	 */
@@ -2578,13 +2407,11 @@
 
 	SIMPLE_FAULT_INJECTOR("before_xlog_xact_commit_prepared");
 
-	/* Emit the XLOG commit record */
-=======
+	/*
 	 * Emit the XLOG commit record. Note that we mark 2PC commits as
 	 * potentially having AccessExclusiveLocks since we don't know whether or
 	 * not they do.
 	 */
->>>>>>> 9e1c9f95
 	recptr = XactLogCommitRecord(committs,
 								 GetPendingTablespaceForDeletionForCommit(),
 								 nchildren, children, nrels, rels,
@@ -2624,7 +2451,6 @@
 	/* Flush XLOG to disk */
 	XLogFlush(recptr);
 
-<<<<<<< HEAD
 	/* UNDONE: What are the locking issues here? */
 	/*
 	 * Mark the distributed transaction committed.
@@ -2634,10 +2460,7 @@
 									distribXid,
 									/* isRedo */ false);
 
-	/* Mark the transaction committed in pg_clog */
-=======
 	/* Mark the transaction committed in pg_xact */
->>>>>>> 9e1c9f95
 	TransactionIdCommitTree(xid, nchildren, children);
 
 	/* Checkpoint can proceed now */
@@ -2667,14 +2490,10 @@
 							   int nchildren,
 							   TransactionId *children,
 							   int nrels,
-<<<<<<< HEAD
 							   RelFileNodePendingDelete *rels,
 							   int ndeldbs,
-							   DbDirNode *deldbs)
-=======
-							   RelFileNode *rels,
+							   DbDirNode *deldbs,
 							   const char *gid)
->>>>>>> 9e1c9f95
 {
 	XLogRecPtr	recptr;
 
@@ -2688,28 +2507,20 @@
 
 	START_CRIT_SECTION();
 
-<<<<<<< HEAD
 	SIMPLE_FAULT_INJECTOR("twophase_transaction_abort_prepared");
 
-	/* Emit the XLOG abort record */
-=======
 	/*
 	 * Emit the XLOG commit record. Note that we mark 2PC aborts as
 	 * potentially having AccessExclusiveLocks since we don't know whether or
 	 * not they do.
 	 */
->>>>>>> 9e1c9f95
 	recptr = XactLogAbortRecord(GetCurrentTimestamp(),
 								GetPendingTablespaceForDeletionForAbort(),
 								nchildren, children,
 								nrels, rels,
-<<<<<<< HEAD
 								ndeldbs, deldbs,
-								xid);
-=======
 								MyXactFlags | XACT_FLAGS_ACQUIREDACCESSEXCLUSIVELOCK,
 								xid, gid);
->>>>>>> 9e1c9f95
 
 	/* Always flush, since we're about to remove the 2PC state file */
 	XLogFlush(recptr);
