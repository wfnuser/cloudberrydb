/*-------------------------------------------------------------------------
 *
 * subtrans.c
 *		PostgreSQL subtransaction-log manager
 *
 * The pg_subtrans manager is a pg_xact-like manager that stores the parent
 * transaction Id for each transaction.  It is a fundamental part of the
 * nested transactions implementation.  A main transaction has a parent
 * of InvalidTransactionId, and each subtransaction has its immediate parent.
 * The tree can easily be walked from child to parent, but not in the
 * opposite direction.
 *
 * This code is based on xact.c, but the robustness requirements
 * are completely different from pg_xact, because we only need to remember
 * pg_subtrans information for currently-open transactions.  Thus, there is
 * no need to preserve data over a crash and restart.
 *
 * There are no XLOG interactions since we do not care about preserving
 * data across crashes.  During database startup, we simply force the
 * currently-active page of SUBTRANS to zeroes.
 *
 * Portions Copyright (c) 1996-2021, PostgreSQL Global Development Group
 * Portions Copyright (c) 1994, Regents of the University of California
 *
 * src/backend/access/transam/subtrans.c
 *
 *-------------------------------------------------------------------------
 */
#include "postgres.h"

#include "access/slru.h"
#include "access/subtrans.h"
#include "access/transam.h"
#include "pg_trace.h"
#include "utils/snapmgr.h"


/*
 * Defines for SubTrans page sizes.  A page is the same BLCKSZ as is used
 * everywhere else in Postgres.
 *
 * Note: because TransactionIds are 32 bits and wrap around at 0xFFFFFFFF,
 * SubTrans page numbering also wraps around at
 * 0xFFFFFFFF/SUBTRANS_XACTS_PER_PAGE, and segment numbering at
 * 0xFFFFFFFF/SUBTRANS_XACTS_PER_PAGE/SLRU_PAGES_PER_SEGMENT.  We need take no
 * explicit notice of that fact in this module, except when comparing segment
 * and page numbers in TruncateSUBTRANS (see SubTransPagePrecedes) and zeroing
 * them in StartupSUBTRANS.
 */

/* We need eight bytes per xact */
#define SUBTRANS_XACTS_PER_PAGE (BLCKSZ / sizeof(SubTransData))

#define TransactionIdToPage(xid) ((xid) / (uint32) SUBTRANS_XACTS_PER_PAGE)
#define TransactionIdToEntry(xid) ((xid) % (uint32) SUBTRANS_XACTS_PER_PAGE)


/*
 * Link to shared-memory data structures for SUBTRANS control
 */
static SlruCtlData SubTransCtlData;

#define SubTransCtl  (&SubTransCtlData)


static int	ZeroSUBTRANSPage(int pageno);
static bool SubTransPagePrecedes(int page1, int page2);

static void
SubTransGetData(TransactionId xid, SubTransData* subData)
{
	int			pageno = TransactionIdToPage(xid);
	int			entryno = TransactionIdToEntry(xid);
	int			slotno;
	SubTransData *ptr;

	/* Can't ask about stuff that might not be around anymore */
	Assert(TransactionIdFollowsOrEquals(xid, TransactionXmin));

	/* Bootstrap and frozen XIDs have no parent and itself as topMostParent */
	if (!TransactionIdIsNormal(xid))
	{
		subData->parent = InvalidTransactionId;
		subData->topMostParent = xid;
		return;
	}

	/* lock is acquired by SimpleLruReadPage_ReadOnly */

	slotno = SimpleLruReadPage_ReadOnly(SubTransCtl, pageno, xid);
	ptr = (SubTransData *) SubTransCtl->shared->page_buffer[slotno];
	ptr += entryno;

	subData->parent = ptr->parent;
	subData->topMostParent = ptr->topMostParent;
	if ( subData->topMostParent == InvalidTransactionId )
	{
		/* Here means parent is Main XID, hence set parent itself as topMostParent */
		subData->topMostParent = xid;
	}

	LWLockRelease(SubtransControlLock);

	return;
}

/*
 * Record the parent of a subtransaction in the subtrans log.
 */
void
SubTransSetParent(TransactionId xid, TransactionId parent)
{
	int			pageno = TransactionIdToPage(xid);
	int			entryno = TransactionIdToEntry(xid);
	int			slotno;
	SubTransData *ptr;
	SubTransData subData;

	/*
	 * Main Xact has parent and topMostParent as InvalidTransactionId
	 */
	if ( parent != InvalidTransactionId )
	{
		/* Get the topMostParent for Parent */
		SubTransGetData(parent, &subData);
	}
	else
	{
		subData.topMostParent = InvalidTransactionId;
	}

	Assert(TransactionIdIsValid(parent));
	Assert(TransactionIdFollows(xid, parent));

	LWLockAcquire(SubtransSLRULock, LW_EXCLUSIVE);

	slotno = SimpleLruReadPage(SubTransCtl, pageno, true, xid);
	ptr = (SubTransData *) SubTransCtl->shared->page_buffer[slotno];
	ptr += entryno;

	/*
	 * It's possible we'll try to set the parent xid multiple times but we
	 * shouldn't ever be changing the xid from one valid xid to another valid
	 * xid, which would corrupt the data structure.
	 */
	if (ptr->parent != parent)
	{
		Assert(ptr->parent == InvalidTransactionId);
		ptr->parent = parent;
		ptr->topMostParent = subData.topMostParent;
		SubTransCtl->shared->page_dirty[slotno] = true;
	}

	LWLockRelease(SubtransSLRULock);
}

/*
 * Interrogate the parent of a transaction in the subtrans log.
 */
TransactionId
SubTransGetParent(TransactionId xid)
{
	SubTransData subData;
	SubTransGetData(xid, &subData);

<<<<<<< HEAD
	return subData.parent;
=======
	LWLockRelease(SubtransSLRULock);

	return parent;
>>>>>>> d457cb4e
}

/*
 * SubTransGetTopmostTransaction
 *
 * Returns the topmost transaction of the given transaction id.
 */
TransactionId
SubTransGetTopmostTransaction(TransactionId xid)
{
	Assert(TransactionIdIsValid(xid));
	SubTransData subData;
	SubTransGetData(xid, &subData);

	Assert(TransactionIdIsValid(subData.topMostParent));
	return subData.topMostParent;
}

/*
 * Initialization of shared memory for SUBTRANS
 */
Size
SUBTRANSShmemSize(void)
{
	return SimpleLruShmemSize(NUM_SUBTRANS_BUFFERS, 0);
}

void
SUBTRANSShmemInit(void)
{
	SubTransCtl->PagePrecedes = SubTransPagePrecedes;
	SimpleLruInit(SubTransCtl, "Subtrans", NUM_SUBTRANS_BUFFERS, 0,
				  SubtransSLRULock, "pg_subtrans",
				  LWTRANCHE_SUBTRANS_BUFFER, SYNC_HANDLER_NONE);
	SlruPagePrecedesUnitTests(SubTransCtl, SUBTRANS_XACTS_PER_PAGE);
}

/*
 * This func must be called ONCE on system install.  It creates
 * the initial SUBTRANS segment.  (The SUBTRANS directory is assumed to
 * have been created by the initdb shell script, and SUBTRANSShmemInit
 * must have been called already.)
 *
 * Note: it's not really necessary to create the initial segment now,
 * since slru.c would create it on first write anyway.  But we may as well
 * do it to be sure the directory is set up correctly.
 */
void
BootStrapSUBTRANS(void)
{
	int			slotno;

	LWLockAcquire(SubtransSLRULock, LW_EXCLUSIVE);

	/* Create and zero the first page of the subtrans log */
	slotno = ZeroSUBTRANSPage(0);

	/* Make sure it's written out */
	SimpleLruWritePage(SubTransCtl, slotno);
	Assert(!SubTransCtl->shared->page_dirty[slotno]);

	LWLockRelease(SubtransSLRULock);
}

/*
 * Initialize (or reinitialize) a page of SUBTRANS to zeroes.
 *
 * The page is not actually written, just set up in shared memory.
 * The slot number of the new page is returned.
 *
 * Control lock must be held at entry, and will be held at exit.
 */
static int
ZeroSUBTRANSPage(int pageno)
{
	int result;

	result = SimpleLruZeroPage(SubTransCtl, pageno);

	return result;
}

/*
 * This must be called ONCE during postmaster or standalone-backend startup,
 * after StartupXLOG has initialized ShmemVariableCache->nextXid.
 *
 * oldestActiveXID is the oldest XID of any prepared transaction, or nextXid
 * if there are none.
 */
void
StartupSUBTRANS(TransactionId oldestActiveXID)
{
	FullTransactionId nextXid;
	int			startPage;
	int			endPage;

	/*
	 * Since we don't expect pg_subtrans to be valid across crashes, we
	 * initialize the currently-active page(s) to zeroes during startup.
	 * Whenever we advance into a new page, ExtendSUBTRANS will likewise zero
	 * the new page without regard to whatever was previously on disk.
	 */
	LWLockAcquire(SubtransSLRULock, LW_EXCLUSIVE);

	startPage = TransactionIdToPage(oldestActiveXID);
	nextXid = ShmemVariableCache->nextXid;
	endPage = TransactionIdToPage(XidFromFullTransactionId(nextXid));

	while (startPage != endPage)
	{
		(void) ZeroSUBTRANSPage(startPage);
		startPage++;
		/* must account for wraparound */
		if (startPage > TransactionIdToPage(MaxTransactionId))
			startPage = 0;
	}
	(void) ZeroSUBTRANSPage(startPage);

	LWLockRelease(SubtransSLRULock);
}

/*
 * Perform a checkpoint --- either during shutdown, or on-the-fly
 */
void
CheckPointSUBTRANS(void)
{
	/*
	 * Write dirty SUBTRANS pages to disk
	 *
	 * This is not actually necessary from a correctness point of view. We do
	 * it merely to improve the odds that writing of dirty pages is done by
	 * the checkpoint process and not by backends.
	 */
	TRACE_POSTGRESQL_SUBTRANS_CHECKPOINT_START(true);
	SimpleLruWriteAll(SubTransCtl, true);
	TRACE_POSTGRESQL_SUBTRANS_CHECKPOINT_DONE(true);
}


/*
 * Make sure that SUBTRANS has room for a newly-allocated XID.
 *
 * NB: this is called while holding XidGenLock.  We want it to be very fast
 * most of the time; even when it's not so fast, no actual I/O need happen
 * unless we're forced to write out a dirty subtrans page to make room
 * in shared memory.
 */
void
ExtendSUBTRANS(TransactionId newestXact)
{
	int			pageno;

	/*
	 * No work except at first XID of a page.  But beware: just after
	 * wraparound, the first XID of page zero is FirstNormalTransactionId.
	 */
	if (TransactionIdToEntry(newestXact) != 0 &&
		!TransactionIdEquals(newestXact, FirstNormalTransactionId))
		return;

	pageno = TransactionIdToPage(newestXact);

	LWLockAcquire(SubtransSLRULock, LW_EXCLUSIVE);

	/* Zero the page */
	ZeroSUBTRANSPage(pageno);

	LWLockRelease(SubtransSLRULock);
}


/*
 * Remove all SUBTRANS segments before the one holding the passed transaction ID
 *
 * oldestXact is the oldest TransactionXmin of any running transaction.  This
 * is called only during checkpoint.
 */
void
TruncateSUBTRANS(TransactionId oldestXact)
{
	int			cutoffPage;

	/*
	 * The cutoff point is the start of the segment containing oldestXact. We
	 * pass the *page* containing oldestXact to SimpleLruTruncate.  We step
	 * back one transaction to avoid passing a cutoff page that hasn't been
	 * created yet in the rare case that oldestXact would be the first item on
	 * a page and oldestXact == next XID.  In that case, if we didn't subtract
	 * one, we'd trigger SimpleLruTruncate's wraparound detection.
	 */
	TransactionIdRetreat(oldestXact);
	cutoffPage = TransactionIdToPage(oldestXact);
	SimpleLruTruncate(SubTransCtl, cutoffPage);
}


/*
 * Decide whether a SUBTRANS page number is "older" for truncation purposes.
 * Analogous to CLOGPagePrecedes().
 */
static bool
SubTransPagePrecedes(int page1, int page2)
{
	TransactionId xid1;
	TransactionId xid2;

<<<<<<< HEAD
	xid1 = ((uint32) page1) * SUBTRANS_XACTS_PER_PAGE;
	xid1 += FirstNormalTransactionId;
	xid2 = ((uint32) page2) * SUBTRANS_XACTS_PER_PAGE;
	xid2 += FirstNormalTransactionId;
=======
	xid1 = ((TransactionId) page1) * SUBTRANS_XACTS_PER_PAGE;
	xid1 += FirstNormalTransactionId + 1;
	xid2 = ((TransactionId) page2) * SUBTRANS_XACTS_PER_PAGE;
	xid2 += FirstNormalTransactionId + 1;
>>>>>>> d457cb4e

	return (TransactionIdPrecedes(xid1, xid2) &&
			TransactionIdPrecedes(xid1, xid2 + SUBTRANS_XACTS_PER_PAGE - 1));
}<|MERGE_RESOLUTION|>--- conflicted
+++ resolved
@@ -99,7 +99,7 @@
 		subData->topMostParent = xid;
 	}
 
-	LWLockRelease(SubtransControlLock);
+	LWLockRelease(SubtransSLRULock);
 
 	return;
 }
@@ -163,13 +163,7 @@
 	SubTransData subData;
 	SubTransGetData(xid, &subData);
 
-<<<<<<< HEAD
 	return subData.parent;
-=======
-	LWLockRelease(SubtransSLRULock);
-
-	return parent;
->>>>>>> d457cb4e
 }
 
 /*
@@ -377,17 +371,10 @@
 	TransactionId xid1;
 	TransactionId xid2;
 
-<<<<<<< HEAD
-	xid1 = ((uint32) page1) * SUBTRANS_XACTS_PER_PAGE;
-	xid1 += FirstNormalTransactionId;
-	xid2 = ((uint32) page2) * SUBTRANS_XACTS_PER_PAGE;
-	xid2 += FirstNormalTransactionId;
-=======
 	xid1 = ((TransactionId) page1) * SUBTRANS_XACTS_PER_PAGE;
 	xid1 += FirstNormalTransactionId + 1;
 	xid2 = ((TransactionId) page2) * SUBTRANS_XACTS_PER_PAGE;
 	xid2 += FirstNormalTransactionId + 1;
->>>>>>> d457cb4e
 
 	return (TransactionIdPrecedes(xid1, xid2) &&
 			TransactionIdPrecedes(xid1, xid2 + SUBTRANS_XACTS_PER_PAGE - 1));
