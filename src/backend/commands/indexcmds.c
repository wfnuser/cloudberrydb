--- conflicted
+++ resolved
@@ -56,6 +56,7 @@
 #include "utils/syscache.h"
 #include "utils/tqual.h"
 
+#include "catalog/pg_inherits_fn.h"
 #include "cdb/cdbcat.h"
 #include "cdb/cdbdisp_query.h"
 #include "cdb/cdbdispatchresult.h"
@@ -243,18 +244,12 @@
 	LockRelId	heaprelid;
 	LOCKTAG		heaplocktag;
 	Snapshot	snapshot;
-<<<<<<< HEAD
 	LOCKMODE	heap_lockmode;
 	bool		need_longlock = true;
 	bool		shouldDispatch = Gp_role == GP_ROLE_DISPATCH && !IsBootstrapProcessingMode();
 	List	   *dispatch_oids;
 	char	   *altconname = stmt ? stmt->altconname : NULL;
-=======
-	Relation	pg_index;
-	HeapTuple	indexTuple;
-	Form_pg_index indexForm;
 	int			i;
->>>>>>> 4d53a2f9
 
 	/*
 	 * count attributes in index
@@ -900,22 +895,11 @@
 	 * GetCurrentVirtualXIDs.  If, during any iteration, a particular vxid
 	 * doesn't show up in the output, we know we can forget about it.
 	 */
-<<<<<<< HEAD
-#if 0  /* Upstream code not applicable to GPDB */
-	old_snapshots = GetCurrentVirtualXIDs(snapshot->xmax, false,
-										  PROC_IS_AUTOVACUUM | PROC_IN_VACUUM);
-#else
-	old_snapshots = GetCurrentVirtualXIDs(snapshot->xmax, false,
-										  PROC_IS_AUTOVACUUM);
-#endif
-	while (VirtualTransactionIdIsValid(*old_snapshots))
-=======
 	old_snapshots = GetCurrentVirtualXIDs(snapshot->xmin, true, false,
-										  PROC_IS_AUTOVACUUM | PROC_IN_VACUUM,
+										  PROC_IS_AUTOVACUUM /* not in GPDB: | PROC_IN_VACUUM */,
 										  &n_old_snapshots);
 
 	for (i = 0; i < n_old_snapshots; i++)
->>>>>>> 4d53a2f9
 	{
 		if (!VirtualTransactionIdIsValid(old_snapshots[i]))
 			continue;			/* found uninteresting in previous cycle */
@@ -930,7 +914,7 @@
 
 			newer_snapshots = GetCurrentVirtualXIDs(snapshot->xmin,
 													true, false,
-										 PROC_IS_AUTOVACUUM | PROC_IN_VACUUM,
+													PROC_IS_AUTOVACUUM /* not in GPDB: | PROC_IN_VACUUM */,
 													&n_newer_snapshots);
 			for (j = i; j < n_old_snapshots; j++)
 			{
@@ -1733,7 +1717,7 @@
 		prels = all_partition_relids(pn);
 	}
 	else if (rel_is_child_partition(relid))
-		prels = find_all_inheritors(relid);
+		prels = find_all_inheritors(relid, NoLock);
 
 	/*
 	 * Create a memory context that will survive forced transaction commits we
