--- conflicted
+++ resolved
@@ -41,13 +41,9 @@
 				   CoercionForm cformat, int location,
 				   bool isExplicit, bool hideInputCoercion);
 static void hide_coercion_node(Node *node);
-<<<<<<< HEAD
-static Node *build_coercion_expression(Node *node, CoercionPathType pathtype, Oid funcId,
-=======
 static Node *build_coercion_expression(Node *node,
 						  CoercionPathType pathtype,
 						  Oid funcId,
->>>>>>> d13f41d2
 						  Oid targetTypeId, int32 targetTypMod,
 						  CoercionForm cformat, int location,
 						  bool isExplicit);
@@ -345,7 +341,11 @@
 
 		return (Node *) param;
 	}
-<<<<<<< HEAD
+
+	/*
+	 * GPDB_MERGE83_FIXME: This is still required but should be on the list
+	 * for cleaning up. Can we do this more efficiently?
+	 */
 	if (pstate != NULL && inputTypeId == UNKNOWNOID && IsA(node, Var))
 	{
         /*
@@ -408,19 +408,13 @@
 			fe->location = location;
 
 			return (Node *)fe;
-
-		}
-	}
-	pathtype = find_coercion_pathway(targetTypeId, inputTypeId, ccontext,
-							  &funcId);
-	if (pathtype != COERCION_PATH_NONE)
-	{
-=======
+		}
+	}
+
 	pathtype = find_coercion_pathway(targetTypeId, inputTypeId, ccontext,
 									 &funcId);
 	if (pathtype != COERCION_PATH_NONE)
 	{
->>>>>>> d13f41d2
 		if (pathtype != COERCION_PATH_RELABELTYPE)
 		{
 			/*
@@ -793,7 +787,6 @@
 {
 	bool		have_generics = false;
 	int			i;
-	CoercionPathType	pathtype;
 
 	/* run through argument list... */
 	for (i = 0; i < nargs; i++)
@@ -845,11 +838,7 @@
 		 * both binary-compatible and coercion-function cases.
 		 */
 		pathtype = find_coercion_pathway(targetTypeId, inputTypeId, ccontext,
-<<<<<<< HEAD
-								  &funcId);
-=======
 										 &funcId);
->>>>>>> d13f41d2
 		if (pathtype != COERCION_PATH_NONE)
 			continue;
 
@@ -992,7 +981,6 @@
 {
 	CoercionPathType pathtype;
 	Oid			funcId;
-	CoercionPathType	pathtype;
 
 	/*
 	 * A negative typmod is assumed to mean that no coercion is wanted. Also,
@@ -1035,17 +1023,10 @@
 		((FuncExpr *) node)->funcformat = COERCE_IMPLICIT_CAST;
 	else if (IsA(node, RelabelType))
 		((RelabelType *) node)->relabelformat = COERCE_IMPLICIT_CAST;
-<<<<<<< HEAD
-	else if (IsA(node, ArrayCoerceExpr))
-		((ArrayCoerceExpr *) node)->coerceformat = COERCE_IMPLICIT_CAST;
-	else if (IsA(node, CoerceViaIO))
-		((CoerceViaIO *) node)->coerceformat = COERCE_IMPLICIT_CAST;
-=======
 	else if (IsA(node, CoerceViaIO))
 		((CoerceViaIO *) node)->coerceformat = COERCE_IMPLICIT_CAST;
 	else if (IsA(node, ArrayCoerceExpr))
 		((ArrayCoerceExpr *) node)->coerceformat = COERCE_IMPLICIT_CAST;
->>>>>>> d13f41d2
 	else if (IsA(node, ConvertRowtypeExpr))
 		((ConvertRowtypeExpr *) node)->convertformat = COERCE_IMPLICIT_CAST;
 	else if (IsA(node, RowExpr))
@@ -1058,44 +1039,29 @@
 
 /*
  * build_coercion_expression()
-<<<<<<< HEAD
- *Construct an expression tree for applying a pg_cast entry.
-=======
  *		Construct an expression tree for applying a pg_cast entry.
->>>>>>> d13f41d2
  *
  * This is used for both type-coercion and length-coercion operations,
  * since there is no difference in terms of the calling convention.
  */
 static Node *
-<<<<<<< HEAD
-build_coercion_expression(Node *node, CoercionPathType pathtype, Oid funcId,
-=======
 build_coercion_expression(Node *node,
 						  CoercionPathType pathtype,
 						  Oid funcId,
->>>>>>> d13f41d2
 						  Oid targetTypeId, int32 targetTypMod,
 						  CoercionForm cformat, int location,
 						  bool isExplicit)
 {
-<<<<<<< HEAD
-	int		 nargs = 0;
+	int			nargs = 0;
 
 	if (OidIsValid(funcId))
 	{
-		HeapTuple   tp;
+		HeapTuple	tp;
 		Form_pg_proc procstruct;
-		cqContext  *pcqCtx;
-
-		pcqCtx = caql_beginscan(
-							NULL,
-							cql("SELECT * FROM pg_proc "
-								" WHERE oid = :1 ",
-								ObjectIdGetDatum(funcId)));
-
-		tp = caql_getnext(pcqCtx);
-
+
+		tp = SearchSysCache(PROCOID,
+							ObjectIdGetDatum(funcId),
+							0, 0, 0);
 		if (!HeapTupleIsValid(tp))
 			elog(ERROR, "cache lookup failed for function %u", funcId);
 		procstruct = (Form_pg_proc) GETSTRUCT(tp);
@@ -1115,7 +1081,7 @@
 		Assert(nargs < 2 || procstruct->proargtypes.values[1] == INT4OID);
 		Assert(nargs < 3 || procstruct->proargtypes.values[2] == BOOLOID);
 
-		caql_endscan(pcqCtx);
+		ReleaseSysCache(tp);
 	}
 
 	if (pathtype == COERCION_PATH_FUNC)
@@ -1123,7 +1089,7 @@
 		/* We build an ordinary FuncExpr with special arguments */
 		FuncExpr   *fexpr;
 		List	   *args;
-		Const	  *cons;
+		Const	   *cons;
 
 		Assert(OidIsValid(funcId));
 
@@ -1158,104 +1124,6 @@
 		fexpr = makeFuncExpr(funcId, targetTypeId, args, cformat);
 		fexpr->location = location;
 		return (Node *) fexpr;
-	}
-	else if (pathtype == COERCION_PATH_ARRAYCOERCE)
-	{
-		/* We need to build an ArrayCoerceExpr */
-		ArrayCoerceExpr *acoerce = makeNode(ArrayCoerceExpr);
-
-		acoerce->arg = (Expr *) node;
-		acoerce->elemfuncid = funcId;
-		acoerce->resulttype = targetTypeId;
-		/*
-		 * Label the output as having a particular typmod only if we are
-		 * really invoking a length-coercion function, ie one with more
-		 * than one argument.
-		 */
-		acoerce->resulttypmod = (nargs >= 2) ? targetTypMod : -1;
-		acoerce->isExplicit = isExplicit;
-		acoerce->coerceformat = cformat;
-
-		return (Node *) acoerce;
-	}
-	else if (pathtype == COERCION_PATH_COERCEVIAIO)
-	{
-		/* We need to build a CoerceViaIO node */
-		CoerceViaIO *iocoerce = makeNode(CoerceViaIO);
-		Assert(!OidIsValid(funcId));
-		iocoerce->arg = (Expr *) node;
-		iocoerce->resulttype = targetTypeId;
-		iocoerce->coerceformat = cformat;
-=======
-	int			nargs = 0;
-
-	if (OidIsValid(funcId))
-	{
-		HeapTuple	tp;
-		Form_pg_proc procstruct;
-
-		tp = SearchSysCache(PROCOID,
-							ObjectIdGetDatum(funcId),
-							0, 0, 0);
-		if (!HeapTupleIsValid(tp))
-			elog(ERROR, "cache lookup failed for function %u", funcId);
-		procstruct = (Form_pg_proc) GETSTRUCT(tp);
-
-		/*
-		 * These Asserts essentially check that function is a legal coercion
-		 * function.  We can't make the seemingly obvious tests on prorettype
-		 * and proargtypes[0], even in the COERCION_PATH_FUNC case, because of
-		 * various binary-compatibility cases.
-		 */
-		/* Assert(targetTypeId == procstruct->prorettype); */
-		Assert(!procstruct->proretset);
-		Assert(!procstruct->proisagg);
-		nargs = procstruct->pronargs;
-		Assert(nargs >= 1 && nargs <= 3);
-		/* Assert(procstruct->proargtypes.values[0] == exprType(node)); */
-		Assert(nargs < 2 || procstruct->proargtypes.values[1] == INT4OID);
-		Assert(nargs < 3 || procstruct->proargtypes.values[2] == BOOLOID);
-
-		ReleaseSysCache(tp);
-	}
-
-	if (pathtype == COERCION_PATH_FUNC)
-	{
-		/* We build an ordinary FuncExpr with special arguments */
-		List	   *args;
-		Const	   *cons;
-
-		Assert(OidIsValid(funcId));
-
-		args = list_make1(node);
-
-		if (nargs >= 2)
-		{
-			/* Pass target typmod as an int4 constant */
-			cons = makeConst(INT4OID,
-							 -1,
-							 sizeof(int32),
-							 Int32GetDatum(targetTypMod),
-							 false,
-							 true);
-
-			args = lappend(args, cons);
-		}
-
-		if (nargs == 3)
-		{
-			/* Pass it a boolean isExplicit parameter, too */
-			cons = makeConst(BOOLOID,
-							 -1,
-							 sizeof(bool),
-							 BoolGetDatum(isExplicit),
-							 false,
-							 true);
-
-			args = lappend(args, cons);
-		}
-
-		return (Node *) makeFuncExpr(funcId, targetTypeId, args, cformat);
 	}
 	else if (pathtype == COERCION_PATH_ARRAYCOERCE)
 	{
@@ -1288,19 +1156,13 @@
 		iocoerce->resulttype = targetTypeId;
 		iocoerce->coerceformat = cformat;
 
->>>>>>> d13f41d2
 		return (Node *) iocoerce;
 	}
 	else
 	{
 		elog(ERROR, "unsupported pathtype %d in build_coercion_expression",
-<<<<<<< HEAD
-			(int) pathtype);
-		return NULL;
-=======
 			 (int) pathtype);
 		return NULL;			/* keep compiler quiet */
->>>>>>> d13f41d2
 	}
 }
 
@@ -1495,13 +1357,9 @@
 					 errmsg("argument of %s must be type %s, not type %s",
 							constructName,
 							format_type_be(targetTypeId),
-<<<<<<< HEAD
 							format_type_be(inputTypeId)),
 					 parser_errposition(pstate, exprLocation(node))));
 		node = newnode;
-=======
-							format_type_be(inputTypeId))));
->>>>>>> d13f41d2
 	}
 
 	if (expression_returns_set(node))
@@ -2376,9 +2234,6 @@
 
 	/* Also accept any array type as coercible to ANYARRAY */
 	if (targettype == ANYARRAYOID)
-<<<<<<< HEAD
-		if (OidIsValid(get_element_type(srctype)))
-=======
 		if (type_is_array(srctype))
 			return true;
 
@@ -2390,7 +2245,6 @@
 	/* Also accept any enum type as coercible to ANYENUM */
 	if (targettype == ANYENUMOID)
 		if (type_is_enum(srctype))
->>>>>>> d13f41d2
 			return true;
 
 	/* Else look in pg_cast */
@@ -2428,21 +2282,6 @@
  * ccontext determines the set of available casts.
  *
  * The possible result codes are:
-<<<<<<< HEAD
- *  COERCION_PATH_NONE: failed to find any coercion pathway
- *              *funcid is set to InvalidOid
- *  COERCION_PATH_FUNC: apply the coercion function returned in *funcid
- *  COERCION_PATH_RELABELTYPE: binary-compatible cast, no function needed
- *              *funcid is set to InvalidOid
- *  COERCION_PATH_ARRAYCOERCE: need an ArrayCoerceExpr node
- *              *funcid is set to the element cast function, or InvalidOid
- *              if the array elements are binary-compatible
- *  COERCION_PATH_COERCEVIAIO: need a CoerceViaIO node
- *              *funcid is set to InvalidOid
- *
- * Note: COERCION_PATH_RELABELTYPE does not necessarily mean that no work is
- * coercion.
-=======
  *	COERCION_PATH_NONE: failed to find any coercion pathway
  *				*funcid is set to InvalidOid
  *	COERCION_PATH_FUNC: apply the coercion function returned in *funcid
@@ -2455,7 +2294,6 @@
  *				*funcid is set to InvalidOid
  *
  * Note: COERCION_PATH_RELABELTYPE does not necessarily mean that no work is
->>>>>>> d13f41d2
  * needed to do the coercion; if the target is a domain then we may need to
  * apply domain constraint checking.  If you want to check for a zero-effort
  * conversion then use IsBinaryCoercible().
@@ -2465,13 +2303,9 @@
 					  CoercionContext ccontext,
 					  Oid *funcid)
 {
-<<<<<<< HEAD
-=======
 	CoercionPathType result = COERCION_PATH_NONE;
->>>>>>> d13f41d2
 	HeapTuple	tuple;
 	cqContext  *pcqCtx;
-	CoercionPathType result = COERCION_PATH_NONE;
 
 	*funcid = InvalidOid;
 
@@ -2484,11 +2318,8 @@
 	/* Domains are always coercible to and from their base type */
 	if (sourceTypeId == targetTypeId)
 		return COERCION_PATH_RELABELTYPE;
-<<<<<<< HEAD
 
 	/* SELECT castcontext from pg_cast */
-=======
->>>>>>> d13f41d2
 
 	/* Look in pg_cast */
 	pcqCtx = caql_beginscan(
@@ -2550,34 +2381,6 @@
 		 * guaranteed to produce an output that meets the restrictions of
 		 * these datatypes, such as being 1-dimensional.)
 		 */
-<<<<<<< HEAD
-		Oid			targetElemType;
-		Oid			sourceElemType;
-		Oid			elemfuncid;
-		CoercionPathType elempathtype = COERCION_PATH_NONE;
-
-		if (targetTypeId == OIDVECTOROID || targetTypeId == INT2VECTOROID)
-		{
-			caql_endscan(pcqCtx);
-			return COERCION_PATH_NONE;
-		}
-
-		if ((targetElemType = get_element_type(targetTypeId)) != InvalidOid &&
-			(sourceElemType = get_element_type(sourceTypeId)) != InvalidOid)
-		{
-			elempathtype = find_coercion_pathway(targetElemType, sourceElemType,
-									  ccontext, &elemfuncid);
-
-			if (elempathtype != COERCION_PATH_NONE && elempathtype != COERCION_PATH_ARRAYCOERCE)
-			{
-				*funcid = elemfuncid;
-				if (elempathtype == COERCION_PATH_COERCEVIAIO)
-					result = COERCION_PATH_COERCEVIAIO;
-				else
-					result = COERCION_PATH_ARRAYCOERCE;
-			}
-		}
-=======
 		if (targetTypeId != OIDVECTOROID && targetTypeId != INT2VECTOROID)
 		{
 			Oid			targetElem;
@@ -2629,34 +2432,6 @@
 				result = COERCION_PATH_COERCEVIAIO;
 		}
 	}
->>>>>>> d13f41d2
-
-		/*
-		 * If we still haven't found a possibility, consider automatic casting
-		 * using I/O functions.  We allow assignment casts to textual types
-		 * and explicit casts from textual types to be handled this way.
-		 * (The CoerceViaIO mechanism is a lot more general than that, but
-		 * this is all we want to allow in the absence of a pg_cast entry.)
-		 * It would probably be better to insist on explicit casts in both
-		 * directions, but this is a compromise to preserve something of the
-		 * pre-8.3 behavior that many types had implicit casts to
-		 * text.
-		 */
-		if (result == COERCION_PATH_NONE)
-		{
-			if (ccontext >= COERCION_ASSIGNMENT &&
-				(targetTypeId == TEXTOID ||
-				 targetTypeId == VARCHAROID ||
-				 targetTypeId == BPCHAROID))
-				result = COERCION_PATH_COERCEVIAIO;
-			else if (ccontext >= COERCION_EXPLICIT &&
-					 (sourceTypeId == TEXTOID ||
-					  sourceTypeId == VARCHAROID ||
-					  sourceTypeId == BPCHAROID))
-				result = COERCION_PATH_COERCEVIAIO;
-		}
-
-	}
 	caql_endscan(pcqCtx);
 	return result;
 }
@@ -2677,15 +2452,6 @@
  *
  * We use the same result enum as find_coercion_pathway, but the only possible
  * result codes are:
-<<<<<<< HEAD
- *  COERCION_PATH_NONE: no length coercion needed
- *  COERCION_PATH_FUNC: apply the function returned in *funcid
- *  COERCION_PATH_ARRAYCOERCE: apply the function using ArrayCoerceExpr
-*/
-CoercionPathType
-find_typmod_coercion_function(Oid typeId, Oid *funcid)
-{
-=======
  *	COERCION_PATH_NONE: no length coercion needed
  *	COERCION_PATH_FUNC: apply the function returned in *funcid
  *	COERCION_PATH_ARRAYCOERCE: apply the function using ArrayCoerceExpr
@@ -2695,12 +2461,9 @@
 							  Oid *funcid)
 {
 	CoercionPathType result;
->>>>>>> d13f41d2
 	Type		targetType;
 	Form_pg_type typeForm;
-	CoercionPathType	result = COERCION_PATH_FUNC;
-
-	*funcid = InvalidOid;
+	HeapTuple	tuple;
 
 	*funcid = InvalidOid;
 	result = COERCION_PATH_FUNC;
@@ -2720,29 +2483,21 @@
 	ReleaseType(targetType);
 
 	/* Look in pg_cast */
-	*funcid = caql_getoid(
-			NULL,
-			cql("SELECT castfunc FROM pg_cast "
-				" WHERE castsource = :1 "
-				" AND casttarget = :2 ",
-				ObjectIdGetDatum(typeId),
-				ObjectIdGetDatum(typeId)));
+	tuple = SearchSysCache(CASTSOURCETARGET,
+						   ObjectIdGetDatum(typeId),
+						   ObjectIdGetDatum(typeId),
+						   0, 0);
+
+	if (HeapTupleIsValid(tuple))
+	{
+		Form_pg_cast castForm = (Form_pg_cast) GETSTRUCT(tuple);
+
+		*funcid = castForm->castfunc;
+		ReleaseSysCache(tuple);
+	}
+
 	if (!OidIsValid(*funcid))
 		result = COERCION_PATH_NONE;
 
-<<<<<<< HEAD
-=======
-	if (HeapTupleIsValid(tuple))
-	{
-		Form_pg_cast castForm = (Form_pg_cast) GETSTRUCT(tuple);
-
-		*funcid = castForm->castfunc;
-		ReleaseSysCache(tuple);
-	}
-
-	if (!OidIsValid(*funcid))
-		result = COERCION_PATH_NONE;
-
->>>>>>> d13f41d2
 	return result;
 }