/*-------------------------------------------------------------------------
 *
 * parse_cte.c
 *	  handle CTEs (common table expressions) in parser
 *
 * Portions Copyright (c) 1996-2019, PostgreSQL Global Development Group
 * Portions Copyright (c) 1994, Regents of the University of California
 *
 *
 * IDENTIFICATION
 *	  src/backend/parser/parse_cte.c
 *
 *-------------------------------------------------------------------------
 */
#include "postgres.h"

#include "catalog/pg_collation.h"
#include "catalog/pg_type.h"
#include "cdb/cdbvars.h"
#include "nodes/nodeFuncs.h"
#include "parser/analyze.h"
#include "parser/parse_cte.h"
#include "utils/builtins.h"
#include "utils/lsyscache.h"


/* Enumeration of contexts in which a self-reference is disallowed */
typedef enum
{
	RECURSION_OK,
	RECURSION_NONRECURSIVETERM, /* inside the left-hand term */
	RECURSION_SUBLINK,			/* inside a sublink */
	RECURSION_OUTERJOIN,		/* inside nullable side of an outer join */
	RECURSION_INTERSECT,		/* underneath INTERSECT (ALL) */
	RECURSION_EXCEPT			/* underneath EXCEPT (ALL) */
} RecursionContext;

/* Associated error messages --- each must have one %s for CTE name */
static const char *const recursion_errormsgs[] = {
	/* RECURSION_OK */
	NULL,
	/* RECURSION_NONRECURSIVETERM */
	gettext_noop("recursive reference to query \"%s\" must not appear within its non-recursive term"),
	/* RECURSION_SUBLINK */
	gettext_noop("recursive reference to query \"%s\" must not appear within a subquery"),
	/* RECURSION_OUTERJOIN */
	gettext_noop("recursive reference to query \"%s\" must not appear within an outer join"),
	/* RECURSION_INTERSECT */
	gettext_noop("recursive reference to query \"%s\" must not appear within INTERSECT"),
	/* RECURSION_EXCEPT */
	gettext_noop("recursive reference to query \"%s\" must not appear within EXCEPT")
};

/*
 * For WITH RECURSIVE, we have to find an ordering of the clause members
 * with no forward references, and determine which members are recursive
 * (i.e., self-referential).  It is convenient to do this with an array
 * of CteItems instead of a list of CommonTableExprs.
 */
typedef struct CteItem
{
	CommonTableExpr *cte;		/* One CTE to examine */
	int			id;				/* Its ID number for dependencies */
	Bitmapset  *depends_on;		/* CTEs depended on (not including self) */
} CteItem;

/* CteState is what we need to pass around in the tree walkers */
typedef struct CteState
{
	/* global state: */
	ParseState *pstate;			/* global parse state */
	CteItem    *items;			/* array of CTEs and extra data */
	int			numitems;		/* number of CTEs */
	/* working state during a tree walk: */
	int			curitem;		/* index of item currently being examined */
	List	   *innerwiths;		/* list of lists of CommonTableExpr */
	/* working state for checkWellFormedRecursion walk only: */
	int			selfrefcount;	/* number of self-references detected */
	RecursionContext context;	/* context to allow or disallow self-ref */
} CteState;


static void analyzeCTE(ParseState *pstate, CommonTableExpr *cte);

/* Dependency processing functions */
static void makeDependencyGraph(CteState *cstate);
static bool makeDependencyGraphWalker(Node *node, CteState *cstate);
static void TopologicalSort(ParseState *pstate, CteItem *items, int numitems);

/* Recursion validity checker functions */
static void checkWellFormedRecursion(CteState *cstate);
static bool checkWellFormedRecursionWalker(Node *node, CteState *cstate);
static void checkWellFormedSelectStmt(SelectStmt *stmt, CteState *cstate);

static void checkSelfRefInRangeSubSelect(SelectStmt *stmt, CteState *cstate);
static void checkWindowFuncInRecursiveTerm(SelectStmt *stmt, CteState *cstate);

/*
 * transformWithClause -
 *	  Transform the list of WITH clause "common table expressions" into
 *	  Query nodes.
 *
 * The result is the list of transformed CTEs to be put into the output
 * Query.  (This is in fact the same as the ending value of p_ctenamespace,
 * but it seems cleaner to not expose that in the function's API.)
 */
List *
transformWithClause(ParseState *pstate, WithClause *withClause)
{
	ListCell   *lc;

	/* Only one WITH clause per query level */
	Assert(pstate->p_ctenamespace == NIL);
	Assert(pstate->p_future_ctes == NIL);

	/*
	 * WITH RECURSIVE is disabled if gp_recursive_cte is not set
	 * to allow recursive CTEs.
	 */
	if (withClause->recursive && !gp_recursive_cte)
		ereport(ERROR,
				(errcode(ERRCODE_FEATURE_NOT_SUPPORTED),
				 errmsg("RECURSIVE clauses in WITH queries are currently disabled"),
				 errhint("In order to use recursive CTEs, \"gp_recursive_cte\" must be turned on.")));

	/*
	 * For either type of WITH, there must not be duplicate CTE names in the
	 * list.  Check this right away so we needn't worry later.
	 *
	 * Also, tentatively mark each CTE as non-recursive, and initialize its
	 * reference count to zero, and set pstate->p_hasModifyingCTE if needed.
	 */
	foreach(lc, withClause->ctes)
	{
		CommonTableExpr *cte = (CommonTableExpr *) lfirst(lc);
		ListCell   *rest;

		for_each_cell(rest, lnext(lc))
		{
			CommonTableExpr *cte2 = (CommonTableExpr *) lfirst(rest);

			if (strcmp(cte->ctename, cte2->ctename) == 0)
				ereport(ERROR,
						(errcode(ERRCODE_DUPLICATE_ALIAS),
						 errmsg("WITH query name \"%s\" specified more than once",
								cte2->ctename),
						 parser_errposition(pstate, cte2->location)));
		}

		cte->cterecursive = false;
		cte->cterefcount = 0;

		if (!IsA(cte->ctequery, SelectStmt))
		{
			/* must be a data-modifying statement */
			Assert(IsA(cte->ctequery, InsertStmt) ||
				   IsA(cte->ctequery, UpdateStmt) ||
				   IsA(cte->ctequery, DeleteStmt));


			/*
			 * Since GPDB currently only support a single writer gang, only one
			 * writable clause is permitted per CTE. Once we get flexible gangs
			 * with more than one writer gang we can lift this restriction.
			 */
			if (pstate->p_hasModifyingCTE)
				ereport(ERROR,
						(errcode(ERRCODE_FEATURE_NOT_SUPPORTED),
						 errmsg("only one modifying WITH clause allowed per query"),
						 errdetail("Greenplum Database currently only support CTEs with one writable clause."),
						 errhint("Rewrite the query to only include one writable CTE clause.")));

			pstate->p_hasModifyingCTE = true;
		}
	}

	if (withClause->recursive)
	{
		/*
		 * For WITH RECURSIVE, we rearrange the list elements if needed to
		 * eliminate forward references.  First, build a work array and set up
		 * the data structure needed by the tree walkers.
		 */
		CteState	cstate;
		int			i;

		cstate.pstate = pstate;
		cstate.numitems = list_length(withClause->ctes);
		cstate.items = (CteItem *) palloc0(cstate.numitems * sizeof(CteItem));
		i = 0;
		foreach(lc, withClause->ctes)
		{
			cstate.items[i].cte = (CommonTableExpr *) lfirst(lc);
			cstate.items[i].id = i;
			i++;
		}

		/*
		 * Find all the dependencies and sort the CteItems into a safe
		 * processing order.  Also, mark CTEs that contain self-references.
		 */
		makeDependencyGraph(&cstate);

		/*
		 * Check that recursive queries are well-formed.
		 */
		checkWellFormedRecursion(&cstate);

		/*
		 * Set up the ctenamespace for parse analysis.  Per spec, all the WITH
		 * items are visible to all others, so stuff them all in before parse
		 * analysis.  We build the list in safe processing order so that the
		 * planner can process the queries in sequence.
		 */
		for (i = 0; i < cstate.numitems; i++)
		{
			CommonTableExpr *cte = cstate.items[i].cte;

			pstate->p_ctenamespace = lappend(pstate->p_ctenamespace, cte);
		}

		/*
		 * Do parse analysis in the order determined by the topological sort.
		 */
		for (i = 0; i < cstate.numitems; i++)
		{
			CommonTableExpr *cte = cstate.items[i].cte;

			analyzeCTE(pstate, cte);
		}
	}
	else
	{
		/*
		 * For non-recursive WITH, just analyze each CTE in sequence and then
		 * add it to the ctenamespace.  This corresponds to the spec's
		 * definition of the scope of each WITH name.  However, to allow error
		 * reports to be aware of the possibility of an erroneous reference,
		 * we maintain a list in p_future_ctes of the not-yet-visible CTEs.
		 */
		pstate->p_future_ctes = list_copy(withClause->ctes);

		foreach (lc, withClause->ctes)
		{
			CommonTableExpr *cte = (CommonTableExpr *) lfirst(lc);

			analyzeCTE(pstate, cte);
			pstate->p_ctenamespace = lappend(pstate->p_ctenamespace, cte);
			pstate->p_future_ctes = list_delete_first(pstate->p_future_ctes);
		}
	}

	return pstate->p_ctenamespace;
}


/*
 * Perform the actual parse analysis transformation of one CTE.  All
 * CTEs it depends on have already been loaded into pstate->p_ctenamespace,
 * and have been marked with the correct output column names/types.
 */
static void
analyzeCTE(ParseState *pstate, CommonTableExpr *cte)
{
	Query	   *query;

	/* Analysis not done already */
	Assert(!IsA(cte->ctequery, Query));

<<<<<<< HEAD
	query = parse_sub_analyze(cte->ctequery, pstate, cte, NULL);
=======
	query = parse_sub_analyze(cte->ctequery, pstate, cte, false, true);
>>>>>>> 9e1c9f95
	cte->ctequery = (Node *) query;

	/*
	 * Check that we got something reasonable.  These first two cases should
	 * be prevented by the grammar.
	 */
	if (!IsA(query, Query))
		elog(ERROR, "unexpected non-Query statement in WITH");
	if (query->utilityStmt != NULL)
		elog(ERROR, "unexpected utility statement in WITH");

	/*
	 * We disallow data-modifying WITH except at the top level of a query,
	 * because it's not clear when such a modification should be executed.
	 */
	if (query->commandType != CMD_SELECT &&
		pstate->parentParseState != NULL)
		ereport(ERROR,
				(errcode(ERRCODE_FEATURE_NOT_SUPPORTED),
				 errmsg("WITH clause containing a data-modifying statement must be at the top level"),
				 parser_errposition(pstate, cte->location)));

	/*
	 * CTE queries are always marked not canSetTag.  (Currently this only
	 * matters for data-modifying statements, for which the flag will be
	 * propagated to the ModifyTable plan node.)
	 */
	query->canSetTag = false;

	if (!cte->cterecursive)
	{
		/* Compute the output column names/types if not done yet */
		analyzeCTETargetList(pstate, cte, GetCTETargetList(cte));
	}
	else
	{
		/*
		 * Verify that the previously determined output column types and
		 * collations match what the query really produced.  We have to check
		 * this because the recursive term could have overridden the
		 * non-recursive term, and we don't have any easy way to fix that.
		 */
		ListCell   *lctlist,
				   *lctyp,
				   *lctypmod,
				   *lccoll;
		int			varattno;

		lctyp = list_head(cte->ctecoltypes);
		lctypmod = list_head(cte->ctecoltypmods);
		lccoll = list_head(cte->ctecolcollations);
		varattno = 0;
		foreach(lctlist, GetCTETargetList(cte))
		{
			TargetEntry *te = (TargetEntry *) lfirst(lctlist);
			Node	   *texpr;

			if (te->resjunk)
				continue;
			varattno++;
			Assert(varattno == te->resno);
			if (lctyp == NULL || lctypmod == NULL || lccoll == NULL)	/* shouldn't happen */
				elog(ERROR, "wrong number of output columns in WITH");
			texpr = (Node *) te->expr;
			if (exprType(texpr) != lfirst_oid(lctyp) ||
				exprTypmod(texpr) != lfirst_int(lctypmod))
				ereport(ERROR,
						(errcode(ERRCODE_DATATYPE_MISMATCH),
						 errmsg("recursive query \"%s\" column %d has type %s in non-recursive term but type %s overall",
								cte->ctename, varattno,
								format_type_with_typemod(lfirst_oid(lctyp),
														 lfirst_int(lctypmod)),
								format_type_with_typemod(exprType(texpr),
														 exprTypmod(texpr))),
						 errhint("Cast the output of the non-recursive term to the correct type."),
						 parser_errposition(pstate, exprLocation(texpr))));
			if (exprCollation(texpr) != lfirst_oid(lccoll))
				ereport(ERROR,
						(errcode(ERRCODE_COLLATION_MISMATCH),
						 errmsg("recursive query \"%s\" column %d has collation \"%s\" in non-recursive term but collation \"%s\" overall",
								cte->ctename, varattno,
								get_collation_name(lfirst_oid(lccoll)),
								get_collation_name(exprCollation(texpr))),
						 errhint("Use the COLLATE clause to set the collation of the non-recursive term."),
						 parser_errposition(pstate, exprLocation(texpr))));
			lctyp = lnext(lctyp);
			lctypmod = lnext(lctypmod);
			lccoll = lnext(lccoll);
		}
		if (lctyp != NULL || lctypmod != NULL || lccoll != NULL)	/* shouldn't happen */
			elog(ERROR, "wrong number of output columns in WITH");
	}
}

/*
 * Compute derived fields of a CTE, given the transformed output targetlist
 *
 * For a nonrecursive CTE, this is called after transforming the CTE's query.
 * For a recursive CTE, we call it after transforming the non-recursive term,
 * and pass the targetlist emitted by the non-recursive term only.
 *
 * Note: in the recursive case, the passed pstate is actually the one being
 * used to analyze the CTE's query, so it is one level lower down than in
 * the nonrecursive case.  This doesn't matter since we only use it for
 * error message context anyway.
 */
void
analyzeCTETargetList(ParseState *pstate, CommonTableExpr *cte, List *tlist)
{
	int			numaliases;
	int			varattno;
	ListCell   *tlistitem;

	/* Not done already ... */
	Assert(cte->ctecolnames == NIL);

	/*
	 * We need to determine column names, types, and collations.  The alias
	 * column names override anything coming from the query itself.  (Note:
	 * the SQL spec says that the alias list must be empty or exactly as long
	 * as the output column set; but we allow it to be shorter for consistency
	 * with Alias handling.)
	 */
	cte->ctecolnames = copyObject(cte->aliascolnames);
	cte->ctecoltypes = cte->ctecoltypmods = cte->ctecolcollations = NIL;
	numaliases = list_length(cte->aliascolnames);
	varattno = 0;
	foreach(tlistitem, tlist)
	{
		TargetEntry *te = (TargetEntry *) lfirst(tlistitem);
		Oid			coltype;
		int32		coltypmod;
		Oid			colcoll;

		if (te->resjunk)
			continue;
		varattno++;
		Assert(varattno == te->resno);
		if (varattno > numaliases)
		{
			char	   *attrname;

			attrname = pstrdup(te->resname);
			cte->ctecolnames = lappend(cte->ctecolnames, makeString(attrname));
		}
		coltype = exprType((Node *) te->expr);
		coltypmod = exprTypmod((Node *) te->expr);
		colcoll = exprCollation((Node *) te->expr);

		/*
		 * If the CTE is recursive, force the exposed column type of any
		 * "unknown" column to "text".  We must deal with this here because
		 * we're called on the non-recursive term before there's been any
		 * attempt to force unknown output columns to some other type.  We
		 * have to resolve unknowns before looking at the recursive term.
		 *
		 * The column might contain 'foo' COLLATE "bar", so don't override
		 * collation if it's already set.
		 */
		if (cte->cterecursive && coltype == UNKNOWNOID)
		{
			coltype = TEXTOID;
			coltypmod = -1;		/* should be -1 already, but be sure */
			if (!OidIsValid(colcoll))
				colcoll = DEFAULT_COLLATION_OID;
		}
		cte->ctecoltypes = lappend_oid(cte->ctecoltypes, coltype);
		cte->ctecoltypmods = lappend_int(cte->ctecoltypmods, coltypmod);
		cte->ctecolcollations = lappend_oid(cte->ctecolcollations, colcoll);
	}
	if (varattno < numaliases)
		ereport(ERROR,
				(errcode(ERRCODE_INVALID_COLUMN_REFERENCE),
				 errmsg("WITH query \"%s\" has %d columns available but %d columns specified",
						cte->ctename, varattno, numaliases),
				 parser_errposition(pstate, cte->location)));
}


/*
 * Identify the cross-references of a list of WITH RECURSIVE items,
 * and sort into an order that has no forward references.
 */
static void
makeDependencyGraph(CteState *cstate)
{
	int			i;

	for (i = 0; i < cstate->numitems; i++)
	{
		CommonTableExpr *cte = cstate->items[i].cte;

		cstate->curitem = i;
		cstate->innerwiths = NIL;
		makeDependencyGraphWalker((Node *) cte->ctequery, cstate);
		Assert(cstate->innerwiths == NIL);
	}

	TopologicalSort(cstate->pstate, cstate->items, cstate->numitems);
}

/*
 * Tree walker function to detect cross-references and self-references of the
 * CTEs in a WITH RECURSIVE list.
 */
static bool
makeDependencyGraphWalker(Node *node, CteState *cstate)
{
	if (node == NULL)
		return false;
	if (IsA(node, RangeVar))
	{
		RangeVar   *rv = (RangeVar *) node;

		/* If unqualified name, might be a CTE reference */
		if (!rv->schemaname)
		{
			ListCell   *lc;
			int			i;

			/* ... but first see if it's captured by an inner WITH */
			foreach(lc, cstate->innerwiths)
			{
				List	   *withlist = (List *) lfirst(lc);
				ListCell   *lc2;

				foreach(lc2, withlist)
				{
					CommonTableExpr *cte = (CommonTableExpr *) lfirst(lc2);

					if (strcmp(rv->relname, cte->ctename) == 0)
						return false;	/* yes, so bail out */
				}
			}

			/* No, could be a reference to the query level we are working on */
			for (i = 0; i < cstate->numitems; i++)
			{
				CommonTableExpr *cte = cstate->items[i].cte;

				if (strcmp(rv->relname, cte->ctename) == 0)
				{
					int			myindex = cstate->curitem;

					if (i != myindex)
					{
						/* Add cross-item dependency */
						cstate->items[myindex].depends_on =
							bms_add_member(cstate->items[myindex].depends_on,
										   cstate->items[i].id);
					}
					else
					{
						/* Found out this one is self-referential */
						cte->cterecursive = true;
					}
					break;
				}
			}
		}
		return false;
	}
	if (IsA(node, SelectStmt))
	{
		SelectStmt *stmt = (SelectStmt *) node;
		ListCell   *lc;

		if (stmt->withClause)
		{
			if (stmt->withClause->recursive)
			{
				/*
				 * In the RECURSIVE case, all query names of the WITH are
				 * visible to all WITH items as well as the main query. So
				 * push them all on, process, pop them all off.
				 */
				cstate->innerwiths = lcons(stmt->withClause->ctes,
										   cstate->innerwiths);
				foreach(lc, stmt->withClause->ctes)
				{
					CommonTableExpr *cte = (CommonTableExpr *) lfirst(lc);

					(void) makeDependencyGraphWalker(cte->ctequery, cstate);
				}
				(void) raw_expression_tree_walker(node,
												  makeDependencyGraphWalker,
												  (void *) cstate);
				cstate->innerwiths = list_delete_first(cstate->innerwiths);
			}
			else
			{
				/*
				 * In the non-RECURSIVE case, query names are visible to the
				 * WITH items after them and to the main query.
				 */
				ListCell   *cell1;

				cstate->innerwiths = lcons(NIL, cstate->innerwiths);
				cell1 = list_head(cstate->innerwiths);
				foreach(lc, stmt->withClause->ctes)
				{
					CommonTableExpr *cte = (CommonTableExpr *) lfirst(lc);

					(void) makeDependencyGraphWalker(cte->ctequery, cstate);
					lfirst(cell1) = lappend((List *) lfirst(cell1), cte);
				}
				(void) raw_expression_tree_walker(node,
												  makeDependencyGraphWalker,
												  (void *) cstate);
				cstate->innerwiths = list_delete_first(cstate->innerwiths);
			}
			/* We're done examining the SelectStmt */
			return false;
		}
		/* if no WITH clause, just fall through for normal processing */
	}
	if (IsA(node, WithClause))
	{
		/*
		 * Prevent raw_expression_tree_walker from recursing directly into a
		 * WITH clause.  We need that to happen only under the control of the
		 * code above.
		 */
		return false;
	}
	return raw_expression_tree_walker(node,
									  makeDependencyGraphWalker,
									  (void *) cstate);
}

/*
 * Sort by dependencies, using a standard topological sort operation
 */
static void
TopologicalSort(ParseState *pstate, CteItem *items, int numitems)
{
	int			i,
				j;

	/* for each position in sequence ... */
	for (i = 0; i < numitems; i++)
	{
		/* ... scan the remaining items to find one that has no dependencies */
		for (j = i; j < numitems; j++)
		{
			if (bms_is_empty(items[j].depends_on))
				break;
		}

		/* if we didn't find one, the dependency graph has a cycle */
		if (j >= numitems)
			ereport(ERROR,
					(errcode(ERRCODE_FEATURE_NOT_SUPPORTED),
					 errmsg("mutual recursion between WITH items is not implemented"),
					 parser_errposition(pstate, items[i].cte->location)));

		/*
		 * Found one.  Move it to front and remove it from every other item's
		 * dependencies.
		 */
		if (i != j)
		{
			CteItem		tmp;

			tmp = items[i];
			items[i] = items[j];
			items[j] = tmp;
		}

		/*
		 * Items up through i are known to have no dependencies left, so we
		 * can skip them in this loop.
		 */
		for (j = i + 1; j < numitems; j++)
		{
			items[j].depends_on = bms_del_member(items[j].depends_on,
												 items[i].id);
		}
	}
}


/*
 * Check that recursive queries are well-formed.
 */
static void
checkWellFormedRecursion(CteState *cstate)
{
	int			i;

	for (i = 0; i < cstate->numitems; i++)
	{
		CommonTableExpr *cte = cstate->items[i].cte;
		SelectStmt *stmt = (SelectStmt *) cte->ctequery;

		Assert(!IsA(stmt, Query));	/* not analyzed yet */

		/* Ignore items that weren't found to be recursive */
		if (!cte->cterecursive)
			continue;

		/* Must be a SELECT statement */
		if (!IsA(stmt, SelectStmt))
			ereport(ERROR,
					(errcode(ERRCODE_INVALID_RECURSION),
					 errmsg("recursive query \"%s\" must not contain data-modifying statements",
							cte->ctename),
					 parser_errposition(cstate->pstate, cte->location)));

		/* Must have top-level UNION */
		if (stmt->op != SETOP_UNION)
			ereport(ERROR,
					(errcode(ERRCODE_INVALID_RECURSION),
					 errmsg("recursive query \"%s\" does not have the form non-recursive-term UNION [ALL] recursive-term",
							cte->ctename),
					 parser_errposition(cstate->pstate, cte->location)));

		/* The left-hand operand mustn't contain self-reference at all */
		cstate->curitem = i;
		cstate->innerwiths = NIL;
		cstate->selfrefcount = 0;
		cstate->context = RECURSION_NONRECURSIVETERM;
		checkWellFormedRecursionWalker((Node *) stmt->larg, cstate);
		Assert(cstate->innerwiths == NIL);

		/* Right-hand operand should contain one reference in a valid place */
		cstate->curitem = i;
		cstate->innerwiths = NIL;
		cstate->selfrefcount = 0;
		cstate->context = RECURSION_OK;
		checkWellFormedRecursionWalker((Node *) stmt->rarg, cstate);
		Assert(cstate->innerwiths == NIL);
		if (cstate->selfrefcount != 1)	/* shouldn't happen */
			elog(ERROR, "missing recursive reference");

		/* WITH mustn't contain self-reference, either */
		if (stmt->withClause)
		{
			cstate->curitem = i;
			cstate->innerwiths = NIL;
			cstate->selfrefcount = 0;
			cstate->context = RECURSION_SUBLINK;
			checkWellFormedRecursionWalker((Node *) stmt->withClause->ctes,
										   cstate);
			Assert(cstate->innerwiths == NIL);
		}

		/*
		 * Disallow ORDER BY and similar decoration atop the UNION. These
		 * don't make sense because it's impossible to figure out what they
		 * mean when we have only part of the recursive query's results. (If
		 * we did allow them, we'd have to check for recursive references
		 * inside these subtrees.)
		 */
		if (stmt->sortClause)
			ereport(ERROR,
					(errcode(ERRCODE_FEATURE_NOT_SUPPORTED),
					 errmsg("ORDER BY in a recursive query is not implemented"),
					 parser_errposition(cstate->pstate,
										exprLocation((Node *) stmt->sortClause))));
		if (stmt->limitOffset)
			ereport(ERROR,
					(errcode(ERRCODE_FEATURE_NOT_SUPPORTED),
					 errmsg("OFFSET in a recursive query is not implemented"),
					 parser_errposition(cstate->pstate,
										exprLocation(stmt->limitOffset))));
		if (stmt->limitCount)
			ereport(ERROR,
					(errcode(ERRCODE_FEATURE_NOT_SUPPORTED),
					 errmsg("LIMIT in a recursive query is not implemented"),
					 parser_errposition(cstate->pstate,
										exprLocation(stmt->limitCount))));
		if (stmt->lockingClause)
			ereport(ERROR,
					(errcode(ERRCODE_FEATURE_NOT_SUPPORTED),
					 errmsg("FOR UPDATE/SHARE in a recursive query is not implemented"),
					 parser_errposition(cstate->pstate,
										exprLocation((Node *) stmt->lockingClause))));
	}
}

/*
 * Tree walker function to detect invalid self-references in a recursive query.
 */
static bool
checkWellFormedRecursionWalker(Node *node, CteState *cstate)
{
	RecursionContext save_context = cstate->context;

	if (node == NULL)
		return false;
	if (IsA(node, RangeVar))
	{
		RangeVar   *rv = (RangeVar *) node;

		/* If unqualified name, might be a CTE reference */
		if (!rv->schemaname)
		{
			ListCell   *lc;
			CommonTableExpr *mycte;

			/* ... but first see if it's captured by an inner WITH */
			foreach(lc, cstate->innerwiths)
			{
				List	   *withlist = (List *) lfirst(lc);
				ListCell   *lc2;

				foreach(lc2, withlist)
				{
					CommonTableExpr *cte = (CommonTableExpr *) lfirst(lc2);

					if (strcmp(rv->relname, cte->ctename) == 0)
						return false;	/* yes, so bail out */
				}
			}

			/* No, could be a reference to the query level we are working on */
			mycte = cstate->items[cstate->curitem].cte;
			if (strcmp(rv->relname, mycte->ctename) == 0)
			{
				/* Found a recursive reference to the active query */
				if (cstate->context != RECURSION_OK)
					ereport(ERROR,
							(errcode(ERRCODE_INVALID_RECURSION),
							 errmsg(recursion_errormsgs[cstate->context],
									mycte->ctename),
							 parser_errposition(cstate->pstate,
												rv->location)));
				/* Count references */
				if (++(cstate->selfrefcount) > 1)
					ereport(ERROR,
							(errcode(ERRCODE_INVALID_RECURSION),
							 errmsg("recursive reference to query \"%s\" must not appear more than once",
									mycte->ctename),
							 parser_errposition(cstate->pstate,
												rv->location)));
			}
		}
		return false;
	}
	if (IsA(node, SelectStmt))
	{
		SelectStmt *stmt = (SelectStmt *) node;
		ListCell   *lc;

		if (stmt->withClause)
		{
			if (stmt->withClause->recursive)
			{
				/*
				 * In the RECURSIVE case, all query names of the WITH are
				 * visible to all WITH items as well as the main query. So
				 * push them all on, process, pop them all off.
				 */
				cstate->innerwiths = lcons(stmt->withClause->ctes,
										   cstate->innerwiths);
				foreach(lc, stmt->withClause->ctes)
				{
					CommonTableExpr *cte = (CommonTableExpr *) lfirst(lc);

					(void) checkWellFormedRecursionWalker(cte->ctequery, cstate);
				}
				checkWellFormedSelectStmt(stmt, cstate);
				cstate->innerwiths = list_delete_first(cstate->innerwiths);
			}
			else
			{
				/*
				 * In the non-RECURSIVE case, query names are visible to the
				 * WITH items after them and to the main query.
				 */
				ListCell   *cell1;

				cstate->innerwiths = lcons(NIL, cstate->innerwiths);
				cell1 = list_head(cstate->innerwiths);
				foreach(lc, stmt->withClause->ctes)
				{
					CommonTableExpr *cte = (CommonTableExpr *) lfirst(lc);

					(void) checkWellFormedRecursionWalker(cte->ctequery, cstate);
					lfirst(cell1) = lappend((List *) lfirst(cell1), cte);
				}
				checkWellFormedSelectStmt(stmt, cstate);
				cstate->innerwiths = list_delete_first(cstate->innerwiths);
			}
		}
		else
			checkWellFormedSelectStmt(stmt, cstate);

		if (cstate->context == RECURSION_OK)
		{
			if (stmt->distinctClause)
				ereport(ERROR,
						(errcode(ERRCODE_FEATURE_NOT_SUPPORTED),
						 errmsg("DISTINCT in a recursive query is not implemented"),
						 parser_errposition(cstate->pstate,
											exprLocation((Node *) stmt->distinctClause))));
			if (stmt->groupClause)
				ereport(ERROR,
						(errcode(ERRCODE_FEATURE_NOT_SUPPORTED),
						 errmsg("GROUP BY in a recursive query is not implemented"),
						 parser_errposition(cstate->pstate,
											exprLocation((Node *) stmt->groupClause))));

			checkWindowFuncInRecursiveTerm(stmt, cstate);
		}

		checkSelfRefInRangeSubSelect(stmt, cstate);

		/* We're done examining the SelectStmt */
		return false;
	}
	if (IsA(node, WithClause))
	{
		/*
		 * Prevent raw_expression_tree_walker from recursing directly into a
		 * WITH clause.  We need that to happen only under the control of the
		 * code above.
		 */
		return false;
	}
	if (IsA(node, JoinExpr))
	{
		JoinExpr   *j = (JoinExpr *) node;

		switch (j->jointype)
		{
			case JOIN_INNER:
				checkWellFormedRecursionWalker(j->larg, cstate);
				checkWellFormedRecursionWalker(j->rarg, cstate);
				checkWellFormedRecursionWalker(j->quals, cstate);
				break;
			case JOIN_LEFT:
				checkWellFormedRecursionWalker(j->larg, cstate);
				if (save_context == RECURSION_OK)
					cstate->context = RECURSION_OUTERJOIN;
				checkWellFormedRecursionWalker(j->rarg, cstate);
				cstate->context = save_context;
				checkWellFormedRecursionWalker(j->quals, cstate);
				break;
			case JOIN_FULL:
				if (save_context == RECURSION_OK)
					cstate->context = RECURSION_OUTERJOIN;
				checkWellFormedRecursionWalker(j->larg, cstate);
				checkWellFormedRecursionWalker(j->rarg, cstate);
				cstate->context = save_context;
				checkWellFormedRecursionWalker(j->quals, cstate);
				break;
			case JOIN_RIGHT:
				if (save_context == RECURSION_OK)
					cstate->context = RECURSION_OUTERJOIN;
				checkWellFormedRecursionWalker(j->larg, cstate);
				cstate->context = save_context;
				checkWellFormedRecursionWalker(j->rarg, cstate);
				checkWellFormedRecursionWalker(j->quals, cstate);
				break;
			default:
				elog(ERROR, "unrecognized join type: %d",
					 (int) j->jointype);
		}
		return false;
	}
	if (IsA(node, SubLink))
	{
		SubLink    *sl = (SubLink *) node;

		/*
		 * we intentionally override outer context, since subquery is
		 * independent
		 */
		cstate->context = RECURSION_SUBLINK;
		checkWellFormedRecursionWalker(sl->subselect, cstate);
		cstate->context = save_context;
		checkWellFormedRecursionWalker(sl->testexpr, cstate);
		return false;
	}
	if (IsA(node, RangeSubselect))
	{
		RangeSubselect *rs = (RangeSubselect *) node;

		/*
		 * we intentionally override outer context, since subquery is
		 * independent
		 */
		cstate->context = RECURSION_SUBLINK;
		checkWellFormedRecursionWalker(rs->subquery, cstate);
		cstate->context = save_context;
		return false;
	}
	return raw_expression_tree_walker(node,
									  checkWellFormedRecursionWalker,
									  (void *) cstate);
}

/*
 * subroutine for checkWellFormedRecursionWalker: process a SelectStmt
 * without worrying about its WITH clause
 */
static void
checkWellFormedSelectStmt(SelectStmt *stmt, CteState *cstate)
{
	RecursionContext save_context = cstate->context;

	if (save_context != RECURSION_OK)
	{
		/* just recurse without changing state */
		raw_expression_tree_walker((Node *) stmt,
								   checkWellFormedRecursionWalker,
								   (void *) cstate);
	}
	else
	{
		switch (stmt->op)
		{
			case SETOP_NONE:
			case SETOP_UNION:
				raw_expression_tree_walker((Node *) stmt,
										   checkWellFormedRecursionWalker,
										   (void *) cstate);
				break;
			case SETOP_INTERSECT:
				if (stmt->all)
					cstate->context = RECURSION_INTERSECT;
				checkWellFormedRecursionWalker((Node *) stmt->larg,
											   cstate);
				checkWellFormedRecursionWalker((Node *) stmt->rarg,
											   cstate);
				cstate->context = save_context;
				checkWellFormedRecursionWalker((Node *) stmt->sortClause,
											   cstate);
				checkWellFormedRecursionWalker((Node *) stmt->limitOffset,
											   cstate);
				checkWellFormedRecursionWalker((Node *) stmt->limitCount,
											   cstate);
				checkWellFormedRecursionWalker((Node *) stmt->lockingClause,
											   cstate);
				/* stmt->withClause is intentionally ignored here */
				break;
			case SETOP_EXCEPT:
				if (stmt->all)
					cstate->context = RECURSION_EXCEPT;
				checkWellFormedRecursionWalker((Node *) stmt->larg,
											   cstate);
				cstate->context = RECURSION_EXCEPT;
				checkWellFormedRecursionWalker((Node *) stmt->rarg,
											   cstate);
				cstate->context = save_context;
				checkWellFormedRecursionWalker((Node *) stmt->sortClause,
											   cstate);
				checkWellFormedRecursionWalker((Node *) stmt->limitOffset,
											   cstate);
				checkWellFormedRecursionWalker((Node *) stmt->limitCount,
											   cstate);
				checkWellFormedRecursionWalker((Node *) stmt->lockingClause,
											   cstate);
				/* stmt->withClause is intentionally ignored here */
				break;
			default:
				elog(ERROR, "unrecognized set op: %d",
					 (int) stmt->op);
		}
	}
}

/*
 * Check if a recursive cte is referred to in a RangeSubSelect's SelectStmt.
 * This is currently not supported and is checked for in the parsing stage
 */
static void
checkSelfRefInRangeSubSelect(SelectStmt *stmt, CteState *cstate)
{
	ListCell *lc;
	RecursionContext cxt = cstate->context;

	foreach(lc, stmt->fromClause)
	{
		if (IsA((Node *) lfirst(lc), RangeSubselect))
		{
			cstate->context = RECURSION_SUBLINK;
			RangeSubselect *rs = (RangeSubselect *) lfirst(lc);
			SelectStmt *subquery = (SelectStmt *) rs->subquery;
			checkWellFormedSelectStmt(subquery, cstate);
		}
	}
	cstate->context = cxt;
}

/*
 * Check if the recursive term of a recursive cte contains a window function.
 * This is currently not supported and is checked for in the parsing stage
 */
static void
checkWindowFuncInRecursiveTerm(SelectStmt *stmt, CteState *cstate)
{
	ListCell *lc;
	foreach(lc, stmt->targetList)
	{
		if (IsA((Node *) lfirst(lc), ResTarget))
		{
			ResTarget *rt = (ResTarget *) lfirst(lc);
			if (IsA(rt->val, FuncCall))
			{
				FuncCall *fc = (FuncCall *) rt->val;
				if (fc->over != NULL)
				{
					ereport(ERROR,
							(errcode(ERRCODE_FEATURE_NOT_SUPPORTED),
							 errmsg("window functions in a recursive query is not implemented"),
							 parser_errposition(cstate->pstate,
												exprLocation((Node *) fc))));
				}
			}
		}
	}
}<|MERGE_RESOLUTION|>--- conflicted
+++ resolved
@@ -267,11 +267,7 @@
 	/* Analysis not done already */
 	Assert(!IsA(cte->ctequery, Query));
 
-<<<<<<< HEAD
-	query = parse_sub_analyze(cte->ctequery, pstate, cte, NULL);
-=======
-	query = parse_sub_analyze(cte->ctequery, pstate, cte, false, true);
->>>>>>> 9e1c9f95
+	query = parse_sub_analyze(cte->ctequery, pstate, cte, NULL, true);
 	cte->ctequery = (Node *) query;
 
 	/*
