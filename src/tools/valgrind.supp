--- conflicted
+++ resolved
@@ -121,47 +121,6 @@
 }
 
 
-{
-	padding_bootstrap_initial_xlog_write
-	Memcheck:Param
-	write(buf)
-
-	...
-	fun:BootStrapXLOG
-}
-
-{
-	padding_bootstrap_initial_xlog_CRC
-	Memcheck:Value8
-	fun:BootStrapXLOG
-	fun:AuxiliaryProcessMain
-}
-
-{
-	padding_bootstrap_control_file_write
-	Memcheck:Param
-	write(buf)
-
-	...
-	fun:WriteControlFile
-	fun:BootStrapXLOG
-}
-
-{
-	padding_bootstrap_control_file_CRC
-	Memcheck:Value8
-	fun:WriteControlFile
-	fun:BootStrapXLOG
-}
-
-{
-	bootstrap_write_relmap_overlap
-	Memcheck:Overlap
-	fun:memcpy*
-	fun:write_relmap_file
-	fun:RelationMapFinishBootstrap
-}
-
 # gcc on ppc64 can generate a four-byte read to fetch the final "char" fields
 # of a FormData_pg_cast.  This is valid compiler behavior, because a proper
 # FormData_pg_cast has trailing padding.  Tuples we treat as structures omit
@@ -175,7 +134,6 @@
 	fun:IsBinaryCoercible
 }
 
-<<<<<<< HEAD
 # Python's allocator does some low-level tricks for efficiency. Those
 # can be disabled for better instrumentation; but few people testing
 # postgres will have such a build of python. So add broad
@@ -239,85 +197,4 @@
    python_clever_allocator
    Memcheck:Cond
    fun:PyObject_Realloc
-}
-
-# Atomic writes to 64bit atomic vars uses compare/exchange to
-# guarantee atomic writes of 64bit variables. pg_atomic_write is used
-# during initialization of the atomic variable; that leads to an
-# initial read of the old, undefined, memory value. But that's just to
-# make sure the swap works correctly.
-{
-	uninitialized_atomic_init_u64
-	Memcheck:Cond
-	fun:pg_atomic_exchange_u64_impl
-	fun:pg_atomic_write_u64_impl
-	fun:pg_atomic_init_u64_impl
-}
-
-
-=======
->>>>>>> d457cb4e
-# Python's allocator does some low-level tricks for efficiency. Those
-# can be disabled for better instrumentation; but few people testing
-# postgres will have such a build of python. So add broad
-# suppressions of the resulting errors.
-# See also https://svn.python.org/projects/python/trunk/Misc/README.valgrind
-{
-   python_clever_allocator
-   Memcheck:Addr4
-   fun:PyObject_Free
-}
-
-{
-   python_clever_allocator
-   Memcheck:Addr8
-   fun:PyObject_Free
-}
-
-{
-   python_clever_allocator
-   Memcheck:Value4
-   fun:PyObject_Free
-}
-
-{
-   python_clever_allocator
-   Memcheck:Value8
-   fun:PyObject_Free
-}
-
-{
-   python_clever_allocator
-   Memcheck:Cond
-   fun:PyObject_Free
-}
-
-{
-   python_clever_allocator
-   Memcheck:Addr4
-   fun:PyObject_Realloc
-}
-
-{
-   python_clever_allocator
-   Memcheck:Addr8
-   fun:PyObject_Realloc
-}
-
-{
-   python_clever_allocator
-   Memcheck:Value4
-   fun:PyObject_Realloc
-}
-
-{
-   python_clever_allocator
-   Memcheck:Value8
-   fun:PyObject_Realloc
-}
-
-{
-   python_clever_allocator
-   Memcheck:Cond
-   fun:PyObject_Realloc
 }