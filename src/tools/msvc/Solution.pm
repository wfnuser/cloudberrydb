package Solution;

#
# Package that encapsulates a Visual C++ solution file generation
#
<<<<<<< HEAD
# src/tools/msvc/Solution.pm
=======
# $PostgreSQL: pgsql/src/tools/msvc/Solution.pm,v 1.36 2008/02/28 12:17:59 mha Exp $
>>>>>>> 0f855d62
#
use Carp;
use strict;
use warnings;

use Genbki;

sub new
{
    my $junk = shift;
    my $options = shift;
    die "Pthreads is required by Greenplum DB.\n" unless $options->{pthread};
    die "zlib is required by Greenplum DB.\n" unless $options->{zlib};
    die "b2zlib is required by Greenplum DB.\n" unless $options->{bzlib};
    my $self = {
        projects => {},
        options  => $options,
        numver   => '',
        strver   => '',
        vcver    => undef,
        platform => undef,
    };
    bless $self;

    # integer_datetimes is now the default
	$options->{integer_datetimes} = 1 
		unless exists $options->{integer_datetimes};
    $options->{float4byval} = 1
        unless exists $options->{float4byval};
    $options->{float8byval} = 1
        unless exists $options->{float8byval};


    if ($options->{xml})
    {
        if (!($options->{xslt} && $options->{iconv}))
        {
            die "XML requires both XSLT and ICONV\n";
        }
    }
    $options->{blocksize} = 32
		unless $options->{blocksize}; # undef or 0 means default
	die "Bad blocksize $options->{blocksize}"
		unless grep {$_ == $options->{blocksize}} (1,2,4,8,16,32);
	$options->{segsize} = 1
		unless $options->{segsize}; # undef or 0 means default
	# only allow segsize 1 for now, as we can't do large files yet in windows
	die "Bad segsize $options->{segsize}"
		unless $options->{segsize} == 1;
	$options->{wal_blocksize} = 8
		unless $options->{wal_blocksize}; # undef or 0 means default
	die "Bad wal_blocksize $options->{wal_blocksize}"
		unless grep {$_ == $options->{wal_blocksize}} (1,2,4,8,16,32,64);
	$options->{wal_segsize} = 16
		unless $options->{wal_segsize}; # undef or 0 means default
	die "Bad wal_segsize $options->{wal_segsize}"
		unless grep {$_ == $options->{wal_segsize}} (1,2,4,8,16,32,64);

    $self->DetermineToolVersions();

    return $self;
}

sub DetermineToolVersions
{
    my $self = shift;

    # Determine version of vcbuild command, to set proper verison of visual studio
    open(P,"vcbuild /? |") || die "vcbuild command not found";
    my $line = <P>;
    close(P);
    if ($line !~ /^Microsoft\s*\(R\) Visual C\+\+ Project Builder - \D+(\d+)\.00\.\d+/)
    {
        die "Unable to determine vcbuild version from first line of output!";
    }
    if ($1 == 8) { $self->{vcver} = '8.00' }
    elsif ($1 == 9) { $self->{vcver} = '9.00' }
    else { die "Unsupported version of Visual Studio: $1" }
    print "Detected Visual Studio version $self->{vcver}\n";

    # Determine if we are in 32 or 64-bit mode. Do this by seeing if CL has
    # 64-bit only parameters.
    $self->{platform} = 'Win32';
    open(P,"cl /? 2>NUL|") || die "cl command not found";
    while (<P>)
    {
        if (/^\/favor:</)
        {
            $self->{platform} = 'x64';
            last;
        }
    }
    close(P);
    print "Detected hardware platform: $self->{platform}\n";
}


# Return 1 if $oldfile is newer than $newfile, or if $newfile doesn't exist.
# Special case - if config.pl has changed, always return 1
sub IsNewer
{
    my ($newfile, $oldfile) = @_;
    if ($oldfile ne 'src\tools\msvc\config.pl' && $oldfile ne 'src\tools\msvc\config_default.pl')
    {
        return 1
          if (-f 'src\tools\msvc\config.pl') && IsNewer($newfile, 'src\tools\msvc\config.pl');
        return 1
          if (-f 'src\tools\msvc\config_default.pl')
          && IsNewer($newfile, 'src\tools\msvc\config_default.pl');
    }
    return 1 if (!(-e $newfile));
    my @nstat = stat($newfile);
    my @ostat = stat($oldfile);
    return 1 if ($nstat[9] < $ostat[9]);
    return 0;
}

# Copy a file, *not* preserving date. Only works for text files.
sub copyFile
{
    my ($src, $dest) = @_;
    open(I,$src) || croak "Could not open $src";
    open(O,">$dest") || croak "Could not open $dest";
    while (<I>)
    {
        print O;
    }
    close(I);
    close(O);
}

sub GenerateFiles
{
    my $self = shift;
    my $bits = $self->{platform} eq 'Win32' ? 32 : 64;

    # Parse configure.in to get version numbers
    open(C,"configure.in") || confess("Could not open configure.in for reading\n");
    while (<C>)
    {
        if (/^AC_INIT\(\[Greenplum Database\], \[([^\]]+)\]/)
        {
            $self->{strver} = $1;
            if ($self->{strver} !~ /^(\d+)\.(\d+)(?:\.(\d+))?/)
            {
                confess "Bad format of version: $self->{strver}\n";
            }
            $self->{numver} = sprintf("%d%02d%02d", $1, $2, $3?$3:0);
            $self->{majorver} = sprintf("%d.%d", $1, $2);
        }
    }
    close(C);
    confess "Unable to parse configure.in for all variables!"
      if ($self->{strver} eq '' || $self->{numver} eq '');

    if (IsNewer("src\\include\\pg_config_os.h","src\\include\\port\\win32.h"))
    {
        print "Copying pg_config_os.h...\n";
        copyFile("src\\include\\port\\win32.h","src\\include\\pg_config_os.h");
    }

    if (IsNewer("src\\include\\pg_config.h","src\\include\\pg_config.h.win32"))
    {
        print "Generating pg_config.h...\n";
        open(I,"src\\include\\pg_config.h.win32") || confess "Could not open pg_config.h.win32\n";
        open(O,">src\\include\\pg_config.h") || confess "Could not write to pg_config.h\n";
        while (<I>)
        {
            s{PG_VERSION "[^"]+"}{PG_VERSION "$self->{strver}"};
            s{PG_VERSION_NUM \d+}{PG_VERSION_NUM $self->{numver}};
s{PG_VERSION_STR "[^"]+"}{__STRINGIFY(x) #x\n#define __STRINGIFY2(z) __STRINGIFY(z)\n#define PG_VERSION_STR "PostgreSQL $self->{strver}, compiled by Visual C++ build " __STRINGIFY2(_MSC_VER) ", $bits-bit"};
            print O;
        }
        print O "#define GP_VERSION \"unknown\"\n";
        print O "#define PG_MAJORVERSION \"$self->{majorver}\"\n";
        print O "#define LOCALEDIR \"/share/locale\"\n" if ($self->{options}->{nls});
	if ($self->{options}->{xml}) {
	    print O "#define HAVE_LIBXML2\n";
	    print O "#define USE_LIBXML\n";
	}
        print O "/* defines added by config steps */\n";
        print O "#ifndef IGNORE_CONFIGURED_SETTINGS\n";
        print O "#define USE_ASSERT_CHECKING 1\n" if ($self->{options}->{asserts});
        print O "#define USE_INTEGER_DATETIMES 1\n" if ($self->{options}->{integer_datetimes});
        print O "#define USE_LDAP 1\n" if ($self->{options}->{ldap});
        print O "#define HAVE_LIBZ 1\n" if ($self->{options}->{zlib});
        print O "#define USE_SSL 1\n" if ($self->{options}->{openssl});
        print O "#define ENABLE_NLS 1\n" if ($self->{options}->{nls});

<<<<<<< HEAD
        print O "#define BLCKSZ ",1024 * $self->{options}->{blocksize},"\n";
	#	print O "#define RELSEG_SIZE ",
	#		(1024 / $self->{options}->{blocksize}) * 
	#			$self->{options}->{segsize} * 1024, "\n";
	#	print O "#define XLOG_BLCKSZ ",
	#		1024 * $self->{options}->{wal_blocksize},"\n";
		#print O "#define XLOG_SEG_SIZE (",
		#	$self->{options}->{wal_segsize}," * 1024 * 1024)\n";
        
        if ($self->{options}->{float4byval}) 
        {
            print O "#define USE_FLOAT4_BYVAL 1\n";
            print O "#define FLOAT4PASSBYVAL true\n";
        }
        else
        {
            print O "#define FLOAT4PASSBYVAL false\n";
        }
        if ($self->{options}->{float8byval})
        {
            print O "#define USE_FLOAT8_BYVAL 1\n";
            print O "#define FLOAT8PASSBYVAL true\n";
        }
        else
        {
            print O "#define FLOAT8PASSBYVAL false\n";
        }

=======
>>>>>>> 0f855d62
        if ($self->{options}->{uuid})
        {
            print O "#define HAVE_UUID_H\n";
        }
        if ($self->{options}->{xml})
        {
            print O "#define HAVE_LIBXML2\n";
            print O "#define USE_LIBXML\n";
        }
        if ($self->{options}->{xslt})
        {
            print O "#define HAVE_LIBXSLT\n";
            print O "#define USE_LIBXSLT\n";
        }
        if ($self->{options}->{krb5})
        {
            print O "#define KRB5 1\n";
            print O "#define HAVE_KRB5_ERROR_TEXT_DATA 1\n";
            print O "#define HAVE_KRB5_TICKET_ENC_PART2 1\n";
            print O "#define HAVE_KRB5_FREE_UNPARSED_NAME 1\n";
            print O "#define ENABLE_GSS 1\n";
        }
		if (my $port = $self->{options}->{"--with-pgport"})
		{
			print O "#undef DEF_PGPORT\n";
			print O "#undef DEF_PGPORT_STR\n";
			print O "#define DEF_PGPORT $port\n";
			print O "#define DEF_PGPORT_STR \"$port\"\n";
		}
        print O "#define VAL_CONFIGURE \"" . $self->GetFakeConfigure() . "\"\n";
        print O "#endif /* IGNORE_CONFIGURED_SETTINGS */\n";
        close(O);
        close(I);
    }

    $self->GenerateDefFile("src\\interfaces\\libpq\\libpqdll.def",
        "src\\interfaces\\libpq\\exports.txt","LIBPQ");
    $self->GenerateDefFile(
        "src\\interfaces\\ecpg\\ecpglib\\ecpglib.def",
        "src\\interfaces\\ecpg\\ecpglib\\exports.txt",
        "LIBECPG"
    );
    $self->GenerateDefFile(
        "src\\interfaces\\ecpg\\compatlib\\compatlib.def",
        "src\\interfaces\\ecpg\\compatlib\\exports.txt",
        "LIBECPG_COMPAT"
    );
    $self->GenerateDefFile(
        "src\\interfaces\\ecpg\\pgtypeslib\\pgtypeslib.def",
        "src\\interfaces\\ecpg\\pgtypeslib\\exports.txt",
        "LIBPGTYPES"
    );

    if (IsNewer('src\backend\utils\fmgrtab.c','src\include\catalog\pg_proc.h'))
    {
        print "Generating fmgrtab.c and fmgroids.h...\n";
        chdir('src\backend\utils');
        system("perl -I ../catalog Gen_fmgrtab.pl ../../../src/include/catalog/pg_proc.h");
        chdir('..\..\..');
        copyFile('src\backend\utils\fmgroids.h','src\include\utils\fmgroids.h');
        }

    if (IsNewer('src\include\utils\probes.h','src\backend\utils\probes.d'))
        {
		print "Generating probes.h...\n";
        system(
'psed -f src\backend\utils\Gen_dummy_probes.sed src\backend\utils\probes.d > src\include\utils\probes.h'
        );
        }

    if (IsNewer('src\interfaces\libpq\libpq.rc','src\interfaces\libpq\libpq.rc.in'))
    {
        print "Generating libpq.rc...\n";
        my ($sec,$min,$hour,$mday,$mon,$year,$wday,$yday,$isdst) = localtime(time);
        my $d = ($year - 100) . "$yday";
        open(I,'<', 'src\interfaces\libpq\libpq.rc.in') || confess "Could not open libpq.rc.in";
        open(O,'>', 'src\interfaces\libpq\libpq.rc') || confess "Could not open libpq.rc";
        while (<I>)
        {
            s/(VERSION.*),0/$1,$d/;
            print O;
        }
        close(I);
        close(O);
    }

    if (IsNewer('src\bin\psql\sql_help.h','src\bin\psql\create_help.pl'))
    {
        print "Generating sql_help.h...\n";
        chdir('src\bin\psql');
        system("perl create_help.pl ../../../doc/src/sgml/ref sql_help.h");
        chdir('..\..\..');
    }

    if (IsNewer('src\include\catalog\gp_version.h','src\include\catalog\gp_version.in'))
    {
        print "Generating gp_versions.h...\n";
        copyFile("src\\include\\catalog\\gp_version.in","src\\include\\catalog\\gp_version.h");
    }
    
    if (IsNewer('src\backend\catalog\cdb_schema.sql','src\backend\catalog\cdb_schema.in'))
    {
        print "Generating cdb_schema.sql...\n";
        copyFile("src\\backend\\catalog\\cdb_schema.in","src\\backend\\catalog\\cdb_schema.sql");
    } 

    if (IsNewer('src\interfaces\ecpg\preproc\preproc.y','src\backend\parser\gram.y'))
    {
        print "Generating preproc.y...\n";
        chdir('src\interfaces\ecpg\preproc');
        system('attrib -r preproc.y');
        system('perl parse.pl < ..\..\..\backend\parser\gram.y > preproc.y');
        chdir('..\..\..\..');
    }

    if (
        IsNewer(
            'src\interfaces\ecpg\include\ecpg_config.h',
            'src\interfaces\ecpg\include\ecpg_config.h.in'
        )
      )
    {
        print "Generating ecpg_config.h...\n";
        open(O,'>','src\interfaces\ecpg\include\ecpg_config.h')
          || confess "Could not open ecpg_config.h";
        print O <<EOF;
#if (_MSC_VER > 1200)
#define HAVE_LONG_LONG_INT_64
#define ENABLE_THREAD_SAFETY 1
EOF
	print O "#define USE_INTEGER_DATETIMES 1\n" if ($self->{options}->{integer_datetimes});
	print O "#endif\n";
        close(O);
    }

    unless (-f "src\\port\\pg_config_paths.h")
    {
        print "Generating pg_config_paths.h...\n";
        open(O,'>', 'src\port\pg_config_paths.h') || confess "Could not open pg_config_paths.h";
        print O  <<EOF;
#define PGBINDIR "/bin"
#define PGSHAREDIR "/share"
#define SYSCONFDIR "/etc"
#define INCLUDEDIR "/include"
#define PKGINCLUDEDIR "/include"
#define INCLUDEDIRSERVER "/include/server"
#define LIBDIR "/lib"
#define PKGLIBDIR "/lib"
#define LOCALEDIR "/share/locale"
#define DOCDIR "/doc"
#define HTMLDIR "/doc"
#define MANDIR "/man"
EOF
        close(O);
    }

    my $mf = Project::read_file('src\backend\catalog\Makefile');
    $mf =~ s{\\s*[\r\n]+}{}mg;
    $mf =~ /^POSTGRES_BKI_SRCS\s*:?=[^,]+,(.*)\)\s*$/gm
      || croak "Could not find POSTGRES_BKI_SRCS in Makefile\n";
    my @allbki = split /\s+/, $1;
    foreach my $bki (@allbki)
    {
        next if $bki eq "";
        if (IsNewer('src/backend/catalog/postgres.bki', "src/include/catalog/$bki"))
        {
            print "Generating postgres.bki...\n";
            Genbki::genbki(
                $self->{majorver},
                "src/backend/catalog/postgres",
                split(/ /,join(' src/include/catalog/',@allbki))
            );
            last;
        }
    }

    open(O, ">doc/src/sgml/version.sgml") || croak "Could not write to version.sgml\n";
    print O <<EOF;
<!entity version "$self->{strver}">
<!entity majorversion "$self->{majorver}">
EOF
    close(O);
}

sub GenerateDefFile
{
    my ($self, $deffile, $txtfile, $libname)  = @_;

    if (IsNewer($deffile,$txtfile))
    {
        print "Generating $deffile...\n";
        open(I,$txtfile) || confess("Could not open $txtfile\n");
        open(O,">$deffile") || confess("Could not open $deffile\n");
        print O "LIBRARY $libname\nEXPORTS\n";
        while (<I>)
        {
            next if (/^#/);
            next if (/^\s*$/);
            my ($f, $o) = split;
            print O " $f @ $o\n";
        }
        close(O);
        close(I);
    }
}

sub AddProject
{
    my ($self, $name, $type, $folder, $initialdir) = @_;

    my $proj = new Project($name, $type, $self);
    push @{$self->{projects}->{$folder}}, $proj;
    $proj->AddDir($initialdir) if ($initialdir);
    if ($self->{options}->{zlib})
    {
        $proj->AddIncludeDir($self->{options}->{zlib} . '\include');
        $proj->AddLibrary($self->{options}->{zlib} . '\lib\zlib.lib');
        #$proj->AddLibrary($self->{options}->{zlib} . '\lib\zdll.lib');
        $proj->AddLibrary($self->{options}->{curl} . '\lib\libcurl.lib');
    }
	if ($self->{options}->{bzlib})
    {
        $proj->AddIncludeDir($self->{options}->{bzlib} . '\include');
        $proj->AddLibrary($self->{options}->{bzlib} . '\lib\libbz2.lib');
    }
    if ($self->{options}->{openssl})
    {
        $proj->AddIncludeDir($self->{options}->{openssl} . '\include');
        $proj->AddLibrary($self->{options}->{openssl} . '\lib\VC\ssleay32.lib', 1);
        $proj->AddLibrary($self->{options}->{openssl} . '\lib\VC\libeay32.lib', 1);
    }
    if ($self->{options}->{nls})
    {
        $proj->AddIncludeDir($self->{options}->{nls} . '\include');
        $proj->AddLibrary($self->{options}->{nls} . '\lib\libintl.lib');
    }
    if ($self->{options}->{krb5})
    {
        $proj->AddIncludeDir($self->{options}->{krb5} . '\inc\krb5');
        $proj->AddLibrary($self->{options}->{krb5} . '\lib\i386\krb5_32.lib');
        $proj->AddLibrary($self->{options}->{krb5} . '\lib\i386\comerr32.lib');
        $proj->AddLibrary($self->{options}->{krb5} . '\lib\i386\gssapi32.lib');
    }
    if ($self->{options}->{xml}) {
	$proj->AddIncludeDir($self->{options}->{xml} . '\include');
	$proj->AddIncludeDir($self->{options}->{iconv} . '\include');
	$proj->AddLibrary($self->{options}->{xml} . '\lib\libxml2.lib');
    }

    if ($self->{options}->{iconv})
    {
        $proj->AddIncludeDir($self->{options}->{iconv} . '\include');
        $proj->AddLibrary($self->{options}->{iconv} . '\lib\iconv.lib');
    }
    if ($self->{options}->{xml})
    {
        $proj->AddIncludeDir($self->{options}->{xml} . '\include');
        $proj->AddLibrary($self->{options}->{xml} . '\lib\libxml2.lib');
    }
    if ($self->{options}->{xslt})
    {
        $proj->AddIncludeDir($self->{options}->{xslt} . '\include');
        $proj->AddLibrary($self->{options}->{xslt} . '\lib\libxslt.lib');
    }
    return $proj;
}

sub Save
{
    my ($self) = @_;
    my %flduid;

    $self->GenerateFiles();
    foreach my $fld (keys %{$self->{projects}})
    {
        foreach my $proj (@{$self->{projects}->{$fld}})
        {
            $proj->Save();
        }
    }

    open(SLN,">pgsql.sln") || croak "Could not write to pgsql.sln\n";
    print SLN <<EOF;
Microsoft Visual Studio Solution File, Format Version 9.00
# Visual Studio 2005
EOF

    foreach my $fld (keys %{$self->{projects}})
    {
        foreach my $proj (@{$self->{projects}->{$fld}})
        {
            print SLN <<EOF;
Project("{8BC9CEB8-8B4A-11D0-8D11-00A0C91BC942}") = "$proj->{name}", "$proj->{name}.vcproj", "$proj->{guid}"
EndProject
EOF
        }
        if ($fld ne "")
        {
            $flduid{$fld} = Win32::GuidGen();
            print SLN <<EOF;
Project("{2150E333-8FDC-42A3-9474-1A3956D46DE8}") = "$fld", "$fld", "$flduid{$fld}"
EndProject
EOF
        }
    }

    print SLN <<EOF;
Global
	GlobalSection(SolutionConfigurationPlatforms) = preSolution
		Debug|$self->{platform}= Debug|$self->{platform}
		Release|$self->{platform} = Release|$self->{platform}
	EndGlobalSection
	GlobalSection(ProjectConfigurationPlatforms) = postSolution
EOF

    foreach my $fld (keys %{$self->{projects}})
    {
        foreach my $proj (@{$self->{projects}->{$fld}})
        {
            print SLN <<EOF;
		$proj->{guid}.Debug|$self->{platform}.ActiveCfg = Debug|$self->{platform}
		$proj->{guid}.Debug|$self->{platform}.Build.0  = Debug|$self->{platform}
		$proj->{guid}.Release|$self->{platform}.ActiveCfg = Release|$self->{platform}
		$proj->{guid}.Release|$self->{platform}.Build.0 = Release|$self->{platform}
EOF
        }
    }

    print SLN <<EOF;
	EndGlobalSection
	GlobalSection(SolutionProperties) = preSolution
		HideSolutionNode = FALSE
	EndGlobalSection
	GlobalSection(NestedProjects) = preSolution
EOF

    foreach my $fld (keys %{$self->{projects}})
    {
        next if ($fld eq "");
        foreach my $proj (@{$self->{projects}->{$fld}})
        {
            print SLN "\t\t$proj->{guid} = $flduid{$fld}\n";
        }
    }

    print SLN <<EOF;
	EndGlobalSection
EndGlobal
EOF
    close(SLN);
}

sub GetFakeConfigure
{
    my $self = shift;

    my $cfg = '--enable-thread-safety';
    $cfg .= ' --enable-cassert' if ($self->{options}->{asserts});
    $cfg .= ' --enable-integer-datetimes' if ($self->{options}->{integer_datetimes});
    $cfg .= ' --enable-nls' if ($self->{options}->{nls});
    $cfg .= ' --with-ldap' if ($self->{options}->{ldap});
    $cfg .= ' --without-zlib' unless ($self->{options}->{zlib});
    $cfg .= ' --with-openssl' if ($self->{options}->{ssl});
    $cfg .= ' --with-ossp-uuid' if ($self->{options}->{uuid});
    $cfg .= ' --with-libxml' if ($self->{options}->{xml});
    $cfg .= ' --with-libxslt' if ($self->{options}->{xslt});
    $cfg .= ' --with-krb5' if ($self->{options}->{krb5});
    $cfg .= ' --with-tcl' if ($self->{options}->{tcl});
    $cfg .= ' --with-perl' if ($self->{options}->{perl});
    $cfg .= ' --with-python' if ($self->{options}->{python});

    return $cfg;
}

1;<|MERGE_RESOLUTION|>--- conflicted
+++ resolved
@@ -3,11 +3,7 @@
 #
 # Package that encapsulates a Visual C++ solution file generation
 #
-<<<<<<< HEAD
-# src/tools/msvc/Solution.pm
-=======
 # $PostgreSQL: pgsql/src/tools/msvc/Solution.pm,v 1.36 2008/02/28 12:17:59 mha Exp $
->>>>>>> 0f855d62
 #
 use Carp;
 use strict;
@@ -197,7 +193,6 @@
         print O "#define USE_SSL 1\n" if ($self->{options}->{openssl});
         print O "#define ENABLE_NLS 1\n" if ($self->{options}->{nls});
 
-<<<<<<< HEAD
         print O "#define BLCKSZ ",1024 * $self->{options}->{blocksize},"\n";
 	#	print O "#define RELSEG_SIZE ",
 	#		(1024 / $self->{options}->{blocksize}) * 
@@ -226,8 +221,6 @@
             print O "#define FLOAT8PASSBYVAL false\n";
         }
 
-=======
->>>>>>> 0f855d62
         if ($self->{options}->{uuid})
         {
             print O "#define HAVE_UUID_H\n";
