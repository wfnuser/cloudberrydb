--- conflicted
+++ resolved
@@ -1,9 +1,5 @@
 @echo off
-<<<<<<< HEAD
 REM src/tools/msvc/clean.bat
-=======
-REM $PostgreSQL: pgsql/src/tools/msvc/clean.bat,v 1.10 2008/02/06 15:13:25 mha Exp $
->>>>>>> d13f41d2
 
 set DIST=0
 if "%1"=="dist" set DIST=1
@@ -13,26 +9,8 @@
 
 if exist debug rd /s /q debug
 if exist release rd /s /q release
-<<<<<<< HEAD
-if exist _UpgradeReport_Files rd /s /q _UpgradeReport_Files
-if exist backup rd /s /q backup
-if exist ipch rd /s /q ipch
-for %%f in (*.vcproj) do del %%f
-REM Also clean Visual Studio 2010 files
-for %%f in (*.vcxproj) do del %%f
-for %%f in (*.vcxproj.filters) do del %%f
-for %%f in (*.user) do del %%f
-for %%f in (UpgradeLog*.XML) do del %%f
-if exist pgsql.sln del /q pgsql.sln
-if exist pgsql.sln.cache del /q pgsql.sln.cache
-if exist pgsql.ncb del /q pgsql.ncb
-if exist pgsql.sdf del /q pgsql.sdf
-if exist pgsql.vssscc del /q pgsql.vssscc
-if exist MSSCCPRJ.SCC del /q MSSCCPRJ.SCC
-=======
 for %%f in (*.vcproj) do del %%f
 if exist pgsql.sln del /q pgsql.sln
->>>>>>> d13f41d2
 del /s /q src\bin\win32ver.rc 2> NUL
 del /s /q src\interfaces\win32ver.rc 2> NUL
 if exist src\backend\win32ver.rc del /q src\backend\win32ver.rc
@@ -40,19 +18,6 @@
 REM Delete files created with GenerateFiles() in Solution.pm
 if exist src\include\pg_config.h del /q src\include\pg_config.h
 if exist src\include\pg_config_os.h del /q src\include\pg_config_os.h
-<<<<<<< HEAD
-if %DIST%==1 if exist src\backend\parser\gram.h del /q src\backend\parser\gram.h
-if exist src\include\utils\fmgroids.h del /q src\include\utils\fmgroids.h
-if exist src\include\utils\probes.h del /q src\include\utils\probes.h
-
-if exist src\backend\utils\fmgroids.h del /q src\backend\utils\fmgroids.h
-if exist src\backend\utils\fmgrtab.c del /q src\backend\utils\fmgrtab.c
-if exist src\backend\catalog\postgres.bki del /q src\backend\catalog\postgres.bki
-if %DIST%==1 if exist src\backend\catalog\postgres.description del /q src\backend\catalog\postgres.description
-if exist src\backend\catalog\postgres.description del /q src\backend\catalog\postgres.description
-if exist src\backend\catalog\postgres.shdescription del /q src\backend\catalog\postgres.shdescription
-if %DIST%==1 if exist src\backend\catalog\schemapg.h del /q src\backend\catalog\schemapg.h
-=======
 if %DIST%==1 if exist src\backend\parser\parse.h del /q src\backend\parser\parse.h
 if exist src\include\utils\fmgroids.h del /q src\include\utils\fmgroids.h
 
@@ -60,15 +25,11 @@
 if exist src\backend\catalog\postgres.bki del /q src\backend\catalog\postgres.bki
 if exist src\backend\catalog\postgres.description del /q src\backend\catalog\postgres.description
 if exist src\backend\catalog\postgres.shdescription del /q src\backend\catalog\postgres.shdescription
->>>>>>> d13f41d2
 if %DIST%==1 if exist src\backend\parser\scan.c del /q src\backend\parser\scan.c
 if %DIST%==1 if exist src\backend\parser\gram.c del /q src\backend\parser\gram.c
 if %DIST%==1 if exist src\backend\bootstrap\bootscanner.c del /q src\backend\bootstrap\bootscanner.c
 if %DIST%==1 if exist src\backend\bootstrap\bootparse.c del /q src\backend\bootstrap\bootparse.c
-<<<<<<< HEAD
-=======
 if %DIST%==1 if exist src\backend\bootstrap\bootstrap_tokens.h del /q src\backend\bootstrap\bootstrap_tokens.h
->>>>>>> d13f41d2
 if %DIST%==1 if exist src\backend\utils\misc\guc-file.c del /q src\backend\utils\misc\guc-file.c
 
 
@@ -89,35 +50,24 @@
 if exist src\pl\plperl\spi.c del /q src\pl\plperl\spi.c
 if %DIST%==1 if exist src\pl\plpgsql\src\pl_scan.c del /q src\pl\plpgsql\src\pl_scan.c
 if %DIST%==1 if exist src\pl\plpgsql\src\pl_gram.c del /q src\pl\plpgsql\src\pl_gram.c
-<<<<<<< HEAD
 if %DIST%==1 if exist src\pl\plpgsql\src\pl_gram.h del /q src\pl\plpgsql\src\pl_gram.h
-=======
 if %DIST%==1 if exist src\pl\plpgsql\src\pl.tab.h del /q src\pl\plpgsql\src\pl.tab.h
->>>>>>> d13f41d2
 
 if %DIST%==1 if exist src\bin\psql\psqlscan.c del /q src\bin\psql\psqlscan.c
 
 if %DIST%==1 if exist contrib\cube\cubescan.c del /q contrib\cube\cubescan.c
 if %DIST%==1 if exist contrib\cube\cubeparse.c del /q contrib\cube\cubeparse.c
-<<<<<<< HEAD
-if %DIST%==1 if exist contrib\seg\segscan.c del /q contrib\seg\segscan.c
-if %DIST%==1 if exist contrib\seg\segparse.c del /q contrib\seg\segparse.c
-=======
 if %DIST%==1 if exist contrib\cube\cubeparse.h del /q contrib\cube\cubeparse.h
 if %DIST%==1 if exist contrib\seg\segscan.c del /q contrib\seg\segscan.c
 if %DIST%==1 if exist contrib\seg\segparse.c del /q contrib\seg\segparse.c
 if %DIST%==1 if exist contrib\seg\segparse.h del /q contrib\seg\segparse.h
->>>>>>> d13f41d2
 
 if exist src\test\regress\tmp_check rd /s /q src\test\regress\tmp_check
 if exist contrib\spi\refint.dll del /q contrib\spi\refint.dll
 if exist contrib\spi\autoinc.dll del /q contrib\spi\autoinc.dll
 if exist src\test\regress\regress.dll del /q src\test\regress\regress.dll
-<<<<<<< HEAD
 if exist src\test\regress\refint.dll del /q src\test\regress\refint.dll
 if exist src\test\regress\autoinc.dll del /q src\test\regress\autoinc.dll
-=======
->>>>>>> d13f41d2
 
 REM Clean up datafiles built with contrib
 REM cd contrib
