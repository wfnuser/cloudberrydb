--- conflicted
+++ resolved
@@ -18,16 +18,4 @@
 
 override CPPFLAGS := -I$(libpq_srcdir) $(CPPFLAGS)
 
-<<<<<<< HEAD
-all: submake-libpq submake-libpgport test_fsync
-=======
-OBJS= test_fsync.o
-
-all: submake-libpq submake-libpgport test_fsync
-
-test_fsync: test_fsync.o $(libpq_builddir)/libpq.a
-	$(CC) $(CFLAGS) test_fsync.o $(libpq_pgport) $(LDFLAGS) $(LDFLAGS_EX) $(LIBS) -o $@$(X)
-
-clean distclean maintainer-clean:
-	rm -f test_fsync$(X) $(OBJS)
->>>>>>> 1084f317
+all: submake-libpq submake-libpgport test_fsync