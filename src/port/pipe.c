--- conflicted
+++ resolved
@@ -10,11 +10,7 @@
  *	must be replaced with recv/send.
  *
  * IDENTIFICATION
-<<<<<<< HEAD
- *	  $PostgreSQL: pgsql/src/port/pipe.c,v 1.17 2010/07/06 19:19:01 momjian Exp $
-=======
  *	  $PostgreSQL: pgsql/src/port/pipe.c,v 1.15 2009/06/11 14:49:15 momjian Exp $
->>>>>>> 4d53a2f9
  *
  *-------------------------------------------------------------------------
  */
