--- conflicted
+++ resolved
@@ -12,6 +12,9 @@
 top_builddir = ..
 include Makefile.global
 
+# In PostgreSQL, libpqwalreceiver is linked into a separate shared library.
+# In GPDB, it's linked as a normal object, check src/backend/replication/Makefile.
+# Remove backend/replication/libpqwalreceiver from SUBDIRS here.
 SUBDIRS = \
 	common \
 	port \
@@ -21,11 +24,7 @@
 	backend/snowball \
 	include \
 	interfaces \
-<<<<<<< HEAD
-=======
-	backend/replication/libpqwalreceiver \
 	fe_utils \
->>>>>>> b5bce6c1
 	bin \
 	pl \
 	makefiles \
