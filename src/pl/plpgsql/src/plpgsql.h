/*-------------------------------------------------------------------------
 *
 * plpgsql.h		- Definitions for the PL/pgSQL
 *			  procedural language
 *
 * Portions Copyright (c) 1996-2021, PostgreSQL Global Development Group
 * Portions Copyright (c) 1994, Regents of the University of California
 *
 *
 * IDENTIFICATION
 *	  src/pl/plpgsql/src/plpgsql.h
 *
 *-------------------------------------------------------------------------
 */

#ifndef PLPGSQL_H
#define PLPGSQL_H

#include "access/xact.h"
#include "commands/event_trigger.h"
#include "commands/trigger.h"
#include "executor/spi.h"
#include "utils/expandedrecord.h"
#include "utils/typcache.h"


/**********************************************************************
 * Definitions
 **********************************************************************/

/* define our text domain for translations */
#undef TEXTDOMAIN
#define TEXTDOMAIN PG_TEXTDOMAIN("plpgsql")

#undef _
#define _(x) dgettext(TEXTDOMAIN, x)

/*
 * Compiler's namespace item types
 */
typedef enum PLpgSQL_nsitem_type
{
	PLPGSQL_NSTYPE_LABEL,		/* block label */
	PLPGSQL_NSTYPE_VAR,			/* scalar variable */
	PLPGSQL_NSTYPE_REC			/* composite variable */
} PLpgSQL_nsitem_type;

/*
 * A PLPGSQL_NSTYPE_LABEL stack entry must be one of these types
 */
typedef enum PLpgSQL_label_type
{
	PLPGSQL_LABEL_BLOCK,		/* DECLARE/BEGIN block */
	PLPGSQL_LABEL_LOOP,			/* looping construct */
	PLPGSQL_LABEL_OTHER			/* anything else */
} PLpgSQL_label_type;

/*
 * Datum array node types
 */
typedef enum PLpgSQL_datum_type
{
	PLPGSQL_DTYPE_VAR,
	PLPGSQL_DTYPE_ROW,
	PLPGSQL_DTYPE_REC,
	PLPGSQL_DTYPE_RECFIELD,
	PLPGSQL_DTYPE_PROMISE
} PLpgSQL_datum_type;

/*
 * DTYPE_PROMISE datums have these possible ways of computing the promise
 */
typedef enum PLpgSQL_promise_type
{
	PLPGSQL_PROMISE_NONE = 0,	/* not a promise, or promise satisfied */
	PLPGSQL_PROMISE_TG_NAME,
	PLPGSQL_PROMISE_TG_WHEN,
	PLPGSQL_PROMISE_TG_LEVEL,
	PLPGSQL_PROMISE_TG_OP,
	PLPGSQL_PROMISE_TG_RELID,
	PLPGSQL_PROMISE_TG_TABLE_NAME,
	PLPGSQL_PROMISE_TG_TABLE_SCHEMA,
	PLPGSQL_PROMISE_TG_NARGS,
	PLPGSQL_PROMISE_TG_ARGV,
	PLPGSQL_PROMISE_TG_EVENT,
	PLPGSQL_PROMISE_TG_TAG
} PLpgSQL_promise_type;

/*
 * Variants distinguished in PLpgSQL_type structs
 */
typedef enum PLpgSQL_type_type
{
	PLPGSQL_TTYPE_SCALAR,		/* scalar types and domains */
	PLPGSQL_TTYPE_REC,			/* composite types, including RECORD */
	PLPGSQL_TTYPE_PSEUDO		/* pseudotypes */
} PLpgSQL_type_type;

/*
 * Execution tree node types
 */
typedef enum PLpgSQL_stmt_type
{
	PLPGSQL_STMT_BLOCK,
	PLPGSQL_STMT_ASSIGN,
	PLPGSQL_STMT_IF,
	PLPGSQL_STMT_CASE,
	PLPGSQL_STMT_LOOP,
	PLPGSQL_STMT_WHILE,
	PLPGSQL_STMT_FORI,
	PLPGSQL_STMT_FORS,
	PLPGSQL_STMT_FORC,
	PLPGSQL_STMT_FOREACH_A,
	PLPGSQL_STMT_EXIT,
	PLPGSQL_STMT_RETURN,
	PLPGSQL_STMT_RETURN_NEXT,
	PLPGSQL_STMT_RETURN_QUERY,
	PLPGSQL_STMT_RAISE,
	PLPGSQL_STMT_ASSERT,
	PLPGSQL_STMT_EXECSQL,
	PLPGSQL_STMT_DYNEXECUTE,
	PLPGSQL_STMT_DYNFORS,
	PLPGSQL_STMT_GETDIAG,
	PLPGSQL_STMT_OPEN,
	PLPGSQL_STMT_FETCH,
	PLPGSQL_STMT_CLOSE,
	PLPGSQL_STMT_PERFORM,
	PLPGSQL_STMT_CALL,
	PLPGSQL_STMT_COMMIT,
	PLPGSQL_STMT_ROLLBACK
} PLpgSQL_stmt_type;

/*
 * Execution node return codes
 */
enum
{
	PLPGSQL_RC_OK,
	PLPGSQL_RC_EXIT,
	PLPGSQL_RC_RETURN,
	PLPGSQL_RC_CONTINUE
};

/*
 * GET DIAGNOSTICS information items
 */
typedef enum PLpgSQL_getdiag_kind
{
	PLPGSQL_GETDIAG_ROW_COUNT,
	PLPGSQL_GETDIAG_CONTEXT,
	PLPGSQL_GETDIAG_ERROR_CONTEXT,
	PLPGSQL_GETDIAG_ERROR_DETAIL,
	PLPGSQL_GETDIAG_ERROR_HINT,
	PLPGSQL_GETDIAG_RETURNED_SQLSTATE,
	PLPGSQL_GETDIAG_COLUMN_NAME,
	PLPGSQL_GETDIAG_CONSTRAINT_NAME,
	PLPGSQL_GETDIAG_DATATYPE_NAME,
	PLPGSQL_GETDIAG_MESSAGE_TEXT,
	PLPGSQL_GETDIAG_TABLE_NAME,
	PLPGSQL_GETDIAG_SCHEMA_NAME
} PLpgSQL_getdiag_kind;

/*
 * RAISE statement options
 */
typedef enum PLpgSQL_raise_option_type
{
	PLPGSQL_RAISEOPTION_ERRCODE,
	PLPGSQL_RAISEOPTION_MESSAGE,
	PLPGSQL_RAISEOPTION_DETAIL,
	PLPGSQL_RAISEOPTION_HINT,
	PLPGSQL_RAISEOPTION_COLUMN,
	PLPGSQL_RAISEOPTION_CONSTRAINT,
	PLPGSQL_RAISEOPTION_DATATYPE,
	PLPGSQL_RAISEOPTION_TABLE,
	PLPGSQL_RAISEOPTION_SCHEMA
} PLpgSQL_raise_option_type;

/*
 * Behavioral modes for plpgsql variable resolution
 */
typedef enum PLpgSQL_resolve_option
{
	PLPGSQL_RESOLVE_ERROR,		/* throw error if ambiguous */
	PLPGSQL_RESOLVE_VARIABLE,	/* prefer plpgsql var to table column */
	PLPGSQL_RESOLVE_COLUMN		/* prefer table column to plpgsql var */
} PLpgSQL_resolve_option;


/**********************************************************************
 * Node and structure definitions
 **********************************************************************/

/*
 * Postgres data type
 */
typedef struct PLpgSQL_type
{
	char	   *typname;		/* (simple) name of the type */
	Oid			typoid;			/* OID of the data type */
	PLpgSQL_type_type ttype;	/* PLPGSQL_TTYPE_ code */
	int16		typlen;			/* stuff copied from its pg_type entry */
	bool		typbyval;
	char		typtype;
	Oid			collation;		/* from pg_type, but can be overridden */
	bool		typisarray;		/* is "true" array, or domain over one */
	int32		atttypmod;		/* typmod (taken from someplace else) */
	/* Remaining fields are used only for named composite types (not RECORD) */
	TypeName   *origtypname;	/* type name as written by user */
	TypeCacheEntry *tcache;		/* typcache entry for composite type */
	uint64		tupdesc_id;		/* last-seen tupdesc identifier */
} PLpgSQL_type;

/*
 * SQL Query to plan and execute
 */
typedef struct PLpgSQL_expr
{
<<<<<<< HEAD
	char	   *query;
	SPIPlanPtr	plan;
	bool		cachable;			/* true if plan can be cached */
=======
	char	   *query;			/* query string, verbatim from function body */
	RawParseMode parseMode;		/* raw_parser() mode to use */
	SPIPlanPtr	plan;			/* plan, or NULL if not made yet */
>>>>>>> d457cb4e
	Bitmapset  *paramnos;		/* all dnos referenced by this query */

	/* function containing this expr (not set until we first parse query) */
	struct PLpgSQL_function *func;

	/* namespace chain visible to this expr */
	struct PLpgSQL_nsitem *ns;

	/* fields for "simple expression" fast-path execution: */
	Expr	   *expr_simple_expr;	/* NULL means not a simple expr */
	Oid			expr_simple_type;	/* result type Oid, if simple */
	int32		expr_simple_typmod; /* result typmod, if simple */
	bool		expr_simple_mutable;	/* true if simple expr is mutable */

	/*
	 * These fields are used to optimize assignments to expanded-datum
	 * variables.  If this expression is the source of an assignment to a
	 * simple variable, target_param holds that variable's dno; else it's -1.
	 * If we match a Param within expr_simple_expr to such a variable, that
	 * Param's address is stored in expr_rw_param; then expression code
	 * generation will allow the value for that Param to be passed read/write.
	 */
	int			target_param;	/* dno of assign target, or -1 if none */
	Param	   *expr_rw_param;	/* read/write Param within expr, if any */

	/*
	 * If the expression was ever determined to be simple, we remember its
	 * CachedPlanSource and CachedPlan here.  If expr_simple_plan_lxid matches
	 * current LXID, then we hold a refcount on expr_simple_plan in the
	 * current transaction.  Otherwise we need to get one before re-using it.
	 */
	CachedPlanSource *expr_simple_plansource;	/* extracted from "plan" */
	CachedPlan *expr_simple_plan;	/* extracted from "plan" */
	LocalTransactionId expr_simple_plan_lxid;

	/*
	 * if expr is simple AND prepared in current transaction,
	 * expr_simple_state and expr_simple_in_use are valid. Test validity by
	 * seeing if expr_simple_lxid matches current LXID.  (If not,
	 * expr_simple_state probably points at garbage!)
	 */
	ExprState  *expr_simple_state;	/* eval tree for expr_simple_expr */
	bool		expr_simple_in_use; /* true if eval tree is active */
	LocalTransactionId expr_simple_lxid;
} PLpgSQL_expr;

/*
 * Generic datum array item
 *
 * PLpgSQL_datum is the common supertype for PLpgSQL_var, PLpgSQL_row,
 * PLpgSQL_rec, and PLpgSQL_recfield.
 */
typedef struct PLpgSQL_datum
{
	PLpgSQL_datum_type dtype;
	int			dno;
} PLpgSQL_datum;

/*
 * Scalar or composite variable
 *
 * The variants PLpgSQL_var, PLpgSQL_row, and PLpgSQL_rec share these
 * fields.
 */
typedef struct PLpgSQL_variable
{
	PLpgSQL_datum_type dtype;
	int			dno;
	char	   *refname;
	int			lineno;
	bool		isconst;
	bool		notnull;
	PLpgSQL_expr *default_val;
} PLpgSQL_variable;

/*
 * Scalar variable
 *
 * DTYPE_VAR and DTYPE_PROMISE datums both use this struct type.
 * A PROMISE datum works exactly like a VAR datum for most purposes,
 * but if it is read without having previously been assigned to, then
 * a special "promised" value is computed and assigned to the datum
 * before the read is performed.  This technique avoids the overhead of
 * computing the variable's value in cases where we expect that many
 * functions will never read it.
 */
typedef struct PLpgSQL_var
{
	PLpgSQL_datum_type dtype;
	int			dno;
	char	   *refname;
	int			lineno;
	bool		isconst;
	bool		notnull;
	PLpgSQL_expr *default_val;
	/* end of PLpgSQL_variable fields */

	PLpgSQL_type *datatype;

	/*
	 * Variables declared as CURSOR FOR <query> are mostly like ordinary
	 * scalar variables of type refcursor, but they have these additional
	 * properties:
	 */
	PLpgSQL_expr *cursor_explicit_expr;
	int			cursor_explicit_argrow;
	int			cursor_options;

	/* Fields below here can change at runtime */

	Datum		value;
	bool		isnull;
	bool		freeval;

	/*
	 * The promise field records which "promised" value to assign if the
	 * promise must be honored.  If it's a normal variable, or the promise has
	 * been fulfilled, this is PLPGSQL_PROMISE_NONE.
	 */
	PLpgSQL_promise_type promise;
} PLpgSQL_var;

/*
 * Row variable - this represents one or more variables that are listed in an
 * INTO clause, FOR-loop targetlist, cursor argument list, etc.  We also use
 * a row to represent a function's OUT parameters when there's more than one.
 *
 * Note that there's no way to name the row as such from PL/pgSQL code,
 * so many functions don't need to support these.
 *
 * That also means that there's no real name for the row variable, so we
 * conventionally set refname to "(unnamed row)".  We could leave it NULL,
 * but it's too convenient to be able to assume that refname is valid in
 * all variants of PLpgSQL_variable.
 *
 * isconst, notnull, and default_val are unsupported (and hence
 * always zero/null) for a row.  The member variables of a row should have
 * been checked to be writable at compile time, so isconst is correctly set
 * to false.  notnull and default_val aren't applicable.
 */
typedef struct PLpgSQL_row
{
	PLpgSQL_datum_type dtype;
	int			dno;
	char	   *refname;
	int			lineno;
	bool		isconst;
	bool		notnull;
	PLpgSQL_expr *default_val;
	/* end of PLpgSQL_variable fields */

	/*
	 * rowtupdesc is only set up if we might need to convert the row into a
	 * composite datum, which currently only happens for OUT parameters.
	 * Otherwise it is NULL.
	 */
	TupleDesc	rowtupdesc;

	int			nfields;
	char	  **fieldnames;
	int		   *varnos;
} PLpgSQL_row;

/*
 * Record variable (any composite type, including RECORD)
 */
typedef struct PLpgSQL_rec
{
	PLpgSQL_datum_type dtype;
	int			dno;
	char	   *refname;
	int			lineno;
	bool		isconst;
	bool		notnull;
	PLpgSQL_expr *default_val;
	/* end of PLpgSQL_variable fields */

	/*
	 * Note: for non-RECORD cases, we may from time to time re-look-up the
	 * composite type, using datatype->origtypname.  That can result in
	 * changing rectypeid.
	 */

	PLpgSQL_type *datatype;		/* can be NULL, if rectypeid is RECORDOID */
	Oid			rectypeid;		/* declared type of variable */
	/* RECFIELDs for this record are chained together for easy access */
	int			firstfield;		/* dno of first RECFIELD, or -1 if none */

	/* Fields below here can change at runtime */

	/* We always store record variables as "expanded" records */
	ExpandedRecordHeader *erh;
} PLpgSQL_rec;

/*
 * Field in record
 */
typedef struct PLpgSQL_recfield
{
	PLpgSQL_datum_type dtype;
	int			dno;
	/* end of PLpgSQL_datum fields */

	char	   *fieldname;		/* name of field */
	int			recparentno;	/* dno of parent record */
	int			nextfield;		/* dno of next child, or -1 if none */
	uint64		rectupledescid; /* record's tupledesc ID as of last lookup */
	ExpandedRecordFieldInfo finfo;	/* field's attnum and type info */
	/* if rectupledescid == INVALID_TUPLEDESC_IDENTIFIER, finfo isn't valid */
} PLpgSQL_recfield;

/*
 * Item in the compilers namespace tree
 */
typedef struct PLpgSQL_nsitem
{
	PLpgSQL_nsitem_type itemtype;

	/*
	 * For labels, itemno is a value of enum PLpgSQL_label_type. For other
	 * itemtypes, itemno is the associated PLpgSQL_datum's dno.
	 */
	int			itemno;
	struct PLpgSQL_nsitem *prev;
	char		name[FLEXIBLE_ARRAY_MEMBER];	/* nul-terminated string */
} PLpgSQL_nsitem;

/*
 * Generic execution node
 */
typedef struct PLpgSQL_stmt
{
	PLpgSQL_stmt_type cmd_type;
	int			lineno;

	/*
	 * Unique statement ID in this function (starting at 1; 0 is invalid/not
	 * set).  This can be used by a profiler as the index for an array of
	 * per-statement metrics.
	 */
	unsigned int stmtid;
} PLpgSQL_stmt;

/*
 * One EXCEPTION condition name
 */
typedef struct PLpgSQL_condition
{
	int			sqlerrstate;	/* SQLSTATE code */
	char	   *condname;		/* condition name (for debugging) */
	struct PLpgSQL_condition *next;
} PLpgSQL_condition;

/*
 * EXCEPTION block
 */
typedef struct PLpgSQL_exception_block
{
	int			sqlstate_varno;
	int			sqlerrm_varno;
	List	   *exc_list;		/* List of WHEN clauses */
} PLpgSQL_exception_block;

/*
 * One EXCEPTION ... WHEN clause
 */
typedef struct PLpgSQL_exception
{
	int			lineno;
	PLpgSQL_condition *conditions;
	List	   *action;			/* List of statements */
} PLpgSQL_exception;

/*
 * Block of statements
 */
typedef struct PLpgSQL_stmt_block
{
	PLpgSQL_stmt_type cmd_type;
	int			lineno;
	unsigned int stmtid;
	char	   *label;
	List	   *body;			/* List of statements */
	int			n_initvars;		/* Length of initvarnos[] */
	int		   *initvarnos;		/* dnos of variables declared in this block */
	PLpgSQL_exception_block *exceptions;
} PLpgSQL_stmt_block;

/*
 * Assign statement
 */
typedef struct PLpgSQL_stmt_assign
{
	PLpgSQL_stmt_type cmd_type;
	int			lineno;
	unsigned int stmtid;
	int			varno;
	PLpgSQL_expr *expr;
} PLpgSQL_stmt_assign;

/*
 * PERFORM statement
 */
typedef struct PLpgSQL_stmt_perform
{
	PLpgSQL_stmt_type cmd_type;
	int			lineno;
	unsigned int stmtid;
	PLpgSQL_expr *expr;
} PLpgSQL_stmt_perform;

/*
 * CALL statement
 */
typedef struct PLpgSQL_stmt_call
{
	PLpgSQL_stmt_type cmd_type;
	int			lineno;
	unsigned int stmtid;
	PLpgSQL_expr *expr;
	bool		is_call;
	PLpgSQL_variable *target;
} PLpgSQL_stmt_call;

/*
 * COMMIT statement
 */
typedef struct PLpgSQL_stmt_commit
{
	PLpgSQL_stmt_type cmd_type;
	int			lineno;
	unsigned int stmtid;
	bool		chain;
} PLpgSQL_stmt_commit;

/*
 * ROLLBACK statement
 */
typedef struct PLpgSQL_stmt_rollback
{
	PLpgSQL_stmt_type cmd_type;
	int			lineno;
	unsigned int stmtid;
	bool		chain;
} PLpgSQL_stmt_rollback;

/*
 * GET DIAGNOSTICS item
 */
typedef struct PLpgSQL_diag_item
{
	PLpgSQL_getdiag_kind kind;	/* id for diagnostic value desired */
	int			target;			/* where to assign it */
} PLpgSQL_diag_item;

/*
 * GET DIAGNOSTICS statement
 */
typedef struct PLpgSQL_stmt_getdiag
{
	PLpgSQL_stmt_type cmd_type;
	int			lineno;
	unsigned int stmtid;
	bool		is_stacked;		/* STACKED or CURRENT diagnostics area? */
	List	   *diag_items;		/* List of PLpgSQL_diag_item */
} PLpgSQL_stmt_getdiag;

/*
 * IF statement
 */
typedef struct PLpgSQL_stmt_if
{
	PLpgSQL_stmt_type cmd_type;
	int			lineno;
	unsigned int stmtid;
	PLpgSQL_expr *cond;			/* boolean expression for THEN */
	List	   *then_body;		/* List of statements */
	List	   *elsif_list;		/* List of PLpgSQL_if_elsif structs */
	List	   *else_body;		/* List of statements */
} PLpgSQL_stmt_if;

/*
 * one ELSIF arm of IF statement
 */
typedef struct PLpgSQL_if_elsif
{
	int			lineno;
	PLpgSQL_expr *cond;			/* boolean expression for this case */
	List	   *stmts;			/* List of statements */
} PLpgSQL_if_elsif;

/*
 * CASE statement
 */
typedef struct PLpgSQL_stmt_case
{
	PLpgSQL_stmt_type cmd_type;
	int			lineno;
	unsigned int stmtid;
	PLpgSQL_expr *t_expr;		/* test expression, or NULL if none */
	int			t_varno;		/* var to store test expression value into */
	List	   *case_when_list; /* List of PLpgSQL_case_when structs */
	bool		have_else;		/* flag needed because list could be empty */
	List	   *else_stmts;		/* List of statements */
} PLpgSQL_stmt_case;

/*
 * one arm of CASE statement
 */
typedef struct PLpgSQL_case_when
{
	int			lineno;
	PLpgSQL_expr *expr;			/* boolean expression for this case */
	List	   *stmts;			/* List of statements */
} PLpgSQL_case_when;

/*
 * Unconditional LOOP statement
 */
typedef struct PLpgSQL_stmt_loop
{
	PLpgSQL_stmt_type cmd_type;
	int			lineno;
	unsigned int stmtid;
	char	   *label;
	List	   *body;			/* List of statements */
} PLpgSQL_stmt_loop;

/*
 * WHILE cond LOOP statement
 */
typedef struct PLpgSQL_stmt_while
{
	PLpgSQL_stmt_type cmd_type;
	int			lineno;
	unsigned int stmtid;
	char	   *label;
	PLpgSQL_expr *cond;
	List	   *body;			/* List of statements */
} PLpgSQL_stmt_while;

/*
 * FOR statement with integer loopvar
 */
typedef struct PLpgSQL_stmt_fori
{
	PLpgSQL_stmt_type cmd_type;
	int			lineno;
	unsigned int stmtid;
	char	   *label;
	PLpgSQL_var *var;
	PLpgSQL_expr *lower;
	PLpgSQL_expr *upper;
	PLpgSQL_expr *step;			/* NULL means default (ie, BY 1) */
	int			reverse;
	List	   *body;			/* List of statements */
} PLpgSQL_stmt_fori;

/*
 * PLpgSQL_stmt_forq represents a FOR statement running over a SQL query.
 * It is the common supertype of PLpgSQL_stmt_fors, PLpgSQL_stmt_forc
 * and PLpgSQL_stmt_dynfors.
 */
typedef struct PLpgSQL_stmt_forq
{
	PLpgSQL_stmt_type cmd_type;
	int			lineno;
	unsigned int stmtid;
	char	   *label;
	PLpgSQL_variable *var;		/* Loop variable (record or row) */
	List	   *body;			/* List of statements */
} PLpgSQL_stmt_forq;

/*
 * FOR statement running over SELECT
 */
typedef struct PLpgSQL_stmt_fors
{
	PLpgSQL_stmt_type cmd_type;
	int			lineno;
	unsigned int stmtid;
	char	   *label;
	PLpgSQL_variable *var;		/* Loop variable (record or row) */
	List	   *body;			/* List of statements */
	/* end of fields that must match PLpgSQL_stmt_forq */
	PLpgSQL_expr *query;
} PLpgSQL_stmt_fors;

/*
 * FOR statement running over cursor
 */
typedef struct PLpgSQL_stmt_forc
{
	PLpgSQL_stmt_type cmd_type;
	int			lineno;
	unsigned int stmtid;
	char	   *label;
	PLpgSQL_variable *var;		/* Loop variable (record or row) */
	List	   *body;			/* List of statements */
	/* end of fields that must match PLpgSQL_stmt_forq */
	int			curvar;
	PLpgSQL_expr *argquery;		/* cursor arguments if any */
} PLpgSQL_stmt_forc;

/*
 * FOR statement running over EXECUTE
 */
typedef struct PLpgSQL_stmt_dynfors
{
	PLpgSQL_stmt_type cmd_type;
	int			lineno;
	unsigned int stmtid;
	char	   *label;
	PLpgSQL_variable *var;		/* Loop variable (record or row) */
	List	   *body;			/* List of statements */
	/* end of fields that must match PLpgSQL_stmt_forq */
	PLpgSQL_expr *query;
	List	   *params;			/* USING expressions */
} PLpgSQL_stmt_dynfors;

/*
 * FOREACH item in array loop
 */
typedef struct PLpgSQL_stmt_foreach_a
{
	PLpgSQL_stmt_type cmd_type;
	int			lineno;
	unsigned int stmtid;
	char	   *label;
	int			varno;			/* loop target variable */
	int			slice;			/* slice dimension, or 0 */
	PLpgSQL_expr *expr;			/* array expression */
	List	   *body;			/* List of statements */
} PLpgSQL_stmt_foreach_a;

/*
 * OPEN a curvar
 */
typedef struct PLpgSQL_stmt_open
{
	PLpgSQL_stmt_type cmd_type;
	int			lineno;
	unsigned int stmtid;
	int			curvar;
	int			cursor_options;
	PLpgSQL_expr *argquery;
	PLpgSQL_expr *query;
	PLpgSQL_expr *dynquery;
	List	   *params;			/* USING expressions */
} PLpgSQL_stmt_open;

/*
 * FETCH or MOVE statement
 */
typedef struct PLpgSQL_stmt_fetch
{
	PLpgSQL_stmt_type cmd_type;
	int			lineno;
	unsigned int stmtid;
	PLpgSQL_variable *target;	/* target (record or row) */
	int			curvar;			/* cursor variable to fetch from */
	FetchDirection direction;	/* fetch direction */
	long		how_many;		/* count, if constant (expr is NULL) */
	PLpgSQL_expr *expr;			/* count, if expression */
	bool		is_move;		/* is this a fetch or move? */
	bool		returns_multiple_rows;	/* can return more than one row? */
} PLpgSQL_stmt_fetch;

/*
 * CLOSE curvar
 */
typedef struct PLpgSQL_stmt_close
{
	PLpgSQL_stmt_type cmd_type;
	int			lineno;
	unsigned int stmtid;
	int			curvar;
} PLpgSQL_stmt_close;

/*
 * EXIT or CONTINUE statement
 */
typedef struct PLpgSQL_stmt_exit
{
	PLpgSQL_stmt_type cmd_type;
	int			lineno;
	unsigned int stmtid;
	bool		is_exit;		/* Is this an exit or a continue? */
	char	   *label;			/* NULL if it's an unlabeled EXIT/CONTINUE */
	PLpgSQL_expr *cond;
} PLpgSQL_stmt_exit;

/*
 * RETURN statement
 */
typedef struct PLpgSQL_stmt_return
{
	PLpgSQL_stmt_type cmd_type;
	int			lineno;
	unsigned int stmtid;
	PLpgSQL_expr *expr;
	int			retvarno;
} PLpgSQL_stmt_return;

/*
 * RETURN NEXT statement
 */
typedef struct PLpgSQL_stmt_return_next
{
	PLpgSQL_stmt_type cmd_type;
	int			lineno;
	unsigned int stmtid;
	PLpgSQL_expr *expr;
	int			retvarno;
} PLpgSQL_stmt_return_next;

/*
 * RETURN QUERY statement
 */
typedef struct PLpgSQL_stmt_return_query
{
	PLpgSQL_stmt_type cmd_type;
	int			lineno;
	unsigned int stmtid;
	PLpgSQL_expr *query;		/* if static query */
	PLpgSQL_expr *dynquery;		/* if dynamic query (RETURN QUERY EXECUTE) */
	List	   *params;			/* USING arguments for dynamic query */
} PLpgSQL_stmt_return_query;

/*
 * RAISE statement
 */
typedef struct PLpgSQL_stmt_raise
{
	PLpgSQL_stmt_type cmd_type;
	int			lineno;
	unsigned int stmtid;
	int			elog_level;
	char	   *condname;		/* condition name, SQLSTATE, or NULL */
	char	   *message;		/* old-style message format literal, or NULL */
	List	   *params;			/* list of expressions for old-style message */
	List	   *options;		/* list of PLpgSQL_raise_option */
} PLpgSQL_stmt_raise;

/*
 * RAISE statement option
 */
typedef struct PLpgSQL_raise_option
{
	PLpgSQL_raise_option_type opt_type;
	PLpgSQL_expr *expr;
} PLpgSQL_raise_option;

/*
 * ASSERT statement
 */
typedef struct PLpgSQL_stmt_assert
{
	PLpgSQL_stmt_type cmd_type;
	int			lineno;
	unsigned int stmtid;
	PLpgSQL_expr *cond;
	PLpgSQL_expr *message;
} PLpgSQL_stmt_assert;

/*
 * Generic SQL statement to execute
 */
typedef struct PLpgSQL_stmt_execsql
{
	PLpgSQL_stmt_type cmd_type;
	int			lineno;
	unsigned int stmtid;
	PLpgSQL_expr *sqlstmt;
	bool		mod_stmt;		/* is the stmt INSERT/UPDATE/DELETE? */
	bool		into;			/* INTO supplied? */
	bool		strict;			/* INTO STRICT flag */
	bool		mod_stmt_set;	/* is mod_stmt valid yet? */
	PLpgSQL_variable *target;	/* INTO target (record or row) */
} PLpgSQL_stmt_execsql;

/*
 * Dynamic SQL string to execute
 */
typedef struct PLpgSQL_stmt_dynexecute
{
	PLpgSQL_stmt_type cmd_type;
	int			lineno;
	unsigned int stmtid;
	PLpgSQL_expr *query;		/* string expression */
	bool		into;			/* INTO supplied? */
	bool		strict;			/* INTO STRICT flag */
	PLpgSQL_variable *target;	/* INTO target (record or row) */
	List	   *params;			/* USING expressions */
} PLpgSQL_stmt_dynexecute;

/*
 * Hash lookup key for functions
 */
typedef struct PLpgSQL_func_hashkey
{
	Oid			funcOid;

	bool		isTrigger;		/* true if called as a DML trigger */
	bool		isEventTrigger; /* true if called as an event trigger */

	/* be careful that pad bytes in this struct get zeroed! */

	/*
	 * For a trigger function, the OID of the trigger is part of the hash key
	 * --- we want to compile the trigger function separately for each trigger
	 * it is used with, in case the rowtype or transition table names are
	 * different.  Zero if not called as a DML trigger.
	 */
	Oid			trigOid;

	/*
	 * We must include the input collation as part of the hash key too,
	 * because we have to generate different plans (with different Param
	 * collations) for different collation settings.
	 */
	Oid			inputCollation;

	/*
	 * We include actual argument types in the hash key to support polymorphic
	 * PLpgSQL functions.  Be careful that extra positions are zeroed!
	 */
	Oid			argtypes[FUNC_MAX_ARGS];
} PLpgSQL_func_hashkey;

/*
 * Trigger type
 */
typedef enum PLpgSQL_trigtype
{
	PLPGSQL_DML_TRIGGER,
	PLPGSQL_EVENT_TRIGGER,
	PLPGSQL_NOT_TRIGGER
} PLpgSQL_trigtype;

/*
 * Complete compiled function
 */
typedef struct PLpgSQL_function
{
	char	   *fn_signature;
	Oid			fn_oid;
	TransactionId fn_xmin;
	ItemPointerData fn_tid;
	PLpgSQL_trigtype fn_is_trigger;
	Oid			fn_input_collation;
	PLpgSQL_func_hashkey *fn_hashkey;	/* back-link to hashtable key */
	MemoryContext fn_cxt;

	Oid			fn_rettype;
	int			fn_rettyplen;
	bool		fn_retbyval;
	bool		fn_retistuple;
	bool		fn_retisdomain;
	bool		fn_retset;
	bool		fn_readonly;
	char		fn_prokind;

	int			fn_nargs;
	int			fn_argvarnos[FUNC_MAX_ARGS];
	int			out_param_varno;
	int			found_varno;
	int			new_varno;
	int			old_varno;

	PLpgSQL_resolve_option resolve_option;

	bool		print_strict_params;

	/* extra checks */
	int			extra_warnings;
	int			extra_errors;

	/* the datums representing the function's local variables */
	int			ndatums;
	PLpgSQL_datum **datums;
	Size		copiable_size;	/* space for locally instantiated datums */

	/* function body parsetree */
	PLpgSQL_stmt_block *action;

	/* data derived while parsing body */
	unsigned int nstatements;	/* counter for assigning stmtids */
	bool		requires_procedure_resowner;	/* contains CALL or DO? */

	/* these fields change when the function is used */
	struct PLpgSQL_execstate *cur_estate;
	unsigned long use_count;
} PLpgSQL_function;

/*
 * Runtime execution data
 */
typedef struct PLpgSQL_execstate
{
	PLpgSQL_function *func;		/* function being executed */

	TriggerData *trigdata;		/* if regular trigger, data about firing */
	EventTriggerData *evtrigdata;	/* if event trigger, data about firing */

	Datum		retval;
	bool		retisnull;
	Oid			rettype;		/* type of current retval */

	Oid			fn_rettype;		/* info about declared function rettype */
	bool		retistuple;
	bool		retisset;

	bool		readonly_func;
	bool		atomic;

	char	   *exitlabel;		/* the "target" label of the current EXIT or
								 * CONTINUE stmt, if any */
	ErrorData  *cur_error;		/* current exception handler's error */

	Tuplestorestate *tuple_store;	/* SRFs accumulate results here */
	TupleDesc	tuple_store_desc;	/* descriptor for tuples in tuple_store */
	MemoryContext tuple_store_cxt;
	ResourceOwner tuple_store_owner;
	ReturnSetInfo *rsi;

	int			found_varno;

	/*
	 * The datums representing the function's local variables.  Some of these
	 * are local storage in this execstate, but some just point to the shared
	 * copy belonging to the PLpgSQL_function, depending on whether or not we
	 * need any per-execution state for the datum's dtype.
	 */
	int			ndatums;
	PLpgSQL_datum **datums;
	/* context containing variable values (same as func's SPI_proc context) */
	MemoryContext datum_context;

	/*
	 * paramLI is what we use to pass local variable values to the executor.
	 * It does not have a ParamExternData array; we just dynamically
	 * instantiate parameter data as needed.  By convention, PARAM_EXTERN
	 * Params have paramid equal to the dno of the referenced local variable.
	 */
	ParamListInfo paramLI;

	/* EState and resowner to use for "simple" expression evaluation */
	EState	   *simple_eval_estate;
	ResourceOwner simple_eval_resowner;

	/* if running nonatomic procedure or DO block, resowner to use for CALL */
	ResourceOwner procedure_resowner;

	/* lookup table to use for executing type casts */
	HTAB	   *cast_hash;
	MemoryContext cast_hash_context;

	/* memory context for statement-lifespan temporary values */
	MemoryContext stmt_mcontext;	/* current stmt context, or NULL if none */
	MemoryContext stmt_mcontext_parent; /* parent of current context */

	/* temporary state for results from evaluation of query or expr */
	SPITupleTable *eval_tuptable;
	uint64		eval_processed;
	ExprContext *eval_econtext; /* for executing simple expressions */

	/* status information for error context reporting */
	PLpgSQL_stmt *err_stmt;		/* current stmt */
	const char *err_text;		/* additional state info */

	void	   *plugin_info;	/* reserved for use by optional plugin */
} PLpgSQL_execstate;

/*
 * A PLpgSQL_plugin structure represents an instrumentation plugin.
 * To instrument PL/pgSQL, a plugin library must access the rendezvous
 * variable "PLpgSQL_plugin" and set it to point to a PLpgSQL_plugin struct.
 * Typically the struct could just be static data in the plugin library.
 * We expect that a plugin would do this at library load time (_PG_init()).
 * It must also be careful to set the rendezvous variable back to NULL
 * if it is unloaded (_PG_fini()).
 *
 * This structure is basically a collection of function pointers --- at
 * various interesting points in pl_exec.c, we call these functions
 * (if the pointers are non-NULL) to give the plugin a chance to watch
 * what we are doing.
 *
 * func_setup is called when we start a function, before we've initialized
 * the local variables defined by the function.
 *
 * func_beg is called when we start a function, after we've initialized
 * the local variables.
 *
 * func_end is called at the end of a function.
 *
 * stmt_beg and stmt_end are called before and after (respectively) each
 * statement.
 *
 * Also, immediately before any call to func_setup, PL/pgSQL fills in the
 * error_callback and assign_expr fields with pointers to its own
 * plpgsql_exec_error_callback and exec_assign_expr functions.  This is
 * a somewhat ad-hoc expedient to simplify life for debugger plugins.
 */
typedef struct PLpgSQL_plugin
{
	/* Function pointers set up by the plugin */
	void		(*func_setup) (PLpgSQL_execstate *estate, PLpgSQL_function *func);
	void		(*func_beg) (PLpgSQL_execstate *estate, PLpgSQL_function *func);
	void		(*func_end) (PLpgSQL_execstate *estate, PLpgSQL_function *func);
	void		(*stmt_beg) (PLpgSQL_execstate *estate, PLpgSQL_stmt *stmt);
	void		(*stmt_end) (PLpgSQL_execstate *estate, PLpgSQL_stmt *stmt);

	/* Function pointers set by PL/pgSQL itself */
	void		(*error_callback) (void *arg);
	void		(*assign_expr) (PLpgSQL_execstate *estate, PLpgSQL_datum *target,
								PLpgSQL_expr *expr);
} PLpgSQL_plugin;

/*
 * Struct types used during parsing
 */

typedef struct PLword
{
	char	   *ident;			/* palloc'd converted identifier */
	bool		quoted;			/* Was it double-quoted? */
} PLword;

typedef struct PLcword
{
	List	   *idents;			/* composite identifiers (list of String) */
} PLcword;

typedef struct PLwdatum
{
	PLpgSQL_datum *datum;		/* referenced variable */
	char	   *ident;			/* valid if simple name */
	bool		quoted;
	List	   *idents;			/* valid if composite name */
} PLwdatum;

/**********************************************************************
 * Global variable declarations
 **********************************************************************/

typedef enum
{
	IDENTIFIER_LOOKUP_NORMAL,	/* normal processing of var names */
	IDENTIFIER_LOOKUP_DECLARE,	/* In DECLARE --- don't look up names */
	IDENTIFIER_LOOKUP_EXPR		/* In SQL expression --- special case */
} IdentifierLookup;

extern IdentifierLookup plpgsql_IdentifierLookup;

extern int	plpgsql_variable_conflict;

extern bool plpgsql_print_strict_params;

extern bool plpgsql_check_asserts;

/* extra compile-time and run-time checks */
#define PLPGSQL_XCHECK_NONE						0
#define PLPGSQL_XCHECK_SHADOWVAR				(1 << 1)
#define PLPGSQL_XCHECK_TOOMANYROWS				(1 << 2)
#define PLPGSQL_XCHECK_STRICTMULTIASSIGNMENT	(1 << 3)
#define PLPGSQL_XCHECK_ALL						((int) ~0)

extern int	plpgsql_extra_warnings;
extern int	plpgsql_extra_errors;

extern bool plpgsql_check_syntax;
extern bool plpgsql_DumpExecTree;

extern PLpgSQL_stmt_block *plpgsql_parse_result;

extern int	plpgsql_nDatums;
extern PLpgSQL_datum **plpgsql_Datums;

extern char *plpgsql_error_funcname;

extern PLpgSQL_function *plpgsql_curr_compile;
extern MemoryContext plpgsql_compile_tmp_cxt;

extern PLpgSQL_plugin **plpgsql_plugin_ptr;

/**********************************************************************
 * Function declarations
 **********************************************************************/

/*
 * Functions in pl_comp.c
 */
extern PLpgSQL_function *plpgsql_compile(FunctionCallInfo fcinfo,
										 bool forValidator);
extern PLpgSQL_function *plpgsql_compile_inline(char *proc_source);
extern void plpgsql_parser_setup(struct ParseState *pstate,
								 PLpgSQL_expr *expr);
extern bool plpgsql_parse_word(char *word1, const char *yytxt, bool lookup,
							   PLwdatum *wdatum, PLword *word);
extern bool plpgsql_parse_dblword(char *word1, char *word2,
								  PLwdatum *wdatum, PLcword *cword);
extern bool plpgsql_parse_tripword(char *word1, char *word2, char *word3,
								   PLwdatum *wdatum, PLcword *cword);
extern PLpgSQL_type *plpgsql_parse_wordtype(char *ident);
extern PLpgSQL_type *plpgsql_parse_cwordtype(List *idents);
extern PLpgSQL_type *plpgsql_parse_wordrowtype(char *ident);
extern PLpgSQL_type *plpgsql_parse_cwordrowtype(List *idents);
extern PLpgSQL_type *plpgsql_build_datatype(Oid typeOid, int32 typmod,
											Oid collation,
											TypeName *origtypname);
extern PLpgSQL_variable *plpgsql_build_variable(const char *refname, int lineno,
												PLpgSQL_type *dtype,
												bool add2namespace);
extern PLpgSQL_rec *plpgsql_build_record(const char *refname, int lineno,
										 PLpgSQL_type *dtype, Oid rectypeid,
										 bool add2namespace);
extern PLpgSQL_recfield *plpgsql_build_recfield(PLpgSQL_rec *rec,
												const char *fldname);
extern int	plpgsql_recognize_err_condition(const char *condname,
											bool allow_sqlstate);
extern PLpgSQL_condition *plpgsql_parse_err_condition(char *condname);
extern void plpgsql_adddatum(PLpgSQL_datum *newdatum);
extern int	plpgsql_add_initdatums(int **varnos);
extern void plpgsql_HashTableInit(void);

/*
 * Functions in pl_handler.c
 */
extern void _PG_init(void);

/*
 * Functions in pl_exec.c
 */
extern Datum plpgsql_exec_function(PLpgSQL_function *func,
								   FunctionCallInfo fcinfo,
								   EState *simple_eval_estate,
								   ResourceOwner simple_eval_resowner,
								   ResourceOwner procedure_resowner,
								   bool atomic);
extern HeapTuple plpgsql_exec_trigger(PLpgSQL_function *func,
									  TriggerData *trigdata);
extern void plpgsql_exec_event_trigger(PLpgSQL_function *func,
									   EventTriggerData *trigdata);
extern void plpgsql_xact_cb(XactEvent event, void *arg);
extern void plpgsql_subxact_cb(SubXactEvent event, SubTransactionId mySubid,
							   SubTransactionId parentSubid, void *arg);
extern Oid	plpgsql_exec_get_datum_type(PLpgSQL_execstate *estate,
										PLpgSQL_datum *datum);
extern void plpgsql_exec_get_datum_type_info(PLpgSQL_execstate *estate,
											 PLpgSQL_datum *datum,
											 Oid *typeId, int32 *typMod,
											 Oid *collation);

/*
 * Functions for namespace handling in pl_funcs.c
 */
extern void plpgsql_ns_init(void);
extern void plpgsql_ns_push(const char *label,
							PLpgSQL_label_type label_type);
extern void plpgsql_ns_pop(void);
extern PLpgSQL_nsitem *plpgsql_ns_top(void);
extern void plpgsql_ns_additem(PLpgSQL_nsitem_type itemtype, int itemno, const char *name);
extern PLpgSQL_nsitem *plpgsql_ns_lookup(PLpgSQL_nsitem *ns_cur, bool localmode,
										 const char *name1, const char *name2,
										 const char *name3, int *names_used);
extern PLpgSQL_nsitem *plpgsql_ns_lookup_label(PLpgSQL_nsitem *ns_cur,
											   const char *name);
extern PLpgSQL_nsitem *plpgsql_ns_find_nearest_loop(PLpgSQL_nsitem *ns_cur);

/*
 * Other functions in pl_funcs.c
 */
extern const char *plpgsql_stmt_typename(PLpgSQL_stmt *stmt);
extern const char *plpgsql_getdiag_kindname(PLpgSQL_getdiag_kind kind);
extern void plpgsql_free_function_memory(PLpgSQL_function *func);
extern void plpgsql_dumptree(PLpgSQL_function *func);

/*
 * Scanner functions in pl_scanner.c
 */
extern int	plpgsql_base_yylex(void);
extern int	plpgsql_yylex(void);
extern void plpgsql_push_back_token(int token);
extern bool plpgsql_token_is_unreserved_keyword(int token);
extern void plpgsql_append_source_text(StringInfo buf,
									   int startlocation, int endlocation);
extern int	plpgsql_peek(void);
extern void plpgsql_peek2(int *tok1_p, int *tok2_p, int *tok1_loc,
						  int *tok2_loc);
extern void plpgsql_scanner_errposition(int location);
extern void plpgsql_yyerror(const char *message) pg_attribute_noreturn();
extern int	plpgsql_location_to_lineno(int location);
extern int	plpgsql_latest_lineno(void);
extern void plpgsql_scanner_init(const char *str);
extern void plpgsql_scanner_finish(void);

/*
 * Externs in gram.y
 */
extern int	plpgsql_yyparse(void);

#endif							/* PLPGSQL_H */<|MERGE_RESOLUTION|>--- conflicted
+++ resolved
@@ -216,15 +216,11 @@
  */
 typedef struct PLpgSQL_expr
 {
-<<<<<<< HEAD
-	char	   *query;
-	SPIPlanPtr	plan;
-	bool		cachable;			/* true if plan can be cached */
-=======
 	char	   *query;			/* query string, verbatim from function body */
 	RawParseMode parseMode;		/* raw_parser() mode to use */
 	SPIPlanPtr	plan;			/* plan, or NULL if not made yet */
->>>>>>> d457cb4e
+	bool		cachable;			/* true if plan can be cached */
+
 	Bitmapset  *paramnos;		/* all dnos referenced by this query */
 
 	/* function containing this expr (not set until we first parse query) */
