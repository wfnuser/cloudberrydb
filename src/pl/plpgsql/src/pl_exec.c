/*-------------------------------------------------------------------------
 *
 * pl_exec.c		- Executor for the PL/pgSQL
 *			  procedural language
 *
 * Portions Copyright (c) 1996-2016, PostgreSQL Global Development Group
 * Portions Copyright (c) 1994, Regents of the University of California
 *
 *
 * IDENTIFICATION
 *	  src/pl/plpgsql/src/pl_exec.c
 *
 *-------------------------------------------------------------------------
 */

#include "plpgsql.h"

#include <ctype.h>

#include "access/htup_details.h"
#include "access/transam.h"
#include "access/tupconvert.h"
#include "catalog/pg_proc.h"
#include "catalog/pg_type.h"
#include "cdb/cdbvars.h"
#include "executor/spi.h"
#include "funcapi.h"
#include "miscadmin.h"
#include "nodes/nodeFuncs.h"
#include "optimizer/planner.h"
#include "parser/parse_coerce.h"
#include "parser/scansup.h"
#include "storage/proc.h"
#include "tcop/tcopprot.h"
#include "utils/array.h"
#include "utils/builtins.h"
#include "utils/datum.h"
#include "utils/fmgroids.h"
#include "utils/lsyscache.h"
#include "utils/memutils.h"
#include "utils/rel.h"
#include "utils/snapmgr.h"
#include "utils/typcache.h"

#define PG_INT32_MIN	(-0x7FFFFFFF-1)
#define PG_INT32_MAX	(0x7FFFFFFF)


typedef struct
{
	int			nargs;			/* number of arguments */
	Oid		   *types;			/* types of arguments */
	Datum	   *values;			/* evaluated argument values */
	char	   *nulls;			/* null markers (' '/'n' style) */
	bool	   *freevals;		/* which arguments are pfree-able */
} PreparedParamsData;

/*
 * All plpgsql function executions within a single transaction share the same
 * executor EState for evaluating "simple" expressions.  Each function call
 * creates its own "eval_econtext" ExprContext within this estate for
 * per-evaluation workspace.  eval_econtext is freed at normal function exit,
 * and the EState is freed at transaction end (in case of error, we assume
 * that the abort mechanisms clean it all up).  Furthermore, any exception
 * block within a function has to have its own eval_econtext separate from
 * the containing function's, so that we can clean up ExprContext callbacks
 * properly at subtransaction exit.  We maintain a stack that tracks the
 * individual econtexts so that we can clean up correctly at subxact exit.
 *
 * This arrangement is a bit tedious to maintain, but it's worth the trouble
 * so that we don't have to re-prepare simple expressions on each trip through
 * a function.  (We assume the case to optimize is many repetitions of a
 * function within a transaction.)
 *
 * However, there's no value in trying to amortize simple expression setup
 * across multiple executions of a DO block (inline code block), since there
 * can never be any.  If we use the shared EState for a DO block, the expr
 * state trees are effectively leaked till end of transaction, and that can
 * add up if the user keeps on submitting DO blocks.  Therefore, each DO block
 * has its own simple-expression EState, which is cleaned up at exit from
 * plpgsql_inline_handler().  DO blocks still use the simple_econtext_stack,
 * though, so that subxact abort cleanup does the right thing.
 */
typedef struct SimpleEcontextStackEntry
{
	ExprContext *stack_econtext;	/* a stacked econtext */
	SubTransactionId xact_subxid;		/* ID for current subxact */
	struct SimpleEcontextStackEntry *next;		/* next stack entry up */
} SimpleEcontextStackEntry;

static EState *shared_simple_eval_estate = NULL;
static SimpleEcontextStackEntry *simple_econtext_stack = NULL;

/*
 * We use a session-wide hash table for caching cast information.
 *
 * Once built, the compiled expression trees (cast_expr fields) survive for
 * the life of the session.  At some point it might be worth invalidating
 * those after pg_cast changes, but for the moment we don't bother.
 *
 * The evaluation state trees (cast_exprstate) are managed in the same way as
 * simple expressions (i.e., we assume cast expressions are always simple).
 *
 * As with simple expressions, DO blocks don't use the shared hash table but
 * must have their own.  This isn't ideal, but we don't want to deal with
 * multiple simple_eval_estates within a DO block.
 */
typedef struct					/* lookup key for cast info */
{
	/* NB: we assume this struct contains no padding bytes */
	Oid			srctype;		/* source type for cast */
	Oid			dsttype;		/* destination type for cast */
	int32		srctypmod;		/* source typmod for cast */
	int32		dsttypmod;		/* destination typmod for cast */
} plpgsql_CastHashKey;

typedef struct					/* cast_hash table entry */
{
	plpgsql_CastHashKey key;	/* hash key --- MUST BE FIRST */
	Expr	   *cast_expr;		/* cast expression, or NULL if no-op cast */
	/* The ExprState tree is valid only when cast_lxid matches current LXID */
	ExprState  *cast_exprstate; /* expression's eval tree */
	bool		cast_in_use;	/* true while we're executing eval tree */
	LocalTransactionId cast_lxid;
} plpgsql_CastHashEntry;

static MemoryContext shared_cast_context = NULL;
static HTAB *shared_cast_hash = NULL;

/************************************************************
 * Local function forward declarations
 ************************************************************/
static void plpgsql_exec_error_callback(void *arg);
static PLpgSQL_datum *copy_plpgsql_datum(PLpgSQL_datum *datum);

static int exec_stmt_block(PLpgSQL_execstate *estate,
				PLpgSQL_stmt_block *block);
static int exec_stmts(PLpgSQL_execstate *estate,
		   List *stmts);
static int exec_stmt(PLpgSQL_execstate *estate,
		  PLpgSQL_stmt *stmt);
static int exec_stmt_assign(PLpgSQL_execstate *estate,
				 PLpgSQL_stmt_assign *stmt);
static int exec_stmt_perform(PLpgSQL_execstate *estate,
				  PLpgSQL_stmt_perform *stmt);
static int exec_stmt_getdiag(PLpgSQL_execstate *estate,
				  PLpgSQL_stmt_getdiag *stmt);
static int exec_stmt_if(PLpgSQL_execstate *estate,
			 PLpgSQL_stmt_if *stmt);
static int exec_stmt_case(PLpgSQL_execstate *estate,
			   PLpgSQL_stmt_case *stmt);
static int exec_stmt_loop(PLpgSQL_execstate *estate,
			   PLpgSQL_stmt_loop *stmt);
static int exec_stmt_while(PLpgSQL_execstate *estate,
				PLpgSQL_stmt_while *stmt);
static int exec_stmt_fori(PLpgSQL_execstate *estate,
			   PLpgSQL_stmt_fori *stmt);
static int exec_stmt_fors(PLpgSQL_execstate *estate,
			   PLpgSQL_stmt_fors *stmt);
static int exec_stmt_forc(PLpgSQL_execstate *estate,
			   PLpgSQL_stmt_forc *stmt);
static int exec_stmt_foreach_a(PLpgSQL_execstate *estate,
					PLpgSQL_stmt_foreach_a *stmt);
static int exec_stmt_open(PLpgSQL_execstate *estate,
			   PLpgSQL_stmt_open *stmt);
static int exec_stmt_fetch(PLpgSQL_execstate *estate,
				PLpgSQL_stmt_fetch *stmt);
static int exec_stmt_close(PLpgSQL_execstate *estate,
				PLpgSQL_stmt_close *stmt);
static int exec_stmt_exit(PLpgSQL_execstate *estate,
			   PLpgSQL_stmt_exit *stmt);
static int exec_stmt_return(PLpgSQL_execstate *estate,
				 PLpgSQL_stmt_return *stmt);
static int exec_stmt_return_next(PLpgSQL_execstate *estate,
					  PLpgSQL_stmt_return_next *stmt);
static int exec_stmt_return_query(PLpgSQL_execstate *estate,
					   PLpgSQL_stmt_return_query *stmt);
static int exec_stmt_raise(PLpgSQL_execstate *estate,
				PLpgSQL_stmt_raise *stmt);
static int exec_stmt_assert(PLpgSQL_execstate *estate,
				 PLpgSQL_stmt_assert *stmt);
static int exec_stmt_execsql(PLpgSQL_execstate *estate,
				  PLpgSQL_stmt_execsql *stmt);
static int exec_stmt_dynexecute(PLpgSQL_execstate *estate,
					 PLpgSQL_stmt_dynexecute *stmt);
static int exec_stmt_dynfors(PLpgSQL_execstate *estate,
				  PLpgSQL_stmt_dynfors *stmt);

static void plpgsql_estate_setup(PLpgSQL_execstate *estate,
					 PLpgSQL_function *func,
					 ReturnSetInfo *rsi,
					 EState *simple_eval_estate);
static void exec_eval_cleanup(PLpgSQL_execstate *estate);

static void exec_prepare_plan(PLpgSQL_execstate *estate,
				  PLpgSQL_expr *expr, int cursorOptions);
static bool exec_simple_check_node(Node *node);
static void exec_simple_check_plan(PLpgSQL_expr *expr);
static void exec_simple_recheck_plan(PLpgSQL_expr *expr, CachedPlan *cplan);
static void exec_check_rw_parameter(PLpgSQL_expr *expr, int target_dno);
static bool contains_target_param(Node *node, int *target_dno);
static bool exec_eval_simple_expr(PLpgSQL_execstate *estate,
					  PLpgSQL_expr *expr,
					  Datum *result,
					  bool *isNull,
					  Oid *rettype,
					  int32 *rettypmod);

static void exec_assign_expr(PLpgSQL_execstate *estate,
				 PLpgSQL_datum *target,
				 PLpgSQL_expr *expr);
static void exec_assign_c_string(PLpgSQL_execstate *estate,
					 PLpgSQL_datum *target,
					 const char *str);
static void exec_assign_value(PLpgSQL_execstate *estate,
				  PLpgSQL_datum *target,
				  Datum value, bool isNull,
				  Oid valtype, int32 valtypmod);
static void exec_eval_datum(PLpgSQL_execstate *estate,
				PLpgSQL_datum *datum,
				Oid *typeid,
				int32 *typetypmod,
				Datum *value,
				bool *isnull);
static int exec_eval_integer(PLpgSQL_execstate *estate,
				  PLpgSQL_expr *expr,
				  bool *isNull);
static bool exec_eval_boolean(PLpgSQL_execstate *estate,
				  PLpgSQL_expr *expr,
				  bool *isNull);
static Datum exec_eval_expr(PLpgSQL_execstate *estate,
			   PLpgSQL_expr *expr,
			   bool *isNull,
			   Oid *rettype,
			   int32 *rettypmod);
static int exec_run_select(PLpgSQL_execstate *estate,
<<<<<<< HEAD
				PLpgSQL_expr *expr, int64 maxtuples, Portal *portalP);
=======
				PLpgSQL_expr *expr, long maxtuples, Portal *portalP,
				bool parallelOK);
>>>>>>> b5bce6c1
static int exec_for_query(PLpgSQL_execstate *estate, PLpgSQL_stmt_forq *stmt,
			   Portal portal, bool prefetch_ok);
static ParamListInfo setup_param_list(PLpgSQL_execstate *estate,
				 PLpgSQL_expr *expr);
static ParamListInfo setup_unshared_param_list(PLpgSQL_execstate *estate,
						  PLpgSQL_expr *expr);
static void plpgsql_param_fetch(ParamListInfo params, int paramid);
static void exec_move_row(PLpgSQL_execstate *estate,
			  PLpgSQL_rec *rec,
			  PLpgSQL_row *row,
			  HeapTuple tup, TupleDesc tupdesc);
static HeapTuple make_tuple_from_row(PLpgSQL_execstate *estate,
					PLpgSQL_row *row,
					TupleDesc tupdesc);
static HeapTuple get_tuple_from_datum(Datum value);
static TupleDesc get_tupdesc_from_datum(Datum value);
static void exec_move_row_from_datum(PLpgSQL_execstate *estate,
						 PLpgSQL_rec *rec,
						 PLpgSQL_row *row,
						 Datum value);
static char *convert_value_to_string(PLpgSQL_execstate *estate,
						Datum value, Oid valtype);
static Datum exec_cast_value(PLpgSQL_execstate *estate,
				Datum value, bool *isnull,
				Oid valtype, int32 valtypmod,
				Oid reqtype, int32 reqtypmod);
static plpgsql_CastHashEntry *get_cast_hashentry(PLpgSQL_execstate *estate,
				   Oid srctype, int32 srctypmod,
				   Oid dsttype, int32 dsttypmod);
static void exec_init_tuple_store(PLpgSQL_execstate *estate);
static void exec_set_found(PLpgSQL_execstate *estate, bool state);
static void plpgsql_create_econtext(PLpgSQL_execstate *estate);
static void plpgsql_destroy_econtext(PLpgSQL_execstate *estate);
static void assign_simple_var(PLpgSQL_execstate *estate, PLpgSQL_var *var,
				  Datum newvalue, bool isnull, bool freeable);
static void assign_text_var(PLpgSQL_execstate *estate, PLpgSQL_var *var,
				const char *str);
static PreparedParamsData *exec_eval_using_params(PLpgSQL_execstate *estate,
					   List *params);
static void free_params_data(PreparedParamsData *ppd);
static Portal exec_dynquery_with_params(PLpgSQL_execstate *estate,
						  PLpgSQL_expr *dynquery, List *params,
						  const char *portalname, int cursorOptions);

static char *format_expr_params(PLpgSQL_execstate *estate,
				   const PLpgSQL_expr *expr);
static char *format_preparedparamsdata(PLpgSQL_execstate *estate,
						  const PreparedParamsData *ppd);


/* ----------
 * plpgsql_exec_function	Called by the call handler for
 *				function execution.
 *
 * This is also used to execute inline code blocks (DO blocks).  The only
 * difference that this code is aware of is that for a DO block, we want
 * to use a private simple_eval_estate, which is created and passed in by
 * the caller.  For regular functions, pass NULL, which implies using
 * shared_simple_eval_estate.  (When using a private simple_eval_estate,
 * we must also use a private cast hashtable, but that's taken care of
 * within plpgsql_estate_setup.)
 * ----------
 */
Datum
plpgsql_exec_function(PLpgSQL_function *func, FunctionCallInfo fcinfo,
					  EState *simple_eval_estate)
{
	PLpgSQL_execstate estate;
	ErrorContextCallback plerrcontext;
	int			i;
	int			rc;

	/*
	 * Setup the execution state
	 */
	plpgsql_estate_setup(&estate, func, (ReturnSetInfo *) fcinfo->resultinfo,
						 simple_eval_estate);

	/*
	 * Setup error traceback support for ereport()
	 */
	plerrcontext.callback = plpgsql_exec_error_callback;
	plerrcontext.arg = &estate;
	plerrcontext.previous = error_context_stack;
	error_context_stack = &plerrcontext;

	/*
	 * Make local execution copies of all the datums
	 */
	estate.err_text = gettext_noop("during initialization of execution state");
	for (i = 0; i < estate.ndatums; i++)
		estate.datums[i] = copy_plpgsql_datum(func->datums[i]);

	/*
	 * Store the actual call argument values into the appropriate variables
	 */
	estate.err_text = gettext_noop("while storing call arguments into local variables");
	for (i = 0; i < func->fn_nargs; i++)
	{
		int			n = func->fn_argvarnos[i];

		switch (estate.datums[n]->dtype)
		{
			case PLPGSQL_DTYPE_VAR:
				{
					PLpgSQL_var *var = (PLpgSQL_var *) estate.datums[n];

					assign_simple_var(&estate, var,
									  fcinfo->arg[i],
									  fcinfo->argnull[i],
									  false);

					/*
					 * Force any array-valued parameter to be stored in
					 * expanded form in our local variable, in hopes of
					 * improving efficiency of uses of the variable.  (This is
					 * a hack, really: why only arrays? Need more thought
					 * about which cases are likely to win.  See also
					 * typisarray-specific heuristic in exec_assign_value.)
					 *
					 * Special cases: If passed a R/W expanded pointer, assume
					 * we can commandeer the object rather than having to copy
					 * it.  If passed a R/O expanded pointer, just keep it as
					 * the value of the variable for the moment.  (We'll force
					 * it to R/W if the variable gets modified, but that may
					 * very well never happen.)
					 */
					if (!var->isnull && var->datatype->typisarray)
					{
						if (VARATT_IS_EXTERNAL_EXPANDED_RW(DatumGetPointer(var->value)))
						{
							/* take ownership of R/W object */
							assign_simple_var(&estate, var,
										   TransferExpandedObject(var->value,
													   CurrentMemoryContext),
											  false,
											  true);
						}
						else if (VARATT_IS_EXTERNAL_EXPANDED_RO(DatumGetPointer(var->value)))
						{
							/* R/O pointer, keep it as-is until assigned to */
						}
						else
						{
							/* flat array, so force to expanded form */
							assign_simple_var(&estate, var,
											  expand_array(var->value,
														CurrentMemoryContext,
														   NULL),
											  false,
											  true);
						}
					}
				}
				break;

			case PLPGSQL_DTYPE_ROW:
				{
					PLpgSQL_row *row = (PLpgSQL_row *) estate.datums[n];

					if (!fcinfo->argnull[i])
					{
						/* Assign row value from composite datum */
						exec_move_row_from_datum(&estate, NULL, row,
												 fcinfo->arg[i]);
					}
					else
					{
						/* If arg is null, treat it as an empty row */
						exec_move_row(&estate, NULL, row, NULL, NULL);
					}
					/* clean up after exec_move_row() */
					exec_eval_cleanup(&estate);
				}
				break;

			default:
				elog(ERROR, "unrecognized dtype: %d", func->datums[i]->dtype);
		}
	}

	estate.err_text = gettext_noop("during function entry");

	/*
	 * Set the magic variable FOUND to false
	 */
	exec_set_found(&estate, false);

	/*
	 * Let the instrumentation plugin peek at this function
	 */
	if (*plpgsql_plugin_ptr && (*plpgsql_plugin_ptr)->func_beg)
		((*plpgsql_plugin_ptr)->func_beg) (&estate, func);

	/*
	 * Now call the toplevel block of statements
	 */
	estate.err_text = NULL;
	estate.err_stmt = (PLpgSQL_stmt *) (func->action);
	rc = exec_stmt_block(&estate, func->action);
	if (rc != PLPGSQL_RC_RETURN)
	{
		estate.err_stmt = NULL;
		estate.err_text = NULL;
		ereport(ERROR,
				(errcode(ERRCODE_S_R_E_FUNCTION_EXECUTED_NO_RETURN_STATEMENT),
				 errmsg("control reached end of function without RETURN")));
	}

	/*
	 * We got a return value - process it
	 */
	estate.err_stmt = NULL;
	estate.err_text = gettext_noop("while casting return value to function's return type");

	fcinfo->isnull = estate.retisnull;

	if (estate.retisset)
	{
		ReturnSetInfo *rsi = estate.rsi;

		/* Check caller can handle a set result */
		if (!rsi || !IsA(rsi, ReturnSetInfo) ||
			(rsi->allowedModes & SFRM_Materialize) == 0)
			ereport(ERROR,
					(errcode(ERRCODE_FEATURE_NOT_SUPPORTED),
					 errmsg("set-valued function called in context that cannot accept a set")));
		rsi->returnMode = SFRM_Materialize;

		/* If we produced any tuples, send back the result */
		if (estate.tuple_store)
		{
			rsi->setResult = estate.tuple_store;
			if (estate.rettupdesc)
			{
				MemoryContext oldcxt;

				oldcxt = MemoryContextSwitchTo(estate.tuple_store_cxt);
				rsi->setDesc = CreateTupleDescCopy(estate.rettupdesc);
				MemoryContextSwitchTo(oldcxt);
			}
		}
		estate.retval = (Datum) 0;
		fcinfo->isnull = true;
	}
	else if (!estate.retisnull)
	{
		if (estate.retistuple)
		{
			/*
			 * We have to check that the returned tuple actually matches the
			 * expected result type.  XXX would be better to cache the tupdesc
			 * instead of repeating get_call_result_type()
			 */
			HeapTuple	rettup = (HeapTuple) DatumGetPointer(estate.retval);
			TupleDesc	tupdesc;
			TupleConversionMap *tupmap;

			switch (get_call_result_type(fcinfo, NULL, &tupdesc))
			{
				case TYPEFUNC_COMPOSITE:
					/* got the expected result rowtype, now check it */
					tupmap = convert_tuples_by_position(estate.rettupdesc,
														tupdesc,
														gettext_noop("returned record type does not match expected record type"));
					/* it might need conversion */
					if (tupmap)
						rettup = do_convert_tuple(rettup, tupmap);
					/* no need to free map, we're about to return anyway */
					break;
				case TYPEFUNC_RECORD:

					/*
					 * Failed to determine actual type of RECORD.  We could
					 * raise an error here, but what this means in practice is
					 * that the caller is expecting any old generic rowtype,
					 * so we don't really need to be restrictive. Pass back
					 * the generated result type, instead.
					 */
					tupdesc = estate.rettupdesc;
					if (tupdesc == NULL)		/* shouldn't happen */
						elog(ERROR, "return type must be a row type");
					break;
				default:
					/* shouldn't get here if retistuple is true ... */
					elog(ERROR, "return type must be a row type");
					break;
			}

			/*
			 * Copy tuple to upper executor memory, as a tuple Datum. Make
			 * sure it is labeled with the caller-supplied tuple type.
			 */
			estate.retval = PointerGetDatum(SPI_returntuple(rettup, tupdesc));
		}
		else
		{
			/* Cast value to proper type */
			estate.retval = exec_cast_value(&estate,
											estate.retval,
											&fcinfo->isnull,
											estate.rettype,
											-1,
											func->fn_rettype,
											-1);

			/*
			 * If the function's return type isn't by value, copy the value
			 * into upper executor memory context.  However, if we have a R/W
			 * expanded datum, we can just transfer its ownership out to the
			 * upper executor context.
			 */
			if (!fcinfo->isnull && !func->fn_retbyval)
				estate.retval = SPI_datumTransfer(estate.retval,
												  false,
												  func->fn_rettyplen);
		}
	}

	estate.err_text = gettext_noop("during function exit");

	/*
	 * Let the instrumentation plugin peek at this function
	 */
	if (*plpgsql_plugin_ptr && (*plpgsql_plugin_ptr)->func_end)
		((*plpgsql_plugin_ptr)->func_end) (&estate, func);

	/* Clean up any leftover temporary memory */
	plpgsql_destroy_econtext(&estate);
	exec_eval_cleanup(&estate);

	/*
	 * Pop the error context stack
	 */
	error_context_stack = plerrcontext.previous;

	/*
	 * Return the function's result
	 */
	return estate.retval;
}


/* ----------
 * plpgsql_exec_trigger		Called by the call handler for
 *				trigger execution.
 * ----------
 */
HeapTuple
plpgsql_exec_trigger(PLpgSQL_function *func,
					 TriggerData *trigdata)
{
	PLpgSQL_execstate estate;
	ErrorContextCallback plerrcontext;
	int			i;
	int			rc;
	PLpgSQL_var *var;
	PLpgSQL_rec *rec_new,
			   *rec_old;
	HeapTuple	rettup;

	/*
	 * Setup the execution state
	 */
	plpgsql_estate_setup(&estate, func, NULL, NULL);

	/*
	 * Setup error traceback support for ereport()
	 */
	plerrcontext.callback = plpgsql_exec_error_callback;
	plerrcontext.arg = &estate;
	plerrcontext.previous = error_context_stack;
	error_context_stack = &plerrcontext;

	/*
	 * Make local execution copies of all the datums
	 */
	estate.err_text = gettext_noop("during initialization of execution state");
	for (i = 0; i < estate.ndatums; i++)
		estate.datums[i] = copy_plpgsql_datum(func->datums[i]);

	/*
	 * Put the OLD and NEW tuples into record variables
	 *
	 * We make the tupdescs available in both records even though only one may
	 * have a value.  This allows parsing of record references to succeed in
	 * functions that are used for multiple trigger types.  For example, we
	 * might have a test like "if (TG_OP = 'INSERT' and NEW.foo = 'xyz')",
	 * which should parse regardless of the current trigger type.
	 */
	rec_new = (PLpgSQL_rec *) (estate.datums[func->new_varno]);
	rec_new->freetup = false;
	rec_new->tupdesc = trigdata->tg_relation->rd_att;
	rec_new->freetupdesc = false;
	rec_old = (PLpgSQL_rec *) (estate.datums[func->old_varno]);
	rec_old->freetup = false;
	rec_old->tupdesc = trigdata->tg_relation->rd_att;
	rec_old->freetupdesc = false;

	if (!TRIGGER_FIRED_FOR_ROW(trigdata->tg_event))
	{
		/*
		 * Per-statement triggers don't use OLD/NEW variables
		 */
		rec_new->tup = NULL;
		rec_old->tup = NULL;
	}
	else if (TRIGGER_FIRED_BY_INSERT(trigdata->tg_event))
	{
		rec_new->tup = trigdata->tg_trigtuple;
		rec_old->tup = NULL;
	}
	else if (TRIGGER_FIRED_BY_UPDATE(trigdata->tg_event))
	{
		rec_new->tup = trigdata->tg_newtuple;
		rec_old->tup = trigdata->tg_trigtuple;
	}
	else if (TRIGGER_FIRED_BY_DELETE(trigdata->tg_event))
	{
		rec_new->tup = NULL;
		rec_old->tup = trigdata->tg_trigtuple;
	}
	else
		elog(ERROR, "unrecognized trigger action: not INSERT, DELETE, or UPDATE");

	/*
	 * Assign the special tg_ variables
	 */

	var = (PLpgSQL_var *) (estate.datums[func->tg_op_varno]);
	if (TRIGGER_FIRED_BY_INSERT(trigdata->tg_event))
		assign_text_var(&estate, var, "INSERT");
	else if (TRIGGER_FIRED_BY_UPDATE(trigdata->tg_event))
		assign_text_var(&estate, var, "UPDATE");
	else if (TRIGGER_FIRED_BY_DELETE(trigdata->tg_event))
		assign_text_var(&estate, var, "DELETE");
	else if (TRIGGER_FIRED_BY_TRUNCATE(trigdata->tg_event))
		assign_text_var(&estate, var, "TRUNCATE");
	else
		elog(ERROR, "unrecognized trigger action: not INSERT, DELETE, UPDATE, or TRUNCATE");

	var = (PLpgSQL_var *) (estate.datums[func->tg_name_varno]);
	assign_simple_var(&estate, var,
					  DirectFunctionCall1(namein,
							  CStringGetDatum(trigdata->tg_trigger->tgname)),
					  false, true);

	var = (PLpgSQL_var *) (estate.datums[func->tg_when_varno]);
	if (TRIGGER_FIRED_BEFORE(trigdata->tg_event))
		assign_text_var(&estate, var, "BEFORE");
	else if (TRIGGER_FIRED_AFTER(trigdata->tg_event))
		assign_text_var(&estate, var, "AFTER");
	else if (TRIGGER_FIRED_INSTEAD(trigdata->tg_event))
		assign_text_var(&estate, var, "INSTEAD OF");
	else
		elog(ERROR, "unrecognized trigger execution time: not BEFORE, AFTER, or INSTEAD OF");

	var = (PLpgSQL_var *) (estate.datums[func->tg_level_varno]);
	if (TRIGGER_FIRED_FOR_ROW(trigdata->tg_event))
		assign_text_var(&estate, var, "ROW");
	else if (TRIGGER_FIRED_FOR_STATEMENT(trigdata->tg_event))
		assign_text_var(&estate, var, "STATEMENT");
	else
		elog(ERROR, "unrecognized trigger event type: not ROW or STATEMENT");

	var = (PLpgSQL_var *) (estate.datums[func->tg_relid_varno]);
	assign_simple_var(&estate, var,
					  ObjectIdGetDatum(trigdata->tg_relation->rd_id),
					  false, false);

	var = (PLpgSQL_var *) (estate.datums[func->tg_relname_varno]);
	assign_simple_var(&estate, var,
					  DirectFunctionCall1(namein,
			CStringGetDatum(RelationGetRelationName(trigdata->tg_relation))),
					  false, true);

	var = (PLpgSQL_var *) (estate.datums[func->tg_table_name_varno]);
	assign_simple_var(&estate, var,
					  DirectFunctionCall1(namein,
			CStringGetDatum(RelationGetRelationName(trigdata->tg_relation))),
					  false, true);

	var = (PLpgSQL_var *) (estate.datums[func->tg_table_schema_varno]);
	assign_simple_var(&estate, var,
					  DirectFunctionCall1(namein,
										  CStringGetDatum(get_namespace_name(
														RelationGetNamespace(
												   trigdata->tg_relation)))),
					  false, true);

	var = (PLpgSQL_var *) (estate.datums[func->tg_nargs_varno]);
	assign_simple_var(&estate, var,
					  Int16GetDatum(trigdata->tg_trigger->tgnargs),
					  false, false);

	var = (PLpgSQL_var *) (estate.datums[func->tg_argv_varno]);
	if (trigdata->tg_trigger->tgnargs > 0)
	{
		/*
		 * For historical reasons, tg_argv[] subscripts start at zero not one.
		 * So we can't use construct_array().
		 */
		int			nelems = trigdata->tg_trigger->tgnargs;
		Datum	   *elems;
		int			dims[1];
		int			lbs[1];

		elems = palloc(sizeof(Datum) * nelems);
		for (i = 0; i < nelems; i++)
			elems[i] = CStringGetTextDatum(trigdata->tg_trigger->tgargs[i]);
		dims[0] = nelems;
		lbs[0] = 0;

		assign_simple_var(&estate, var,
						  PointerGetDatum(construct_md_array(elems, NULL,
															 1, dims, lbs,
															 TEXTOID,
															 -1, false, 'i')),
						  false, true);
	}
	else
	{
		assign_simple_var(&estate, var, (Datum) 0, true, false);
	}

	estate.err_text = gettext_noop("during function entry");

	/*
	 * Set the magic variable FOUND to false
	 */
	exec_set_found(&estate, false);

	/*
	 * Let the instrumentation plugin peek at this function
	 */
	if (*plpgsql_plugin_ptr && (*plpgsql_plugin_ptr)->func_beg)
		((*plpgsql_plugin_ptr)->func_beg) (&estate, func);

	/*
	 * Now call the toplevel block of statements
	 */
	estate.err_text = NULL;
	estate.err_stmt = (PLpgSQL_stmt *) (func->action);
	rc = exec_stmt_block(&estate, func->action);
	if (rc != PLPGSQL_RC_RETURN)
	{
		estate.err_stmt = NULL;
		estate.err_text = NULL;
		ereport(ERROR,
				(errcode(ERRCODE_S_R_E_FUNCTION_EXECUTED_NO_RETURN_STATEMENT),
		 errmsg("control reached end of trigger procedure without RETURN")));
	}

	estate.err_stmt = NULL;
	estate.err_text = gettext_noop("during function exit");

	if (estate.retisset)
		ereport(ERROR,
				(errcode(ERRCODE_DATATYPE_MISMATCH),
				 errmsg("trigger procedure cannot return a set")));

	/*
	 * Check that the returned tuple structure has the same attributes, the
	 * relation that fired the trigger has. A per-statement trigger always
	 * needs to return NULL, so we ignore any return value the function itself
	 * produces (XXX: is this a good idea?)
	 *
	 * XXX This way it is possible, that the trigger returns a tuple where
	 * attributes don't have the correct atttypmod's length. It's up to the
	 * trigger's programmer to ensure that this doesn't happen. Jan
	 */
	if (estate.retisnull || !TRIGGER_FIRED_FOR_ROW(trigdata->tg_event))
		rettup = NULL;
	else
	{
		TupleConversionMap *tupmap;

		rettup = (HeapTuple) DatumGetPointer(estate.retval);
		/* check rowtype compatibility */
		tupmap = convert_tuples_by_position(estate.rettupdesc,
											trigdata->tg_relation->rd_att,
											gettext_noop("returned row structure does not match the structure of the triggering table"));
		/* it might need conversion */
		if (tupmap)
			rettup = do_convert_tuple(rettup, tupmap);
		/* no need to free map, we're about to return anyway */

		/* Copy tuple to upper executor memory */
		rettup = SPI_copytuple(rettup);
	}

	/*
	 * Let the instrumentation plugin peek at this function
	 */
	if (*plpgsql_plugin_ptr && (*plpgsql_plugin_ptr)->func_end)
		((*plpgsql_plugin_ptr)->func_end) (&estate, func);

	/* Clean up any leftover temporary memory */
	plpgsql_destroy_econtext(&estate);
	exec_eval_cleanup(&estate);

	/*
	 * Pop the error context stack
	 */
	error_context_stack = plerrcontext.previous;

	/*
	 * Return the trigger's result
	 */
	return rettup;
}

void
plpgsql_exec_event_trigger(PLpgSQL_function *func, EventTriggerData *trigdata)
{
	PLpgSQL_execstate estate;
	ErrorContextCallback plerrcontext;
	int			i;
	int			rc;
	PLpgSQL_var *var;

	/*
	 * Setup the execution state
	 */
	plpgsql_estate_setup(&estate, func, NULL, NULL);

	/*
	 * Setup error traceback support for ereport()
	 */
	plerrcontext.callback = plpgsql_exec_error_callback;
	plerrcontext.arg = &estate;
	plerrcontext.previous = error_context_stack;
	error_context_stack = &plerrcontext;

	/*
	 * Make local execution copies of all the datums
	 */
	estate.err_text = gettext_noop("during initialization of execution state");
	for (i = 0; i < estate.ndatums; i++)
		estate.datums[i] = copy_plpgsql_datum(func->datums[i]);

	/*
	 * Assign the special tg_ variables
	 */
	var = (PLpgSQL_var *) (estate.datums[func->tg_event_varno]);
	assign_text_var(&estate, var, trigdata->event);

	var = (PLpgSQL_var *) (estate.datums[func->tg_tag_varno]);
	assign_text_var(&estate, var, trigdata->tag);

	/*
	 * Let the instrumentation plugin peek at this function
	 */
	if (*plpgsql_plugin_ptr && (*plpgsql_plugin_ptr)->func_beg)
		((*plpgsql_plugin_ptr)->func_beg) (&estate, func);

	/*
	 * Now call the toplevel block of statements
	 */
	estate.err_text = NULL;
	estate.err_stmt = (PLpgSQL_stmt *) (func->action);
	rc = exec_stmt_block(&estate, func->action);
	if (rc != PLPGSQL_RC_RETURN)
	{
		estate.err_stmt = NULL;
		estate.err_text = NULL;
		ereport(ERROR,
				(errcode(ERRCODE_S_R_E_FUNCTION_EXECUTED_NO_RETURN_STATEMENT),
		 errmsg("control reached end of trigger procedure without RETURN")));
	}

	estate.err_stmt = NULL;
	estate.err_text = gettext_noop("during function exit");

	/*
	 * Let the instrumentation plugin peek at this function
	 */
	if (*plpgsql_plugin_ptr && (*plpgsql_plugin_ptr)->func_end)
		((*plpgsql_plugin_ptr)->func_end) (&estate, func);

	/* Clean up any leftover temporary memory */
	plpgsql_destroy_econtext(&estate);
	exec_eval_cleanup(&estate);

	/*
	 * Pop the error context stack
	 */
	error_context_stack = plerrcontext.previous;

	return;
}

/*
 * error context callback to let us supply a call-stack traceback
 */
static void
plpgsql_exec_error_callback(void *arg)
{
	PLpgSQL_execstate *estate = (PLpgSQL_execstate *) arg;

	if (estate->err_text != NULL)
	{
		/*
		 * We don't expend the cycles to run gettext() on err_text unless we
		 * actually need it.  Therefore, places that set up err_text should
		 * use gettext_noop() to ensure the strings get recorded in the
		 * message dictionary.
		 *
		 * If both err_text and err_stmt are set, use the err_text as
		 * description, but report the err_stmt's line number.  When err_stmt
		 * is not set, we're in function entry/exit, or some such place not
		 * attached to a specific line number.
		 */
		if (estate->err_stmt != NULL)
		{
			/*
			 * translator: last %s is a phrase such as "during statement block
			 * local variable initialization"
			 */
			errcontext("PL/pgSQL function %s line %d %s",
					   estate->func->fn_signature,
					   estate->err_stmt->lineno,
					   _(estate->err_text));
		}
		else
		{
			/*
			 * translator: last %s is a phrase such as "while storing call
			 * arguments into local variables"
			 */
			errcontext("PL/pgSQL function %s %s",
					   estate->func->fn_signature,
					   _(estate->err_text));
		}
	}
	else if (estate->err_stmt != NULL)
	{
		/* translator: last %s is a plpgsql statement type name */
		errcontext("PL/pgSQL function %s line %d at %s",
				   estate->func->fn_signature,
				   estate->err_stmt->lineno,
				   plpgsql_stmt_typename(estate->err_stmt));
	}
	else
		errcontext("PL/pgSQL function %s",
				   estate->func->fn_signature);
}


/* ----------
 * Support function for initializing local execution variables
 * ----------
 */
static PLpgSQL_datum *
copy_plpgsql_datum(PLpgSQL_datum *datum)
{
	PLpgSQL_datum *result;

	switch (datum->dtype)
	{
		case PLPGSQL_DTYPE_VAR:
			{
				PLpgSQL_var *new = palloc(sizeof(PLpgSQL_var));

				memcpy(new, datum, sizeof(PLpgSQL_var));
				/* should be preset to null/non-freeable */
				Assert(new->isnull);
				Assert(!new->freeval);

				result = (PLpgSQL_datum *) new;
			}
			break;

		case PLPGSQL_DTYPE_REC:
			{
				PLpgSQL_rec *new = palloc(sizeof(PLpgSQL_rec));

				memcpy(new, datum, sizeof(PLpgSQL_rec));
				/* should be preset to null/non-freeable */
				Assert(new->tup == NULL);
				Assert(new->tupdesc == NULL);
				Assert(!new->freetup);
				Assert(!new->freetupdesc);

				result = (PLpgSQL_datum *) new;
			}
			break;

		case PLPGSQL_DTYPE_ROW:
		case PLPGSQL_DTYPE_RECFIELD:
		case PLPGSQL_DTYPE_ARRAYELEM:

			/*
			 * These datum records are read-only at runtime, so no need to
			 * copy them (well, ARRAYELEM contains some cached type data, but
			 * we'd just as soon centralize the caching anyway)
			 */
			result = datum;
			break;

		default:
			elog(ERROR, "unrecognized dtype: %d", datum->dtype);
			result = NULL;		/* keep compiler quiet */
			break;
	}

	return result;
}


static bool
exception_matches_conditions(ErrorData *edata, PLpgSQL_condition *cond)
{
	for (; cond != NULL; cond = cond->next)
	{
		int			sqlerrstate = cond->sqlerrstate;

		/*
		 * OTHERS matches everything *except* query-canceled and
		 * assert-failure.  If you're foolish enough, you can match those
		 * explicitly.
		 */
		if (sqlerrstate == 0)
		{
			if (edata->sqlerrcode != ERRCODE_QUERY_CANCELED &&
				edata->sqlerrcode != ERRCODE_ASSERT_FAILURE)
				return true;
		}
		/* Exact match? */
		else if (edata->sqlerrcode == sqlerrstate)
			return true;
		/* Category match? */
		else if (ERRCODE_IS_CATEGORY(sqlerrstate) &&
				 ERRCODE_TO_CATEGORY(edata->sqlerrcode) == sqlerrstate)
			return true;
	}
	return false;
}


/* ----------
 * exec_stmt_block			Execute a block of statements
 * ----------
 */
static int
exec_stmt_block(PLpgSQL_execstate *estate, PLpgSQL_stmt_block *block)
{
	volatile int rc = -1;
	int			i;
	int			n;

	/*
	 * First initialize all variables declared in this block
	 */
	estate->err_text = gettext_noop("during statement block local variable initialization");

	for (i = 0; i < block->n_initvars; i++)
	{
		n = block->initvarnos[i];

		switch (estate->datums[n]->dtype)
		{
			case PLPGSQL_DTYPE_VAR:
				{
					PLpgSQL_var *var = (PLpgSQL_var *) (estate->datums[n]);

					/*
					 * Free any old value, in case re-entering block, and
					 * initialize to NULL
					 */
					assign_simple_var(estate, var, (Datum) 0, true, false);

					if (var->default_val == NULL)
					{
						/*
						 * If needed, give the datatype a chance to reject
						 * NULLs, by assigning a NULL to the variable. We
						 * claim the value is of type UNKNOWN, not the var's
						 * datatype, else coercion will be skipped. (Do this
						 * before the notnull check to be consistent with
						 * exec_assign_value.)
						 */
						if (var->datatype->typtype == TYPTYPE_DOMAIN)
							exec_assign_value(estate,
											  (PLpgSQL_datum *) var,
											  (Datum) 0,
											  true,
											  UNKNOWNOID,
											  -1);

						if (var->notnull)
							ereport(ERROR,
									(errcode(ERRCODE_NULL_VALUE_NOT_ALLOWED),
									 errmsg("variable \"%s\" declared NOT NULL cannot default to NULL",
											var->refname)));
					}
					else
					{
						exec_assign_expr(estate, (PLpgSQL_datum *) var,
										 var->default_val);
					}
				}
				break;

			case PLPGSQL_DTYPE_REC:
				{
					PLpgSQL_rec *rec = (PLpgSQL_rec *) (estate->datums[n]);

					if (rec->freetup)
					{
						heap_freetuple(rec->tup);
						rec->freetup = false;
					}
					if (rec->freetupdesc)
					{
						FreeTupleDesc(rec->tupdesc);
						rec->freetupdesc = false;
					}
					rec->tup = NULL;
					rec->tupdesc = NULL;
				}
				break;

			case PLPGSQL_DTYPE_RECFIELD:
			case PLPGSQL_DTYPE_ARRAYELEM:
				break;

			default:
				elog(ERROR, "unrecognized dtype: %d",
					 estate->datums[n]->dtype);
		}
	}

	if (block->exceptions)
	{
		/*
		 * Execute the statements in the block's body inside a sub-transaction
		 */
		MemoryContext oldcontext = CurrentMemoryContext;
		ResourceOwner oldowner = CurrentResourceOwner;
		ExprContext *old_eval_econtext = estate->eval_econtext;
		ErrorData  *save_cur_error = estate->cur_error;

		estate->err_text = gettext_noop("during statement block entry");

		BeginInternalSubTransaction(NULL);
		/* Want to run statements inside function's memory context */
		MemoryContextSwitchTo(oldcontext);

		PG_TRY();
		{
			/*
			 * We need to run the block's statements with a new eval_econtext
			 * that belongs to the current subtransaction; if we try to use
			 * the outer econtext then ExprContext shutdown callbacks will be
			 * called at the wrong times.
			 */
			plpgsql_create_econtext(estate);

			estate->err_text = NULL;

			/* Run the block's statements */
			rc = exec_stmts(estate, block->body);

			estate->err_text = gettext_noop("during statement block exit");

			/*
			 * If the block ended with RETURN, we may need to copy the return
			 * value out of the subtransaction eval_context.  This is
			 * currently only needed for scalar result types --- rowtype
			 * values will always exist in the function's own memory context.
			 */
			if (rc == PLPGSQL_RC_RETURN &&
				!estate->retisset &&
				!estate->retisnull &&
				estate->rettupdesc == NULL)
			{
				int16		resTypLen;
				bool		resTypByVal;

				get_typlenbyval(estate->rettype, &resTypLen, &resTypByVal);
				estate->retval = datumCopy(estate->retval,
										   resTypByVal, resTypLen);
			}

			/* Commit the inner transaction, return to outer xact context */
			ReleaseCurrentSubTransaction();
			MemoryContextSwitchTo(oldcontext);
			CurrentResourceOwner = oldowner;

			/*
			 * Revert to outer eval_econtext.  (The inner one was
			 * automatically cleaned up during subxact exit.)
			 */
			estate->eval_econtext = old_eval_econtext;

			/*
			 * AtEOSubXact_SPI() should not have popped any SPI context, but
			 * just in case it did, make sure we remain connected.
			 */
			SPI_restore_connection();
		}
		PG_CATCH();
		{
			ErrorData  *edata;
			ListCell   *e;

			estate->err_text = gettext_noop("during exception cleanup");

			/* Save error info */
			MemoryContextSwitchTo(oldcontext);
			edata = CopyErrorData();
			FlushErrorState();

			/* Abort the inner transaction */
			RollbackAndReleaseCurrentSubTransaction();
			MemoryContextSwitchTo(oldcontext);
			CurrentResourceOwner = oldowner;

			/* Revert to outer eval_econtext */
			estate->eval_econtext = old_eval_econtext;

			/*
			 * If AtEOSubXact_SPI() popped any SPI context of the subxact, it
			 * will have left us in a disconnected state.  We need this hack
			 * to return to connected state.
			 */
			SPI_restore_connection();

			/*
			 * Must clean up the econtext too.  However, any tuple table made
			 * in the subxact will have been thrown away by SPI during subxact
			 * abort, so we don't need to (and mustn't try to) free the
			 * eval_tuptable.
			 */
			estate->eval_tuptable = NULL;
			exec_eval_cleanup(estate);

			/* Look for a matching exception handler */
			foreach(e, block->exceptions->exc_list)
			{
				PLpgSQL_exception *exception = (PLpgSQL_exception *) lfirst(e);

				if (exception_matches_conditions(edata, exception->conditions))
				{
					/*
					 * Initialize the magic SQLSTATE and SQLERRM variables for
					 * the exception block; this also frees values from any
					 * prior use of the same exception. We needn't do this
					 * until we have found a matching exception.
					 */
					PLpgSQL_var *state_var;
					PLpgSQL_var *errm_var;

					state_var = (PLpgSQL_var *)
						estate->datums[block->exceptions->sqlstate_varno];
					errm_var = (PLpgSQL_var *)
						estate->datums[block->exceptions->sqlerrm_varno];

					assign_text_var(estate, state_var,
									unpack_sql_state(edata->sqlerrcode));
					assign_text_var(estate, errm_var, edata->message);

					/*
					 * Also set up cur_error so the error data is accessible
					 * inside the handler.
					 */
					estate->cur_error = edata;

					estate->err_text = NULL;

					rc = exec_stmts(estate, exception->action);

					break;
				}
			}

			/*
			 * Restore previous state of cur_error, whether or not we executed
			 * a handler.  This is needed in case an error got thrown from
			 * some inner block's exception handler.
			 */
			estate->cur_error = save_cur_error;

			/* If no match found, re-throw the error */
			if (e == NULL)
				ReThrowError(edata);
			else
				FreeErrorData(edata);
		}
		PG_END_TRY();

		Assert(save_cur_error == estate->cur_error);
	}
	else
	{
		/*
		 * Just execute the statements in the block's body
		 */
		estate->err_text = NULL;

		rc = exec_stmts(estate, block->body);
	}

	estate->err_text = NULL;

	/*
	 * Handle the return code.
	 */
	switch (rc)
	{
		case PLPGSQL_RC_OK:
		case PLPGSQL_RC_RETURN:
		case PLPGSQL_RC_CONTINUE:
			return rc;

		case PLPGSQL_RC_EXIT:

			/*
			 * This is intentionally different from the handling of RC_EXIT
			 * for loops: to match a block, we require a match by label.
			 */
			if (estate->exitlabel == NULL)
				return PLPGSQL_RC_EXIT;
			if (block->label == NULL)
				return PLPGSQL_RC_EXIT;
			if (strcmp(block->label, estate->exitlabel) != 0)
				return PLPGSQL_RC_EXIT;
			estate->exitlabel = NULL;
			return PLPGSQL_RC_OK;

		default:
			elog(ERROR, "unrecognized rc: %d", rc);
	}

	return PLPGSQL_RC_OK;
}


/* ----------
 * exec_stmts			Iterate over a list of statements
 *				as long as their return code is OK
 * ----------
 */
static int
exec_stmts(PLpgSQL_execstate *estate, List *stmts)
{
	ListCell   *s;

	if (stmts == NIL)
	{
		/*
		 * Ensure we do a CHECK_FOR_INTERRUPTS() even though there is no
		 * statement.  This prevents hangup in a tight loop if, for instance,
		 * there is a LOOP construct with an empty body.
		 */
		CHECK_FOR_INTERRUPTS();
		return PLPGSQL_RC_OK;
	}

	foreach(s, stmts)
	{
		PLpgSQL_stmt *stmt = (PLpgSQL_stmt *) lfirst(s);
		int			rc = exec_stmt(estate, stmt);

		if (rc != PLPGSQL_RC_OK)
			return rc;
	}

	return PLPGSQL_RC_OK;
}


/* ----------
 * exec_stmt			Distribute one statement to the statements
 *				type specific execution function.
 * ----------
 */
static int
exec_stmt(PLpgSQL_execstate *estate, PLpgSQL_stmt *stmt)
{
	PLpgSQL_stmt *save_estmt;
	int			rc = -1;

	save_estmt = estate->err_stmt;
	estate->err_stmt = stmt;

	/* Let the plugin know that we are about to execute this statement */
	if (*plpgsql_plugin_ptr && (*plpgsql_plugin_ptr)->stmt_beg)
		((*plpgsql_plugin_ptr)->stmt_beg) (estate, stmt);

	CHECK_FOR_INTERRUPTS();

	switch ((enum PLpgSQL_stmt_types) stmt->cmd_type)
	{
		case PLPGSQL_STMT_BLOCK:
			rc = exec_stmt_block(estate, (PLpgSQL_stmt_block *) stmt);
			break;

		case PLPGSQL_STMT_ASSIGN:
			rc = exec_stmt_assign(estate, (PLpgSQL_stmt_assign *) stmt);
			break;

		case PLPGSQL_STMT_PERFORM:
			rc = exec_stmt_perform(estate, (PLpgSQL_stmt_perform *) stmt);
			break;

		case PLPGSQL_STMT_GETDIAG:
			rc = exec_stmt_getdiag(estate, (PLpgSQL_stmt_getdiag *) stmt);
			break;

		case PLPGSQL_STMT_IF:
			rc = exec_stmt_if(estate, (PLpgSQL_stmt_if *) stmt);
			break;

		case PLPGSQL_STMT_CASE:
			rc = exec_stmt_case(estate, (PLpgSQL_stmt_case *) stmt);
			break;

		case PLPGSQL_STMT_LOOP:
			rc = exec_stmt_loop(estate, (PLpgSQL_stmt_loop *) stmt);
			break;

		case PLPGSQL_STMT_WHILE:
			rc = exec_stmt_while(estate, (PLpgSQL_stmt_while *) stmt);
			break;

		case PLPGSQL_STMT_FORI:
			rc = exec_stmt_fori(estate, (PLpgSQL_stmt_fori *) stmt);
			break;

		case PLPGSQL_STMT_FORS:
			rc = exec_stmt_fors(estate, (PLpgSQL_stmt_fors *) stmt);
			break;

		case PLPGSQL_STMT_FORC:
			rc = exec_stmt_forc(estate, (PLpgSQL_stmt_forc *) stmt);
			break;

		case PLPGSQL_STMT_FOREACH_A:
			rc = exec_stmt_foreach_a(estate, (PLpgSQL_stmt_foreach_a *) stmt);
			break;

		case PLPGSQL_STMT_EXIT:
			rc = exec_stmt_exit(estate, (PLpgSQL_stmt_exit *) stmt);
			break;

		case PLPGSQL_STMT_RETURN:
			rc = exec_stmt_return(estate, (PLpgSQL_stmt_return *) stmt);
			break;

		case PLPGSQL_STMT_RETURN_NEXT:
			rc = exec_stmt_return_next(estate, (PLpgSQL_stmt_return_next *) stmt);
			break;

		case PLPGSQL_STMT_RETURN_QUERY:
			rc = exec_stmt_return_query(estate, (PLpgSQL_stmt_return_query *) stmt);
			break;

		case PLPGSQL_STMT_RAISE:
			rc = exec_stmt_raise(estate, (PLpgSQL_stmt_raise *) stmt);
			break;

		case PLPGSQL_STMT_ASSERT:
			rc = exec_stmt_assert(estate, (PLpgSQL_stmt_assert *) stmt);
			break;

		case PLPGSQL_STMT_EXECSQL:
			rc = exec_stmt_execsql(estate, (PLpgSQL_stmt_execsql *) stmt);
			break;

		case PLPGSQL_STMT_DYNEXECUTE:
			rc = exec_stmt_dynexecute(estate, (PLpgSQL_stmt_dynexecute *) stmt);
			break;

		case PLPGSQL_STMT_DYNFORS:
			rc = exec_stmt_dynfors(estate, (PLpgSQL_stmt_dynfors *) stmt);
			break;

		case PLPGSQL_STMT_OPEN:
			rc = exec_stmt_open(estate, (PLpgSQL_stmt_open *) stmt);
			break;

		case PLPGSQL_STMT_FETCH:
			rc = exec_stmt_fetch(estate, (PLpgSQL_stmt_fetch *) stmt);
			break;

		case PLPGSQL_STMT_CLOSE:
			rc = exec_stmt_close(estate, (PLpgSQL_stmt_close *) stmt);
			break;

		default:
			estate->err_stmt = save_estmt;
			elog(ERROR, "unrecognized cmdtype: %d", stmt->cmd_type);
	}

	/* Let the plugin know that we have finished executing this statement */
	if (*plpgsql_plugin_ptr && (*plpgsql_plugin_ptr)->stmt_end)
		((*plpgsql_plugin_ptr)->stmt_end) (estate, stmt);

	estate->err_stmt = save_estmt;

	return rc;
}


/* ----------
 * exec_stmt_assign			Evaluate an expression and
 *					put the result into a variable.
 * ----------
 */
static int
exec_stmt_assign(PLpgSQL_execstate *estate, PLpgSQL_stmt_assign *stmt)
{
	Assert(stmt->varno >= 0);

	exec_assign_expr(estate, estate->datums[stmt->varno], stmt->expr);

	return PLPGSQL_RC_OK;
}

/* ----------
 * exec_stmt_perform		Evaluate query and discard result (but set
 *							FOUND depending on whether at least one row
 *							was returned).
 * ----------
 */
static int
exec_stmt_perform(PLpgSQL_execstate *estate, PLpgSQL_stmt_perform *stmt)
{
	PLpgSQL_expr *expr = stmt->expr;

	(void) exec_run_select(estate, expr, 0, NULL, true);
	exec_set_found(estate, (estate->eval_processed != 0));
	exec_eval_cleanup(estate);

	return PLPGSQL_RC_OK;
}

/* ----------
 * exec_stmt_getdiag					Put internal PG information into
 *										specified variables.
 * ----------
 */
static int
exec_stmt_getdiag(PLpgSQL_execstate *estate, PLpgSQL_stmt_getdiag *stmt)
{
	ListCell   *lc;

	/*
	 * GET STACKED DIAGNOSTICS is only valid inside an exception handler.
	 *
	 * Note: we trust the grammar to have disallowed the relevant item kinds
	 * if not is_stacked, otherwise we'd dump core below.
	 */
	if (stmt->is_stacked && estate->cur_error == NULL)
		ereport(ERROR,
		(errcode(ERRCODE_STACKED_DIAGNOSTICS_ACCESSED_WITHOUT_ACTIVE_HANDLER),
		 errmsg("GET STACKED DIAGNOSTICS cannot be used outside an exception handler")));

	foreach(lc, stmt->diag_items)
	{
		PLpgSQL_diag_item *diag_item = (PLpgSQL_diag_item *) lfirst(lc);
		PLpgSQL_datum *var = estate->datums[diag_item->target];

		switch (diag_item->kind)
		{
			case PLPGSQL_GETDIAG_ROW_COUNT:
				exec_assign_value(estate, var,
								  UInt64GetDatum(estate->eval_processed),
								  false, INT8OID, -1);
				break;

			case PLPGSQL_GETDIAG_RESULT_OID:
				exec_assign_value(estate, var,
								  ObjectIdGetDatum(estate->eval_lastoid),
								  false, OIDOID, -1);
				break;

			case PLPGSQL_GETDIAG_ERROR_CONTEXT:
				exec_assign_c_string(estate, var,
									 estate->cur_error->context);
				break;

			case PLPGSQL_GETDIAG_ERROR_DETAIL:
				exec_assign_c_string(estate, var,
									 estate->cur_error->detail);
				break;

			case PLPGSQL_GETDIAG_ERROR_HINT:
				exec_assign_c_string(estate, var,
									 estate->cur_error->hint);
				break;

			case PLPGSQL_GETDIAG_RETURNED_SQLSTATE:
				exec_assign_c_string(estate, var,
							unpack_sql_state(estate->cur_error->sqlerrcode));
				break;

			case PLPGSQL_GETDIAG_COLUMN_NAME:
				exec_assign_c_string(estate, var,
									 estate->cur_error->column_name);
				break;

			case PLPGSQL_GETDIAG_CONSTRAINT_NAME:
				exec_assign_c_string(estate, var,
									 estate->cur_error->constraint_name);
				break;

			case PLPGSQL_GETDIAG_DATATYPE_NAME:
				exec_assign_c_string(estate, var,
									 estate->cur_error->datatype_name);
				break;

			case PLPGSQL_GETDIAG_MESSAGE_TEXT:
				exec_assign_c_string(estate, var,
									 estate->cur_error->message);
				break;

			case PLPGSQL_GETDIAG_TABLE_NAME:
				exec_assign_c_string(estate, var,
									 estate->cur_error->table_name);
				break;

			case PLPGSQL_GETDIAG_SCHEMA_NAME:
				exec_assign_c_string(estate, var,
									 estate->cur_error->schema_name);
				break;

			case PLPGSQL_GETDIAG_CONTEXT:
				{
					char	   *contextstackstr = GetErrorContextStack();

					exec_assign_c_string(estate, var, contextstackstr);

					pfree(contextstackstr);
				}
				break;

			default:
				elog(ERROR, "unrecognized diagnostic item kind: %d",
					 diag_item->kind);
		}
	}

	return PLPGSQL_RC_OK;
}

/* ----------
 * exec_stmt_if				Evaluate a bool expression and
 *					execute the true or false body
 *					conditionally.
 * ----------
 */
static int
exec_stmt_if(PLpgSQL_execstate *estate, PLpgSQL_stmt_if *stmt)
{
	bool		value;
	bool		isnull;
	ListCell   *lc;

	value = exec_eval_boolean(estate, stmt->cond, &isnull);
	exec_eval_cleanup(estate);
	if (!isnull && value)
		return exec_stmts(estate, stmt->then_body);

	foreach(lc, stmt->elsif_list)
	{
		PLpgSQL_if_elsif *elif = (PLpgSQL_if_elsif *) lfirst(lc);

		value = exec_eval_boolean(estate, elif->cond, &isnull);
		exec_eval_cleanup(estate);
		if (!isnull && value)
			return exec_stmts(estate, elif->stmts);
	}

	return exec_stmts(estate, stmt->else_body);
}


/*-----------
 * exec_stmt_case
 *-----------
 */
static int
exec_stmt_case(PLpgSQL_execstate *estate, PLpgSQL_stmt_case *stmt)
{
	PLpgSQL_var *t_var = NULL;
	bool		isnull;
	ListCell   *l;

	if (stmt->t_expr != NULL)
	{
		/* simple case */
		Datum		t_val;
		Oid			t_typoid;
		int32		t_typmod;

		t_val = exec_eval_expr(estate, stmt->t_expr,
							   &isnull, &t_typoid, &t_typmod);

		t_var = (PLpgSQL_var *) estate->datums[stmt->t_varno];

		/*
		 * When expected datatype is different from real, change it. Note that
		 * what we're modifying here is an execution copy of the datum, so
		 * this doesn't affect the originally stored function parse tree.
		 */
		if (t_var->datatype->typoid != t_typoid ||
			t_var->datatype->atttypmod != t_typmod)
			t_var->datatype = plpgsql_build_datatype(t_typoid,
													 t_typmod,
										   estate->func->fn_input_collation);

		/* now we can assign to the variable */
		exec_assign_value(estate,
						  (PLpgSQL_datum *) t_var,
						  t_val,
						  isnull,
						  t_typoid,
						  t_typmod);

		exec_eval_cleanup(estate);
	}

	/* Now search for a successful WHEN clause */
	foreach(l, stmt->case_when_list)
	{
		PLpgSQL_case_when *cwt = (PLpgSQL_case_when *) lfirst(l);
		bool		value;

		value = exec_eval_boolean(estate, cwt->expr, &isnull);
		exec_eval_cleanup(estate);
		if (!isnull && value)
		{
			/* Found it */

			/* We can now discard any value we had for the temp variable */
			if (t_var != NULL)
				assign_simple_var(estate, t_var, (Datum) 0, true, false);

			/* Evaluate the statement(s), and we're done */
			return exec_stmts(estate, cwt->stmts);
		}
	}

	/* We can now discard any value we had for the temp variable */
	if (t_var != NULL)
		assign_simple_var(estate, t_var, (Datum) 0, true, false);

	/* SQL2003 mandates this error if there was no ELSE clause */
	if (!stmt->have_else)
		ereport(ERROR,
				(errcode(ERRCODE_CASE_NOT_FOUND),
				 errmsg("case not found"),
				 errhint("CASE statement is missing ELSE part.")));

	/* Evaluate the ELSE statements, and we're done */
	return exec_stmts(estate, stmt->else_stmts);
}


/* ----------
 * exec_stmt_loop			Loop over statements until
 *					an exit occurs.
 * ----------
 */
static int
exec_stmt_loop(PLpgSQL_execstate *estate, PLpgSQL_stmt_loop *stmt)
{
	for (;;)
	{
		int			rc = exec_stmts(estate, stmt->body);

		switch (rc)
		{
			case PLPGSQL_RC_OK:
				break;

			case PLPGSQL_RC_EXIT:
				if (estate->exitlabel == NULL)
					return PLPGSQL_RC_OK;
				if (stmt->label == NULL)
					return PLPGSQL_RC_EXIT;
				if (strcmp(stmt->label, estate->exitlabel) != 0)
					return PLPGSQL_RC_EXIT;
				estate->exitlabel = NULL;
				return PLPGSQL_RC_OK;

			case PLPGSQL_RC_CONTINUE:
				if (estate->exitlabel == NULL)
					/* anonymous continue, so re-run the loop */
					break;
				else if (stmt->label != NULL &&
						 strcmp(stmt->label, estate->exitlabel) == 0)
					/* label matches named continue, so re-run loop */
					estate->exitlabel = NULL;
				else
					/* label doesn't match named continue, so propagate upward */
					return PLPGSQL_RC_CONTINUE;
				break;

			case PLPGSQL_RC_RETURN:
				return rc;

			default:
				elog(ERROR, "unrecognized rc: %d", rc);
		}
	}
}


/* ----------
 * exec_stmt_while			Loop over statements as long
 *					as an expression evaluates to
 *					true or an exit occurs.
 * ----------
 */
static int
exec_stmt_while(PLpgSQL_execstate *estate, PLpgSQL_stmt_while *stmt)
{
	for (;;)
	{
		int			rc;
		bool		value;
		bool		isnull;

		value = exec_eval_boolean(estate, stmt->cond, &isnull);
		exec_eval_cleanup(estate);

		if (isnull || !value)
			break;

		rc = exec_stmts(estate, stmt->body);

		switch (rc)
		{
			case PLPGSQL_RC_OK:
				break;

			case PLPGSQL_RC_EXIT:
				if (estate->exitlabel == NULL)
					return PLPGSQL_RC_OK;
				if (stmt->label == NULL)
					return PLPGSQL_RC_EXIT;
				if (strcmp(stmt->label, estate->exitlabel) != 0)
					return PLPGSQL_RC_EXIT;
				estate->exitlabel = NULL;
				return PLPGSQL_RC_OK;

			case PLPGSQL_RC_CONTINUE:
				if (estate->exitlabel == NULL)
					/* anonymous continue, so re-run loop */
					break;
				else if (stmt->label != NULL &&
						 strcmp(stmt->label, estate->exitlabel) == 0)
					/* label matches named continue, so re-run loop */
					estate->exitlabel = NULL;
				else
					/* label doesn't match named continue, propagate upward */
					return PLPGSQL_RC_CONTINUE;
				break;

			case PLPGSQL_RC_RETURN:
				return rc;

			default:
				elog(ERROR, "unrecognized rc: %d", rc);
		}
	}

	return PLPGSQL_RC_OK;
}


/* ----------
 * exec_stmt_fori			Iterate an integer variable
 *					from a lower to an upper value
 *					incrementing or decrementing by the BY value
 * ----------
 */
static int
exec_stmt_fori(PLpgSQL_execstate *estate, PLpgSQL_stmt_fori *stmt)
{
	PLpgSQL_var *var;
	Datum		value;
	bool		isnull;
	Oid			valtype;
	int32		valtypmod;
	int32		loop_value;
	int32		end_value;
	int32		step_value;
	bool		found = false;
	int			rc = PLPGSQL_RC_OK;

	var = (PLpgSQL_var *) (estate->datums[stmt->var->dno]);

	/*
	 * Get the value of the lower bound
	 */
	value = exec_eval_expr(estate, stmt->lower,
						   &isnull, &valtype, &valtypmod);
	value = exec_cast_value(estate, value, &isnull,
							valtype, valtypmod,
							var->datatype->typoid,
							var->datatype->atttypmod);
	if (isnull)
		ereport(ERROR,
				(errcode(ERRCODE_NULL_VALUE_NOT_ALLOWED),
				 errmsg("lower bound of FOR loop cannot be null")));
	loop_value = DatumGetInt32(value);
	exec_eval_cleanup(estate);

	/*
	 * Get the value of the upper bound
	 */
	value = exec_eval_expr(estate, stmt->upper,
						   &isnull, &valtype, &valtypmod);
	value = exec_cast_value(estate, value, &isnull,
							valtype, valtypmod,
							var->datatype->typoid,
							var->datatype->atttypmod);
	if (isnull)
		ereport(ERROR,
				(errcode(ERRCODE_NULL_VALUE_NOT_ALLOWED),
				 errmsg("upper bound of FOR loop cannot be null")));
	end_value = DatumGetInt32(value);
	exec_eval_cleanup(estate);

	/*
	 * Get the step value
	 */
	if (stmt->step)
	{
		value = exec_eval_expr(estate, stmt->step,
							   &isnull, &valtype, &valtypmod);
		value = exec_cast_value(estate, value, &isnull,
								valtype, valtypmod,
								var->datatype->typoid,
								var->datatype->atttypmod);
		if (isnull)
			ereport(ERROR,
					(errcode(ERRCODE_NULL_VALUE_NOT_ALLOWED),
					 errmsg("BY value of FOR loop cannot be null")));
		step_value = DatumGetInt32(value);
		exec_eval_cleanup(estate);
		if (step_value <= 0)
			ereport(ERROR,
					(errcode(ERRCODE_INVALID_PARAMETER_VALUE),
				  errmsg("BY value of FOR loop must be greater than zero")));
	}
	else
		step_value = 1;

	/*
	 * Now do the loop
	 */
	for (;;)
	{
		/*
		 * Check against upper bound
		 */
		if (stmt->reverse)
		{
			if (loop_value < end_value)
				break;
		}
		else
		{
			if (loop_value > end_value)
				break;
		}

		found = true;			/* looped at least once */

		/*
		 * Assign current value to loop var
		 */
		assign_simple_var(estate, var, Int32GetDatum(loop_value), false, false);

		/*
		 * Execute the statements
		 */
		rc = exec_stmts(estate, stmt->body);

		if (rc == PLPGSQL_RC_RETURN)
			break;				/* break out of the loop */
		else if (rc == PLPGSQL_RC_EXIT)
		{
			if (estate->exitlabel == NULL)
				/* unlabelled exit, finish the current loop */
				rc = PLPGSQL_RC_OK;
			else if (stmt->label != NULL &&
					 strcmp(stmt->label, estate->exitlabel) == 0)
			{
				/* labelled exit, matches the current stmt's label */
				estate->exitlabel = NULL;
				rc = PLPGSQL_RC_OK;
			}

			/*
			 * otherwise, this is a labelled exit that does not match the
			 * current statement's label, if any: return RC_EXIT so that the
			 * EXIT continues to propagate up the stack.
			 */
			break;
		}
		else if (rc == PLPGSQL_RC_CONTINUE)
		{
			if (estate->exitlabel == NULL)
				/* unlabelled continue, so re-run the current loop */
				rc = PLPGSQL_RC_OK;
			else if (stmt->label != NULL &&
					 strcmp(stmt->label, estate->exitlabel) == 0)
			{
				/* label matches named continue, so re-run loop */
				estate->exitlabel = NULL;
				rc = PLPGSQL_RC_OK;
			}
			else
			{
				/*
				 * otherwise, this is a named continue that does not match the
				 * current statement's label, if any: return RC_CONTINUE so
				 * that the CONTINUE will propagate up the stack.
				 */
				break;
			}
		}

		/*
		 * Increase/decrease loop value, unless it would overflow, in which
		 * case exit the loop.
		 */
		if (stmt->reverse)
		{
			if (loop_value < (PG_INT32_MIN + step_value))
				break;
			loop_value -= step_value;
		}
		else
		{
			if (loop_value > (PG_INT32_MAX - step_value))
				break;
			loop_value += step_value;
		}
	}

	/*
	 * Set the FOUND variable to indicate the result of executing the loop
	 * (namely, whether we looped one or more times). This must be set here so
	 * that it does not interfere with the value of the FOUND variable inside
	 * the loop processing itself.
	 */
	exec_set_found(estate, found);

	return rc;
}


/* ----------
 * exec_stmt_fors			Execute a query, assign each
 *					tuple to a record or row and
 *					execute a group of statements
 *					for it.
 * ----------
 */
static int
exec_stmt_fors(PLpgSQL_execstate *estate, PLpgSQL_stmt_fors *stmt)
{
	Portal		portal;
	int			rc;

	/*
	 * Open the implicit cursor for the statement using exec_run_select
	 */
	exec_run_select(estate, stmt->query, 0, &portal, false);

	/*
	 * Execute the loop
	 */
	rc = exec_for_query(estate, (PLpgSQL_stmt_forq *) stmt, portal, true);

	/*
	 * Close the implicit cursor
	 */
	SPI_cursor_close(portal);

	return rc;
}


/* ----------
 * exec_stmt_forc			Execute a loop for each row from a cursor.
 * ----------
 */
static int
exec_stmt_forc(PLpgSQL_execstate *estate, PLpgSQL_stmt_forc *stmt)
{
	PLpgSQL_var *curvar;
	char	   *curname = NULL;
	PLpgSQL_expr *query;
	ParamListInfo paramLI;
	Portal		portal;
	int			rc;

	/* ----------
	 * Get the cursor variable and if it has an assigned name, check
	 * that it's not in use currently.
	 * ----------
	 */
	curvar = (PLpgSQL_var *) (estate->datums[stmt->curvar]);
	if (!curvar->isnull)
	{
		curname = TextDatumGetCString(curvar->value);
		if (SPI_cursor_find(curname) != NULL)
			ereport(ERROR,
					(errcode(ERRCODE_DUPLICATE_CURSOR),
					 errmsg("cursor \"%s\" already in use", curname)));
	}

	/* ----------
	 * Open the cursor just like an OPEN command
	 *
	 * Note: parser should already have checked that statement supplies
	 * args iff cursor needs them, but we check again to be safe.
	 * ----------
	 */
	if (stmt->argquery != NULL)
	{
		/* ----------
		 * OPEN CURSOR with args.  We fake a SELECT ... INTO ...
		 * statement to evaluate the args and put 'em into the
		 * internal row.
		 * ----------
		 */
		PLpgSQL_stmt_execsql set_args;

		if (curvar->cursor_explicit_argrow < 0)
			ereport(ERROR,
					(errcode(ERRCODE_SYNTAX_ERROR),
					 errmsg("arguments given for cursor without arguments")));

		memset(&set_args, 0, sizeof(set_args));
		set_args.cmd_type = PLPGSQL_STMT_EXECSQL;
		set_args.lineno = stmt->lineno;
		set_args.sqlstmt = stmt->argquery;
		set_args.into = true;
		/* XXX historically this has not been STRICT */
		set_args.row = (PLpgSQL_row *)
			(estate->datums[curvar->cursor_explicit_argrow]);

		if (exec_stmt_execsql(estate, &set_args) != PLPGSQL_RC_OK)
			elog(ERROR, "open cursor failed during argument processing");
	}
	else
	{
		if (curvar->cursor_explicit_argrow >= 0)
			ereport(ERROR,
					(errcode(ERRCODE_SYNTAX_ERROR),
					 errmsg("arguments required for cursor")));
	}

	query = curvar->cursor_explicit_expr;
	Assert(query);

	if (query->plan == NULL)
		exec_prepare_plan(estate, query, curvar->cursor_options | CURSOR_OPT_UPDATABLE);

	/*
	 * Set up short-lived ParamListInfo
	 */
	paramLI = setup_unshared_param_list(estate, query);

	/*
	 * Open the cursor (the paramlist will get copied into the portal)
	 */
	portal = SPI_cursor_open_with_paramlist(curname, query->plan,
											paramLI,
											estate->readonly_func);
	if (portal == NULL)
		elog(ERROR, "could not open cursor: %s",
			 SPI_result_code_string(SPI_result));

	/* don't need paramlist any more */
	if (paramLI)
		pfree(paramLI);

	/*
	 * If cursor variable was NULL, store the generated portal name in it
	 */
	if (curname == NULL)
		assign_text_var(estate, curvar, portal->name);

	/*
	 * Execute the loop.  We can't prefetch because the cursor is accessible
	 * to the user, for instance via UPDATE WHERE CURRENT OF within the loop.
	 */
	rc = exec_for_query(estate, (PLpgSQL_stmt_forq *) stmt, portal, false);

	/* ----------
	 * Close portal, and restore cursor variable if it was initially NULL.
	 * ----------
	 */
	SPI_cursor_close(portal);

	if (curname == NULL)
		assign_simple_var(estate, curvar, (Datum) 0, true, false);

	if (curname)
		pfree(curname);

	return rc;
}


/* ----------
 * exec_stmt_foreach_a			Loop over elements or slices of an array
 *
 * When looping over elements, the loop variable is the same type that the
 * array stores (eg: integer), when looping through slices, the loop variable
 * is an array of size and dimensions to match the size of the slice.
 * ----------
 */
static int
exec_stmt_foreach_a(PLpgSQL_execstate *estate, PLpgSQL_stmt_foreach_a *stmt)
{
	ArrayType  *arr;
	Oid			arrtype;
	int32		arrtypmod;
	PLpgSQL_datum *loop_var;
	Oid			loop_var_elem_type;
	bool		found = false;
	int			rc = PLPGSQL_RC_OK;
	ArrayIterator array_iterator;
	Oid			iterator_result_type;
	int32		iterator_result_typmod;
	Datum		value;
	bool		isnull;

	/* get the value of the array expression */
	value = exec_eval_expr(estate, stmt->expr, &isnull, &arrtype, &arrtypmod);
	if (isnull)
		ereport(ERROR,
				(errcode(ERRCODE_NULL_VALUE_NOT_ALLOWED),
				 errmsg("FOREACH expression must not be null")));

	/* check the type of the expression - must be an array */
	if (!OidIsValid(get_element_type(arrtype)))
		ereport(ERROR,
				(errcode(ERRCODE_DATATYPE_MISMATCH),
				 errmsg("FOREACH expression must yield an array, not type %s",
						format_type_be(arrtype))));

	/*
	 * We must copy the array, else it will disappear in exec_eval_cleanup.
	 * This is annoying, but cleanup will certainly happen while running the
	 * loop body, so we have little choice.
	 */
	arr = DatumGetArrayTypePCopy(value);

	/* Clean up any leftover temporary memory */
	exec_eval_cleanup(estate);

	/* Slice dimension must be less than or equal to array dimension */
	if (stmt->slice < 0 || stmt->slice > ARR_NDIM(arr))
		ereport(ERROR,
				(errcode(ERRCODE_ARRAY_SUBSCRIPT_ERROR),
			   errmsg("slice dimension (%d) is out of the valid range 0..%d",
					  stmt->slice, ARR_NDIM(arr))));

	/* Set up the loop variable and see if it is of an array type */
	loop_var = estate->datums[stmt->varno];
	if (loop_var->dtype == PLPGSQL_DTYPE_REC ||
		loop_var->dtype == PLPGSQL_DTYPE_ROW)
	{
		/*
		 * Record/row variable is certainly not of array type, and might not
		 * be initialized at all yet, so don't try to get its type
		 */
		loop_var_elem_type = InvalidOid;
	}
	else
		loop_var_elem_type = get_element_type(plpgsql_exec_get_datum_type(estate,
																  loop_var));

	/*
	 * Sanity-check the loop variable type.  We don't try very hard here, and
	 * should not be too picky since it's possible that exec_assign_value can
	 * coerce values of different types.  But it seems worthwhile to complain
	 * if the array-ness of the loop variable is not right.
	 */
	if (stmt->slice > 0 && loop_var_elem_type == InvalidOid)
		ereport(ERROR,
				(errcode(ERRCODE_DATATYPE_MISMATCH),
		errmsg("FOREACH ... SLICE loop variable must be of an array type")));
	if (stmt->slice == 0 && loop_var_elem_type != InvalidOid)
		ereport(ERROR,
				(errcode(ERRCODE_DATATYPE_MISMATCH),
			  errmsg("FOREACH loop variable must not be of an array type")));

	/* Create an iterator to step through the array */
	array_iterator = array_create_iterator(arr, stmt->slice, NULL);

	/* Identify iterator result type */
	if (stmt->slice > 0)
	{
		/* When slicing, nominal type of result is same as array type */
		iterator_result_type = arrtype;
		iterator_result_typmod = arrtypmod;
	}
	else
	{
		/* Without slicing, results are individual array elements */
		iterator_result_type = ARR_ELEMTYPE(arr);
		iterator_result_typmod = arrtypmod;
	}

	/* Iterate over the array elements or slices */
	while (array_iterate(array_iterator, &value, &isnull))
	{
		found = true;			/* looped at least once */

		/* Assign current element/slice to the loop variable */
		exec_assign_value(estate, loop_var, value, isnull,
						  iterator_result_type, iterator_result_typmod);

		/* In slice case, value is temporary; must free it to avoid leakage */
		if (stmt->slice > 0)
			pfree(DatumGetPointer(value));

		/*
		 * Execute the statements
		 */
		rc = exec_stmts(estate, stmt->body);

		/* Handle the return code */
		if (rc == PLPGSQL_RC_RETURN)
			break;				/* break out of the loop */
		else if (rc == PLPGSQL_RC_EXIT)
		{
			if (estate->exitlabel == NULL)
				/* unlabelled exit, finish the current loop */
				rc = PLPGSQL_RC_OK;
			else if (stmt->label != NULL &&
					 strcmp(stmt->label, estate->exitlabel) == 0)
			{
				/* labelled exit, matches the current stmt's label */
				estate->exitlabel = NULL;
				rc = PLPGSQL_RC_OK;
			}

			/*
			 * otherwise, this is a labelled exit that does not match the
			 * current statement's label, if any: return RC_EXIT so that the
			 * EXIT continues to propagate up the stack.
			 */
			break;
		}
		else if (rc == PLPGSQL_RC_CONTINUE)
		{
			if (estate->exitlabel == NULL)
				/* unlabelled continue, so re-run the current loop */
				rc = PLPGSQL_RC_OK;
			else if (stmt->label != NULL &&
					 strcmp(stmt->label, estate->exitlabel) == 0)
			{
				/* label matches named continue, so re-run loop */
				estate->exitlabel = NULL;
				rc = PLPGSQL_RC_OK;
			}
			else
			{
				/*
				 * otherwise, this is a named continue that does not match the
				 * current statement's label, if any: return RC_CONTINUE so
				 * that the CONTINUE will propagate up the stack.
				 */
				break;
			}
		}
	}

	/* Release temporary memory, including the array value */
	array_free_iterator(array_iterator);
	pfree(arr);

	/*
	 * Set the FOUND variable to indicate the result of executing the loop
	 * (namely, whether we looped one or more times). This must be set here so
	 * that it does not interfere with the value of the FOUND variable inside
	 * the loop processing itself.
	 */
	exec_set_found(estate, found);

	return rc;
}


/* ----------
 * exec_stmt_exit			Implements EXIT and CONTINUE
 *
 * This begins the process of exiting / restarting a loop.
 * ----------
 */
static int
exec_stmt_exit(PLpgSQL_execstate *estate, PLpgSQL_stmt_exit *stmt)
{
	/*
	 * If the exit / continue has a condition, evaluate it
	 */
	if (stmt->cond != NULL)
	{
		bool		value;
		bool		isnull;

		value = exec_eval_boolean(estate, stmt->cond, &isnull);
		exec_eval_cleanup(estate);
		if (isnull || value == false)
			return PLPGSQL_RC_OK;
	}

	estate->exitlabel = stmt->label;
	if (stmt->is_exit)
		return PLPGSQL_RC_EXIT;
	else
		return PLPGSQL_RC_CONTINUE;
}


/* ----------
 * exec_stmt_return			Evaluate an expression and start
 *					returning from the function.
 * ----------
 */
static int
exec_stmt_return(PLpgSQL_execstate *estate, PLpgSQL_stmt_return *stmt)
{
	/*
	 * If processing a set-returning PL/pgSQL function, the final RETURN
	 * indicates that the function is finished producing tuples.  The rest of
	 * the work will be done at the top level.
	 */
	if (estate->retisset)
		return PLPGSQL_RC_RETURN;

	/* initialize for null result (possibly a tuple) */
	estate->retval = (Datum) 0;
	estate->rettupdesc = NULL;
	estate->retisnull = true;
	estate->rettype = InvalidOid;

	/*
	 * Special case path when the RETURN expression is a simple variable
	 * reference; in particular, this path is always taken in functions with
	 * one or more OUT parameters.
	 *
	 * This special case is especially efficient for returning variables that
	 * have R/W expanded values: we can put the R/W pointer directly into
	 * estate->retval, leading to transferring the value to the caller's
	 * context cheaply.  If we went through exec_eval_expr we'd end up with a
	 * R/O pointer.  It's okay to skip MakeExpandedObjectReadOnly here since
	 * we know we won't need the variable's value within the function anymore.
	 */
	if (stmt->retvarno >= 0)
	{
		PLpgSQL_datum *retvar = estate->datums[stmt->retvarno];

		switch (retvar->dtype)
		{
			case PLPGSQL_DTYPE_VAR:
				{
					PLpgSQL_var *var = (PLpgSQL_var *) retvar;

					estate->retval = var->value;
					estate->retisnull = var->isnull;
					estate->rettype = var->datatype->typoid;

					/*
					 * Cope with retistuple case.  A PLpgSQL_var could not be
					 * of composite type, so we needn't make any effort to
					 * convert.  However, for consistency with the expression
					 * code path, don't throw error if the result is NULL.
					 */
					if (estate->retistuple && !estate->retisnull)
						ereport(ERROR,
								(errcode(ERRCODE_DATATYPE_MISMATCH),
								 errmsg("cannot return non-composite value from function returning composite type")));
				}
				break;

			case PLPGSQL_DTYPE_REC:
				{
					PLpgSQL_rec *rec = (PLpgSQL_rec *) retvar;
					int32		rettypmod;

					if (HeapTupleIsValid(rec->tup))
					{
						if (estate->retistuple)
						{
							estate->retval = PointerGetDatum(rec->tup);
							estate->rettupdesc = rec->tupdesc;
							estate->retisnull = false;
						}
						else
							exec_eval_datum(estate,
											retvar,
											&estate->rettype,
											&rettypmod,
											&estate->retval,
											&estate->retisnull);
					}
				}
				break;

			case PLPGSQL_DTYPE_ROW:
				{
					PLpgSQL_row *row = (PLpgSQL_row *) retvar;
					int32		rettypmod;

					if (estate->retistuple)
					{
						HeapTuple	tup;

						if (!row->rowtupdesc)	/* should not happen */
							elog(ERROR, "row variable has no tupdesc");
						tup = make_tuple_from_row(estate, row, row->rowtupdesc);
						if (tup == NULL)		/* should not happen */
							elog(ERROR, "row not compatible with its own tupdesc");
						estate->retval = PointerGetDatum(tup);
						estate->rettupdesc = row->rowtupdesc;
						estate->retisnull = false;
					}
					else
						exec_eval_datum(estate,
										retvar,
										&estate->rettype,
										&rettypmod,
										&estate->retval,
										&estate->retisnull);
				}
				break;

			default:
				elog(ERROR, "unrecognized dtype: %d", retvar->dtype);
		}

		return PLPGSQL_RC_RETURN;
	}

	if (stmt->expr != NULL)
	{
		int32		rettypmod;

		estate->retval = exec_eval_expr(estate, stmt->expr,
										&(estate->retisnull),
										&(estate->rettype),
										&rettypmod);

		if (estate->retistuple && !estate->retisnull)
		{
			/* Convert composite datum to a HeapTuple and TupleDesc */
			HeapTuple	tuple;
			TupleDesc	tupdesc;

			/* Source must be of RECORD or composite type */
			if (!type_is_rowtype(estate->rettype))
				ereport(ERROR,
						(errcode(ERRCODE_DATATYPE_MISMATCH),
						 errmsg("cannot return non-composite value from function returning composite type")));
			tuple = get_tuple_from_datum(estate->retval);
			tupdesc = get_tupdesc_from_datum(estate->retval);
			estate->retval = PointerGetDatum(tuple);
			estate->rettupdesc = CreateTupleDescCopy(tupdesc);
			ReleaseTupleDesc(tupdesc);
		}

		return PLPGSQL_RC_RETURN;
	}

	/*
	 * Special hack for function returning VOID: instead of NULL, return a
	 * non-null VOID value.  This is of dubious importance but is kept for
	 * backwards compatibility.
	 */
	if (estate->fn_rettype == VOIDOID)
	{
		estate->retval = (Datum) 0;
		estate->retisnull = false;
		estate->rettype = VOIDOID;
	}

	return PLPGSQL_RC_RETURN;
}

/* ----------
 * exec_stmt_return_next		Evaluate an expression and add it to the
 *								list of tuples returned by the current
 *								SRF.
 * ----------
 */
static int
exec_stmt_return_next(PLpgSQL_execstate *estate,
					  PLpgSQL_stmt_return_next *stmt)
{
	TupleDesc	tupdesc;
	int			natts;
	HeapTuple	tuple = NULL;
	bool		free_tuple = false;

	if (!estate->retisset)
		ereport(ERROR,
				(errcode(ERRCODE_SYNTAX_ERROR),
				 errmsg("cannot use RETURN NEXT in a non-SETOF function")));

	if (estate->tuple_store == NULL)
		exec_init_tuple_store(estate);

	/* rettupdesc will be filled by exec_init_tuple_store */
	tupdesc = estate->rettupdesc;
	natts = tupdesc->natts;

	/*
	 * Special case path when the RETURN NEXT expression is a simple variable
	 * reference; in particular, this path is always taken in functions with
	 * one or more OUT parameters.
	 *
	 * Unlike exec_statement_return, there's no special win here for R/W
	 * expanded values, since they'll have to get flattened to go into the
	 * tuplestore.  Indeed, we'd better make them R/O to avoid any risk of the
	 * casting step changing them in-place.
	 */
	if (stmt->retvarno >= 0)
	{
		PLpgSQL_datum *retvar = estate->datums[stmt->retvarno];

		switch (retvar->dtype)
		{
			case PLPGSQL_DTYPE_VAR:
				{
					PLpgSQL_var *var = (PLpgSQL_var *) retvar;
					Datum		retval = var->value;
					bool		isNull = var->isnull;

					if (natts != 1)
						ereport(ERROR,
								(errcode(ERRCODE_DATATYPE_MISMATCH),
						errmsg("wrong result type supplied in RETURN NEXT")));

					/* let's be very paranoid about the cast step */
					retval = MakeExpandedObjectReadOnly(retval,
														isNull,
													  var->datatype->typlen);

					/* coerce type if needed */
					retval = exec_cast_value(estate,
											 retval,
											 &isNull,
											 var->datatype->typoid,
											 var->datatype->atttypmod,
											 tupdesc->attrs[0]->atttypid,
											 tupdesc->attrs[0]->atttypmod);

					tuplestore_putvalues(estate->tuple_store, tupdesc,
										 &retval, &isNull);
				}
				break;

			case PLPGSQL_DTYPE_REC:
				{
					PLpgSQL_rec *rec = (PLpgSQL_rec *) retvar;
					TupleConversionMap *tupmap;

					if (!HeapTupleIsValid(rec->tup))
						ereport(ERROR,
						  (errcode(ERRCODE_OBJECT_NOT_IN_PREREQUISITE_STATE),
						   errmsg("record \"%s\" is not assigned yet",
								  rec->refname),
						errdetail("The tuple structure of a not-yet-assigned"
								  " record is indeterminate.")));
					tupmap = convert_tuples_by_position(rec->tupdesc,
														tupdesc,
														gettext_noop("wrong record type supplied in RETURN NEXT"));
					tuple = rec->tup;
					/* it might need conversion */
					if (tupmap)
					{
						tuple = do_convert_tuple(tuple, tupmap);
						free_conversion_map(tupmap);
						free_tuple = true;
					}
				}
				break;

			case PLPGSQL_DTYPE_ROW:
				{
					PLpgSQL_row *row = (PLpgSQL_row *) retvar;

					tuple = make_tuple_from_row(estate, row, tupdesc);
					if (tuple == NULL)
						ereport(ERROR,
								(errcode(ERRCODE_DATATYPE_MISMATCH),
						errmsg("wrong record type supplied in RETURN NEXT")));
					free_tuple = true;
				}
				break;

			default:
				elog(ERROR, "unrecognized dtype: %d", retvar->dtype);
				break;
		}
	}
	else if (stmt->expr)
	{
		Datum		retval;
		bool		isNull;
		Oid			rettype;
		int32		rettypmod;

		retval = exec_eval_expr(estate,
								stmt->expr,
								&isNull,
								&rettype,
								&rettypmod);

		if (estate->retistuple)
		{
			/* Expression should be of RECORD or composite type */
			if (!isNull)
			{
				TupleDesc	retvaldesc;
				TupleConversionMap *tupmap;

				if (!type_is_rowtype(rettype))
					ereport(ERROR,
							(errcode(ERRCODE_DATATYPE_MISMATCH),
							 errmsg("cannot return non-composite value from function returning composite type")));

				tuple = get_tuple_from_datum(retval);
				free_tuple = true;		/* tuple is always freshly palloc'd */

				/* it might need conversion */
				retvaldesc = get_tupdesc_from_datum(retval);
				tupmap = convert_tuples_by_position(retvaldesc, tupdesc,
													gettext_noop("returned record type does not match expected record type"));
				if (tupmap)
				{
					HeapTuple	newtuple;

					newtuple = do_convert_tuple(tuple, tupmap);
					free_conversion_map(tupmap);
					heap_freetuple(tuple);
					tuple = newtuple;
				}
				ReleaseTupleDesc(retvaldesc);
				/* tuple will be stored into tuplestore below */
			}
			else
			{
				/* Composite NULL --- store a row of nulls */
				Datum	   *nulldatums;
				bool	   *nullflags;

				nulldatums = (Datum *) palloc0(natts * sizeof(Datum));
				nullflags = (bool *) palloc(natts * sizeof(bool));
				memset(nullflags, true, natts * sizeof(bool));
				tuplestore_putvalues(estate->tuple_store, tupdesc,
									 nulldatums, nullflags);
				pfree(nulldatums);
				pfree(nullflags);
			}
		}
		else
		{
			/* Simple scalar result */
			if (natts != 1)
				ereport(ERROR,
						(errcode(ERRCODE_DATATYPE_MISMATCH),
					   errmsg("wrong result type supplied in RETURN NEXT")));

			/* coerce type if needed */
			retval = exec_cast_value(estate,
									 retval,
									 &isNull,
									 rettype,
									 rettypmod,
									 tupdesc->attrs[0]->atttypid,
									 tupdesc->attrs[0]->atttypmod);

			tuplestore_putvalues(estate->tuple_store, tupdesc,
								 &retval, &isNull);
		}
	}
	else
	{
		ereport(ERROR,
				(errcode(ERRCODE_SYNTAX_ERROR),
				 errmsg("RETURN NEXT must have a parameter")));
	}

	if (HeapTupleIsValid(tuple))
	{
		tuplestore_puttuple(estate->tuple_store, tuple);

		if (free_tuple)
			heap_freetuple(tuple);
	}

	exec_eval_cleanup(estate);

	return PLPGSQL_RC_OK;
}

/* ----------
 * exec_stmt_return_query		Evaluate a query and add it to the
 *								list of tuples returned by the current
 *								SRF.
 * ----------
 */
static int
exec_stmt_return_query(PLpgSQL_execstate *estate,
					   PLpgSQL_stmt_return_query *stmt)
{
	Portal		portal;
	uint64		processed = 0;
	TupleConversionMap *tupmap;

	if (!estate->retisset)
		ereport(ERROR,
				(errcode(ERRCODE_SYNTAX_ERROR),
				 errmsg("cannot use RETURN QUERY in a non-SETOF function")));

	if (estate->tuple_store == NULL)
		exec_init_tuple_store(estate);

	if (stmt->query != NULL)
	{
		/* static query */
		exec_run_select(estate, stmt->query, 0, &portal, true);
	}
	else
	{
		/* RETURN QUERY EXECUTE */
		Assert(stmt->dynquery != NULL);
		portal = exec_dynquery_with_params(estate, stmt->dynquery,
										   stmt->params, NULL,
										   CURSOR_OPT_PARALLEL_OK);
	}

	tupmap = convert_tuples_by_position(portal->tupDesc,
										estate->rettupdesc,
	 gettext_noop("structure of query does not match function result type"));

	while (true)
	{
		uint64		i;

		SPI_cursor_fetch(portal, true, 50);
		if (SPI_processed == 0)
			break;

		for (i = 0; i < SPI_processed; i++)
		{
			HeapTuple	tuple = SPI_tuptable->vals[i];

			if (tupmap)
				tuple = do_convert_tuple(tuple, tupmap);
			tuplestore_puttuple(estate->tuple_store, tuple);
			if (tupmap)
				heap_freetuple(tuple);
			processed++;
		}

		SPI_freetuptable(SPI_tuptable);
	}

	if (tupmap)
		free_conversion_map(tupmap);

	SPI_freetuptable(SPI_tuptable);
	SPI_cursor_close(portal);

	estate->eval_processed = processed;
	exec_set_found(estate, processed != 0);

	return PLPGSQL_RC_OK;
}

static void
exec_init_tuple_store(PLpgSQL_execstate *estate)
{
	ReturnSetInfo *rsi = estate->rsi;
	MemoryContext oldcxt;
	ResourceOwner oldowner;

	/*
	 * Check caller can handle a set result in the way we want
	 */
	if (!rsi || !IsA(rsi, ReturnSetInfo) ||
		(rsi->allowedModes & SFRM_Materialize) == 0 ||
		rsi->expectedDesc == NULL)
		ereport(ERROR,
				(errcode(ERRCODE_FEATURE_NOT_SUPPORTED),
				 errmsg("set-valued function called in context that cannot accept a set")));

	/*
	 * Switch to the right memory context and resource owner for storing the
	 * tuplestore for return set. If we're within a subtransaction opened for
	 * an exception-block, for example, we must still create the tuplestore in
	 * the resource owner that was active when this function was entered, and
	 * not in the subtransaction resource owner.
	 */
	oldcxt = MemoryContextSwitchTo(estate->tuple_store_cxt);
	oldowner = CurrentResourceOwner;
	CurrentResourceOwner = estate->tuple_store_owner;

	estate->tuple_store =
		tuplestore_begin_heap(rsi->allowedModes & SFRM_Materialize_Random,
							  false, work_mem);

	CurrentResourceOwner = oldowner;
	MemoryContextSwitchTo(oldcxt);

	estate->rettupdesc = rsi->expectedDesc;
}

#define SET_RAISE_OPTION_TEXT(opt, name) \
do { \
	if (opt) \
		ereport(ERROR, \
				(errcode(ERRCODE_SYNTAX_ERROR), \
				 errmsg("RAISE option already specified: %s", \
						name))); \
	opt = pstrdup(extval); \
} while (0)

/* ----------
 * exec_stmt_raise			Build a message and throw it with elog()
 * ----------
 */
static int
exec_stmt_raise(PLpgSQL_execstate *estate, PLpgSQL_stmt_raise *stmt)
{
	int			err_code = 0;
	char	   *condname = NULL;
	char	   *err_message = NULL;
	char	   *err_detail = NULL;
	char	   *err_hint = NULL;
	char	   *err_column = NULL;
	char	   *err_constraint = NULL;
	char	   *err_datatype = NULL;
	char	   *err_table = NULL;
	char	   *err_schema = NULL;
	ListCell   *lc;

	/* RAISE with no parameters: re-throw current exception */
	if (stmt->condname == NULL && stmt->message == NULL &&
		stmt->options == NIL)
	{
		if (estate->cur_error != NULL)
			ReThrowError(estate->cur_error);
		/* oops, we're not inside a handler */
		ereport(ERROR,
		(errcode(ERRCODE_STACKED_DIAGNOSTICS_ACCESSED_WITHOUT_ACTIVE_HANDLER),
		 errmsg("RAISE without parameters cannot be used outside an exception handler")));
	}

	if (stmt->condname)
	{
		err_code = plpgsql_recognize_err_condition(stmt->condname, true);
		condname = pstrdup(stmt->condname);
	}

	if (stmt->message)
	{
		StringInfoData ds;
		ListCell   *current_param;
		char	   *cp;

		initStringInfo(&ds);
		current_param = list_head(stmt->params);

		for (cp = stmt->message; *cp; cp++)
		{
			/*
			 * Occurrences of a single % are replaced by the next parameter's
			 * external representation. Double %'s are converted to one %.
			 */
			if (cp[0] == '%')
			{
				Oid			paramtypeid;
				int32		paramtypmod;
				Datum		paramvalue;
				bool		paramisnull;
				char	   *extval;

				if (cp[1] == '%')
				{
					appendStringInfoChar(&ds, '%');
					cp++;
					continue;
				}

				/* should have been checked at compile time */
				if (current_param == NULL)
					elog(ERROR, "unexpected RAISE parameter list length");

				paramvalue = exec_eval_expr(estate,
									  (PLpgSQL_expr *) lfirst(current_param),
											&paramisnull,
											&paramtypeid,
											&paramtypmod);

				if (paramisnull)
					extval = "<NULL>";
				else
					extval = convert_value_to_string(estate,
													 paramvalue,
													 paramtypeid);
				appendStringInfoString(&ds, extval);
				current_param = lnext(current_param);
				exec_eval_cleanup(estate);
			}
			else
				appendStringInfoChar(&ds, cp[0]);
		}

		/* should have been checked at compile time */
		if (current_param != NULL)
			elog(ERROR, "unexpected RAISE parameter list length");

		err_message = ds.data;
		/* No pfree(ds.data), the pfree(err_message) does it */
	}

	foreach(lc, stmt->options)
	{
		PLpgSQL_raise_option *opt = (PLpgSQL_raise_option *) lfirst(lc);
		Datum		optionvalue;
		bool		optionisnull;
		Oid			optiontypeid;
		int32		optiontypmod;
		char	   *extval;

		optionvalue = exec_eval_expr(estate, opt->expr,
									 &optionisnull,
									 &optiontypeid,
									 &optiontypmod);
		if (optionisnull)
			ereport(ERROR,
					(errcode(ERRCODE_NULL_VALUE_NOT_ALLOWED),
					 errmsg("RAISE statement option cannot be null")));

		extval = convert_value_to_string(estate, optionvalue, optiontypeid);

		switch (opt->opt_type)
		{
			case PLPGSQL_RAISEOPTION_ERRCODE:
				if (err_code)
					ereport(ERROR,
							(errcode(ERRCODE_SYNTAX_ERROR),
							 errmsg("RAISE option already specified: %s",
									"ERRCODE")));
				err_code = plpgsql_recognize_err_condition(extval, true);
				condname = pstrdup(extval);
				break;
			case PLPGSQL_RAISEOPTION_MESSAGE:
				SET_RAISE_OPTION_TEXT(err_message, "MESSAGE");
				break;
			case PLPGSQL_RAISEOPTION_DETAIL:
				SET_RAISE_OPTION_TEXT(err_detail, "DETAIL");
				break;
			case PLPGSQL_RAISEOPTION_HINT:
				SET_RAISE_OPTION_TEXT(err_hint, "HINT");
				break;
			case PLPGSQL_RAISEOPTION_COLUMN:
				SET_RAISE_OPTION_TEXT(err_column, "COLUMN");
				break;
			case PLPGSQL_RAISEOPTION_CONSTRAINT:
				SET_RAISE_OPTION_TEXT(err_constraint, "CONSTRAINT");
				break;
			case PLPGSQL_RAISEOPTION_DATATYPE:
				SET_RAISE_OPTION_TEXT(err_datatype, "DATATYPE");
				break;
			case PLPGSQL_RAISEOPTION_TABLE:
				SET_RAISE_OPTION_TEXT(err_table, "TABLE");
				break;
			case PLPGSQL_RAISEOPTION_SCHEMA:
				SET_RAISE_OPTION_TEXT(err_schema, "SCHEMA");
				break;
			default:
				elog(ERROR, "unrecognized raise option: %d", opt->opt_type);
		}

		exec_eval_cleanup(estate);
	}

	/* Default code if nothing specified */
	if (err_code == 0 && stmt->elog_level >= ERROR)
		err_code = ERRCODE_RAISE_EXCEPTION;

	/* Default error message if nothing specified */
	if (err_message == NULL)
	{
		if (condname)
		{
			err_message = condname;
			condname = NULL;
		}
		else
			err_message = pstrdup(unpack_sql_state(err_code));
	}

	/*
	 * Throw the error (may or may not come back)
	 */
	ereport(stmt->elog_level,
			(err_code ? errcode(err_code) : 0,
			 errmsg_internal("%s", err_message),
			 (err_detail != NULL) ? errdetail_internal("%s", err_detail) : 0,
			 (err_hint != NULL) ? errhint("%s", err_hint) : 0,
			 (err_column != NULL) ?
			 err_generic_string(PG_DIAG_COLUMN_NAME, err_column) : 0,
			 (err_constraint != NULL) ?
			 err_generic_string(PG_DIAG_CONSTRAINT_NAME, err_constraint) : 0,
			 (err_datatype != NULL) ?
			 err_generic_string(PG_DIAG_DATATYPE_NAME, err_datatype) : 0,
			 (err_table != NULL) ?
			 err_generic_string(PG_DIAG_TABLE_NAME, err_table) : 0,
			 (err_schema != NULL) ?
			 err_generic_string(PG_DIAG_SCHEMA_NAME, err_schema) : 0));

	if (condname != NULL)
		pfree(condname);
	if (err_message != NULL)
		pfree(err_message);
	if (err_detail != NULL)
		pfree(err_detail);
	if (err_hint != NULL)
		pfree(err_hint);
	if (err_column != NULL)
		pfree(err_column);
	if (err_constraint != NULL)
		pfree(err_constraint);
	if (err_datatype != NULL)
		pfree(err_datatype);
	if (err_table != NULL)
		pfree(err_table);
	if (err_schema != NULL)
		pfree(err_schema);

	return PLPGSQL_RC_OK;
}

/* ----------
 * exec_stmt_assert			Assert statement
 * ----------
 */
static int
exec_stmt_assert(PLpgSQL_execstate *estate, PLpgSQL_stmt_assert *stmt)
{
	bool		value;
	bool		isnull;

	/* do nothing when asserts are not enabled */
	if (!plpgsql_check_asserts)
		return PLPGSQL_RC_OK;

	value = exec_eval_boolean(estate, stmt->cond, &isnull);
	exec_eval_cleanup(estate);

	if (isnull || !value)
	{
		char	   *message = NULL;

		if (stmt->message != NULL)
		{
			Datum		val;
			Oid			typeid;
			int32		typmod;

			val = exec_eval_expr(estate, stmt->message,
								 &isnull, &typeid, &typmod);
			if (!isnull)
				message = convert_value_to_string(estate, val, typeid);
			/* we mustn't do exec_eval_cleanup here */
		}

		ereport(ERROR,
				(errcode(ERRCODE_ASSERT_FAILURE),
				 message ? errmsg_internal("%s", message) :
				 errmsg("assertion failed")));
	}

	return PLPGSQL_RC_OK;
}

/* ----------
 * Initialize a mostly empty execution state
 * ----------
 */
static void
plpgsql_estate_setup(PLpgSQL_execstate *estate,
					 PLpgSQL_function *func,
					 ReturnSetInfo *rsi,
					 EState *simple_eval_estate)
{
	HASHCTL		ctl;

	/* this link will be restored at exit from plpgsql_call_handler */
	func->cur_estate = estate;

	estate->func = func;

	estate->retval = (Datum) 0;
	estate->retisnull = true;
	estate->rettype = InvalidOid;

	estate->fn_rettype = func->fn_rettype;
	estate->retistuple = func->fn_retistuple;
	estate->retisset = func->fn_retset;

	estate->readonly_func = func->fn_readonly;

	estate->rettupdesc = NULL;
	estate->exitlabel = NULL;
	estate->cur_error = NULL;

	estate->tuple_store = NULL;
	if (rsi)
	{
		estate->tuple_store_cxt = rsi->econtext->ecxt_per_query_memory;
		estate->tuple_store_owner = CurrentResourceOwner;
	}
	else
	{
		estate->tuple_store_cxt = NULL;
		estate->tuple_store_owner = NULL;
	}
	estate->rsi = rsi;

	estate->found_varno = func->found_varno;
	estate->ndatums = func->ndatums;
	estate->datums = palloc(sizeof(PLpgSQL_datum *) * estate->ndatums);
	/* caller is expected to fill the datums array */

	/* initialize ParamListInfo with one entry per datum, all invalid */
	estate->paramLI = (ParamListInfo)
		palloc0(offsetof(ParamListInfoData, params) +
				estate->ndatums * sizeof(ParamExternData));
	estate->paramLI->paramFetch = plpgsql_param_fetch;
	estate->paramLI->paramFetchArg = (void *) estate;
	estate->paramLI->parserSetup = (ParserSetupHook) plpgsql_parser_setup;
	estate->paramLI->parserSetupArg = NULL;		/* filled during use */
	estate->paramLI->numParams = estate->ndatums;
	estate->paramLI->paramMask = NULL;
	estate->params_dirty = false;

	/* set up for use of appropriate simple-expression EState and cast hash */
	if (simple_eval_estate)
	{
		estate->simple_eval_estate = simple_eval_estate;
		/* Private cast hash just lives in function's main context */
		memset(&ctl, 0, sizeof(ctl));
		ctl.keysize = sizeof(plpgsql_CastHashKey);
		ctl.entrysize = sizeof(plpgsql_CastHashEntry);
		ctl.hcxt = CurrentMemoryContext;
		estate->cast_hash = hash_create("PLpgSQL private cast cache",
										16,		/* start small and extend */
										&ctl,
									  HASH_ELEM | HASH_BLOBS | HASH_CONTEXT);
		estate->cast_hash_context = CurrentMemoryContext;
	}
	else
	{
		estate->simple_eval_estate = shared_simple_eval_estate;
		/* Create the session-wide cast-info hash table if we didn't already */
		if (shared_cast_hash == NULL)
		{
			shared_cast_context = AllocSetContextCreate(TopMemoryContext,
														"PLpgSQL cast info",
													ALLOCSET_DEFAULT_MINSIZE,
												   ALLOCSET_DEFAULT_INITSIZE,
												   ALLOCSET_DEFAULT_MAXSIZE);
			memset(&ctl, 0, sizeof(ctl));
			ctl.keysize = sizeof(plpgsql_CastHashKey);
			ctl.entrysize = sizeof(plpgsql_CastHashEntry);
			ctl.hcxt = shared_cast_context;
			shared_cast_hash = hash_create("PLpgSQL cast cache",
										   16,	/* start small and extend */
										   &ctl,
									  HASH_ELEM | HASH_BLOBS | HASH_CONTEXT);
		}
		estate->cast_hash = shared_cast_hash;
		estate->cast_hash_context = shared_cast_context;
	}

	estate->eval_tuptable = NULL;
	estate->eval_processed = 0;
	estate->eval_lastoid = InvalidOid;
	estate->eval_econtext = NULL;

	estate->err_stmt = NULL;
	estate->err_text = NULL;

	estate->plugin_info = NULL;

	/*
	 * Create an EState and ExprContext for evaluation of simple expressions.
	 */
	plpgsql_create_econtext(estate);

	/*
	 * Let the plugin see this function before we initialize any local
	 * PL/pgSQL variables - note that we also give the plugin a few function
	 * pointers so it can call back into PL/pgSQL for doing things like
	 * variable assignments and stack traces
	 */
	if (*plpgsql_plugin_ptr)
	{
		(*plpgsql_plugin_ptr)->error_callback = plpgsql_exec_error_callback;
		(*plpgsql_plugin_ptr)->assign_expr = exec_assign_expr;

		if ((*plpgsql_plugin_ptr)->func_setup)
			((*plpgsql_plugin_ptr)->func_setup) (estate, func);
	}
}

/* ----------
 * Release temporary memory used by expression/subselect evaluation
 *
 * NB: the result of the evaluation is no longer valid after this is done,
 * unless it is a pass-by-value datatype.
 *
 * NB: if you change this code, see also the hacks in exec_assign_value's
 * PLPGSQL_DTYPE_ARRAYELEM case for partial cleanup after subscript evals.
 * ----------
 */
static void
exec_eval_cleanup(PLpgSQL_execstate *estate)
{
	/* Clear result of a full SPI_execute */
	if (estate->eval_tuptable != NULL)
		SPI_freetuptable(estate->eval_tuptable);
	estate->eval_tuptable = NULL;

	/* Clear result of exec_eval_simple_expr (but keep the econtext) */
	if (estate->eval_econtext != NULL)
		ResetExprContext(estate->eval_econtext);
}


/* ----------
 * Generate a prepared plan
 * ----------
 */
static void
exec_prepare_plan(PLpgSQL_execstate *estate,
				  PLpgSQL_expr *expr, int cursorOptions)
{
	SPIPlanPtr	plan;

	/*
	 * The grammar can't conveniently set expr->func while building the parse
	 * tree, so make sure it's set before parser hooks need it.
	 */
	expr->func = estate->func;

	/*
	 * Generate and save the plan
	 */
	plan = SPI_prepare_params(expr->query,
							  (ParserSetupHook) plpgsql_parser_setup,
							  (void *) expr,
							  cursorOptions);
	if (plan == NULL)
	{
		/* Some SPI errors deserve specific error messages */
		switch (SPI_result)
		{
			case SPI_ERROR_COPY:
				ereport(ERROR,
						(errcode(ERRCODE_FEATURE_NOT_SUPPORTED),
						 errmsg("cannot COPY to/from client in PL/pgSQL")));
				break;
			case SPI_ERROR_TRANSACTION:
				ereport(ERROR,
						(errcode(ERRCODE_FEATURE_NOT_SUPPORTED),
						 errmsg("cannot begin/end transactions in PL/pgSQL"),
						 errhint("Use a BEGIN block with an EXCEPTION clause instead.")));
				break;
			default:
				elog(ERROR, "SPI_prepare_params failed for \"%s\": %s",
					 expr->query, SPI_result_code_string(SPI_result));
				break;
		}
	}
	SPI_keepplan(plan);
	expr->plan = plan;

	/* Check to see if it's a simple expression */
	exec_simple_check_plan(expr);

	/*
	 * Mark expression as not using a read-write param.  exec_assign_value has
	 * to take steps to override this if appropriate; that seems cleaner than
	 * adding parameters to all other callers.
	 */
	expr->rwparam = -1;
}


/* ----------
 * exec_stmt_execsql			Execute an SQL statement (possibly with INTO).
 * ----------
 */
static int
exec_stmt_execsql(PLpgSQL_execstate *estate,
				  PLpgSQL_stmt_execsql *stmt)
{
	ParamListInfo paramLI;
	int64		tcount;
	int			rc;
	PLpgSQL_expr *expr = stmt->sqlstmt;

	/*
	 * On the first call for this statement generate the plan, and detect
	 * whether the statement is INSERT/UPDATE/DELETE
	 */
	if (expr->plan == NULL)
	{
		ListCell   *l;

		exec_prepare_plan(estate, expr, 0);
		stmt->mod_stmt = false;
		foreach(l, SPI_plan_get_plan_sources(expr->plan))
		{
			CachedPlanSource *plansource = (CachedPlanSource *) lfirst(l);

			/*
			 * We could look at the raw_parse_tree, but it seems simpler to
			 * check the command tag.  Note we should *not* look at the Query
			 * tree(s), since those are the result of rewriting and could have
			 * been transmogrified into something else entirely.
			 */
			if (plansource->commandTag &&
				(strcmp(plansource->commandTag, "INSERT") == 0 ||
				 strcmp(plansource->commandTag, "UPDATE") == 0 ||
				 strcmp(plansource->commandTag, "DELETE") == 0))
			{
				stmt->mod_stmt = true;
				break;
			}
		}
	}

	/*
	 * Set up ParamListInfo to pass to executor
	 */
	paramLI = setup_param_list(estate, expr);

	/*
	 * If we have INTO, then we only need one row back ... but if we have INTO
	 * STRICT, ask for two rows, so that we can verify the statement returns
	 * only one.  INSERT/UPDATE/DELETE are always treated strictly. Without
	 * INTO, just run the statement to completion (tcount = 0).
	 *
	 * We could just ask for two rows always when using INTO, but there are
	 * some cases where demanding the extra row costs significant time, eg by
	 * forcing completion of a sequential scan.  So don't do it unless we need
	 * to enforce strictness.
	 */
	if (stmt->into)
	{
		if (stmt->strict || stmt->mod_stmt)
			tcount = 2;
		else
			tcount = 1;
	}
	else
		tcount = 0;

	/*
	 * Execute the plan
	 */
	rc = SPI_execute_plan_with_paramlist(expr->plan, paramLI,
										 estate->readonly_func, tcount);

	/*
	 * Check for error, and set FOUND if appropriate (for historical reasons
	 * we set FOUND only for certain query types).
	 *
	 * Note: the command type indicated by return code might not match
	 * mod_stmt, if there is an INSTEAD OF rule rewriting an UPDATE into an
	 * INSERT, for example. In that case, the INSERT doesn't have canSetTag
	 * set, mod_stmt is false, and SPI_execute_plan sets SPI_processed to
	 * zero. We'll set FOUND to false here in that case. If the statement is
	 * rewritten into a utility statement, however, FOUND is left unchanged.
	 * Arguably that's a bug, but changing it now could break applications.
	 */
	switch (rc)
	{
		case SPI_OK_SELECT:
			exec_set_found(estate, (SPI_processed != 0));
			break;

		case SPI_OK_INSERT:
		case SPI_OK_UPDATE:
		case SPI_OK_DELETE:
		case SPI_OK_INSERT_RETURNING:
		case SPI_OK_UPDATE_RETURNING:
		case SPI_OK_DELETE_RETURNING:
			exec_set_found(estate, (SPI_processed != 0));
			break;

		case SPI_OK_SELINTO:
		case SPI_OK_UTILITY:
			break;

		case SPI_OK_REWRITTEN:

			/*
			 * The command was rewritten into another kind of command. It's
			 * not clear what FOUND would mean in that case (and SPI doesn't
			 * return the row count either), so just set it to false.  Note
			 * that we can't assert anything about mod_stmt here.
			 */
			exec_set_found(estate, false);
			break;

			/* Some SPI errors deserve specific error messages */
		case SPI_ERROR_COPY:
			ereport(ERROR,
					(errcode(ERRCODE_FEATURE_NOT_SUPPORTED),
					 errmsg("cannot COPY to/from client in PL/pgSQL")));
			break;
		case SPI_ERROR_TRANSACTION:
			ereport(ERROR,
					(errcode(ERRCODE_FEATURE_NOT_SUPPORTED),
					 errmsg("cannot begin/end transactions in PL/pgSQL"),
			errhint("Use a BEGIN block with an EXCEPTION clause instead.")));
			break;

		default:
			elog(ERROR, "SPI_execute_plan_with_paramlist failed executing query \"%s\": %s",
				 expr->query, SPI_result_code_string(rc));
			break;
	}

	/* All variants should save result info for GET DIAGNOSTICS */
	estate->eval_processed = SPI_processed;
	estate->eval_lastoid = SPI_lastoid;

	/* Process INTO if present */
	if (stmt->into)
	{
		SPITupleTable *tuptab = SPI_tuptable;
		uint64		n = SPI_processed;
		PLpgSQL_rec *rec = NULL;
		PLpgSQL_row *row = NULL;

		/* If the statement did not return a tuple table, complain */
		if (tuptab == NULL)
			ereport(ERROR,
					(errcode(ERRCODE_SYNTAX_ERROR),
				errmsg("INTO used with a command that cannot return data")));

		/* Determine if we assign to a record or a row */
		if (stmt->rec != NULL)
			rec = (PLpgSQL_rec *) (estate->datums[stmt->rec->dno]);
		else if (stmt->row != NULL)
			row = (PLpgSQL_row *) (estate->datums[stmt->row->dno]);
		else
			elog(ERROR, "unsupported target");

		/*
		 * If SELECT ... INTO specified STRICT, and the query didn't find
		 * exactly one row, throw an error.  If STRICT was not specified, then
		 * allow the query to find any number of rows.
		 */
		if (n == 0)
		{
			if (stmt->strict)
			{
				char	   *errdetail;

				if (estate->func->print_strict_params)
					errdetail = format_expr_params(estate, expr);
				else
					errdetail = NULL;

				ereport(ERROR,
						(errcode(ERRCODE_NO_DATA_FOUND),
						 errmsg("query returned no rows"),
						 errdetail ? errdetail_internal("parameters: %s", errdetail) : 0));
			}
			/* set the target to NULL(s) */
			exec_move_row(estate, rec, row, NULL, tuptab->tupdesc);
		}
		else
		{
			if (n > 1 && (stmt->strict || stmt->mod_stmt))
			{
				char	   *errdetail;

				if (estate->func->print_strict_params)
					errdetail = format_expr_params(estate, expr);
				else
					errdetail = NULL;

				ereport(ERROR,
						(errcode(ERRCODE_TOO_MANY_ROWS),
						 errmsg("query returned more than one row"),
						 errdetail ? errdetail_internal("parameters: %s", errdetail) : 0));
			}
			/* Put the first result row into the target */
			exec_move_row(estate, rec, row, tuptab->vals[0], tuptab->tupdesc);
		}

		/* Clean up */
		exec_eval_cleanup(estate);
		SPI_freetuptable(SPI_tuptable);
	}
	else
	{
		/* If the statement returned a tuple table, complain */
		if (SPI_tuptable != NULL)
			ereport(ERROR,
					(errcode(ERRCODE_SYNTAX_ERROR),
					 errmsg("query has no destination for result data"),
					 (rc == SPI_OK_SELECT) ? errhint("If you want to discard the results of a SELECT, use PERFORM instead.") : 0));
	}

	return PLPGSQL_RC_OK;
}


/* ----------
 * exec_stmt_dynexecute			Execute a dynamic SQL query
 *					(possibly with INTO).
 * ----------
 */
static int
exec_stmt_dynexecute(PLpgSQL_execstate *estate,
					 PLpgSQL_stmt_dynexecute *stmt)
{
	Datum		query;
	bool		isnull;
	Oid			restype;
	int32		restypmod;
	char	   *querystr;
	int			exec_res;
	PreparedParamsData *ppd = NULL;

	/*
	 * First we evaluate the string expression after the EXECUTE keyword. Its
	 * result is the querystring we have to execute.
	 */
	query = exec_eval_expr(estate, stmt->query, &isnull, &restype, &restypmod);
	if (isnull)
		ereport(ERROR,
				(errcode(ERRCODE_NULL_VALUE_NOT_ALLOWED),
				 errmsg("query string argument of EXECUTE is null")));

	/* Get the C-String representation */
	querystr = convert_value_to_string(estate, query, restype);

	/* copy it out of the temporary context before we clean up */
	querystr = pstrdup(querystr);

	exec_eval_cleanup(estate);

	/*
	 * Execute the query without preparing a saved plan.
	 */
	if (stmt->params)
	{
		ppd = exec_eval_using_params(estate, stmt->params);
		exec_res = SPI_execute_with_args(querystr,
										 ppd->nargs, ppd->types,
										 ppd->values, ppd->nulls,
										 estate->readonly_func, 0);
	}
	else
		exec_res = SPI_execute(querystr, estate->readonly_func, 0);

	switch (exec_res)
	{
		case SPI_OK_SELECT:
		case SPI_OK_INSERT:
		case SPI_OK_UPDATE:
		case SPI_OK_DELETE:
		case SPI_OK_INSERT_RETURNING:
		case SPI_OK_UPDATE_RETURNING:
		case SPI_OK_DELETE_RETURNING:
		case SPI_OK_UTILITY:
		case SPI_OK_REWRITTEN:
			break;

		case 0:

			/*
			 * Also allow a zero return, which implies the querystring
			 * contained no commands.
			 */
			break;

		case SPI_OK_SELINTO:

			/*
			 * We want to disallow SELECT INTO for now, because its behavior
			 * is not consistent with SELECT INTO in a normal plpgsql context.
			 * (We need to reimplement EXECUTE to parse the string as a
			 * plpgsql command, not just feed it to SPI_execute.)  This is not
			 * a functional limitation because CREATE TABLE AS is allowed.
			 */
			ereport(ERROR,
					(errcode(ERRCODE_FEATURE_NOT_SUPPORTED),
					 errmsg("EXECUTE of SELECT ... INTO is not implemented"),
					 errhint("You might want to use EXECUTE ... INTO or EXECUTE CREATE TABLE ... AS instead.")));
			break;

			/* Some SPI errors deserve specific error messages */
		case SPI_ERROR_COPY:
			ereport(ERROR,
					(errcode(ERRCODE_FEATURE_NOT_SUPPORTED),
					 errmsg("cannot COPY to/from client in PL/pgSQL")));
			break;
		case SPI_ERROR_TRANSACTION:
			ereport(ERROR,
					(errcode(ERRCODE_FEATURE_NOT_SUPPORTED),
					 errmsg("cannot begin/end transactions in PL/pgSQL"),
			errhint("Use a BEGIN block with an EXCEPTION clause instead.")));
			break;

		default:
			elog(ERROR, "SPI_execute failed executing query \"%s\": %s",
				 querystr, SPI_result_code_string(exec_res));
			break;
	}

	/* Save result info for GET DIAGNOSTICS */
	estate->eval_processed = SPI_processed;
	estate->eval_lastoid = SPI_lastoid;

	/* Process INTO if present */
	if (stmt->into)
	{
		SPITupleTable *tuptab = SPI_tuptable;
		uint64		n = SPI_processed;
		PLpgSQL_rec *rec = NULL;
		PLpgSQL_row *row = NULL;

		/* If the statement did not return a tuple table, complain */
		if (tuptab == NULL)
			ereport(ERROR,
					(errcode(ERRCODE_SYNTAX_ERROR),
				errmsg("INTO used with a command that cannot return data")));

		/* Determine if we assign to a record or a row */
		if (stmt->rec != NULL)
			rec = (PLpgSQL_rec *) (estate->datums[stmt->rec->dno]);
		else if (stmt->row != NULL)
			row = (PLpgSQL_row *) (estate->datums[stmt->row->dno]);
		else
			elog(ERROR, "unsupported target");

		/*
		 * If SELECT ... INTO specified STRICT, and the query didn't find
		 * exactly one row, throw an error.  If STRICT was not specified, then
		 * allow the query to find any number of rows.
		 */
		if (n == 0)
		{
			if (stmt->strict)
			{
				char	   *errdetail;

				if (estate->func->print_strict_params)
					errdetail = format_preparedparamsdata(estate, ppd);
				else
					errdetail = NULL;

				ereport(ERROR,
						(errcode(ERRCODE_NO_DATA_FOUND),
						 errmsg("query returned no rows"),
						 errdetail ? errdetail_internal("parameters: %s", errdetail) : 0));
			}
			/* set the target to NULL(s) */
			exec_move_row(estate, rec, row, NULL, tuptab->tupdesc);
		}
		else
		{
			if (n > 1 && stmt->strict)
			{
				char	   *errdetail;

				if (estate->func->print_strict_params)
					errdetail = format_preparedparamsdata(estate, ppd);
				else
					errdetail = NULL;

				ereport(ERROR,
						(errcode(ERRCODE_TOO_MANY_ROWS),
						 errmsg("query returned more than one row"),
						 errdetail ? errdetail_internal("parameters: %s", errdetail) : 0));
			}

			/* Put the first result row into the target */
			exec_move_row(estate, rec, row, tuptab->vals[0], tuptab->tupdesc);
		}
		/* clean up after exec_move_row() */
		exec_eval_cleanup(estate);
	}
	else
	{
		/*
		 * It might be a good idea to raise an error if the query returned
		 * tuples that are being ignored, but historically we have not done
		 * that.
		 */
	}

	if (ppd)
		free_params_data(ppd);

	/* Release any result from SPI_execute, as well as the querystring */
	SPI_freetuptable(SPI_tuptable);
	pfree(querystr);

	return PLPGSQL_RC_OK;
}


/* ----------
 * exec_stmt_dynfors			Execute a dynamic query, assign each
 *					tuple to a record or row and
 *					execute a group of statements
 *					for it.
 * ----------
 */
static int
exec_stmt_dynfors(PLpgSQL_execstate *estate, PLpgSQL_stmt_dynfors *stmt)
{
	Portal		portal;
	int			rc;

	portal = exec_dynquery_with_params(estate, stmt->query, stmt->params,
									   NULL, 0);

	/*
	 * Execute the loop
	 */
	rc = exec_for_query(estate, (PLpgSQL_stmt_forq *) stmt, portal, true);

	/*
	 * Close the implicit cursor
	 */
	SPI_cursor_close(portal);

	return rc;
}


/* ----------
 * exec_stmt_open			Execute an OPEN cursor statement
 * ----------
 */
static int
exec_stmt_open(PLpgSQL_execstate *estate, PLpgSQL_stmt_open *stmt)
{
	PLpgSQL_var *curvar;
	char	   *curname = NULL;
	PLpgSQL_expr *query;
	Portal		portal;
	ParamListInfo paramLI;

	/* ----------
	 * Get the cursor variable and if it has an assigned name, check
	 * that it's not in use currently.
	 * ----------
	 */
	curvar = (PLpgSQL_var *) (estate->datums[stmt->curvar]);
	if (!curvar->isnull)
	{
		curname = TextDatumGetCString(curvar->value);
		if (SPI_cursor_find(curname) != NULL)
			ereport(ERROR,
					(errcode(ERRCODE_DUPLICATE_CURSOR),
					 errmsg("cursor \"%s\" already in use", curname)));
	}

	/* ----------
	 * Process the OPEN according to it's type.
	 * ----------
	 */
	if (stmt->query != NULL)
	{
		/* ----------
		 * This is an OPEN refcursor FOR SELECT ...
		 *
		 * We just make sure the query is planned. The real work is
		 * done downstairs.
		 * ----------
		 */
		query = stmt->query;
		if (query->plan == NULL)
			exec_prepare_plan(estate, query, stmt->cursor_options | CURSOR_OPT_UPDATABLE);
	}
	else if (stmt->dynquery != NULL)
	{
		/* ----------
		 * This is an OPEN refcursor FOR EXECUTE ...
		 * ----------
		 */
		portal = exec_dynquery_with_params(estate,
										   stmt->dynquery,
										   stmt->params,
										   curname,
										   stmt->cursor_options | CURSOR_OPT_UPDATABLE);

		/*
		 * If cursor variable was NULL, store the generated portal name in it
		 */
		if (curname == NULL)
			assign_text_var(estate, curvar, portal->name);

		return PLPGSQL_RC_OK;
	}
	else
	{
		/* ----------
		 * This is an OPEN cursor
		 *
		 * Note: parser should already have checked that statement supplies
		 * args iff cursor needs them, but we check again to be safe.
		 * ----------
		 */
		if (stmt->argquery != NULL)
		{
			/* ----------
			 * OPEN CURSOR with args.  We fake a SELECT ... INTO ...
			 * statement to evaluate the args and put 'em into the
			 * internal row.
			 * ----------
			 */
			PLpgSQL_stmt_execsql set_args;

			if (curvar->cursor_explicit_argrow < 0)
				ereport(ERROR,
						(errcode(ERRCODE_SYNTAX_ERROR),
					errmsg("arguments given for cursor without arguments")));

			memset(&set_args, 0, sizeof(set_args));
			set_args.cmd_type = PLPGSQL_STMT_EXECSQL;
			set_args.lineno = stmt->lineno;
			set_args.sqlstmt = stmt->argquery;
			set_args.into = true;
			/* XXX historically this has not been STRICT */
			set_args.row = (PLpgSQL_row *)
				(estate->datums[curvar->cursor_explicit_argrow]);

			if (exec_stmt_execsql(estate, &set_args) != PLPGSQL_RC_OK)
				elog(ERROR, "open cursor failed during argument processing");
		}
		else
		{
			if (curvar->cursor_explicit_argrow >= 0)
				ereport(ERROR,
						(errcode(ERRCODE_SYNTAX_ERROR),
						 errmsg("arguments required for cursor")));
		}

		query = curvar->cursor_explicit_expr;
		if (query->plan == NULL)
			exec_prepare_plan(estate, query, curvar->cursor_options | CURSOR_OPT_UPDATABLE);
	}

	/*
	 * Set up short-lived ParamListInfo
	 */
	paramLI = setup_unshared_param_list(estate, query);

	/*
	 * Open the cursor
	 */
	portal = SPI_cursor_open_with_paramlist(curname, query->plan,
											paramLI,
											estate->readonly_func);
	if (portal == NULL)
		elog(ERROR, "could not open cursor: %s",
			 SPI_result_code_string(SPI_result));

	/*
	 * If cursor variable was NULL, store the generated portal name in it
	 */
	if (curname == NULL)
		assign_text_var(estate, curvar, portal->name);

	if (curname)
		pfree(curname);
	if (paramLI)
		pfree(paramLI);

	return PLPGSQL_RC_OK;
}


/* ----------
 * exec_stmt_fetch			Fetch from a cursor into a target, or just
 *							move the current position of the cursor
 * ----------
 */
static int
exec_stmt_fetch(PLpgSQL_execstate *estate, PLpgSQL_stmt_fetch *stmt)
{
	PLpgSQL_var *curvar = NULL;
	PLpgSQL_rec *rec = NULL;
	PLpgSQL_row *row = NULL;
	long		how_many = stmt->how_many;
	SPITupleTable *tuptab;
	Portal		portal;
	char	   *curname;
	uint64		n;

	/* ----------
	 * Get the portal of the cursor by name
	 * ----------
	 */
	curvar = (PLpgSQL_var *) (estate->datums[stmt->curvar]);
	if (curvar->isnull)
		ereport(ERROR,
				(errcode(ERRCODE_NULL_VALUE_NOT_ALLOWED),
				 errmsg("cursor variable \"%s\" is null", curvar->refname)));
	curname = TextDatumGetCString(curvar->value);

	portal = SPI_cursor_find(curname);
	if (portal == NULL)
		ereport(ERROR,
				(errcode(ERRCODE_UNDEFINED_CURSOR),
				 errmsg("cursor \"%s\" does not exist", curname)));
	pfree(curname);

	/* Calculate position for FETCH_RELATIVE or FETCH_ABSOLUTE */
	if (stmt->expr)
	{
		bool		isnull;

		/* XXX should be doing this in LONG not INT width */
		how_many = exec_eval_integer(estate, stmt->expr, &isnull);

		if (isnull)
			ereport(ERROR,
					(errcode(ERRCODE_NULL_VALUE_NOT_ALLOWED),
					 errmsg("relative or absolute cursor position is null")));

		exec_eval_cleanup(estate);
	}

	if (!stmt->is_move)
	{
		/* ----------
		 * Determine if we fetch into a record or a row
		 * ----------
		 */
		if (stmt->rec != NULL)
			rec = (PLpgSQL_rec *) (estate->datums[stmt->rec->dno]);
		else if (stmt->row != NULL)
			row = (PLpgSQL_row *) (estate->datums[stmt->row->dno]);
		else
			elog(ERROR, "unsupported target");

		/* ----------
		 * Fetch 1 tuple from the cursor
		 * ----------
		 */
		SPI_scroll_cursor_fetch(portal, stmt->direction, how_many);
		tuptab = SPI_tuptable;
		n = SPI_processed;

		/* ----------
		 * Set the target appropriately.
		 * ----------
		 */
		if (n == 0)
			exec_move_row(estate, rec, row, NULL, tuptab->tupdesc);
		else
			exec_move_row(estate, rec, row, tuptab->vals[0], tuptab->tupdesc);

		exec_eval_cleanup(estate);
		SPI_freetuptable(tuptab);
	}
	else
	{
		/* Move the cursor */
		SPI_scroll_cursor_move(portal, stmt->direction, how_many);
		n = SPI_processed;
	}

	/* Set the ROW_COUNT and the global FOUND variable appropriately. */
	estate->eval_processed = n;
	exec_set_found(estate, n != 0);

	return PLPGSQL_RC_OK;
}

/* ----------
 * exec_stmt_close			Close a cursor
 * ----------
 */
static int
exec_stmt_close(PLpgSQL_execstate *estate, PLpgSQL_stmt_close *stmt)
{
	PLpgSQL_var *curvar = NULL;
	Portal		portal;
	char	   *curname;

	/* ----------
	 * Get the portal of the cursor by name
	 * ----------
	 */
	curvar = (PLpgSQL_var *) (estate->datums[stmt->curvar]);
	if (curvar->isnull)
		ereport(ERROR,
				(errcode(ERRCODE_NULL_VALUE_NOT_ALLOWED),
				 errmsg("cursor variable \"%s\" is null", curvar->refname)));
	curname = TextDatumGetCString(curvar->value);

	portal = SPI_cursor_find(curname);
	if (portal == NULL)
		ereport(ERROR,
				(errcode(ERRCODE_UNDEFINED_CURSOR),
				 errmsg("cursor \"%s\" does not exist", curname)));
	pfree(curname);

	/* ----------
	 * And close it.
	 * ----------
	 */
	SPI_cursor_close(portal);

	return PLPGSQL_RC_OK;
}


/* ----------
 * exec_assign_expr			Put an expression's result into a variable.
 * ----------
 */
static void
exec_assign_expr(PLpgSQL_execstate *estate, PLpgSQL_datum *target,
				 PLpgSQL_expr *expr)
{
	Datum		value;
	bool		isnull;
	Oid			valtype;
	int32		valtypmod;

	/*
	 * If first time through, create a plan for this expression, and then see
	 * if we can pass the target variable as a read-write parameter to the
	 * expression.  (This is a bit messy, but it seems cleaner than modifying
	 * the API of exec_eval_expr for the purpose.)
	 */
	if (expr->plan == NULL)
	{
		exec_prepare_plan(estate, expr, 0);
		if (target->dtype == PLPGSQL_DTYPE_VAR)
			exec_check_rw_parameter(expr, target->dno);
	}

	value = exec_eval_expr(estate, expr, &isnull, &valtype, &valtypmod);
	exec_assign_value(estate, target, value, isnull, valtype, valtypmod);
	exec_eval_cleanup(estate);
}


/* ----------
 * exec_assign_c_string		Put a C string into a text variable.
 *
 * We take a NULL pointer as signifying empty string, not SQL null.
 * ----------
 */
static void
exec_assign_c_string(PLpgSQL_execstate *estate, PLpgSQL_datum *target,
					 const char *str)
{
	text	   *value;

	if (str != NULL)
		value = cstring_to_text(str);
	else
		value = cstring_to_text("");
	exec_assign_value(estate, target, PointerGetDatum(value), false,
					  TEXTOID, -1);
	pfree(value);
}


/* ----------
 * exec_assign_value			Put a value into a target datum
 *
 * Note: in some code paths, this will leak memory in the eval_econtext;
 * we assume that will be cleaned up later by exec_eval_cleanup.  We cannot
 * call exec_eval_cleanup here for fear of destroying the input Datum value.
 * ----------
 */
static void
exec_assign_value(PLpgSQL_execstate *estate,
				  PLpgSQL_datum *target,
				  Datum value, bool isNull,
				  Oid valtype, int32 valtypmod)
{
	switch (target->dtype)
	{
		case PLPGSQL_DTYPE_VAR:
			{
				/*
				 * Target is a variable
				 */
				PLpgSQL_var *var = (PLpgSQL_var *) target;
				Datum		newvalue;

				newvalue = exec_cast_value(estate,
										   value,
										   &isNull,
										   valtype,
										   valtypmod,
										   var->datatype->typoid,
										   var->datatype->atttypmod);

				if (isNull && var->notnull)
					ereport(ERROR,
							(errcode(ERRCODE_NULL_VALUE_NOT_ALLOWED),
							 errmsg("null value cannot be assigned to variable \"%s\" declared NOT NULL",
									var->refname)));

				/*
				 * If type is by-reference, copy the new value (which is
				 * probably in the eval_econtext) into the procedure's memory
				 * context.  But if it's a read/write reference to an expanded
				 * object, no physical copy needs to happen; at most we need
				 * to reparent the object's memory context.
				 *
				 * If it's an array, we force the value to be stored in R/W
				 * expanded form.  This wins if the function later does, say,
				 * a lot of array subscripting operations on the variable, and
				 * otherwise might lose.  We might need to use a different
				 * heuristic, but it's too soon to tell.  Also, are there
				 * cases where it'd be useful to force non-array values into
				 * expanded form?
				 */
				if (!var->datatype->typbyval && !isNull)
				{
					if (var->datatype->typisarray &&
						!VARATT_IS_EXTERNAL_EXPANDED_RW(DatumGetPointer(newvalue)))
					{
						/* array and not already R/W, so apply expand_array */
						newvalue = expand_array(newvalue,
												CurrentMemoryContext,
												NULL);
					}
					else
					{
						/* else transfer value if R/W, else just datumCopy */
						newvalue = datumTransfer(newvalue,
												 false,
												 var->datatype->typlen);
					}
				}

				/*
				 * Now free the old value, if any, and assign the new one. But
				 * skip the assignment if old and new values are the same.
				 * Note that for expanded objects, this test is necessary and
				 * cannot reliably be made any earlier; we have to be looking
				 * at the object's standard R/W pointer to be sure pointer
				 * equality is meaningful.
				 */
				if (var->value != newvalue || var->isnull || isNull)
					assign_simple_var(estate, var, newvalue, isNull,
									  (!var->datatype->typbyval && !isNull));
				break;
			}

		case PLPGSQL_DTYPE_ROW:
			{
				/*
				 * Target is a row variable
				 */
				PLpgSQL_row *row = (PLpgSQL_row *) target;

				if (isNull)
				{
					/* If source is null, just assign nulls to the row */
					exec_move_row(estate, NULL, row, NULL, NULL);
				}
				else
				{
					/* Source must be of RECORD or composite type */
					if (!type_is_rowtype(valtype))
						ereport(ERROR,
								(errcode(ERRCODE_DATATYPE_MISMATCH),
								 errmsg("cannot assign non-composite value to a row variable")));
					exec_move_row_from_datum(estate, NULL, row, value);
				}
				break;
			}

		case PLPGSQL_DTYPE_REC:
			{
				/*
				 * Target is a record variable
				 */
				PLpgSQL_rec *rec = (PLpgSQL_rec *) target;

				if (isNull)
				{
					/* If source is null, just assign nulls to the record */
					exec_move_row(estate, rec, NULL, NULL, NULL);
				}
				else
				{
					/* Source must be of RECORD or composite type */
					if (!type_is_rowtype(valtype))
						ereport(ERROR,
								(errcode(ERRCODE_DATATYPE_MISMATCH),
								 errmsg("cannot assign non-composite value to a record variable")));
					exec_move_row_from_datum(estate, rec, NULL, value);
				}
				break;
			}

		case PLPGSQL_DTYPE_RECFIELD:
			{
				/*
				 * Target is a field of a record
				 */
				PLpgSQL_recfield *recfield = (PLpgSQL_recfield *) target;
				PLpgSQL_rec *rec;
				int			fno;
				HeapTuple	newtup;
				int			natts;
				Datum	   *values;
				bool	   *nulls;
				bool	   *replaces;
				Oid			atttype;
				int32		atttypmod;

				rec = (PLpgSQL_rec *) (estate->datums[recfield->recparentno]);

				/*
				 * Check that there is already a tuple in the record. We need
				 * that because records don't have any predefined field
				 * structure.
				 */
				if (!HeapTupleIsValid(rec->tup))
					ereport(ERROR,
						  (errcode(ERRCODE_OBJECT_NOT_IN_PREREQUISITE_STATE),
						   errmsg("record \"%s\" is not assigned yet",
								  rec->refname),
						   errdetail("The tuple structure of a not-yet-assigned record is indeterminate.")));

				/*
				 * Get the number of the records field to change and the
				 * number of attributes in the tuple.  Note: disallow system
				 * column names because the code below won't cope.
				 */
				fno = SPI_fnumber(rec->tupdesc, recfield->fieldname);
				if (fno <= 0)
					ereport(ERROR,
							(errcode(ERRCODE_UNDEFINED_COLUMN),
							 errmsg("record \"%s\" has no field \"%s\"",
									rec->refname, recfield->fieldname)));
				fno--;
				natts = rec->tupdesc->natts;

				/*
				 * Set up values/control arrays for heap_modify_tuple. For all
				 * the attributes except the one we want to replace, use the
				 * value that's in the old tuple.
				 */
				values = palloc(sizeof(Datum) * natts);
				nulls = palloc(sizeof(bool) * natts);
				replaces = palloc(sizeof(bool) * natts);

				memset(replaces, false, sizeof(bool) * natts);
				replaces[fno] = true;

				/*
				 * Now insert the new value, being careful to cast it to the
				 * right type.
				 */
				atttype = rec->tupdesc->attrs[fno]->atttypid;
				atttypmod = rec->tupdesc->attrs[fno]->atttypmod;
				values[fno] = exec_cast_value(estate,
											  value,
											  &isNull,
											  valtype,
											  valtypmod,
											  atttype,
											  atttypmod);
				nulls[fno] = isNull;

				/*
				 * Now call heap_modify_tuple() to create a new tuple that
				 * replaces the old one in the record.
				 */
				newtup = heap_modify_tuple(rec->tup, rec->tupdesc,
										   values, nulls, replaces);

				if (rec->freetup)
					heap_freetuple(rec->tup);

				rec->tup = newtup;
				rec->freetup = true;

				pfree(values);
				pfree(nulls);
				pfree(replaces);

				break;
			}

		case PLPGSQL_DTYPE_ARRAYELEM:
			{
				/*
				 * Target is an element of an array
				 */
				PLpgSQL_arrayelem *arrayelem;
				int			nsubscripts;
				int			i;
				PLpgSQL_expr *subscripts[MAXDIM];
				int			subscriptvals[MAXDIM];
				Datum		oldarraydatum,
							newarraydatum,
							coerced_value;
				bool		oldarrayisnull;
				Oid			parenttypoid;
				int32		parenttypmod;
				SPITupleTable *save_eval_tuptable;
				MemoryContext oldcontext;

				/*
				 * We need to do subscript evaluation, which might require
				 * evaluating general expressions; and the caller might have
				 * done that too in order to prepare the input Datum.  We have
				 * to save and restore the caller's SPI_execute result, if
				 * any.
				 */
				save_eval_tuptable = estate->eval_tuptable;
				estate->eval_tuptable = NULL;

				/*
				 * To handle constructs like x[1][2] := something, we have to
				 * be prepared to deal with a chain of arrayelem datums. Chase
				 * back to find the base array datum, and save the subscript
				 * expressions as we go.  (We are scanning right to left here,
				 * but want to evaluate the subscripts left-to-right to
				 * minimize surprises.)  Note that arrayelem is left pointing
				 * to the leftmost arrayelem datum, where we will cache the
				 * array element type data.
				 */
				nsubscripts = 0;
				do
				{
					arrayelem = (PLpgSQL_arrayelem *) target;
					if (nsubscripts >= MAXDIM)
						ereport(ERROR,
								(errcode(ERRCODE_PROGRAM_LIMIT_EXCEEDED),
								 errmsg("number of array dimensions (%d) exceeds the maximum allowed (%d)",
										nsubscripts + 1, MAXDIM)));
					subscripts[nsubscripts++] = arrayelem->subscript;
					target = estate->datums[arrayelem->arrayparentno];
				} while (target->dtype == PLPGSQL_DTYPE_ARRAYELEM);

				/* Fetch current value of array datum */
				exec_eval_datum(estate, target,
								&parenttypoid, &parenttypmod,
								&oldarraydatum, &oldarrayisnull);

				/* Update cached type data if necessary */
				if (arrayelem->parenttypoid != parenttypoid ||
					arrayelem->parenttypmod != parenttypmod)
				{
					Oid			arraytypoid;
					int32		arraytypmod = parenttypmod;
					int16		arraytyplen;
					Oid			elemtypoid;
					int16		elemtyplen;
					bool		elemtypbyval;
					char		elemtypalign;

					/* If target is domain over array, reduce to base type */
					arraytypoid = getBaseTypeAndTypmod(parenttypoid,
													   &arraytypmod);

					/* ... and identify the element type */
					elemtypoid = get_element_type(arraytypoid);
					if (!OidIsValid(elemtypoid))
						ereport(ERROR,
								(errcode(ERRCODE_DATATYPE_MISMATCH),
							  errmsg("subscripted object is not an array")));

					/* Collect needed data about the types */
					arraytyplen = get_typlen(arraytypoid);

					get_typlenbyvalalign(elemtypoid,
										 &elemtyplen,
										 &elemtypbyval,
										 &elemtypalign);

					/* Now safe to update the cached data */
					arrayelem->parenttypoid = parenttypoid;
					arrayelem->parenttypmod = parenttypmod;
					arrayelem->arraytypoid = arraytypoid;
					arrayelem->arraytypmod = arraytypmod;
					arrayelem->arraytyplen = arraytyplen;
					arrayelem->elemtypoid = elemtypoid;
					arrayelem->elemtyplen = elemtyplen;
					arrayelem->elemtypbyval = elemtypbyval;
					arrayelem->elemtypalign = elemtypalign;
				}

				/*
				 * Evaluate the subscripts, switch into left-to-right order.
				 * Like ExecEvalArrayRef(), complain if any subscript is null.
				 */
				for (i = 0; i < nsubscripts; i++)
				{
					bool		subisnull;

					subscriptvals[i] =
						exec_eval_integer(estate,
										  subscripts[nsubscripts - 1 - i],
										  &subisnull);

					if (estate->eval_tuptable != NULL)
					{
						SPI_freetuptable(estate->eval_tuptable);
						estate->eval_tuptable = NULL;
					}

					if (subisnull)
						ereport(ERROR,
								(errcode(ERRCODE_NULL_VALUE_NOT_ALLOWED),
								 errmsg("array subscript in assignment must not be null")));

					/*
					 * Clean up in case the subscript expression wasn't
					 * simple. We can't do exec_eval_cleanup, but we can do
					 * this much (which is safe because the integer subscript
					 * value is surely pass-by-value), and we must do it in
					 * case the next subscript expression isn't simple either.
					 */
					if (estate->eval_tuptable != NULL)
						SPI_freetuptable(estate->eval_tuptable);
					estate->eval_tuptable = NULL;
				}

				/* Now we can restore caller's SPI_execute result if any. */
				Assert(estate->eval_tuptable == NULL);
				estate->eval_tuptable = save_eval_tuptable;

				/* Coerce source value to match array element type. */
				coerced_value = exec_cast_value(estate,
												value,
												&isNull,
												valtype,
												valtypmod,
												arrayelem->elemtypoid,
												arrayelem->arraytypmod);

				/*
				 * If the original array is null, cons up an empty array so
				 * that the assignment can proceed; we'll end with a
				 * one-element array containing just the assigned-to
				 * subscript.  This only works for varlena arrays, though; for
				 * fixed-length array types we skip the assignment.  We can't
				 * support assignment of a null entry into a fixed-length
				 * array, either, so that's a no-op too.  This is all ugly but
				 * corresponds to the current behavior of ExecEvalArrayRef().
				 */
				if (arrayelem->arraytyplen > 0 &&		/* fixed-length array? */
					(oldarrayisnull || isNull))
					return;

				/* empty array, if any, and newarraydatum are short-lived */
				oldcontext = MemoryContextSwitchTo(estate->eval_econtext->ecxt_per_tuple_memory);

				if (oldarrayisnull)
					oldarraydatum = PointerGetDatum(construct_empty_array(arrayelem->elemtypoid));

				/*
				 * Build the modified array value.
				 */
				newarraydatum = array_set_element(oldarraydatum,
												  nsubscripts,
												  subscriptvals,
												  coerced_value,
												  isNull,
												  arrayelem->arraytyplen,
												  arrayelem->elemtyplen,
												  arrayelem->elemtypbyval,
												  arrayelem->elemtypalign);

				MemoryContextSwitchTo(oldcontext);

				/*
				 * Assign the new array to the base variable.  It's never NULL
				 * at this point.  Note that if the target is a domain,
				 * coercing the base array type back up to the domain will
				 * happen within exec_assign_value.
				 */
				exec_assign_value(estate, target,
								  newarraydatum,
								  false,
								  arrayelem->arraytypoid,
								  arrayelem->arraytypmod);
				break;
			}

		default:
			elog(ERROR, "unrecognized dtype: %d", target->dtype);
	}
}

/*
 * exec_eval_datum				Get current value of a PLpgSQL_datum
 *
 * The type oid, typmod, value in Datum format, and null flag are returned.
 *
 * At present this doesn't handle PLpgSQL_expr or PLpgSQL_arrayelem datums;
 * that's not needed because we never pass references to such datums to SPI.
 *
 * NOTE: the returned Datum points right at the stored value in the case of
 * pass-by-reference datatypes.  Generally callers should take care not to
 * modify the stored value.  Some callers intentionally manipulate variables
 * referenced by R/W expanded pointers, though; it is those callers'
 * responsibility that the results are semantically OK.
 *
 * In some cases we have to palloc a return value, and in such cases we put
 * it into the estate's short-term memory context.
 */
static void
exec_eval_datum(PLpgSQL_execstate *estate,
				PLpgSQL_datum *datum,
				Oid *typeid,
				int32 *typetypmod,
				Datum *value,
				bool *isnull)
{
	MemoryContext oldcontext;

	switch (datum->dtype)
	{
		case PLPGSQL_DTYPE_VAR:
			{
				PLpgSQL_var *var = (PLpgSQL_var *) datum;

				*typeid = var->datatype->typoid;
				*typetypmod = var->datatype->atttypmod;
				*value = var->value;
				*isnull = var->isnull;
				break;
			}

		case PLPGSQL_DTYPE_ROW:
			{
				PLpgSQL_row *row = (PLpgSQL_row *) datum;
				HeapTuple	tup;

				if (!row->rowtupdesc)	/* should not happen */
					elog(ERROR, "row variable has no tupdesc");
				/* Make sure we have a valid type/typmod setting */
				BlessTupleDesc(row->rowtupdesc);
				oldcontext = MemoryContextSwitchTo(estate->eval_econtext->ecxt_per_tuple_memory);
				tup = make_tuple_from_row(estate, row, row->rowtupdesc);
				if (tup == NULL)	/* should not happen */
					elog(ERROR, "row not compatible with its own tupdesc");
				*typeid = row->rowtupdesc->tdtypeid;
				*typetypmod = row->rowtupdesc->tdtypmod;
				*value = HeapTupleGetDatum(tup);
				*isnull = false;
				MemoryContextSwitchTo(oldcontext);
				break;
			}

		case PLPGSQL_DTYPE_REC:
			{
				PLpgSQL_rec *rec = (PLpgSQL_rec *) datum;

				if (!HeapTupleIsValid(rec->tup))
					ereport(ERROR,
						  (errcode(ERRCODE_OBJECT_NOT_IN_PREREQUISITE_STATE),
						   errmsg("record \"%s\" is not assigned yet",
								  rec->refname),
						   errdetail("The tuple structure of a not-yet-assigned record is indeterminate.")));
				Assert(rec->tupdesc != NULL);
				/* Make sure we have a valid type/typmod setting */
				BlessTupleDesc(rec->tupdesc);

				oldcontext = MemoryContextSwitchTo(estate->eval_econtext->ecxt_per_tuple_memory);
				*typeid = rec->tupdesc->tdtypeid;
				*typetypmod = rec->tupdesc->tdtypmod;
				*value = heap_copy_tuple_as_datum(rec->tup, rec->tupdesc);
				*isnull = false;
				MemoryContextSwitchTo(oldcontext);
				break;
			}

		case PLPGSQL_DTYPE_RECFIELD:
			{
				PLpgSQL_recfield *recfield = (PLpgSQL_recfield *) datum;
				PLpgSQL_rec *rec;
				int			fno;

				rec = (PLpgSQL_rec *) (estate->datums[recfield->recparentno]);
				if (!HeapTupleIsValid(rec->tup))
					ereport(ERROR,
						  (errcode(ERRCODE_OBJECT_NOT_IN_PREREQUISITE_STATE),
						   errmsg("record \"%s\" is not assigned yet",
								  rec->refname),
						   errdetail("The tuple structure of a not-yet-assigned record is indeterminate.")));
				fno = SPI_fnumber(rec->tupdesc, recfield->fieldname);
				if (fno == SPI_ERROR_NOATTRIBUTE)
					ereport(ERROR,
							(errcode(ERRCODE_UNDEFINED_COLUMN),
							 errmsg("record \"%s\" has no field \"%s\"",
									rec->refname, recfield->fieldname)));
				*typeid = SPI_gettypeid(rec->tupdesc, fno);
				if (fno > 0)
					*typetypmod = rec->tupdesc->attrs[fno - 1]->atttypmod;
				else
					*typetypmod = -1;
				*value = SPI_getbinval(rec->tup, rec->tupdesc, fno, isnull);
				break;
			}

		default:
			elog(ERROR, "unrecognized dtype: %d", datum->dtype);
	}
}

/*
 * plpgsql_exec_get_datum_type				Get datatype of a PLpgSQL_datum
 *
 * This is the same logic as in exec_eval_datum, except that it can handle
 * some cases where exec_eval_datum has to fail; specifically, we may have
 * a tupdesc but no row value for a record variable.  (This currently can
 * happen only for a trigger's NEW/OLD records.)
 */
Oid
plpgsql_exec_get_datum_type(PLpgSQL_execstate *estate,
							PLpgSQL_datum *datum)
{
	Oid			typeid;

	switch (datum->dtype)
	{
		case PLPGSQL_DTYPE_VAR:
			{
				PLpgSQL_var *var = (PLpgSQL_var *) datum;

				typeid = var->datatype->typoid;
				break;
			}

		case PLPGSQL_DTYPE_ROW:
			{
				PLpgSQL_row *row = (PLpgSQL_row *) datum;

				if (!row->rowtupdesc)	/* should not happen */
					elog(ERROR, "row variable has no tupdesc");
				/* Make sure we have a valid type/typmod setting */
				BlessTupleDesc(row->rowtupdesc);
				typeid = row->rowtupdesc->tdtypeid;
				break;
			}

		case PLPGSQL_DTYPE_REC:
			{
				PLpgSQL_rec *rec = (PLpgSQL_rec *) datum;

				if (rec->tupdesc == NULL)
					ereport(ERROR,
						  (errcode(ERRCODE_OBJECT_NOT_IN_PREREQUISITE_STATE),
						   errmsg("record \"%s\" is not assigned yet",
								  rec->refname),
						   errdetail("The tuple structure of a not-yet-assigned record is indeterminate.")));
				/* Make sure we have a valid type/typmod setting */
				BlessTupleDesc(rec->tupdesc);
				typeid = rec->tupdesc->tdtypeid;
				break;
			}

		case PLPGSQL_DTYPE_RECFIELD:
			{
				PLpgSQL_recfield *recfield = (PLpgSQL_recfield *) datum;
				PLpgSQL_rec *rec;
				int			fno;

				rec = (PLpgSQL_rec *) (estate->datums[recfield->recparentno]);
				if (rec->tupdesc == NULL)
					ereport(ERROR,
						  (errcode(ERRCODE_OBJECT_NOT_IN_PREREQUISITE_STATE),
						   errmsg("record \"%s\" is not assigned yet",
								  rec->refname),
						   errdetail("The tuple structure of a not-yet-assigned record is indeterminate.")));
				fno = SPI_fnumber(rec->tupdesc, recfield->fieldname);
				if (fno == SPI_ERROR_NOATTRIBUTE)
					ereport(ERROR,
							(errcode(ERRCODE_UNDEFINED_COLUMN),
							 errmsg("record \"%s\" has no field \"%s\"",
									rec->refname, recfield->fieldname)));
				typeid = SPI_gettypeid(rec->tupdesc, fno);
				break;
			}

		default:
			elog(ERROR, "unrecognized dtype: %d", datum->dtype);
			typeid = InvalidOid;	/* keep compiler quiet */
			break;
	}

	return typeid;
}

/*
 * plpgsql_exec_get_datum_type_info			Get datatype etc of a PLpgSQL_datum
 *
 * An extended version of plpgsql_exec_get_datum_type, which also retrieves the
 * typmod and collation of the datum.
 */
void
plpgsql_exec_get_datum_type_info(PLpgSQL_execstate *estate,
								 PLpgSQL_datum *datum,
								 Oid *typeid, int32 *typmod, Oid *collation)
{
	switch (datum->dtype)
	{
		case PLPGSQL_DTYPE_VAR:
			{
				PLpgSQL_var *var = (PLpgSQL_var *) datum;

				*typeid = var->datatype->typoid;
				*typmod = var->datatype->atttypmod;
				*collation = var->datatype->collation;
				break;
			}

		case PLPGSQL_DTYPE_ROW:
			{
				PLpgSQL_row *row = (PLpgSQL_row *) datum;

				if (!row->rowtupdesc)	/* should not happen */
					elog(ERROR, "row variable has no tupdesc");
				/* Make sure we have a valid type/typmod setting */
				BlessTupleDesc(row->rowtupdesc);
				*typeid = row->rowtupdesc->tdtypeid;
				/* do NOT return the mutable typmod of a RECORD variable */
				*typmod = -1;
				/* composite types are never collatable */
				*collation = InvalidOid;
				break;
			}

		case PLPGSQL_DTYPE_REC:
			{
				PLpgSQL_rec *rec = (PLpgSQL_rec *) datum;

				if (rec->tupdesc == NULL)
					ereport(ERROR,
						  (errcode(ERRCODE_OBJECT_NOT_IN_PREREQUISITE_STATE),
						   errmsg("record \"%s\" is not assigned yet",
								  rec->refname),
						   errdetail("The tuple structure of a not-yet-assigned record is indeterminate.")));
				/* Make sure we have a valid type/typmod setting */
				BlessTupleDesc(rec->tupdesc);
				*typeid = rec->tupdesc->tdtypeid;
				/* do NOT return the mutable typmod of a RECORD variable */
				*typmod = -1;
				/* composite types are never collatable */
				*collation = InvalidOid;
				break;
			}

		case PLPGSQL_DTYPE_RECFIELD:
			{
				PLpgSQL_recfield *recfield = (PLpgSQL_recfield *) datum;
				PLpgSQL_rec *rec;
				int			fno;

				rec = (PLpgSQL_rec *) (estate->datums[recfield->recparentno]);
				if (rec->tupdesc == NULL)
					ereport(ERROR,
						  (errcode(ERRCODE_OBJECT_NOT_IN_PREREQUISITE_STATE),
						   errmsg("record \"%s\" is not assigned yet",
								  rec->refname),
						   errdetail("The tuple structure of a not-yet-assigned record is indeterminate.")));
				fno = SPI_fnumber(rec->tupdesc, recfield->fieldname);
				if (fno == SPI_ERROR_NOATTRIBUTE)
					ereport(ERROR,
							(errcode(ERRCODE_UNDEFINED_COLUMN),
							 errmsg("record \"%s\" has no field \"%s\"",
									rec->refname, recfield->fieldname)));
				*typeid = SPI_gettypeid(rec->tupdesc, fno);
				if (fno > 0)
					*typmod = rec->tupdesc->attrs[fno - 1]->atttypmod;
				else
					*typmod = -1;
				if (fno > 0)
					*collation = rec->tupdesc->attrs[fno - 1]->attcollation;
				else	/* no system column types have collation */
					*collation = InvalidOid;
				break;
			}

		default:
			elog(ERROR, "unrecognized dtype: %d", datum->dtype);
			*typeid = InvalidOid;		/* keep compiler quiet */
			*typmod = -1;
			*collation = InvalidOid;
			break;
	}
}

/* ----------
 * exec_eval_integer		Evaluate an expression, coerce result to int4
 *
 * Note we do not do exec_eval_cleanup here; the caller must do it at
 * some later point.  (We do this because the caller may be holding the
 * results of other, pass-by-reference, expression evaluations, such as
 * an array value to be subscripted.)
 * ----------
 */
static int
exec_eval_integer(PLpgSQL_execstate *estate,
				  PLpgSQL_expr *expr,
				  bool *isNull)
{
	Datum		exprdatum;
	Oid			exprtypeid;
	int32		exprtypmod;

	exprdatum = exec_eval_expr(estate, expr, isNull, &exprtypeid, &exprtypmod);
	exprdatum = exec_cast_value(estate, exprdatum, isNull,
								exprtypeid, exprtypmod,
								INT4OID, -1);
	return DatumGetInt32(exprdatum);
}

/* ----------
 * exec_eval_boolean		Evaluate an expression, coerce result to bool
 *
 * Note we do not do exec_eval_cleanup here; the caller must do it at
 * some later point.
 * ----------
 */
static bool
exec_eval_boolean(PLpgSQL_execstate *estate,
				  PLpgSQL_expr *expr,
				  bool *isNull)
{
	Datum		exprdatum;
	Oid			exprtypeid;
	int32		exprtypmod;

	exprdatum = exec_eval_expr(estate, expr, isNull, &exprtypeid, &exprtypmod);
	exprdatum = exec_cast_value(estate, exprdatum, isNull,
								exprtypeid, exprtypmod,
								BOOLOID, -1);
	return DatumGetBool(exprdatum);
}

/* ----------
 * exec_eval_expr			Evaluate an expression and return
 *					the result Datum, along with data type/typmod.
 *
 * NOTE: caller must do exec_eval_cleanup when done with the Datum.
 * ----------
 */
static Datum
exec_eval_expr(PLpgSQL_execstate *estate,
			   PLpgSQL_expr *expr,
			   bool *isNull,
			   Oid *rettype,
			   int32 *rettypmod)
{
	Datum		result = 0;
	int			rc;

	/*
	 * If first time through, create a plan for this expression.
	 */
	if (expr->plan == NULL)
		exec_prepare_plan(estate, expr, 0);

	/*
	 * If this is a simple expression, bypass SPI and use the executor
	 * directly
	 */
	if (exec_eval_simple_expr(estate, expr,
							  &result, isNull, rettype, rettypmod))
		return result;

	/*
	 * Else do it the hard way via exec_run_select
	 */
	rc = exec_run_select(estate, expr, 2, NULL, false);
	if (rc != SPI_OK_SELECT)
		ereport(ERROR,
				(errcode(ERRCODE_WRONG_OBJECT_TYPE),
				 errmsg("query \"%s\" did not return data", expr->query)));

	/*
	 * Check that the expression returns exactly one column...
	 */
	if (estate->eval_tuptable->tupdesc->natts != 1)
		ereport(ERROR,
				(errcode(ERRCODE_SYNTAX_ERROR),
				 errmsg_plural("query \"%s\" returned %d column",
							   "query \"%s\" returned %d columns",
							   estate->eval_tuptable->tupdesc->natts,
							   expr->query,
							   estate->eval_tuptable->tupdesc->natts)));

	/*
	 * ... and get the column's datatype.
	 */
	*rettype = estate->eval_tuptable->tupdesc->attrs[0]->atttypid;
	*rettypmod = estate->eval_tuptable->tupdesc->attrs[0]->atttypmod;

	/*
	 * If there are no rows selected, the result is a NULL of that type.
	 */
	if (estate->eval_processed == 0)
	{
		*isNull = true;
		return (Datum) 0;
	}

	/*
	 * Check that the expression returned no more than one row.
	 */
	if (estate->eval_processed != 1)
		ereport(ERROR,
				(errcode(ERRCODE_CARDINALITY_VIOLATION),
				 errmsg("query \"%s\" returned more than one row",
						expr->query)));

	/*
	 * Return the single result Datum.
	 */
	return SPI_getbinval(estate->eval_tuptable->vals[0],
						 estate->eval_tuptable->tupdesc, 1, isNull);
}


/* ----------
 * exec_run_select			Execute a select query
 * ----------
 */
static int
exec_run_select(PLpgSQL_execstate *estate,
<<<<<<< HEAD
				PLpgSQL_expr *expr, int64 maxtuples, Portal *portalP)
=======
				PLpgSQL_expr *expr, long maxtuples, Portal *portalP,
				bool parallelOK)
>>>>>>> b5bce6c1
{
	ParamListInfo paramLI;
	int			rc;

	/*
	 * On the first call for this expression generate the plan
	 */
	if (expr->plan == NULL)
		exec_prepare_plan(estate, expr, parallelOK ?
						  CURSOR_OPT_PARALLEL_OK : 0);

	/*
	 * If a portal was requested, put the query into the portal
	 */
	if (portalP != NULL)
	{
		/*
		 * Set up short-lived ParamListInfo
		 */
		paramLI = setup_unshared_param_list(estate, expr);

		*portalP = SPI_cursor_open_with_paramlist(NULL, expr->plan,
												  paramLI,
												  estate->readonly_func);
		if (*portalP == NULL)
			elog(ERROR, "could not open implicit cursor for query \"%s\": %s",
				 expr->query, SPI_result_code_string(SPI_result));
		if (paramLI)
			pfree(paramLI);
		return SPI_OK_CURSOR;
	}

	/*
	 * Set up ParamListInfo to pass to executor
	 */
	paramLI = setup_param_list(estate, expr);

	/*
	 * Execute the query
	 */
	rc = SPI_execute_plan_with_paramlist(expr->plan, paramLI,
										 estate->readonly_func, maxtuples);
	if (rc != SPI_OK_SELECT)
		ereport(ERROR,
				(errcode(ERRCODE_SYNTAX_ERROR),
				 errmsg("query \"%s\" is not a SELECT", expr->query)));

	/* Save query results for eventual cleanup */
	Assert(estate->eval_tuptable == NULL);
	estate->eval_tuptable = SPI_tuptable;
	estate->eval_processed = SPI_processed;
	estate->eval_lastoid = SPI_lastoid;

	return rc;
}


/*
 * exec_for_query --- execute body of FOR loop for each row from a portal
 *
 * Used by exec_stmt_fors, exec_stmt_forc and exec_stmt_dynfors
 */
static int
exec_for_query(PLpgSQL_execstate *estate, PLpgSQL_stmt_forq *stmt,
			   Portal portal, bool prefetch_ok)
{
	PLpgSQL_rec *rec = NULL;
	PLpgSQL_row *row = NULL;
	SPITupleTable *tuptab;
	bool		found = false;
	int			rc = PLPGSQL_RC_OK;
	uint64		n;

	/*
	 * Determine if we assign to a record or a row
	 */
	if (stmt->rec != NULL)
		rec = (PLpgSQL_rec *) (estate->datums[stmt->rec->dno]);
	else if (stmt->row != NULL)
		row = (PLpgSQL_row *) (estate->datums[stmt->row->dno]);
	else
		elog(ERROR, "unsupported target");

	/*
	 * Make sure the portal doesn't get closed by the user statements we
	 * execute.
	 */
	PinPortal(portal);

	/*
	 * Fetch the initial tuple(s).  If prefetching is allowed then we grab a
	 * few more rows to avoid multiple trips through executor startup
	 * overhead.
	 */
	SPI_cursor_fetch(portal, true, prefetch_ok ? 10 : 1);
	tuptab = SPI_tuptable;
	n = SPI_processed;

	/*
	 * If the query didn't return any rows, set the target to NULL and fall
	 * through with found = false.
	 */
	if (n == 0)
	{
		exec_move_row(estate, rec, row, NULL, tuptab->tupdesc);
		exec_eval_cleanup(estate);
	}
	else
		found = true;			/* processed at least one tuple */

	/*
	 * Now do the loop
	 */
	while (n > 0)
	{
		uint64		i;

		for (i = 0; i < n; i++)
		{
			/*
			 * Assign the tuple to the target
			 */
			exec_move_row(estate, rec, row, tuptab->vals[i], tuptab->tupdesc);
			exec_eval_cleanup(estate);

			/*
			 * Execute the statements
			 */
			rc = exec_stmts(estate, stmt->body);

			if (rc != PLPGSQL_RC_OK)
			{
				if (rc == PLPGSQL_RC_EXIT)
				{
					if (estate->exitlabel == NULL)
					{
						/* unlabelled exit, so exit the current loop */
						rc = PLPGSQL_RC_OK;
					}
					else if (stmt->label != NULL &&
							 strcmp(stmt->label, estate->exitlabel) == 0)
					{
						/* label matches this loop, so exit loop */
						estate->exitlabel = NULL;
						rc = PLPGSQL_RC_OK;
					}

					/*
					 * otherwise, we processed a labelled exit that does not
					 * match the current statement's label, if any; return
					 * RC_EXIT so that the EXIT continues to recurse upward.
					 */
				}
				else if (rc == PLPGSQL_RC_CONTINUE)
				{
					if (estate->exitlabel == NULL)
					{
						/* unlabelled continue, so re-run the current loop */
						rc = PLPGSQL_RC_OK;
						continue;
					}
					else if (stmt->label != NULL &&
							 strcmp(stmt->label, estate->exitlabel) == 0)
					{
						/* label matches this loop, so re-run loop */
						estate->exitlabel = NULL;
						rc = PLPGSQL_RC_OK;
						continue;
					}

					/*
					 * otherwise, we process a labelled continue that does not
					 * match the current statement's label, if any; return
					 * RC_CONTINUE so that the CONTINUE will propagate up the
					 * stack.
					 */
				}

				/*
				 * We're aborting the loop.  Need a goto to get out of two
				 * levels of loop...
				 */
				goto loop_exit;
			}
		}

		SPI_freetuptable(tuptab);

		/*
		 * Fetch more tuples.  If prefetching is allowed, grab 50 at a time.
		 */
		SPI_cursor_fetch(portal, true, prefetch_ok ? 50 : 1);
		tuptab = SPI_tuptable;
		n = SPI_processed;
	}

loop_exit:

	/*
	 * Release last group of tuples (if any)
	 */
	SPI_freetuptable(tuptab);

	UnpinPortal(portal);

	/*
	 * Set the FOUND variable to indicate the result of executing the loop
	 * (namely, whether we looped one or more times). This must be set last so
	 * that it does not interfere with the value of the FOUND variable inside
	 * the loop processing itself.
	 */
	exec_set_found(estate, found);

	return rc;
}


/* ----------
 * exec_eval_simple_expr -		Evaluate a simple expression returning
 *								a Datum by directly calling ExecEvalExpr().
 *
 * If successful, store results into *result, *isNull, *rettype, *rettypmod
 * and return TRUE.  If the expression cannot be handled by simple evaluation,
 * return FALSE.
 *
 * Because we only store one execution tree for a simple expression, we
 * can't handle recursion cases.  So, if we see the tree is already busy
 * with an evaluation in the current xact, we just return FALSE and let the
 * caller run the expression the hard way.  (Other alternatives such as
 * creating a new tree for a recursive call either introduce memory leaks,
 * or add enough bookkeeping to be doubtful wins anyway.)  Another case that
 * is covered by the expr_simple_in_use test is where a previous execution
 * of the tree was aborted by an error: the tree may contain bogus state
 * so we dare not re-use it.
 *
 * It is possible though unlikely for a simple expression to become non-simple
 * (consider for example redefining a trivial view).  We must handle that for
 * correctness; fortunately it's normally inexpensive to call
 * SPI_plan_get_cached_plan for a simple expression.  We do not consider the
 * other direction (non-simple expression becoming simple) because we'll still
 * give correct results if that happens, and it's unlikely to be worth the
 * cycles to check.
 *
 * Note: if pass-by-reference, the result is in the eval_econtext's
 * temporary memory context.  It will be freed when exec_eval_cleanup
 * is done.
 * ----------
 */
static bool
exec_eval_simple_expr(PLpgSQL_execstate *estate,
					  PLpgSQL_expr *expr,
					  Datum *result,
					  bool *isNull,
					  Oid *rettype,
					  int32 *rettypmod)
{
	ExprContext *econtext = estate->eval_econtext;
	LocalTransactionId curlxid = MyProc->lxid;
	CachedPlan *cplan;
	ParamListInfo paramLI;
	void	   *save_setup_arg;
	MemoryContext oldcontext;

	/*
	 * Forget it if expression wasn't simple before.
	 */
	if (expr->expr_simple_expr == NULL)
		return false;

	/*
	 * If expression is in use in current xact, don't touch it.
	 */
	if (expr->expr_simple_in_use && expr->expr_simple_lxid == curlxid)
		return false;

	/*
	 * Revalidate cached plan, so that we will notice if it became stale. (We
	 * need to hold a refcount while using the plan, anyway.)
	 */
	cplan = SPI_plan_get_cached_plan(expr->plan);

	/*
	 * We can't get a failure here, because the number of CachedPlanSources in
	 * the SPI plan can't change from what exec_simple_check_plan saw; it's a
	 * property of the raw parsetree generated from the query text.
	 */
	Assert(cplan != NULL);

	if (cplan->generation != expr->expr_simple_generation)
	{
		/* It got replanned ... is it still simple? */
		exec_simple_recheck_plan(expr, cplan);
		/* better recheck r/w safety, as well */
		if (expr->rwparam >= 0)
			exec_check_rw_parameter(expr, expr->rwparam);
		if (expr->expr_simple_expr == NULL)
		{
			/* Ooops, release refcount and fail */
			ReleaseCachedPlan(cplan, true);
			return false;
		}
	}

	/*
	 * Pass back previously-determined result type.
	 */
	*rettype = expr->expr_simple_type;
	*rettypmod = expr->expr_simple_typmod;

	/*
	 * Prepare the expression for execution, if it's not been done already in
	 * the current transaction.  (This will be forced to happen if we called
	 * exec_simple_recheck_plan above.)
	 */
	if (expr->expr_simple_lxid != curlxid)
	{
		oldcontext = MemoryContextSwitchTo(estate->simple_eval_estate->es_query_cxt);
		expr->expr_simple_state = ExecInitExpr(expr->expr_simple_expr, NULL);
		expr->expr_simple_in_use = false;
		expr->expr_simple_lxid = curlxid;
		MemoryContextSwitchTo(oldcontext);
	}

	/*
	 * We have to do some of the things SPI_execute_plan would do, in
	 * particular advance the snapshot if we are in a non-read-only function.
	 * Without this, stable functions within the expression would fail to see
	 * updates made so far by our own function.
	 */
	SPI_push();

	oldcontext = MemoryContextSwitchTo(econtext->ecxt_per_tuple_memory);
	if (!estate->readonly_func)
	{
		CommandCounterIncrement();
		PushActiveSnapshot(GetTransactionSnapshot());
	}

	/*
	 * Set up ParamListInfo to pass to executor.  We need an unshared list if
	 * it's going to include any R/W expanded-object pointer.  For safety,
	 * save and restore estate->paramLI->parserSetupArg around our use of the
	 * param list.
	 */
	save_setup_arg = estate->paramLI->parserSetupArg;

	if (expr->rwparam >= 0)
		paramLI = setup_unshared_param_list(estate, expr);
	else
		paramLI = setup_param_list(estate, expr);

	econtext->ecxt_param_list_info = paramLI;

	/*
	 * Mark expression as busy for the duration of the ExecEvalExpr call.
	 */
	expr->expr_simple_in_use = true;

	/*
	 * Finally we can call the executor to evaluate the expression
	 */
	*result = ExecEvalExpr(expr->expr_simple_state,
						   econtext,
						   isNull,
						   NULL);

	/* Assorted cleanup */
	expr->expr_simple_in_use = false;

	if (paramLI && paramLI != estate->paramLI)
		pfree(paramLI);

	estate->paramLI->parserSetupArg = save_setup_arg;

	if (!estate->readonly_func)
		PopActiveSnapshot();

	MemoryContextSwitchTo(oldcontext);

	SPI_pop();

	/*
	 * Now we can release our refcount on the cached plan.
	 */
	ReleaseCachedPlan(cplan, true);

	/*
	 * That's it.
	 */
	return true;
}


/*
 * Create a ParamListInfo to pass to SPI
 *
 * We share a single ParamListInfo array across all SPI calls made from this
 * estate, except calls creating cursors, which use setup_unshared_param_list
 * (see its comments for reasons why), and calls that pass a R/W expanded
 * object pointer.  A shared array is generally OK since any given slot in
 * the array would need to contain the same current datum value no matter
 * which query or expression we're evaluating; but of course that doesn't
 * hold when a specific variable is being passed as a R/W pointer, because
 * other expressions in the same function probably don't want to do that.
 *
 * Note that paramLI->parserSetupArg points to the specific PLpgSQL_expr
 * being evaluated.  This is not an issue for statement-level callers, but
 * lower-level callers must save and restore estate->paramLI->parserSetupArg
 * just in case there's an active evaluation at an outer call level.
 *
 * The general plan for passing parameters to SPI is that plain VAR datums
 * always have valid images in the shared param list.  This is ensured by
 * assign_simple_var(), which also marks those params as PARAM_FLAG_CONST,
 * allowing the planner to use those values in custom plans.  However, non-VAR
 * datums cannot conveniently be managed that way.  For one thing, they could
 * throw errors (for example "no such record field") and we do not want that
 * to happen in a part of the expression that might never be evaluated at
 * runtime.  For another thing, exec_eval_datum() may return short-lived
 * values stored in the estate's short-term memory context, which will not
 * necessarily survive to the next SPI operation.  And for a third thing, ROW
 * and RECFIELD datums' values depend on other datums, and we don't have a
 * cheap way to track that.  Therefore, param slots for non-VAR datum types
 * are always reset here and then filled on-demand by plpgsql_param_fetch().
 * We can save a few cycles by not bothering with the reset loop unless at
 * least one such param has actually been filled by plpgsql_param_fetch().
 */
static ParamListInfo
setup_param_list(PLpgSQL_execstate *estate, PLpgSQL_expr *expr)
{
	ParamListInfo paramLI;

	/*
	 * We must have created the SPIPlan already (hence, query text has been
	 * parsed/analyzed at least once); else we cannot rely on expr->paramnos.
	 */
	Assert(expr->plan != NULL);

	/*
	 * Expressions with R/W parameters can't use the shared param list.
	 */
	Assert(expr->rwparam == -1);

	/*
	 * We only need a ParamListInfo if the expression has parameters.  In
	 * principle we should test with bms_is_empty(), but we use a not-null
	 * test because it's faster.  In current usage bits are never removed from
	 * expr->paramnos, only added, so this test is correct anyway.
	 */
	if (expr->paramnos)
	{
		/* Use the common ParamListInfo */
		paramLI = estate->paramLI;

		/*
		 * If any resettable parameters have been passed to the executor since
		 * last time, we need to reset those param slots to "invalid", for the
		 * reasons mentioned in the comment above.
		 */
		if (estate->params_dirty)
		{
			Bitmapset  *resettable_datums = estate->func->resettable_datums;
			int			dno = -1;

			while ((dno = bms_next_member(resettable_datums, dno)) >= 0)
			{
				ParamExternData *prm = &paramLI->params[dno];

				prm->ptype = InvalidOid;
			}
			estate->params_dirty = false;
		}

		/*
		 * Set up link to active expr where the hook functions can find it.
		 * Callers must save and restore parserSetupArg if there is any chance
		 * that they are interrupting an active use of parameters.
		 */
		paramLI->parserSetupArg = (void *) expr;

		/*
		 * Allow parameters that aren't needed by this expression to be
		 * ignored.
		 */
		paramLI->paramMask = expr->paramnos;

		/*
		 * Also make sure this is set before parser hooks need it.  There is
		 * no need to save and restore, since the value is always correct once
		 * set.  (Should be set already, but let's be sure.)
		 */
		expr->func = estate->func;
	}
	else
	{
		/*
		 * Expression requires no parameters.  Be sure we represent this case
		 * as a NULL ParamListInfo, so that plancache.c knows there is no
		 * point in a custom plan.
		 */
		paramLI = NULL;
	}
	return paramLI;
}

/*
 * Create an unshared, short-lived ParamListInfo to pass to SPI
 *
 * When creating a cursor, we do not use the shared ParamListInfo array
 * but create a short-lived one that will contain only params actually
 * referenced by the query.  The reason for this is that copyParamList() will
 * be used to copy the parameters into cursor-lifespan storage, and we don't
 * want it to copy anything that's not used by the specific cursor; that
 * could result in uselessly copying some large values.
 *
 * We also use this for expressions that are passing a R/W object pointer
 * to some trusted function.  We don't want the R/W pointer to get into the
 * shared param list, where it could get passed to some less-trusted function.
 *
 * Caller should pfree the result after use, if it's not NULL.
 *
 * XXX. Could we use ParamListInfo's new paramMask to avoid creating unshared
 * parameter lists?
 */
static ParamListInfo
setup_unshared_param_list(PLpgSQL_execstate *estate, PLpgSQL_expr *expr)
{
	ParamListInfo paramLI;

	/*
	 * We must have created the SPIPlan already (hence, query text has been
	 * parsed/analyzed at least once); else we cannot rely on expr->paramnos.
	 */
	Assert(expr->plan != NULL);

	/*
	 * We only need a ParamListInfo if the expression has parameters.  In
	 * principle we should test with bms_is_empty(), but we use a not-null
	 * test because it's faster.  In current usage bits are never removed from
	 * expr->paramnos, only added, so this test is correct anyway.
	 */
	if (expr->paramnos)
	{
		int			dno;

		/* initialize ParamListInfo with one entry per datum, all invalid */
		paramLI = (ParamListInfo)
			palloc0(offsetof(ParamListInfoData, params) +
					estate->ndatums * sizeof(ParamExternData));
		paramLI->paramFetch = plpgsql_param_fetch;
		paramLI->paramFetchArg = (void *) estate;
		paramLI->parserSetup = (ParserSetupHook) plpgsql_parser_setup;
		paramLI->parserSetupArg = (void *) expr;
		paramLI->numParams = estate->ndatums;
		paramLI->paramMask = NULL;

		/*
		 * Instantiate values for "safe" parameters of the expression.  We
		 * could skip this and leave them to be filled by plpgsql_param_fetch;
		 * but then the values would not be available for query planning,
		 * since the planner doesn't call the paramFetch hook.
		 */
		dno = -1;
		while ((dno = bms_next_member(expr->paramnos, dno)) >= 0)
		{
			PLpgSQL_datum *datum = estate->datums[dno];

			if (datum->dtype == PLPGSQL_DTYPE_VAR)
			{
				PLpgSQL_var *var = (PLpgSQL_var *) datum;
				ParamExternData *prm = &paramLI->params[dno];

				if (dno == expr->rwparam)
					prm->value = var->value;
				else
					prm->value = MakeExpandedObjectReadOnly(var->value,
															var->isnull,
													  var->datatype->typlen);
				prm->isnull = var->isnull;
				prm->pflags = PARAM_FLAG_CONST;
				prm->ptype = var->datatype->typoid;
			}
		}

		/*
		 * Also make sure this is set before parser hooks need it.  There is
		 * no need to save and restore, since the value is always correct once
		 * set.  (Should be set already, but let's be sure.)
		 */
		expr->func = estate->func;
	}
	else
	{
		/*
		 * Expression requires no parameters.  Be sure we represent this case
		 * as a NULL ParamListInfo, so that plancache.c knows there is no
		 * point in a custom plan.
		 */
		paramLI = NULL;
	}
	return paramLI;
}

/*
 * plpgsql_param_fetch		paramFetch callback for dynamic parameter fetch
 */
static void
plpgsql_param_fetch(ParamListInfo params, int paramid)
{
	int			dno;
	PLpgSQL_execstate *estate;
	PLpgSQL_expr *expr;
	PLpgSQL_datum *datum;
	ParamExternData *prm;
	int32		prmtypmod;

	/* paramid's are 1-based, but dnos are 0-based */
	dno = paramid - 1;
	Assert(dno >= 0 && dno < params->numParams);

	/* fetch back the hook data */
	estate = (PLpgSQL_execstate *) params->paramFetchArg;
	expr = (PLpgSQL_expr *) params->parserSetupArg;
	Assert(params->numParams == estate->ndatums);

	/* now we can access the target datum */
	datum = estate->datums[dno];

	/*
	 * Since copyParamList() or SerializeParamList() will try to materialize
	 * every single parameter slot, it's important to do nothing when asked
	 * for a datum that's not supposed to be used by this SQL expression.
	 * Otherwise we risk failures in exec_eval_datum(), or copying a lot more
	 * data than necessary.
	 */
	if (!bms_is_member(dno, expr->paramnos))
		return;

	if (params == estate->paramLI)
	{
		/*
		 * We need to mark the shared params array dirty if we're about to
		 * evaluate a resettable datum.
		 */
		switch (datum->dtype)
		{
			case PLPGSQL_DTYPE_ROW:
			case PLPGSQL_DTYPE_REC:
			case PLPGSQL_DTYPE_RECFIELD:
				estate->params_dirty = true;
				break;

			default:
				break;
		}
	}

	/* OK, evaluate the value and store into the appropriate paramlist slot */
	prm = &params->params[dno];
	exec_eval_datum(estate, datum,
					&prm->ptype, &prmtypmod,
					&prm->value, &prm->isnull);
	/* We can always mark params as "const" for executor's purposes */
	prm->pflags = PARAM_FLAG_CONST;

	/*
	 * If it's a read/write expanded datum, convert reference to read-only,
	 * unless it's safe to pass as read-write.
	 */
	if (datum->dtype == PLPGSQL_DTYPE_VAR && dno != expr->rwparam)
		prm->value = MakeExpandedObjectReadOnly(prm->value,
												prm->isnull,
								  ((PLpgSQL_var *) datum)->datatype->typlen);
}


/* ----------
 * exec_move_row			Move one tuple's values into a record or row
 *
 * Since this uses exec_assign_value, caller should eventually call
 * exec_eval_cleanup to prevent long-term memory leaks.
 * ----------
 */
static void
exec_move_row(PLpgSQL_execstate *estate,
			  PLpgSQL_rec *rec,
			  PLpgSQL_row *row,
			  HeapTuple tup, TupleDesc tupdesc)
{
	/*
	 * Record is simple - just copy the tuple and its descriptor into the
	 * record variable
	 */
	if (rec != NULL)
	{
		/*
		 * Copy input first, just in case it is pointing at variable's value
		 */
		if (HeapTupleIsValid(tup))
			tup = heap_copytuple(tup);
		else if (tupdesc)
		{
			/* If we have a tupdesc but no data, form an all-nulls tuple */
			bool	   *nulls;

			nulls = (bool *) palloc(tupdesc->natts * sizeof(bool));
			memset(nulls, true, tupdesc->natts * sizeof(bool));

			tup = heap_form_tuple(tupdesc, NULL, nulls);

			pfree(nulls);
		}

		if (tupdesc)
			tupdesc = CreateTupleDescCopy(tupdesc);

		/* Free the old value ... */
		if (rec->freetup)
		{
			heap_freetuple(rec->tup);
			rec->freetup = false;
		}
		if (rec->freetupdesc)
		{
			FreeTupleDesc(rec->tupdesc);
			rec->freetupdesc = false;
		}

		/* ... and install the new */
		if (HeapTupleIsValid(tup))
		{
			rec->tup = tup;
			rec->freetup = true;
		}
		else
			rec->tup = NULL;

		if (tupdesc)
		{
			rec->tupdesc = tupdesc;
			rec->freetupdesc = true;
		}
		else
			rec->tupdesc = NULL;

		return;
	}

	/*
	 * Row is a bit more complicated in that we assign the individual
	 * attributes of the tuple to the variables the row points to.
	 *
	 * NOTE: this code used to demand row->nfields ==
	 * HeapTupleHeaderGetNatts(tup->t_data), but that's wrong.  The tuple
	 * might have more fields than we expected if it's from an
	 * inheritance-child table of the current table, or it might have fewer if
	 * the table has had columns added by ALTER TABLE. Ignore extra columns
	 * and assume NULL for missing columns, the same as heap_getattr would do.
	 * We also have to skip over dropped columns in either the source or
	 * destination.
	 *
	 * If we have no tuple data at all, we'll assign NULL to all columns of
	 * the row variable.
	 */
	if (row != NULL)
	{
		int			td_natts = tupdesc ? tupdesc->natts : 0;
		int			t_natts;
		int			fnum;
		int			anum;

		if (HeapTupleIsValid(tup))
			t_natts = HeapTupleHeaderGetNatts(tup->t_data);
		else
			t_natts = 0;

		anum = 0;
		for (fnum = 0; fnum < row->nfields; fnum++)
		{
			PLpgSQL_var *var;
			Datum		value;
			bool		isnull;
			Oid			valtype;
			int32		valtypmod;

			if (row->varnos[fnum] < 0)
				continue;		/* skip dropped column in row struct */

			var = (PLpgSQL_var *) (estate->datums[row->varnos[fnum]]);

			while (anum < td_natts && tupdesc->attrs[anum]->attisdropped)
				anum++;			/* skip dropped column in tuple */

			if (anum < td_natts)
			{
				if (anum < t_natts)
					value = SPI_getbinval(tup, tupdesc, anum + 1, &isnull);
				else
				{
					value = (Datum) 0;
					isnull = true;
				}
				valtype = tupdesc->attrs[anum]->atttypid;
				valtypmod = tupdesc->attrs[anum]->atttypmod;
				anum++;
			}
			else
			{
				value = (Datum) 0;
				isnull = true;
				valtype = UNKNOWNOID;
				valtypmod = -1;
			}

			exec_assign_value(estate, (PLpgSQL_datum *) var,
							  value, isnull, valtype, valtypmod);
		}

		return;
	}

	elog(ERROR, "unsupported target");
}

/* ----------
 * make_tuple_from_row		Make a tuple from the values of a row object
 *
 * A NULL return indicates rowtype mismatch; caller must raise suitable error
 * ----------
 */
static HeapTuple
make_tuple_from_row(PLpgSQL_execstate *estate,
					PLpgSQL_row *row,
					TupleDesc tupdesc)
{
	int			natts = tupdesc->natts;
	HeapTuple	tuple;
	Datum	   *dvalues;
	bool	   *nulls;
	int			i;

	if (natts != row->nfields)
		return NULL;

	dvalues = (Datum *) palloc0(natts * sizeof(Datum));
	nulls = (bool *) palloc(natts * sizeof(bool));

	for (i = 0; i < natts; i++)
	{
		Oid			fieldtypeid;
		int32		fieldtypmod;

		if (tupdesc->attrs[i]->attisdropped)
		{
			nulls[i] = true;	/* leave the column as null */
			continue;
		}
		if (row->varnos[i] < 0) /* should not happen */
			elog(ERROR, "dropped rowtype entry for non-dropped column");

		exec_eval_datum(estate, estate->datums[row->varnos[i]],
						&fieldtypeid, &fieldtypmod,
						&dvalues[i], &nulls[i]);
		if (fieldtypeid != tupdesc->attrs[i]->atttypid)
			return NULL;
		/* XXX should we insist on typmod match, too? */
	}

	tuple = heap_form_tuple(tupdesc, dvalues, nulls);

	pfree(dvalues);
	pfree(nulls);

	return tuple;
}

/* ----------
 * get_tuple_from_datum		extract a tuple from a composite Datum
 *
 * Returns a freshly palloc'd HeapTuple.
 *
 * Note: it's caller's responsibility to be sure value is of composite type.
 * ----------
 */
static HeapTuple
get_tuple_from_datum(Datum value)
{
	HeapTupleHeader td = DatumGetHeapTupleHeader(value);
	HeapTupleData tmptup;

	/* Build a temporary HeapTuple control structure */
	tmptup.t_len = HeapTupleHeaderGetDatumLength(td);
	ItemPointerSetInvalid(&(tmptup.t_self));
	tmptup.t_data = td;

	/* Build a copy and return it */
	return heap_copytuple(&tmptup);
}

/* ----------
 * get_tupdesc_from_datum	get a tuple descriptor for a composite Datum
 *
 * Returns a pointer to the TupleDesc of the tuple's rowtype.
 * Caller is responsible for calling ReleaseTupleDesc when done with it.
 *
 * Note: it's caller's responsibility to be sure value is of composite type.
 * ----------
 */
static TupleDesc
get_tupdesc_from_datum(Datum value)
{
	HeapTupleHeader td = DatumGetHeapTupleHeader(value);
	Oid			tupType;
	int32		tupTypmod;

	/* Extract rowtype info and find a tupdesc */
	tupType = HeapTupleHeaderGetTypeId(td);
	tupTypmod = HeapTupleHeaderGetTypMod(td);
	return lookup_rowtype_tupdesc(tupType, tupTypmod);
}

/* ----------
 * exec_move_row_from_datum		Move a composite Datum into a record or row
 *
 * This is equivalent to get_tuple_from_datum() followed by exec_move_row(),
 * but we avoid constructing an intermediate physical copy of the tuple.
 * ----------
 */
static void
exec_move_row_from_datum(PLpgSQL_execstate *estate,
						 PLpgSQL_rec *rec,
						 PLpgSQL_row *row,
						 Datum value)
{
	HeapTupleHeader td = DatumGetHeapTupleHeader(value);
	Oid			tupType;
	int32		tupTypmod;
	TupleDesc	tupdesc;
	HeapTupleData tmptup;

	/* Extract rowtype info and find a tupdesc */
	tupType = HeapTupleHeaderGetTypeId(td);
	tupTypmod = HeapTupleHeaderGetTypMod(td);
	tupdesc = lookup_rowtype_tupdesc(tupType, tupTypmod);

	/* Build a temporary HeapTuple control structure */
	tmptup.t_len = HeapTupleHeaderGetDatumLength(td);
	ItemPointerSetInvalid(&(tmptup.t_self));
	tmptup.t_data = td;

	/* Do the move */
	exec_move_row(estate, rec, row, &tmptup, tupdesc);

	/* Release tupdesc usage count */
	ReleaseTupleDesc(tupdesc);
}

/* ----------
 * convert_value_to_string			Convert a non-null Datum to C string
 *
 * Note: the result is in the estate's eval_econtext, and will be cleared
 * by the next exec_eval_cleanup() call.  The invoked output function might
 * leave additional cruft there as well, so just pfree'ing the result string
 * would not be enough to avoid memory leaks if we did not do it like this.
 * In most usages the Datum being passed in is also in that context (if
 * pass-by-reference) and so an exec_eval_cleanup() call is needed anyway.
 *
 * Note: not caching the conversion function lookup is bad for performance.
 * However, this function isn't currently used in any places where an extra
 * catalog lookup or two seems like a big deal.
 * ----------
 */
static char *
convert_value_to_string(PLpgSQL_execstate *estate, Datum value, Oid valtype)
{
	char	   *result;
	MemoryContext oldcontext;
	Oid			typoutput;
	bool		typIsVarlena;

	oldcontext = MemoryContextSwitchTo(estate->eval_econtext->ecxt_per_tuple_memory);
	getTypeOutputInfo(valtype, &typoutput, &typIsVarlena);
	result = OidOutputFunctionCall(typoutput, value);
	MemoryContextSwitchTo(oldcontext);

	return result;
}

/* ----------
 * exec_cast_value			Cast a value if required
 *
 * Note that *isnull is an input and also an output parameter.  While it's
 * unlikely that a cast operation would produce null from non-null or vice
 * versa, that could happen in principle.
 *
 * Note: the estate's eval_econtext is used for temporary storage, and may
 * also contain the result Datum if we have to do a conversion to a pass-
 * by-reference data type.  Be sure to do an exec_eval_cleanup() call when
 * done with the result.
 * ----------
 */
static Datum
exec_cast_value(PLpgSQL_execstate *estate,
				Datum value, bool *isnull,
				Oid valtype, int32 valtypmod,
				Oid reqtype, int32 reqtypmod)
{
	/*
	 * If the type of the given value isn't what's requested, convert it.
	 */
	if (valtype != reqtype ||
		(valtypmod != reqtypmod && reqtypmod != -1))
	{
		plpgsql_CastHashEntry *cast_entry;

		cast_entry = get_cast_hashentry(estate,
										valtype, valtypmod,
										reqtype, reqtypmod);
		if (cast_entry)
		{
			ExprContext *econtext = estate->eval_econtext;
			MemoryContext oldcontext;

			oldcontext = MemoryContextSwitchTo(econtext->ecxt_per_tuple_memory);

			econtext->caseValue_datum = value;
			econtext->caseValue_isNull = *isnull;

			cast_entry->cast_in_use = true;

			value = ExecEvalExpr(cast_entry->cast_exprstate, econtext,
								 isnull, NULL);

			cast_entry->cast_in_use = false;

			MemoryContextSwitchTo(oldcontext);
		}
	}

	return value;
}

/* ----------
 * get_cast_hashentry			Look up how to perform a type cast
 *
 * Returns a plpgsql_CastHashEntry if an expression has to be evaluated,
 * or NULL if the cast is a mere no-op relabeling.  If there's work to be
 * done, the cast_exprstate field contains an expression evaluation tree
 * based on a CaseTestExpr input, and the cast_in_use field should be set
 * TRUE while executing it.
 * ----------
 */
static plpgsql_CastHashEntry *
get_cast_hashentry(PLpgSQL_execstate *estate,
				   Oid srctype, int32 srctypmod,
				   Oid dsttype, int32 dsttypmod)
{
	plpgsql_CastHashKey cast_key;
	plpgsql_CastHashEntry *cast_entry;
	bool		found;
	LocalTransactionId curlxid;
	MemoryContext oldcontext;

	/* Look for existing entry */
	cast_key.srctype = srctype;
	cast_key.dsttype = dsttype;
	cast_key.srctypmod = srctypmod;
	cast_key.dsttypmod = dsttypmod;
	cast_entry = (plpgsql_CastHashEntry *) hash_search(estate->cast_hash,
													   (void *) &cast_key,
													   HASH_FIND, NULL);

	if (cast_entry == NULL)
	{
		/* We've not looked up this coercion before */
		Node	   *cast_expr;
		CaseTestExpr *placeholder;

		/*
		 * Since we could easily fail (no such coercion), construct a
		 * temporary coercion expression tree in a short-lived context, then
		 * if successful copy it to cast_hash_context.
		 */
		oldcontext = MemoryContextSwitchTo(estate->eval_econtext->ecxt_per_tuple_memory);

		/*
		 * We use a CaseTestExpr as the base of the coercion tree, since it's
		 * very cheap to insert the source value for that.
		 */
		placeholder = makeNode(CaseTestExpr);
		placeholder->typeId = srctype;
		placeholder->typeMod = srctypmod;
		placeholder->collation = get_typcollation(srctype);

		/*
		 * Apply coercion.  We use ASSIGNMENT coercion because that's the
		 * closest match to plpgsql's historical behavior; in particular,
		 * EXPLICIT coercion would allow silent truncation to a destination
		 * varchar/bpchar's length, which we do not want.
		 *
		 * If source type is UNKNOWN, coerce_to_target_type will fail (it only
		 * expects to see that for Const input nodes), so don't call it; we'll
		 * apply CoerceViaIO instead.  Likewise, it doesn't currently work for
		 * coercing RECORD to some other type, so skip for that too.
		 */
		if (srctype == UNKNOWNOID || srctype == RECORDOID)
			cast_expr = NULL;
		else
			cast_expr = coerce_to_target_type(NULL,
											  (Node *) placeholder, srctype,
											  dsttype, dsttypmod,
											  COERCION_ASSIGNMENT,
											  COERCE_IMPLICIT_CAST,
											  -1);

		/*
		 * If there's no cast path according to the parser, fall back to using
		 * an I/O coercion; this is semantically dubious but matches plpgsql's
		 * historical behavior.  We would need something of the sort for
		 * UNKNOWN literals in any case.
		 */
		if (cast_expr == NULL)
		{
			CoerceViaIO *iocoerce = makeNode(CoerceViaIO);

			iocoerce->arg = (Expr *) placeholder;
			iocoerce->resulttype = dsttype;
			iocoerce->resultcollid = InvalidOid;
			iocoerce->coerceformat = COERCE_IMPLICIT_CAST;
			iocoerce->location = -1;
			cast_expr = (Node *) iocoerce;
			if (dsttypmod != -1)
				cast_expr = coerce_to_target_type(NULL,
												  cast_expr, dsttype,
												  dsttype, dsttypmod,
												  COERCION_ASSIGNMENT,
												  COERCE_IMPLICIT_CAST,
												  -1);
		}

		/* Note: we don't bother labeling the expression tree with collation */

		/* Detect whether we have a no-op (RelabelType) coercion */
		if (IsA(cast_expr, RelabelType) &&
			((RelabelType *) cast_expr)->arg == (Expr *) placeholder)
			cast_expr = NULL;

		if (cast_expr)
		{
			/* ExecInitExpr assumes we've planned the expression */
			cast_expr = (Node *) expression_planner((Expr *) cast_expr);

			/* Now copy the tree into cast_hash_context */
			MemoryContextSwitchTo(estate->cast_hash_context);

			cast_expr = copyObject(cast_expr);
		}

		MemoryContextSwitchTo(oldcontext);

		/* Now we can fill in a hashtable entry. */
		cast_entry = (plpgsql_CastHashEntry *) hash_search(estate->cast_hash,
														   (void *) &cast_key,
														 HASH_ENTER, &found);
		Assert(!found);			/* wasn't there a moment ago */
		cast_entry->cast_expr = (Expr *) cast_expr;
		cast_entry->cast_exprstate = NULL;
		cast_entry->cast_in_use = false;
		cast_entry->cast_lxid = InvalidLocalTransactionId;
	}

	/* Done if we have determined that this is a no-op cast. */
	if (cast_entry->cast_expr == NULL)
		return NULL;

	/*
	 * Prepare the expression for execution, if it's not been done already in
	 * the current transaction; also, if it's marked busy in the current
	 * transaction, abandon that expression tree and build a new one, so as to
	 * avoid potential problems with recursive cast expressions and failed
	 * executions.  (We will leak some memory intra-transaction if that
	 * happens a lot, but we don't expect it to.)  It's okay to update the
	 * hash table with the new tree because all plpgsql functions within a
	 * given transaction share the same simple_eval_estate.  (Well, regular
	 * functions do; DO blocks have private simple_eval_estates, and private
	 * cast hash tables to go with them.)
	 */
	curlxid = MyProc->lxid;
	if (cast_entry->cast_lxid != curlxid || cast_entry->cast_in_use)
	{
		oldcontext = MemoryContextSwitchTo(estate->simple_eval_estate->es_query_cxt);
		cast_entry->cast_exprstate = ExecInitExpr(cast_entry->cast_expr, NULL);
		cast_entry->cast_in_use = false;
		cast_entry->cast_lxid = curlxid;
		MemoryContextSwitchTo(oldcontext);
	}

	return cast_entry;
}

/* ----------
 * exec_simple_check_node -		Recursively check if an expression
 *								is made only of simple things we can
 *								hand out directly to ExecEvalExpr()
 *								instead of calling SPI.
 * ----------
 */
static bool
exec_simple_check_node(Node *node)
{
	if (node == NULL)
		return TRUE;

	switch (nodeTag(node))
	{
		case T_Const:
			return TRUE;

		case T_Param:
			return TRUE;

		case T_ArrayRef:
			{
				ArrayRef   *expr = (ArrayRef *) node;

				if (!exec_simple_check_node((Node *) expr->refupperindexpr))
					return FALSE;
				if (!exec_simple_check_node((Node *) expr->reflowerindexpr))
					return FALSE;
				if (!exec_simple_check_node((Node *) expr->refexpr))
					return FALSE;
				if (!exec_simple_check_node((Node *) expr->refassgnexpr))
					return FALSE;

				return TRUE;
			}

		case T_FuncExpr:
			{
				FuncExpr   *expr = (FuncExpr *) node;

				if (expr->funcretset)
					return FALSE;
				if (!exec_simple_check_node((Node *) expr->args))
					return FALSE;

				return TRUE;
			}

		case T_OpExpr:
			{
				OpExpr	   *expr = (OpExpr *) node;

				if (expr->opretset)
					return FALSE;
				if (!exec_simple_check_node((Node *) expr->args))
					return FALSE;

				return TRUE;
			}

		case T_DistinctExpr:
			{
				DistinctExpr *expr = (DistinctExpr *) node;

				if (expr->opretset)
					return FALSE;
				if (!exec_simple_check_node((Node *) expr->args))
					return FALSE;

				return TRUE;
			}

		case T_NullIfExpr:
			{
				NullIfExpr *expr = (NullIfExpr *) node;

				if (expr->opretset)
					return FALSE;
				if (!exec_simple_check_node((Node *) expr->args))
					return FALSE;

				return TRUE;
			}

		case T_ScalarArrayOpExpr:
			{
				ScalarArrayOpExpr *expr = (ScalarArrayOpExpr *) node;

				if (!exec_simple_check_node((Node *) expr->args))
					return FALSE;

				return TRUE;
			}

		case T_BoolExpr:
			{
				BoolExpr   *expr = (BoolExpr *) node;

				if (!exec_simple_check_node((Node *) expr->args))
					return FALSE;

				return TRUE;
			}

		case T_FieldSelect:
			return exec_simple_check_node((Node *) ((FieldSelect *) node)->arg);

		case T_FieldStore:
			{
				FieldStore *expr = (FieldStore *) node;

				if (!exec_simple_check_node((Node *) expr->arg))
					return FALSE;
				if (!exec_simple_check_node((Node *) expr->newvals))
					return FALSE;

				return TRUE;
			}

		case T_RelabelType:
			return exec_simple_check_node((Node *) ((RelabelType *) node)->arg);

		case T_CoerceViaIO:
			return exec_simple_check_node((Node *) ((CoerceViaIO *) node)->arg);

		case T_ArrayCoerceExpr:
			return exec_simple_check_node((Node *) ((ArrayCoerceExpr *) node)->arg);

		case T_ConvertRowtypeExpr:
			return exec_simple_check_node((Node *) ((ConvertRowtypeExpr *) node)->arg);

		case T_CaseExpr:
			{
				CaseExpr   *expr = (CaseExpr *) node;

				if (!exec_simple_check_node((Node *) expr->arg))
					return FALSE;
				if (!exec_simple_check_node((Node *) expr->args))
					return FALSE;
				if (!exec_simple_check_node((Node *) expr->defresult))
					return FALSE;

				return TRUE;
			}

		case T_CaseWhen:
			{
				CaseWhen   *when = (CaseWhen *) node;

				if (!exec_simple_check_node((Node *) when->expr))
					return FALSE;
				if (!exec_simple_check_node((Node *) when->result))
					return FALSE;

				return TRUE;
			}

		case T_CaseTestExpr:
			return TRUE;

		case T_ArrayExpr:
			{
				ArrayExpr  *expr = (ArrayExpr *) node;

				if (!exec_simple_check_node((Node *) expr->elements))
					return FALSE;

				return TRUE;
			}

		case T_RowExpr:
			{
				RowExpr    *expr = (RowExpr *) node;

				if (!exec_simple_check_node((Node *) expr->args))
					return FALSE;

				return TRUE;
			}

		case T_RowCompareExpr:
			{
				RowCompareExpr *expr = (RowCompareExpr *) node;

				if (!exec_simple_check_node((Node *) expr->largs))
					return FALSE;
				if (!exec_simple_check_node((Node *) expr->rargs))
					return FALSE;

				return TRUE;
			}

		case T_CoalesceExpr:
			{
				CoalesceExpr *expr = (CoalesceExpr *) node;

				if (!exec_simple_check_node((Node *) expr->args))
					return FALSE;

				return TRUE;
			}

		case T_MinMaxExpr:
			{
				MinMaxExpr *expr = (MinMaxExpr *) node;

				if (!exec_simple_check_node((Node *) expr->args))
					return FALSE;

				return TRUE;
			}

		case T_XmlExpr:
			{
				XmlExpr    *expr = (XmlExpr *) node;

				if (!exec_simple_check_node((Node *) expr->named_args))
					return FALSE;
				if (!exec_simple_check_node((Node *) expr->args))
					return FALSE;

				return TRUE;
			}

		case T_NullTest:
			return exec_simple_check_node((Node *) ((NullTest *) node)->arg);

		case T_BooleanTest:
			return exec_simple_check_node((Node *) ((BooleanTest *) node)->arg);

		case T_CoerceToDomain:
			return exec_simple_check_node((Node *) ((CoerceToDomain *) node)->arg);

		case T_CoerceToDomainValue:
			return TRUE;

		case T_List:
			{
				List	   *expr = (List *) node;
				ListCell   *l;

				foreach(l, expr)
				{
					if (!exec_simple_check_node(lfirst(l)))
						return FALSE;
				}

				return TRUE;
			}

		default:
			return FALSE;
	}
}


/* ----------
 * exec_simple_check_plan -		Check if a plan is simple enough to
 *								be evaluated by ExecEvalExpr() instead
 *								of SPI.
 * ----------
 */
static void
exec_simple_check_plan(PLpgSQL_expr *expr)
{
	List	   *plansources;
	CachedPlanSource *plansource;
	Query	   *query;
	CachedPlan *cplan;

	/*
	 * Initialize to "not simple", and remember the plan generation number we
	 * last checked.  (If we don't get as far as obtaining a plan to check, we
	 * just leave expr_simple_generation set to 0.)
	 */
	expr->expr_simple_expr = NULL;
	expr->expr_simple_generation = 0;

	/*
	 * We can only test queries that resulted in exactly one CachedPlanSource
	 */
	plansources = SPI_plan_get_plan_sources(expr->plan);
	if (list_length(plansources) != 1)
		return;
	plansource = (CachedPlanSource *) linitial(plansources);

	/*
	 * Do some checking on the analyzed-and-rewritten form of the query. These
	 * checks are basically redundant with the tests in
	 * exec_simple_recheck_plan, but the point is to avoid building a plan if
	 * possible.  Since this function is only called immediately after
	 * creating the CachedPlanSource, we need not worry about the query being
	 * stale.
	 */

	/*
	 * 1. There must be one single querytree.
	 */
	if (list_length(plansource->query_list) != 1)
		return;
	query = (Query *) linitial(plansource->query_list);

	/*
	 * 2. It must be a plain SELECT query without any input tables
	 */
	if (!IsA(query, Query))
		return;
	if (query->commandType != CMD_SELECT)
		return;
	if (query->rtable != NIL)
		return;

	/*
	 * 3. Can't have any subplans, aggregates, qual clauses either
	 */
	if (query->hasAggs ||
		query->hasWindowFuncs ||
		query->hasSubLinks ||
		query->hasForUpdate ||
		query->cteList ||
		query->jointree->quals ||
		query->groupClause ||
		query->havingQual ||
		query->windowClause ||
		query->distinctClause ||
		query->sortClause ||
		query->limitOffset ||
		query->limitCount ||
		query->setOperations)
		return;

	/*
	 * 4. The query must have a single attribute as result
	 */
	if (list_length(query->targetList) != 1)
		return;

	/*
	 * OK, it seems worth constructing a plan for more careful checking.
	 */

	/* Get the generic plan for the query */
	cplan = SPI_plan_get_cached_plan(expr->plan);

	/* Can't fail, because we checked for a single CachedPlanSource above */
	Assert(cplan != NULL);

	/* Share the remaining work with recheck code path */
	exec_simple_recheck_plan(expr, cplan);

	/* Release our plan refcount */
	ReleaseCachedPlan(cplan, true);
}

/*
 * exec_simple_recheck_plan --- check for simple plan once we have CachedPlan
 */
static void
exec_simple_recheck_plan(PLpgSQL_expr *expr, CachedPlan *cplan)
{
	PlannedStmt *stmt;
	Plan	   *plan;
	TargetEntry *tle;

	/*
	 * Initialize to "not simple", and remember the plan generation number we
	 * last checked.
	 */
	expr->expr_simple_expr = NULL;
	expr->expr_simple_generation = cplan->generation;

	/*
	 * 1. There must be one single plantree
	 */
	if (list_length(cplan->stmt_list) != 1)
		return;
	stmt = (PlannedStmt *) linitial(cplan->stmt_list);

	/*
	 * 2. It must be a RESULT plan --> no scan's required
	 */
	if (!IsA(stmt, PlannedStmt))
		return;
	if (stmt->commandType != CMD_SELECT)
		return;
	plan = stmt->planTree;
	if (!IsA(plan, Result))
		return;

	/*
	 * 3. Can't have any subplan or qual clause, either
	 */
	if (plan->lefttree != NULL ||
		plan->righttree != NULL ||
		plan->initPlan != NULL ||
		plan->qual != NULL ||
		((Result *) plan)->resconstantqual != NULL)
		return;

	/*
	 * 4. The plan must have a single attribute as result
	 */
	if (list_length(plan->targetlist) != 1)
		return;

	tle = (TargetEntry *) linitial(plan->targetlist);

	/*
	 * 5. Check that all the nodes in the expression are non-scary.
	 */
	if (!exec_simple_check_node((Node *) tle->expr))
		return;

	/*
	 * Yes - this is a simple expression.  Mark it as such, and initialize
	 * state to "not valid in current transaction".
	 */
	expr->expr_simple_expr = tle->expr;
	expr->expr_simple_state = NULL;
	expr->expr_simple_in_use = false;
	expr->expr_simple_lxid = InvalidLocalTransactionId;
	/* Also stash away the expression result type */
	expr->expr_simple_type = exprType((Node *) tle->expr);
	expr->expr_simple_typmod = exprTypmod((Node *) tle->expr);
}

/*
 * exec_check_rw_parameter --- can we pass expanded object as read/write param?
 *
 * If we have an assignment like "x := array_append(x, foo)" in which the
 * top-level function is trusted not to corrupt its argument in case of an
 * error, then when x has an expanded object as value, it is safe to pass the
 * value as a read/write pointer and let the function modify the value
 * in-place.
 *
 * This function checks for a safe expression, and sets expr->rwparam to the
 * dno of the target variable (x) if safe, or -1 if not safe.
 */
static void
exec_check_rw_parameter(PLpgSQL_expr *expr, int target_dno)
{
	Oid			funcid;
	List	   *fargs;
	ListCell   *lc;

	/* Assume unsafe */
	expr->rwparam = -1;

	/*
	 * If the expression isn't simple, there's no point in trying to optimize
	 * (because the exec_run_select code path will flatten any expanded result
	 * anyway).  Even without that, this seems like a good safety restriction.
	 */
	if (expr->expr_simple_expr == NULL)
		return;

	/*
	 * If target variable isn't referenced by expression, no need to look
	 * further.
	 */
	if (!bms_is_member(target_dno, expr->paramnos))
		return;

	/*
	 * Top level of expression must be a simple FuncExpr or OpExpr.
	 */
	if (IsA(expr->expr_simple_expr, FuncExpr))
	{
		FuncExpr   *fexpr = (FuncExpr *) expr->expr_simple_expr;

		funcid = fexpr->funcid;
		fargs = fexpr->args;
	}
	else if (IsA(expr->expr_simple_expr, OpExpr))
	{
		OpExpr	   *opexpr = (OpExpr *) expr->expr_simple_expr;

		funcid = opexpr->opfuncid;
		fargs = opexpr->args;
	}
	else
		return;

	/*
	 * The top-level function must be one that we trust to be "safe".
	 * Currently we hard-wire the list, but it would be very desirable to
	 * allow extensions to mark their functions as safe ...
	 */
	if (!(funcid == F_ARRAY_APPEND ||
		  funcid == F_ARRAY_PREPEND))
		return;

	/*
	 * The target variable (in the form of a Param) must only appear as a
	 * direct argument of the top-level function.
	 */
	foreach(lc, fargs)
	{
		Node	   *arg = (Node *) lfirst(lc);

		/* A Param is OK, whether it's the target variable or not */
		if (arg && IsA(arg, Param))
			continue;
		/* Otherwise, argument expression must not reference target */
		if (contains_target_param(arg, &target_dno))
			return;
	}

	/* OK, we can pass target as a read-write parameter */
	expr->rwparam = target_dno;
}

/*
 * Recursively check for a Param referencing the target variable
 */
static bool
contains_target_param(Node *node, int *target_dno)
{
	if (node == NULL)
		return false;
	if (IsA(node, Param))
	{
		Param	   *param = (Param *) node;

		if (param->paramkind == PARAM_EXTERN &&
			param->paramid == *target_dno + 1)
			return true;
		return false;
	}
	return expression_tree_walker(node, contains_target_param,
								  (void *) target_dno);
}

/* ----------
 * exec_set_found			Set the global found variable to true/false
 * ----------
 */
static void
exec_set_found(PLpgSQL_execstate *estate, bool state)
{
	PLpgSQL_var *var;

	var = (PLpgSQL_var *) (estate->datums[estate->found_varno]);
	assign_simple_var(estate, var, BoolGetDatum(state), false, false);
}

/*
 * plpgsql_create_econtext --- create an eval_econtext for the current function
 *
 * We may need to create a new shared_simple_eval_estate too, if there's not
 * one already for the current transaction.  The EState will be cleaned up at
 * transaction end.
 */
static void
plpgsql_create_econtext(PLpgSQL_execstate *estate)
{
	SimpleEcontextStackEntry *entry;

	/*
	 * Create an EState for evaluation of simple expressions, if there's not
	 * one already in the current transaction.  The EState is made a child of
	 * TopTransactionContext so it will have the right lifespan.
	 *
	 * Note that this path is never taken when executing a DO block; the
	 * required EState was already made by plpgsql_inline_handler.
	 */
	if (estate->simple_eval_estate == NULL)
	{
		MemoryContext oldcontext;

		Assert(shared_simple_eval_estate == NULL);
		oldcontext = MemoryContextSwitchTo(TopTransactionContext);
		shared_simple_eval_estate = CreateExecutorState();
		estate->simple_eval_estate = shared_simple_eval_estate;
		MemoryContextSwitchTo(oldcontext);
	}

	/*
	 * Create a child econtext for the current function.
	 */
	estate->eval_econtext = CreateExprContext(estate->simple_eval_estate);

	/*
	 * Make a stack entry so we can clean up the econtext at subxact end.
	 * Stack entries are kept in TopTransactionContext for simplicity.
	 */
	entry = (SimpleEcontextStackEntry *)
		MemoryContextAlloc(TopTransactionContext,
						   sizeof(SimpleEcontextStackEntry));

	entry->stack_econtext = estate->eval_econtext;
	entry->xact_subxid = GetCurrentSubTransactionId();

	entry->next = simple_econtext_stack;
	simple_econtext_stack = entry;
}

/*
 * plpgsql_destroy_econtext --- destroy function's econtext
 *
 * We check that it matches the top stack entry, and destroy the stack
 * entry along with the context.
 */
static void
plpgsql_destroy_econtext(PLpgSQL_execstate *estate)
{
	SimpleEcontextStackEntry *next;

	Assert(simple_econtext_stack != NULL);
	Assert(simple_econtext_stack->stack_econtext == estate->eval_econtext);

	next = simple_econtext_stack->next;
	pfree(simple_econtext_stack);
	simple_econtext_stack = next;

	FreeExprContext(estate->eval_econtext, true);
	estate->eval_econtext = NULL;
}

/*
 * plpgsql_xact_cb --- post-transaction-commit-or-abort cleanup
 *
 * If a simple-expression EState was created in the current transaction,
 * it has to be cleaned up.
 */
void
plpgsql_xact_cb(XactEvent event, void *arg)
{
	/*
	 * If we are doing a clean transaction shutdown, free the EState (so that
	 * any remaining resources will be released correctly). In an abort, we
	 * expect the regular abort recovery procedures to release everything of
	 * interest.
	 */
	if (event == XACT_EVENT_COMMIT || event == XACT_EVENT_PREPARE)
	{
		/* Shouldn't be any econtext stack entries left at commit */
		Assert(simple_econtext_stack == NULL);

		if (shared_simple_eval_estate)
			FreeExecutorState(shared_simple_eval_estate);
		shared_simple_eval_estate = NULL;
	}
	else if (event == XACT_EVENT_ABORT)
	{
		simple_econtext_stack = NULL;
		shared_simple_eval_estate = NULL;
	}
}

/*
 * plpgsql_subxact_cb --- post-subtransaction-commit-or-abort cleanup
 *
 * Make sure any simple-expression econtexts created in the current
 * subtransaction get cleaned up.  We have to do this explicitly because
 * no other code knows which econtexts belong to which level of subxact.
 */
void
plpgsql_subxact_cb(SubXactEvent event, SubTransactionId mySubid,
				   SubTransactionId parentSubid, void *arg)
{
	if (event == SUBXACT_EVENT_COMMIT_SUB || event == SUBXACT_EVENT_ABORT_SUB)
	{
		while (simple_econtext_stack != NULL &&
			   simple_econtext_stack->xact_subxid == mySubid)
		{
			SimpleEcontextStackEntry *next;

			FreeExprContext(simple_econtext_stack->stack_econtext,
							(event == SUBXACT_EVENT_COMMIT_SUB));
			next = simple_econtext_stack->next;
			pfree(simple_econtext_stack);
			simple_econtext_stack = next;
		}
	}
}

/*
 * assign_simple_var --- assign a new value to any VAR datum.
 *
 * This should be the only mechanism for assignment to simple variables,
 * lest we forget to update the paramLI image.
 */
static void
assign_simple_var(PLpgSQL_execstate *estate, PLpgSQL_var *var,
				  Datum newvalue, bool isnull, bool freeable)
{
	ParamExternData *prm;

	Assert(var->dtype == PLPGSQL_DTYPE_VAR);
	/* Free the old value if needed */
	if (var->freeval)
	{
		if (DatumIsReadWriteExpandedObject(var->value,
										   var->isnull,
										   var->datatype->typlen))
			DeleteExpandedObject(var->value);
		else
			pfree(DatumGetPointer(var->value));
	}
	/* Assign new value to datum */
	var->value = newvalue;
	var->isnull = isnull;
	var->freeval = freeable;
	/* And update the image in the common parameter list */
	prm = &estate->paramLI->params[var->dno];
	prm->value = MakeExpandedObjectReadOnly(newvalue,
											isnull,
											var->datatype->typlen);
	prm->isnull = isnull;
	/* these might be set already, but let's be sure */
	prm->pflags = PARAM_FLAG_CONST;
	prm->ptype = var->datatype->typoid;
}

/*
 * free old value of a text variable and assign new value from C string
 */
static void
assign_text_var(PLpgSQL_execstate *estate, PLpgSQL_var *var, const char *str)
{
	assign_simple_var(estate, var, CStringGetTextDatum(str), false, true);
}

/*
 * exec_eval_using_params --- evaluate params of USING clause
 */
static PreparedParamsData *
exec_eval_using_params(PLpgSQL_execstate *estate, List *params)
{
	PreparedParamsData *ppd;
	int			nargs;
	int			i;
	ListCell   *lc;

	ppd = (PreparedParamsData *) palloc(sizeof(PreparedParamsData));
	nargs = list_length(params);

	ppd->nargs = nargs;
	ppd->types = (Oid *) palloc(nargs * sizeof(Oid));
	ppd->values = (Datum *) palloc(nargs * sizeof(Datum));
	ppd->nulls = (char *) palloc(nargs * sizeof(char));
	ppd->freevals = (bool *) palloc(nargs * sizeof(bool));

	i = 0;
	foreach(lc, params)
	{
		PLpgSQL_expr *param = (PLpgSQL_expr *) lfirst(lc);
		bool		isnull;
		int32		ppdtypmod;

		ppd->values[i] = exec_eval_expr(estate, param,
										&isnull,
										&ppd->types[i],
										&ppdtypmod);
		ppd->nulls[i] = isnull ? 'n' : ' ';
		ppd->freevals[i] = false;

		if (ppd->types[i] == UNKNOWNOID)
		{
			/*
			 * Treat 'unknown' parameters as text, since that's what most
			 * people would expect. SPI_execute_with_args can coerce unknown
			 * constants in a more intelligent way, but not unknown Params.
			 * This code also takes care of copying into the right context.
			 * Note we assume 'unknown' has the representation of C-string.
			 */
			ppd->types[i] = TEXTOID;
			if (!isnull)
			{
				ppd->values[i] = CStringGetTextDatum(DatumGetCString(ppd->values[i]));
				ppd->freevals[i] = true;
			}
		}
		/* pass-by-ref non null values must be copied into plpgsql context */
		else if (!isnull)
		{
			int16		typLen;
			bool		typByVal;

			get_typlenbyval(ppd->types[i], &typLen, &typByVal);
			if (!typByVal)
			{
				ppd->values[i] = datumCopy(ppd->values[i], typByVal, typLen);
				ppd->freevals[i] = true;
			}
		}

		exec_eval_cleanup(estate);

		i++;
	}

	return ppd;
}

/*
 * free_params_data --- pfree all pass-by-reference values used in USING clause
 */
static void
free_params_data(PreparedParamsData *ppd)
{
	int			i;

	for (i = 0; i < ppd->nargs; i++)
	{
		if (ppd->freevals[i])
			pfree(DatumGetPointer(ppd->values[i]));
	}

	pfree(ppd->types);
	pfree(ppd->values);
	pfree(ppd->nulls);
	pfree(ppd->freevals);

	pfree(ppd);
}

/*
 * Open portal for dynamic query
 */
static Portal
exec_dynquery_with_params(PLpgSQL_execstate *estate,
						  PLpgSQL_expr *dynquery,
						  List *params,
						  const char *portalname,
						  int cursorOptions)
{
	Portal		portal;
	Datum		query;
	bool		isnull;
	Oid			restype;
	int32		restypmod;
	char	   *querystr;

	/*
	 * Evaluate the string expression after the EXECUTE keyword. Its result is
	 * the querystring we have to execute.
	 */
	query = exec_eval_expr(estate, dynquery, &isnull, &restype, &restypmod);
	if (isnull)
		ereport(ERROR,
				(errcode(ERRCODE_NULL_VALUE_NOT_ALLOWED),
				 errmsg("query string argument of EXECUTE is null")));

	/* Get the C-String representation */
	querystr = convert_value_to_string(estate, query, restype);

	/* copy it out of the temporary context before we clean up */
	querystr = pstrdup(querystr);

	exec_eval_cleanup(estate);

	/*
	 * Open an implicit cursor for the query.  We use
	 * SPI_cursor_open_with_args even when there are no params, because this
	 * avoids making and freeing one copy of the plan.
	 */
	if (params)
	{
		PreparedParamsData *ppd;

		ppd = exec_eval_using_params(estate, params);
		portal = SPI_cursor_open_with_args(portalname,
										   querystr,
										   ppd->nargs, ppd->types,
										   ppd->values, ppd->nulls,
										   estate->readonly_func,
										   cursorOptions);
		free_params_data(ppd);
	}
	else
	{
		portal = SPI_cursor_open_with_args(portalname,
										   querystr,
										   0, NULL,
										   NULL, NULL,
										   estate->readonly_func,
										   cursorOptions);
	}

	if (portal == NULL)
		elog(ERROR, "could not open implicit cursor for query \"%s\": %s",
			 querystr, SPI_result_code_string(SPI_result));
	pfree(querystr);

	return portal;
}

/*
 * Return a formatted string with information about an expression's parameters,
 * or NULL if the expression does not take any parameters.
 */
static char *
format_expr_params(PLpgSQL_execstate *estate,
				   const PLpgSQL_expr *expr)
{
	int			paramno;
	int			dno;
	StringInfoData paramstr;

	if (!expr->paramnos)
		return NULL;

	initStringInfo(&paramstr);
	paramno = 0;
	dno = -1;
	while ((dno = bms_next_member(expr->paramnos, dno)) >= 0)
	{
		Datum		paramdatum;
		Oid			paramtypeid;
		bool		paramisnull;
		int32		paramtypmod;
		PLpgSQL_var *curvar;

		curvar = (PLpgSQL_var *) estate->datums[dno];

		exec_eval_datum(estate, (PLpgSQL_datum *) curvar,
						&paramtypeid, &paramtypmod,
						&paramdatum, &paramisnull);

		appendStringInfo(&paramstr, "%s%s = ",
						 paramno > 0 ? ", " : "",
						 curvar->refname);

		if (paramisnull)
			appendStringInfoString(&paramstr, "NULL");
		else
		{
			char	   *value = convert_value_to_string(estate, paramdatum, paramtypeid);
			char	   *p;

			appendStringInfoCharMacro(&paramstr, '\'');
			for (p = value; *p; p++)
			{
				if (*p == '\'') /* double single quotes */
					appendStringInfoCharMacro(&paramstr, *p);
				appendStringInfoCharMacro(&paramstr, *p);
			}
			appendStringInfoCharMacro(&paramstr, '\'');
		}

		paramno++;
	}

	return paramstr.data;
}

/*
 * Return a formatted string with information about PreparedParamsData, or NULL
 * if there are no parameters.
 */
static char *
format_preparedparamsdata(PLpgSQL_execstate *estate,
						  const PreparedParamsData *ppd)
{
	int			paramno;
	StringInfoData paramstr;

	if (!ppd)
		return NULL;

	initStringInfo(&paramstr);
	for (paramno = 0; paramno < ppd->nargs; paramno++)
	{
		appendStringInfo(&paramstr, "%s$%d = ",
						 paramno > 0 ? ", " : "",
						 paramno + 1);

		if (ppd->nulls[paramno] == 'n')
			appendStringInfoString(&paramstr, "NULL");
		else
		{
			char	   *value = convert_value_to_string(estate, ppd->values[paramno], ppd->types[paramno]);
			char	   *p;

			appendStringInfoCharMacro(&paramstr, '\'');
			for (p = value; *p; p++)
			{
				if (*p == '\'') /* double single quotes */
					appendStringInfoCharMacro(&paramstr, *p);
				appendStringInfoCharMacro(&paramstr, *p);
			}
			appendStringInfoCharMacro(&paramstr, '\'');
		}
	}

	return paramstr.data;
}<|MERGE_RESOLUTION|>--- conflicted
+++ resolved
@@ -234,12 +234,8 @@
 			   Oid *rettype,
 			   int32 *rettypmod);
 static int exec_run_select(PLpgSQL_execstate *estate,
-<<<<<<< HEAD
-				PLpgSQL_expr *expr, int64 maxtuples, Portal *portalP);
-=======
-				PLpgSQL_expr *expr, long maxtuples, Portal *portalP,
+				PLpgSQL_expr *expr, int64 maxtuples, Portal *portalP,
 				bool parallelOK);
->>>>>>> b5bce6c1
 static int exec_for_query(PLpgSQL_execstate *estate, PLpgSQL_stmt_forq *stmt,
 			   Portal portal, bool prefetch_ok);
 static ParamListInfo setup_param_list(PLpgSQL_execstate *estate,
@@ -5105,12 +5101,8 @@
  */
 static int
 exec_run_select(PLpgSQL_execstate *estate,
-<<<<<<< HEAD
-				PLpgSQL_expr *expr, int64 maxtuples, Portal *portalP)
-=======
-				PLpgSQL_expr *expr, long maxtuples, Portal *portalP,
+				PLpgSQL_expr *expr, int64 maxtuples, Portal *portalP,
 				bool parallelOK)
->>>>>>> b5bce6c1
 {
 	ParamListInfo paramLI;
 	int			rc;
