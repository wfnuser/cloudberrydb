/*
 * Python procedure manipulation for plpython
 *
 * src/pl/plpython/plpy_procedure.c
 */

#include "postgres.h"

#include "access/htup_details.h"
#include "access/transam.h"
#include "funcapi.h"
#include "catalog/pg_proc.h"
#include "catalog/pg_proc_fn.h"
#include "catalog/pg_type.h"
#include "utils/builtins.h"
#include "utils/hsearch.h"
#include "utils/inval.h"
#include "utils/memutils.h"
#include "utils/syscache.h"

#include "plpython.h"

#include "plpy_procedure.h"

#include "plpy_elog.h"
#include "plpy_main.h"


static HTAB *PLy_procedure_cache = NULL;

static PLyProcedure *PLy_procedure_create(HeapTuple procTup, Oid fn_oid, bool is_trigger);
static bool PLy_procedure_argument_valid(PLyTypeInfo *arg);
static bool PLy_procedure_valid(PLyProcedure *proc, HeapTuple procTup);
static char *PLy_procedure_munge_source(const char *name, const char *src);


void
init_procedure_caches(void)
{
	HASHCTL		hash_ctl;

	memset(&hash_ctl, 0, sizeof(hash_ctl));
	hash_ctl.keysize = sizeof(PLyProcedureKey);
	hash_ctl.entrysize = sizeof(PLyProcedureEntry);
	PLy_procedure_cache = hash_create("PL/Python procedures", 32, &hash_ctl,
									  HASH_ELEM | HASH_BLOBS);
}

/*
 * PLy_procedure_name: get the name of the specified procedure.
 *
 * NB: this returns the SQL name, not the internal Python procedure name
 */
char *
PLy_procedure_name(PLyProcedure *proc)
{
	if (proc == NULL)
		return "<unknown procedure>";
	return proc->proname;
}

/*
 * PLy_procedure_get: returns a cached PLyProcedure, or creates, stores and
 * returns a new PLyProcedure.
 *
 * fn_oid is the OID of the function requested
 * fn_rel is InvalidOid or the relation this function triggers on
 * is_trigger denotes whether the function is a trigger function
 *
 * The reason that both fn_rel and is_trigger need to be passed is that when
 * trigger functions get validated we don't know which relation(s) they'll
 * be used with, so no sensible fn_rel can be passed.
 */
PLyProcedure *
PLy_procedure_get(Oid fn_oid, Oid fn_rel, bool is_trigger)
{
	bool		use_cache = !(is_trigger && fn_rel == InvalidOid);
	HeapTuple	procTup;
	PLyProcedureKey key;
	PLyProcedureEntry *volatile entry = NULL;
	PLyProcedure *volatile proc = NULL;
	bool		found = false;

	procTup = SearchSysCache1(PROCOID, ObjectIdGetDatum(fn_oid));
	if (!HeapTupleIsValid(procTup))
		elog(ERROR, "cache lookup failed for function %u", fn_oid);

	/*
	 * Look for the function in the cache, unless we don't have the necessary
	 * information (e.g. during validation). In that case we just don't cache
	 * anything.
	 */
	if (use_cache)
	{
		key.fn_oid = fn_oid;
		key.fn_rel = fn_rel;
		entry = hash_search(PLy_procedure_cache, &key, HASH_ENTER, &found);
		proc = entry->proc;
	}

	PG_TRY();
	{
		if (!found)
		{
			/* Haven't found it, create a new procedure */
			proc = PLy_procedure_create(procTup, fn_oid, is_trigger);
			if (use_cache)
				entry->proc = proc;
		}
		else if (!PLy_procedure_valid(proc, procTup))
		{
			/* Found it, but it's invalid, free and reuse the cache entry */
			entry->proc = NULL;
			if (proc)
				PLy_procedure_delete(proc);
			proc = PLy_procedure_create(procTup, fn_oid, is_trigger);
			entry->proc = proc;
		}
		/* Found it and it's valid, it's fine to use it */
	}
	PG_CATCH();
	{
		/* Do not leave an uninitialised entry in the cache */
		if (use_cache)
			hash_search(PLy_procedure_cache, &key, HASH_REMOVE, NULL);
		PG_RE_THROW();
	}
	PG_END_TRY();

	ReleaseSysCache(procTup);

	return proc;
}

/*
 * Create a new PLyProcedure structure
 */
static PLyProcedure *
PLy_procedure_create(HeapTuple procTup, Oid fn_oid, bool is_trigger)
{
	char		procName[NAMEDATALEN + 256];
	Form_pg_proc procStruct;
	PLyProcedure *volatile proc;
<<<<<<< HEAD
	char	   *volatile procSource = NULL;
	Datum		prosrcdatum;
	bool		isnull;
	int			i,
				rv;
=======
	MemoryContext cxt;
	MemoryContext oldcxt;
	int			rv;
>>>>>>> b5bce6c1
	char	   *ptr;

	procStruct = (Form_pg_proc) GETSTRUCT(procTup);
	rv = snprintf(procName, sizeof(procName),
				  "__plpython_procedure_%s_%u",
				  NameStr(procStruct->proname),
				  fn_oid);
	if (rv >= sizeof(procName) || rv < 0)
		elog(ERROR, "procedure name would overrun buffer");

	/* Replace any not-legal-in-Python-names characters with '_' */
	for (ptr = procName; *ptr; ptr++)
<<<<<<< HEAD
	{
		if (!((*ptr >= 'A' && *ptr <= 'Z') ||
			  (*ptr >= 'a' && *ptr <= 'z') ||
			  (*ptr >= '0' && *ptr <= '9')))
			*ptr = '_';
	}

	proc = PLy_malloc(sizeof(PLyProcedure));
	proc->proname = PLy_strdup(NameStr(procStruct->proname));
	proc->pyname = PLy_strdup(procName);
	proc->fn_xmin = HeapTupleHeaderGetRawXmin(procTup->t_data);
	proc->fn_tid = procTup->t_self;
	/* Remember if function is STABLE/IMMUTABLE */
	proc->fn_readonly =
		(procStruct->provolatile != PROVOLATILE_VOLATILE);
	PLy_typeinfo_init(&proc->result);
	for (i = 0; i < FUNC_MAX_ARGS; i++)
		PLy_typeinfo_init(&proc->args[i]);
	proc->nargs = 0;
	proc->langid = procStruct->prolang;
=======
>>>>>>> b5bce6c1
	{
		if (!((*ptr >= 'A' && *ptr <= 'Z') ||
			  (*ptr >= 'a' && *ptr <= 'z') ||
			  (*ptr >= '0' && *ptr <= '9')))
			*ptr = '_';
	}

	cxt = AllocSetContextCreate(TopMemoryContext,
								procName,
								ALLOCSET_DEFAULT_MINSIZE,
								ALLOCSET_DEFAULT_INITSIZE,
								ALLOCSET_DEFAULT_MAXSIZE);

	oldcxt = MemoryContextSwitchTo(cxt);

	proc = (PLyProcedure *) palloc0(sizeof(PLyProcedure));
	proc->mcxt = cxt;

	PG_TRY();
	{
		Datum		protrftypes_datum;
		Datum		prosrcdatum;
		bool		isnull;
		char	   *procSource;
		int			i;

		proc->proname = pstrdup(NameStr(procStruct->proname));
		proc->pyname = pstrdup(procName);
		proc->fn_xmin = HeapTupleHeaderGetRawXmin(procTup->t_data);
		proc->fn_tid = procTup->t_self;
		proc->fn_readonly = (procStruct->provolatile != PROVOLATILE_VOLATILE);
		proc->is_setof = procStruct->proretset;
		PLy_typeinfo_init(&proc->result, proc->mcxt);
		proc->src = NULL;
		proc->argnames = NULL;
		for (i = 0; i < FUNC_MAX_ARGS; i++)
			PLy_typeinfo_init(&proc->args[i], proc->mcxt);
		proc->nargs = 0;
		proc->langid = procStruct->prolang;
		protrftypes_datum = SysCacheGetAttr(PROCOID, procTup,
											Anum_pg_proc_protrftypes,
											&isnull);
		proc->trftypes = isnull ? NIL : oid_array_to_list(protrftypes_datum);
		proc->code = NULL;
		proc->statics = NULL;
		proc->globals = NULL;
		proc->calldepth = 0;
		proc->argstack = NULL;

		/*
		 * get information required for output conversion of the return value,
		 * but only if this isn't a trigger.
		 */
		if (!is_trigger)
		{
			HeapTuple	rvTypeTup;
			Form_pg_type rvTypeStruct;

			rvTypeTup = SearchSysCache1(TYPEOID,
								   ObjectIdGetDatum(procStruct->prorettype));
			if (!HeapTupleIsValid(rvTypeTup))
				elog(ERROR, "cache lookup failed for type %u",
					 procStruct->prorettype);
			rvTypeStruct = (Form_pg_type) GETSTRUCT(rvTypeTup);

			/* Disallow pseudotype result, except for void or record */
			if (rvTypeStruct->typtype == TYPTYPE_PSEUDO)
			{
				if (procStruct->prorettype == TRIGGEROID)
					ereport(ERROR,
							(errcode(ERRCODE_FEATURE_NOT_SUPPORTED),
							 errmsg("trigger functions can only be called as triggers")));
				else if (procStruct->prorettype != VOIDOID &&
						 procStruct->prorettype != RECORDOID)
					ereport(ERROR,
							(errcode(ERRCODE_FEATURE_NOT_SUPPORTED),
						  errmsg("PL/Python functions cannot return type %s",
								 format_type_be(procStruct->prorettype))));
			}

			if (rvTypeStruct->typtype == TYPTYPE_COMPOSITE ||
				procStruct->prorettype == RECORDOID)
			{
				/*
				 * Tuple: set up later, during first call to
				 * PLy_function_handler
				 */
				proc->result.out.d.typoid = procStruct->prorettype;
				proc->result.out.d.typmod = -1;
				proc->result.is_rowtype = 2;
			}
			else
			{
				/* do the real work */
				PLy_output_datum_func(&proc->result, rvTypeTup, proc->langid, proc->trftypes);
			}

			ReleaseSysCache(rvTypeTup);
		}

		/*
		 * Now get information required for input conversion of the
		 * procedure's arguments.  Note that we ignore output arguments here.
		 * If the function returns record, those I/O functions will be set up
		 * when the function is first called.
		 */
		if (procStruct->pronargs)
		{
			Oid		   *types;
			char	  **names,
					   *modes;
			int			pos,
						total;

			/* extract argument type info from the pg_proc tuple */
			total = get_func_arg_info(procTup, &types, &names, &modes);

			/* count number of in+inout args into proc->nargs */
			if (modes == NULL)
				proc->nargs = total;
			else
			{
				/* proc->nargs was initialized to 0 above */
				for (i = 0; i < total; i++)
				{
					if (modes[i] != PROARGMODE_OUT &&
						modes[i] != PROARGMODE_TABLE)
						(proc->nargs)++;
				}
			}

			proc->argnames = (char **) palloc0(sizeof(char *) * proc->nargs);
			for (i = pos = 0; i < total; i++)
			{
				HeapTuple	argTypeTup;
				Form_pg_type argTypeStruct;

				if (modes &&
					(modes[i] == PROARGMODE_OUT ||
					 modes[i] == PROARGMODE_TABLE))
					continue;	/* skip OUT arguments */

				Assert(types[i] == procStruct->proargtypes.values[pos]);

				argTypeTup = SearchSysCache1(TYPEOID,
											 ObjectIdGetDatum(types[i]));
				if (!HeapTupleIsValid(argTypeTup))
					elog(ERROR, "cache lookup failed for type %u", types[i]);
				argTypeStruct = (Form_pg_type) GETSTRUCT(argTypeTup);

				/* check argument type is OK, set up I/O function info */
				switch (argTypeStruct->typtype)
				{
					case TYPTYPE_PSEUDO:
						/* Disallow pseudotype argument */
						ereport(ERROR,
								(errcode(ERRCODE_FEATURE_NOT_SUPPORTED),
						  errmsg("PL/Python functions cannot accept type %s",
								 format_type_be(types[i]))));
						break;
					case TYPTYPE_COMPOSITE:
						/* we'll set IO funcs at first call */
						proc->args[pos].is_rowtype = 2;
						break;
					default:
						PLy_input_datum_func(&(proc->args[pos]),
											 types[i],
											 argTypeTup,
											 proc->langid,
											 proc->trftypes);
						break;
				}

				/* get argument name */
				proc->argnames[pos] = names ? pstrdup(names[i]) : NULL;

				ReleaseSysCache(argTypeTup);

				pos++;
			}
		}

		/*
		 * get the text of the function.
		 */
		prosrcdatum = SysCacheGetAttr(PROCOID, procTup,
									  Anum_pg_proc_prosrc, &isnull);
		if (isnull)
			elog(ERROR, "null prosrc");
		procSource = TextDatumGetCString(prosrcdatum);

		PLy_procedure_compile(proc, procSource);

		pfree(procSource);
	}
	PG_CATCH();
	{
		MemoryContextSwitchTo(oldcxt);
		PLy_procedure_delete(proc);
		PG_RE_THROW();
	}
	PG_END_TRY();

	MemoryContextSwitchTo(oldcxt);
	return proc;
}

/*
 * Insert the procedure into the Python interpreter
 */
void
PLy_procedure_compile(PLyProcedure *proc, const char *src)
{
	PyObject   *crv = NULL;
	char	   *msrc;

	proc->globals = PyDict_Copy(PLy_interp_globals);

	/*
	 * SD is private preserved data between calls. GD is global data shared by
	 * all functions
	 */
	proc->statics = PyDict_New();
	PyDict_SetItemString(proc->globals, "SD", proc->statics);

	/*
	 * insert the function code into the interpreter
	 */
	msrc = PLy_procedure_munge_source(proc->pyname, src);
	/* Save the mangled source for later inclusion in tracebacks */
	proc->src = MemoryContextStrdup(proc->mcxt, msrc);
	crv = PyRun_String(msrc, Py_file_input, proc->globals, NULL);
	pfree(msrc);

	if (crv != NULL)
	{
		int			clen;
		char		call[NAMEDATALEN + 256];

		Py_DECREF(crv);

		/*
		 * compile a call to the function
		 */
		clen = snprintf(call, sizeof(call), "%s()", proc->pyname);
		if (clen < 0 || clen >= sizeof(call))
			elog(ERROR, "string would overflow buffer");
		proc->code = Py_CompileString(call, "<string>", Py_eval_input);
		if (proc->code != NULL)
			return;
	}

	if (proc->proname)
		PLy_elog(ERROR, "could not compile PL/Python function \"%s\"",
				 proc->proname);
	else
		PLy_elog(ERROR, "could not compile anonymous PL/Python code block");
}

void
PLy_procedure_delete(PLyProcedure *proc)
{
	Py_XDECREF(proc->code);
	Py_XDECREF(proc->statics);
	Py_XDECREF(proc->globals);
	MemoryContextDelete(proc->mcxt);
}

/*
 * Check if our cached information about a datatype is still valid
 */
static bool
PLy_procedure_argument_valid(PLyTypeInfo *arg)
{
	HeapTuple	relTup;
	bool		valid;

	/* Nothing to cache unless type is composite */
	if (arg->is_rowtype != 1)
		return true;

	/*
	 * Zero typ_relid means that we got called on an output argument of a
	 * function returning an unnamed record type; the info for it can't
	 * change.
	 */
	if (!OidIsValid(arg->typ_relid))
		return true;

	/* Else we should have some cached data */
	Assert(TransactionIdIsValid(arg->typrel_xmin));
	Assert(ItemPointerIsValid(&arg->typrel_tid));

	/* Get the pg_class tuple for the data type */
	relTup = SearchSysCache1(RELOID, ObjectIdGetDatum(arg->typ_relid));
	if (!HeapTupleIsValid(relTup))
		elog(ERROR, "cache lookup failed for relation %u", arg->typ_relid);

	/* If it has changed, the cached data is not valid */
	valid = (arg->typrel_xmin == HeapTupleHeaderGetRawXmin(relTup->t_data) &&
			 ItemPointerEquals(&arg->typrel_tid, &relTup->t_self));

	ReleaseSysCache(relTup);

	return valid;
}

/*
 * Decide whether a cached PLyProcedure struct is still valid
 */
static bool
PLy_procedure_valid(PLyProcedure *proc, HeapTuple procTup)
{
	int			i;
	bool		valid;

	if (proc == NULL)
		return false;

	/* If the pg_proc tuple has changed, it's not valid */
	if (!(proc->fn_xmin == HeapTupleHeaderGetRawXmin(procTup->t_data) &&
		  ItemPointerEquals(&proc->fn_tid, &procTup->t_self)))
		return false;

	/* Else check the input argument datatypes */
	valid = true;
	for (i = 0; i < proc->nargs; i++)
	{
		valid = PLy_procedure_argument_valid(&proc->args[i]);

		/* Short-circuit on first changed argument */
		if (!valid)
			break;
	}

	/* if the output type is composite, it might have changed */
	if (valid)
		valid = PLy_procedure_argument_valid(&proc->result);

	return valid;
}

static char *
PLy_procedure_munge_source(const char *name, const char *src)
{
	char	   *mrc,
			   *mp;
	const char *sp;
	size_t		mlen;
	int			plen;

	/*
	 * room for function source and the def statement
	 */
	mlen = (strlen(src) * 2) + strlen(name) + 16;

	mrc = palloc(mlen);
	plen = snprintf(mrc, mlen, "def %s():\n\t", name);
	Assert(plen >= 0 && plen < mlen);

	sp = src;
	mp = mrc + plen;

	while (*sp != '\0')
	{
		if (*sp == '\r' && *(sp + 1) == '\n')
			sp++;

		if (*sp == '\n' || *sp == '\r')
		{
			*mp++ = '\n';
			*mp++ = '\t';
			sp++;
		}
		else
			*mp++ = *sp++;
	}
	*mp++ = '\n';
	*mp++ = '\n';
	*mp = '\0';

	if (mp > (mrc + mlen))
		elog(FATAL, "buffer overrun in PLy_munge_source");

	return mrc;
}<|MERGE_RESOLUTION|>--- conflicted
+++ resolved
@@ -141,17 +141,9 @@
 	char		procName[NAMEDATALEN + 256];
 	Form_pg_proc procStruct;
 	PLyProcedure *volatile proc;
-<<<<<<< HEAD
-	char	   *volatile procSource = NULL;
-	Datum		prosrcdatum;
-	bool		isnull;
-	int			i,
-				rv;
-=======
 	MemoryContext cxt;
 	MemoryContext oldcxt;
 	int			rv;
->>>>>>> b5bce6c1
 	char	   *ptr;
 
 	procStruct = (Form_pg_proc) GETSTRUCT(procTup);
@@ -164,29 +156,6 @@
 
 	/* Replace any not-legal-in-Python-names characters with '_' */
 	for (ptr = procName; *ptr; ptr++)
-<<<<<<< HEAD
-	{
-		if (!((*ptr >= 'A' && *ptr <= 'Z') ||
-			  (*ptr >= 'a' && *ptr <= 'z') ||
-			  (*ptr >= '0' && *ptr <= '9')))
-			*ptr = '_';
-	}
-
-	proc = PLy_malloc(sizeof(PLyProcedure));
-	proc->proname = PLy_strdup(NameStr(procStruct->proname));
-	proc->pyname = PLy_strdup(procName);
-	proc->fn_xmin = HeapTupleHeaderGetRawXmin(procTup->t_data);
-	proc->fn_tid = procTup->t_self;
-	/* Remember if function is STABLE/IMMUTABLE */
-	proc->fn_readonly =
-		(procStruct->provolatile != PROVOLATILE_VOLATILE);
-	PLy_typeinfo_init(&proc->result);
-	for (i = 0; i < FUNC_MAX_ARGS; i++)
-		PLy_typeinfo_init(&proc->args[i]);
-	proc->nargs = 0;
-	proc->langid = procStruct->prolang;
-=======
->>>>>>> b5bce6c1
 	{
 		if (!((*ptr >= 'A' && *ptr <= 'Z') ||
 			  (*ptr >= 'a' && *ptr <= 'z') ||
