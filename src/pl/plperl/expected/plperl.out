--
-- Test result value processing
--
CREATE OR REPLACE FUNCTION perl_int(int) RETURNS INTEGER AS $$
return undef;
$$ LANGUAGE plperl;
SELECT perl_int(11);
 perl_int 
----------
         
(1 row)

SELECT * FROM perl_int(42);
 perl_int 
----------
         
(1 row)

CREATE OR REPLACE FUNCTION perl_int(int) RETURNS INTEGER AS $$
return $_[0] + 1;
$$ LANGUAGE plperl;
SELECT perl_int(11);
 perl_int 
----------
       12
(1 row)

SELECT * FROM perl_int(42);
 perl_int 
----------
       43
(1 row)

CREATE OR REPLACE FUNCTION perl_set_int(int) RETURNS SETOF INTEGER AS $$
return undef;
$$ LANGUAGE plperl;
SELECT perl_set_int(5);
 perl_set_int 
--------------
(0 rows)

SELECT * FROM perl_set_int(5);
 perl_set_int 
--------------
(0 rows)

CREATE OR REPLACE FUNCTION perl_set_int(int) RETURNS SETOF INTEGER AS $$
return [0..$_[0]];
$$ LANGUAGE plperl;
SELECT perl_set_int(5);
 perl_set_int 
--------------
            0
            1
            2
            3
            4
            5
(6 rows)

SELECT * FROM perl_set_int(5);
 perl_set_int 
--------------
            0
            1
            2
            3
            4
            5
(6 rows)

CREATE TYPE testnestperl AS (f5 integer[]);
CREATE TYPE testrowperl AS (f1 integer, f2 text, f3 text, f4 testnestperl);
CREATE OR REPLACE FUNCTION perl_row() RETURNS testrowperl AS $$
    return undef;
$$ LANGUAGE plperl;
SELECT perl_row();
 perl_row 
----------
 
(1 row)

SELECT * FROM perl_row();
 f1 | f2 | f3 | f4 
----+----+----+----
    |    |    | 
(1 row)

CREATE OR REPLACE FUNCTION perl_row() RETURNS testrowperl AS $$
    return {f2 => 'hello', f1 => 1, f3 => 'world', 'f4' => { 'f5' => [[1]] } };
$$ LANGUAGE plperl;
SELECT perl_row();
         perl_row          
---------------------------
 (1,hello,world,"({{1}})")
(1 row)

SELECT * FROM perl_row();
 f1 |  f2   |  f3   |   f4    
----+-------+-------+---------
  1 | hello | world | ({{1}})
(1 row)

CREATE OR REPLACE FUNCTION perl_set() RETURNS SETOF testrowperl AS $$
    return undef;
$$  LANGUAGE plperl;
SELECT perl_set();
 perl_set 
----------
(0 rows)

SELECT * FROM perl_set();
 f1 | f2 | f3 | f4 
----+----+----+----
(0 rows)

CREATE OR REPLACE FUNCTION perl_set() RETURNS SETOF testrowperl AS $$
    return [
        { f1 => 1, f2 => 'Hello', f3 =>  'World' },
        undef,
        { f1 => 3, f2 => 'Hello', f3 =>  'PL/Perl', 'f4' => {} },
        { f1 => 4, f2 => 'Hello', f3 =>  'PL/Perl', 'f4' => { 'f5' => undef }},
        { f1 => 5, f2 => 'Hello', f3 =>  'PL/Perl', 'f4' => { 'f5' => '{1}' }},
        { f1 => 6, f2 => 'Hello', f3 =>  'PL/Perl', 'f4' => { 'f5' => [1] }},
    ];
$$  LANGUAGE plperl;
SELECT perl_set();
ERROR:  SETOF-composite-returning PL/Perl function must call return_next with reference to hash
CONTEXT:  PL/Perl function "perl_set"
SELECT * FROM perl_set();
ERROR:  SETOF-composite-returning PL/Perl function must call return_next with reference to hash
CONTEXT:  PL/Perl function "perl_set"
CREATE OR REPLACE FUNCTION perl_set() RETURNS SETOF testrowperl AS $$
    return [
        { f1 => 1, f2 => 'Hello', f3 =>  'World' },
        { f1 => 2, f2 => 'Hello', f3 =>  'PostgreSQL', 'f4' => undef },
        { f1 => 3, f2 => 'Hello', f3 =>  'PL/Perl', 'f4' => {} },
        { f1 => 4, f2 => 'Hello', f3 =>  'PL/Perl', 'f4' => { 'f5' => undef }},
        { f1 => 5, f2 => 'Hello', f3 =>  'PL/Perl', 'f4' => { 'f5' => '{1}' }},
        { f1 => 6, f2 => 'Hello', f3 =>  'PL/Perl', 'f4' => { 'f5' => [1] }},
        { f1 => 7, f2 => 'Hello', f3 =>  'PL/Perl', 'f4' => '({1})' },
    ];
$$  LANGUAGE plperl;
SELECT perl_set();
         perl_set          
---------------------------
 (1,Hello,World,)
 (2,Hello,PostgreSQL,)
 (3,Hello,PL/Perl,"()")
 (4,Hello,PL/Perl,"()")
 (5,Hello,PL/Perl,"({1})")
 (6,Hello,PL/Perl,"({1})")
 (7,Hello,PL/Perl,"({1})")
(7 rows)

SELECT * FROM perl_set();
 f1 |  f2   |     f3     |  f4   
----+-------+------------+-------
  1 | Hello | World      | 
  2 | Hello | PostgreSQL | 
  3 | Hello | PL/Perl    | ()
  4 | Hello | PL/Perl    | ()
  5 | Hello | PL/Perl    | ({1})
  6 | Hello | PL/Perl    | ({1})
  7 | Hello | PL/Perl    | ({1})
(7 rows)

CREATE OR REPLACE FUNCTION perl_record() RETURNS record AS $$
    return undef;
$$ LANGUAGE plperl;
SELECT perl_record();
 perl_record 
-------------
 
(1 row)

SELECT * FROM perl_record();
ERROR:  a column definition list is required for functions returning "record"
LINE 1: SELECT * FROM perl_record();
                      ^
SELECT * FROM perl_record() AS (f1 integer, f2 text, f3 text, f4 testnestperl);
 f1 | f2 | f3 | f4 
----+----+----+----
    |    |    | 
(1 row)

CREATE OR REPLACE FUNCTION perl_record() RETURNS record AS $$
    return {f2 => 'hello', f1 => 1, f3 => 'world', 'f4' => { 'f5' => [1] } };
$$ LANGUAGE plperl;
SELECT perl_record();
ERROR:  function returning record called in context that cannot accept type record
CONTEXT:  PL/Perl function "perl_record"
SELECT * FROM perl_record();
ERROR:  a column definition list is required for functions returning "record"
LINE 1: SELECT * FROM perl_record();
                      ^
SELECT * FROM perl_record() AS (f1 integer, f2 text, f3 text, f4 testnestperl);
 f1 |  f2   |  f3   |  f4   
----+-------+-------+-------
  1 | hello | world | ({1})
(1 row)

CREATE OR REPLACE FUNCTION perl_record_set() RETURNS SETOF record AS $$
    return undef;
$$  LANGUAGE plperl;
SELECT perl_record_set();
ERROR:  Unsupported Perl function "perl_record_set"
DETAIL:  function returning record called in context that cannot accept type record
SELECT * FROM perl_record_set();
ERROR:  a column definition list is required for functions returning "record"
LINE 1: SELECT * FROM perl_record_set();
                      ^
SELECT * FROM perl_record_set() AS (f1 integer, f2 text, f3 text);
 f1 | f2 | f3 
----+----+----
(0 rows)

CREATE OR REPLACE FUNCTION perl_record_set() RETURNS SETOF record AS $$
    return [
        { f1 => 1, f2 => 'Hello', f3 =>  'World' },
        undef,
        { f1 => 3, f2 => 'Hello', f3 =>  'PL/Perl' }
    ];
$$  LANGUAGE plperl;
SELECT perl_record_set();
ERROR:  Unsupported Perl function "perl_record_set"
DETAIL:  function returning record called in context that cannot accept type record
CONTEXT:  PL/Perl function "perl_record_set"
SELECT * FROM perl_record_set();
ERROR:  a column definition list is required for functions returning "record"
LINE 1: SELECT * FROM perl_record_set();
                      ^
SELECT * FROM perl_record_set() AS (f1 integer, f2 text, f3 text);
ERROR:  SETOF-composite-returning PL/Perl function must call return_next with reference to hash
CONTEXT:  PL/Perl function "perl_record_set"
CREATE OR REPLACE FUNCTION perl_record_set() RETURNS SETOF record AS $$
    return [
        { f1 => 1, f2 => 'Hello', f3 =>  'World' },
        { f1 => 2, f2 => 'Hello', f3 =>  'PostgreSQL' },
        { f1 => 3, f2 => 'Hello', f3 =>  'PL/Perl' }
    ];
$$  LANGUAGE plperl;
SELECT perl_record_set();
ERROR:  Unsupported Perl function "perl_record_set"
DETAIL:  function returning record called in context that cannot accept type record
CONTEXT:  PL/Perl function "perl_record_set"
SELECT * FROM perl_record_set();
ERROR:  a column definition list is required for functions returning "record"
LINE 1: SELECT * FROM perl_record_set();
                      ^
SELECT * FROM perl_record_set() AS (f1 integer, f2 text, f3 text);
 f1 |  f2   |     f3     
----+-------+------------
  1 | Hello | World
  2 | Hello | PostgreSQL
  3 | Hello | PL/Perl
(3 rows)

CREATE OR REPLACE FUNCTION
perl_out_params(f1 out integer, f2 out text, f3 out text) AS $$
    return {f2 => 'hello', f1 => 1, f3 => 'world'};
$$ LANGUAGE plperl;
SELECT perl_out_params();
 perl_out_params 
-----------------
 (1,hello,world)
(1 row)

SELECT * FROM perl_out_params();
 f1 |  f2   |  f3   
----+-------+-------
  1 | hello | world
(1 row)

SELECT (perl_out_params()).f2;
  f2   
-------
 hello
(1 row)

CREATE OR REPLACE FUNCTION
perl_out_params_set(out f1 integer, out f2 text, out f3 text)
RETURNS SETOF record AS $$
    return [
        { f1 => 1, f2 => 'Hello', f3 =>  'World' },
        { f1 => 2, f2 => 'Hello', f3 =>  'PostgreSQL' },
        { f1 => 3, f2 => 'Hello', f3 =>  'PL/Perl' }
    ];
$$  LANGUAGE plperl;
SELECT perl_out_params_set();
 perl_out_params_set  
----------------------
 (1,Hello,World)
 (2,Hello,PostgreSQL)
 (3,Hello,PL/Perl)
(3 rows)

SELECT * FROM perl_out_params_set();
 f1 |  f2   |     f3     
----+-------+------------
  1 | Hello | World
  2 | Hello | PostgreSQL
  3 | Hello | PL/Perl
(3 rows)

SELECT (perl_out_params_set()).f3;
     f3     
------------
 World
 PostgreSQL
 PL/Perl
(3 rows)

--
-- Check behavior with erroneous return values
--
CREATE TYPE footype AS (x INTEGER, y INTEGER);
CREATE OR REPLACE FUNCTION foo_good() RETURNS SETOF footype AS $$
return [
    {x => 1, y => 2},
    {x => 3, y => 4}
];
$$ LANGUAGE plperl;
SELECT * FROM foo_good();
 x | y 
---+---
 1 | 2
 3 | 4
(2 rows)

CREATE OR REPLACE FUNCTION foo_bad() RETURNS footype AS $$
    return {y => 3, z => 4};
$$ LANGUAGE plperl;
SELECT * FROM foo_bad();
ERROR:  Perl hash contains nonexistent column "z"
CONTEXT:  PL/Perl function "foo_bad"
CREATE OR REPLACE FUNCTION foo_bad() RETURNS footype AS $$
return 42;
$$ LANGUAGE plperl;
SELECT * FROM foo_bad();
ERROR:  composite-returning PL/Perl function must return reference to hash
CONTEXT:  PL/Perl function "foo_bad"
CREATE OR REPLACE FUNCTION foo_bad() RETURNS footype AS $$
return [
    [1, 2],
    [3, 4]
];
$$ LANGUAGE plperl;
SELECT * FROM foo_bad();
ERROR:  composite-returning PL/Perl function must return reference to hash
CONTEXT:  PL/Perl function "foo_bad"
CREATE OR REPLACE FUNCTION foo_set_bad() RETURNS SETOF footype AS $$
    return 42;
$$ LANGUAGE plperl;
SELECT * FROM foo_set_bad();
ERROR:  set-returning PL/Perl function must return reference to array or use return_next
CONTEXT:  PL/Perl function "foo_set_bad"
CREATE OR REPLACE FUNCTION foo_set_bad() RETURNS SETOF footype AS $$
    return {y => 3, z => 4};
$$ LANGUAGE plperl;
SELECT * FROM foo_set_bad();
ERROR:  set-returning PL/Perl function must return reference to array or use return_next
CONTEXT:  PL/Perl function "foo_set_bad"
CREATE OR REPLACE FUNCTION foo_set_bad() RETURNS SETOF footype AS $$
return [
    [1, 2],
    [3, 4]
];
$$ LANGUAGE plperl;
SELECT * FROM foo_set_bad();
ERROR:  SETOF-composite-returning PL/Perl function must call return_next with reference to hash
CONTEXT:  PL/Perl function "foo_set_bad"
CREATE OR REPLACE FUNCTION foo_set_bad() RETURNS SETOF footype AS $$
return [
    {y => 3, z => 4}
];
$$ LANGUAGE plperl;
SELECT * FROM foo_set_bad();
ERROR:  Perl hash contains nonexistent column "z"
CONTEXT:  PL/Perl function "foo_set_bad"
--
-- Check passing a tuple argument
--
CREATE OR REPLACE FUNCTION perl_get_field(footype, text) RETURNS integer AS $$
    return $_[0]->{$_[1]};
$$ LANGUAGE plperl;
SELECT perl_get_field((11,12), 'x');
 perl_get_field 
----------------
             11
(1 row)

SELECT perl_get_field((11,12), 'y');
 perl_get_field 
----------------
             12
(1 row)

SELECT perl_get_field((11,12), 'z');
 perl_get_field 
----------------
               
(1 row)

--
-- Test return_next
--
CREATE OR REPLACE FUNCTION perl_srf_rn() RETURNS SETOF RECORD AS $$
my $i = 0;
for ("World", "PostgreSQL", "PL/Perl") {
    return_next({f1=>++$i, f2=>'Hello', f3=>$_});
}
return;
$$ language plperl;
SELECT * from perl_srf_rn() AS (f1 INTEGER, f2 TEXT, f3 TEXT);
 f1 |  f2   |     f3     
----+-------+------------
  1 | Hello | World
  2 | Hello | PostgreSQL
  3 | Hello | PL/Perl
(3 rows)

--
-- Test spi_query/spi_fetchrow
--
CREATE OR REPLACE FUNCTION perl_spi_func() RETURNS SETOF INTEGER AS $$
my $x = spi_query("select 1 as a union select 2 as a");
while (defined (my $y = spi_fetchrow($x))) {
    return_next($y->{a});
}
return;
$$ LANGUAGE plperl;
SELECT * from perl_spi_func();
 perl_spi_func 
---------------
             1
             2
(2 rows)

--
-- Test spi_fetchrow abort
--
CREATE OR REPLACE FUNCTION perl_spi_func2() RETURNS INTEGER AS $$
my $x = spi_query("select 1 as a union select 2 as a");
spi_cursor_close( $x);
return 0;
$$ LANGUAGE plperl;
SELECT * from perl_spi_func2();
 perl_spi_func2 
----------------
              0
(1 row)

---
--- Test recursion via SPI
---
CREATE OR REPLACE FUNCTION recurse(i int) RETURNS SETOF TEXT LANGUAGE plperl
AS $$

  my $i = shift;
  foreach my $x (1..$i)
  {
    return_next "hello $x";
  }
  if ($i > 2)
  {
    my $z = $i-1;
    my $cursor = spi_query("select * from recurse($z)");
    while (defined(my $row = spi_fetchrow($cursor)))
    {
      return_next "recurse $i: $row->{recurse}";
    }
  }
  return undef;

$$;
SELECT * FROM recurse(2);
 recurse 
---------
 hello 1
 hello 2
(2 rows)

SELECT * FROM recurse(3);
      recurse       
--------------------
 hello 1
 hello 2
 hello 3
 recurse 3: hello 1
 recurse 3: hello 2
(5 rows)

---
--- Test array return
---
CREATE OR REPLACE FUNCTION  array_of_text() RETURNS TEXT[][]
LANGUAGE plperl as $$
    return [['a"b',undef,'c,d'],['e\\f',undef,'g']];
$$;
SELECT array_of_text();
             array_of_text             
---------------------------------------
 {{"a\"b",NULL,"c,d"},{"e\\f",NULL,g}}
(1 row)

--
-- Test spi_prepare/spi_exec_prepared/spi_freeplan
--
CREATE OR REPLACE FUNCTION perl_spi_prepared(INTEGER) RETURNS INTEGER AS $$
   my $x = spi_prepare('select $1 AS a', 'INTEGER');
   my $q = spi_exec_prepared( $x, $_[0] + 1);
   spi_freeplan($x);
return $q->{rows}->[0]->{a};
$$ LANGUAGE plperl;
SELECT * from perl_spi_prepared(42);
 perl_spi_prepared 
-------------------
                43
(1 row)

--
-- Test spi_prepare/spi_query_prepared/spi_freeplan
--
CREATE OR REPLACE FUNCTION perl_spi_prepared_set(INTEGER, INTEGER) RETURNS SETOF INTEGER AS $$
  my $x = spi_prepare('SELECT $1 AS a union select $2 as a', 'INT4', 'INT4');
  my $q = spi_query_prepared( $x, 1+$_[0], 2+$_[1]);
  while (defined (my $y = spi_fetchrow($q))) {
      return_next $y->{a};
  }
  spi_freeplan($x);
  return;
$$ LANGUAGE plperl;
SELECT * from perl_spi_prepared_set(1,2);
 perl_spi_prepared_set 
-----------------------
                     2
                     4
(2 rows)

--
-- Test prepare with a type with spaces
--
CREATE OR REPLACE FUNCTION perl_spi_prepared_double(double precision) RETURNS double precision AS $$
  my $x = spi_prepare('SELECT 10.0 * $1 AS a', 'DOUBLE PRECISION');
  my $q = spi_query_prepared($x,$_[0]);
  my $result;
  while (defined (my $y = spi_fetchrow($q))) {
      $result = $y->{a};
  }
  spi_freeplan($x);
  return $result;
$$ LANGUAGE plperl;
SELECT perl_spi_prepared_double(4.35) as "double precision";
 double precision 
------------------
             43.5
(1 row)

--
-- Test with a bad type
--
CREATE OR REPLACE FUNCTION perl_spi_prepared_bad(double precision) RETURNS double precision AS $$
  my $x = spi_prepare('SELECT 10.0 * $1 AS a', 'does_not_exist');
  my $q = spi_query_prepared($x,$_[0]);
  my $result;
  while (defined (my $y = spi_fetchrow($q))) {
      $result = $y->{a};
  }
  spi_freeplan($x);
  return $result;
$$ LANGUAGE plperl;
SELECT perl_spi_prepared_bad(4.35) as "double precision";
<<<<<<< HEAD
ERROR:  Perl function "perl_spi_prepared_bad" failed (SOMEFILE:SOMEFUNC)
DETAIL:  type "does_not_exist" does not exist at line 2.
CONTEXT:  PL/Perl function "perl_spi_prepared_bad"
-- Test with a row type
CREATE OR REPLACE FUNCTION perl_spi_prepared() RETURNS INTEGER AS $$
   my $x = spi_prepare('select $1::footype AS a', 'footype');
   my $q = spi_exec_prepared( $x, '(1, 2)');
   spi_freeplan($x);
return $q->{rows}->[0]->{a}->{x};
$$ LANGUAGE plperl;
SELECT * from perl_spi_prepared();
 perl_spi_prepared 
-------------------
                 1
(1 row)

CREATE OR REPLACE FUNCTION perl_spi_prepared_row(footype) RETURNS footype AS $$
   my $footype = shift;
   my $x = spi_prepare('select $1 AS a', 'footype');
   my $q = spi_exec_prepared( $x, {}, $footype );
   spi_freeplan($x);
return $q->{rows}->[0]->{a};
$$ LANGUAGE plperl;
SELECT * from perl_spi_prepared_row('(1, 2)');
 x | y 
---+---
 1 | 2
(1 row)

-- simple test of a DO block
DO $$
  $a = 'This is a test';
  elog(NOTICE, $a);
$$ LANGUAGE plperl;
NOTICE:  This is a test
CONTEXT:  PL/Perl anonymous code block
-- check that restricted operations are rejected in a plperl DO block
DO $$ use Config; $$ LANGUAGE plperl;
ERROR:  creation of Perl function failed
DETAIL:  Unable to load Config.pm into plperl at line 1.
BEGIN failed--compilation aborted at line 1.
CONTEXT:  PL/Perl anonymous code block
=======
ERROR:  error from Perl function "perl_spi_prepared_bad": type "does_not_exist" does not exist at line 2.
--
-- Test detection of unsafe operations
CREATE OR REPLACE FUNCTION perl_unsafe1() RETURNS void AS $$
	my $fd = fileno STDERR;
$$ LANGUAGE plperl;
ERROR:  creation of Perl function "perl_unsafe1" failed: 'fileno' trapped by operation mask at line 2.
-- check safe behavior when a function body is replaced during execution
CREATE OR REPLACE FUNCTION self_modify(INTEGER) RETURNS INTEGER AS $$
   spi_exec_query('CREATE OR REPLACE FUNCTION self_modify(INTEGER) RETURNS INTEGER AS \'return $_[0] * 3;\' LANGUAGE plperl;');
   spi_exec_query('select self_modify(42) AS a');
   return $_[0] * 2;
$$ LANGUAGE plperl;
SELECT self_modify(42);
 self_modify 
-------------
          84
(1 row)

SELECT self_modify(42);
 self_modify 
-------------
         126
(1 row)
>>>>>>> d13f41d2
<|MERGE_RESOLUTION|>--- conflicted
+++ resolved
@@ -571,7 +571,6 @@
   return $result;
 $$ LANGUAGE plperl;
 SELECT perl_spi_prepared_bad(4.35) as "double precision";
-<<<<<<< HEAD
 ERROR:  Perl function "perl_spi_prepared_bad" failed (SOMEFILE:SOMEFUNC)
 DETAIL:  type "does_not_exist" does not exist at line 2.
 CONTEXT:  PL/Perl function "perl_spi_prepared_bad"
@@ -599,6 +598,28 @@
  x | y 
 ---+---
  1 | 2
+--
+-- Test detection of unsafe operations
+CREATE OR REPLACE FUNCTION perl_unsafe1() RETURNS void AS $$
+	my $fd = fileno STDERR;
+$$ LANGUAGE plperl;
+ERROR:  creation of Perl function "perl_unsafe1" failed: 'fileno' trapped by operation mask at line 2.
+-- check safe behavior when a function body is replaced during execution
+CREATE OR REPLACE FUNCTION self_modify(INTEGER) RETURNS INTEGER AS $$
+   spi_exec_query('CREATE OR REPLACE FUNCTION self_modify(INTEGER) RETURNS INTEGER AS \'return $_[0] * 3;\' LANGUAGE plperl;');
+   spi_exec_query('select self_modify(42) AS a');
+   return $_[0] * 2;
+$$ LANGUAGE plperl;
+SELECT self_modify(42);
+ self_modify 
+-------------
+          84
+(1 row)
+
+SELECT self_modify(42);
+ self_modify 
+-------------
+         126
 (1 row)
 
 -- simple test of a DO block
@@ -613,30 +634,4 @@
 ERROR:  creation of Perl function failed
 DETAIL:  Unable to load Config.pm into plperl at line 1.
 BEGIN failed--compilation aborted at line 1.
-CONTEXT:  PL/Perl anonymous code block
-=======
-ERROR:  error from Perl function "perl_spi_prepared_bad": type "does_not_exist" does not exist at line 2.
---
--- Test detection of unsafe operations
-CREATE OR REPLACE FUNCTION perl_unsafe1() RETURNS void AS $$
-	my $fd = fileno STDERR;
-$$ LANGUAGE plperl;
-ERROR:  creation of Perl function "perl_unsafe1" failed: 'fileno' trapped by operation mask at line 2.
--- check safe behavior when a function body is replaced during execution
-CREATE OR REPLACE FUNCTION self_modify(INTEGER) RETURNS INTEGER AS $$
-   spi_exec_query('CREATE OR REPLACE FUNCTION self_modify(INTEGER) RETURNS INTEGER AS \'return $_[0] * 3;\' LANGUAGE plperl;');
-   spi_exec_query('select self_modify(42) AS a');
-   return $_[0] * 2;
-$$ LANGUAGE plperl;
-SELECT self_modify(42);
- self_modify 
--------------
-          84
-(1 row)
-
-SELECT self_modify(42);
- self_modify 
--------------
-         126
-(1 row)
->>>>>>> d13f41d2
+CONTEXT:  PL/Perl anonymous code block