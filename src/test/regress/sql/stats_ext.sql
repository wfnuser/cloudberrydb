-- Generic extended statistics support

<<<<<<< HEAD

-- By default, Greenplum computes selectivity slightly differently from
-- upstream. Disable selectivity damping for these tests, so that we get
-- roughly the same estimates as in upstream.
set gp_selectivity_damping_for_scans = off;
set gp_selectivity_damping_for_joins = off;

-- We will be checking execution plans without/with statistics, so
-- let's make sure we get simple non-parallel plans. Also set the
-- work_mem low so that we can use small amounts of data.
=======
--
-- Note: tables for which we check estimated row counts should be created
-- with autovacuum_enabled = off, so that we don't have unstable results
-- from auto-analyze happening when we didn't expect it.
--
>>>>>>> d457cb4e

-- check the number of estimated/actual rows in the top node
create function check_estimated_rows(text) returns table (estimated int, actual int)
language plpgsql as
$$
declare
    ln text;
    tmp text[];
    first_row bool := true;
begin
    for ln in
        execute format('explain analyze %s', $1)
    loop
        if first_row then
            first_row := false;
            tmp := regexp_match(ln, 'rows=(\d*) .* rows=(\d*)');
            return query select tmp[1]::int, tmp[2]::int;
        end if;
    end loop;
end;
$$;

-- Verify failures
CREATE TABLE ext_stats_test (x text, y int, z int);
CREATE STATISTICS tst;
CREATE STATISTICS tst ON a, b;
CREATE STATISTICS tst FROM sometab;
CREATE STATISTICS tst ON a, b FROM nonexistent;
CREATE STATISTICS tst ON a, b FROM ext_stats_test;
CREATE STATISTICS tst ON x, x, y FROM ext_stats_test;
CREATE STATISTICS tst ON x, x, y, x, x, y, x, x, y FROM ext_stats_test;
CREATE STATISTICS tst ON x, x, y, x, x, (x || 'x'), (y + 1), (x || 'x'), (x || 'x'), (y + 1) FROM ext_stats_test;
CREATE STATISTICS tst ON (x || 'x'), (x || 'x'), (y + 1), (x || 'x'), (x || 'x'), (y + 1), (x || 'x'), (x || 'x'), (y + 1) FROM ext_stats_test;
CREATE STATISTICS tst ON (x || 'x'), (x || 'x'), y FROM ext_stats_test;
CREATE STATISTICS tst (unrecognized) ON x, y FROM ext_stats_test;
-- incorrect expressions
CREATE STATISTICS tst ON (y) FROM ext_stats_test; -- single column reference
CREATE STATISTICS tst ON y + z FROM ext_stats_test; -- missing parentheses
CREATE STATISTICS tst ON (x, y) FROM ext_stats_test; -- tuple expression
DROP TABLE ext_stats_test;

-- Ensure stats are dropped sanely, and test IF NOT EXISTS while at it
CREATE TABLE ab1 (a INTEGER, b INTEGER, c INTEGER);
CREATE STATISTICS IF NOT EXISTS ab1_a_b_stats ON a, b FROM ab1;
COMMENT ON STATISTICS ab1_a_b_stats IS 'new comment';
CREATE ROLE regress_stats_ext;
SET SESSION AUTHORIZATION regress_stats_ext;
COMMENT ON STATISTICS ab1_a_b_stats IS 'changed comment';
DROP STATISTICS ab1_a_b_stats;
ALTER STATISTICS ab1_a_b_stats RENAME TO ab1_a_b_stats_new;
RESET SESSION AUTHORIZATION;
DROP ROLE regress_stats_ext;

CREATE STATISTICS IF NOT EXISTS ab1_a_b_stats ON a, b FROM ab1;
DROP STATISTICS ab1_a_b_stats;

CREATE SCHEMA regress_schema_2;
CREATE STATISTICS regress_schema_2.ab1_a_b_stats ON a, b FROM ab1;

-- Let's also verify the pg_get_statisticsobjdef output looks sane.
SELECT pg_get_statisticsobjdef(oid) FROM pg_statistic_ext WHERE stxname = 'ab1_a_b_stats';

DROP STATISTICS regress_schema_2.ab1_a_b_stats;

-- Ensure statistics are dropped when columns are
CREATE STATISTICS ab1_b_c_stats ON b, c FROM ab1;
CREATE STATISTICS ab1_a_b_c_stats ON a, b, c FROM ab1;
CREATE STATISTICS ab1_b_a_stats ON b, a FROM ab1;
ALTER TABLE ab1 DROP COLUMN a;
\d ab1
-- Ensure statistics are dropped when table is
SELECT stxname FROM pg_statistic_ext WHERE stxname LIKE 'ab1%';
DROP TABLE ab1;
SELECT stxname FROM pg_statistic_ext WHERE stxname LIKE 'ab1%';

-- Ensure things work sanely with SET STATISTICS 0
CREATE TABLE ab1 (a INTEGER, b INTEGER);
ALTER TABLE ab1 ALTER a SET STATISTICS 0;
INSERT INTO ab1 SELECT a, a%23 FROM generate_series(1, 1000) a;
CREATE STATISTICS ab1_a_b_stats ON a, b FROM ab1;
ANALYZE ab1;
ALTER TABLE ab1 ALTER a SET STATISTICS -1;
-- setting statistics target 0 skips the statistics, without printing any message, so check catalog
ALTER STATISTICS ab1_a_b_stats SET STATISTICS 0;
\d ab1
ANALYZE ab1;
SELECT stxname, stxdndistinct, stxddependencies, stxdmcv
  FROM pg_statistic_ext s, pg_statistic_ext_data d
 WHERE s.stxname = 'ab1_a_b_stats'
   AND d.stxoid = s.oid;
ALTER STATISTICS ab1_a_b_stats SET STATISTICS -1;
\d+ ab1
-- partial analyze doesn't build stats either
ANALYZE ab1 (a);
ANALYZE ab1;
DROP TABLE ab1;
ALTER STATISTICS ab1_a_b_stats SET STATISTICS 0;
ALTER STATISTICS IF EXISTS ab1_a_b_stats SET STATISTICS 0;

-- Ensure we can build statistics for tables with inheritance.
CREATE TABLE ab1 (a INTEGER, b INTEGER);
CREATE TABLE ab1c () INHERITS (ab1);
INSERT INTO ab1 VALUES (1,1);
CREATE STATISTICS ab1_a_b_stats ON a, b FROM ab1;
ANALYZE ab1;
DROP TABLE ab1 CASCADE;

-- Tests for stats with inheritance
CREATE TABLE stxdinh(a int, b int);
CREATE TABLE stxdinh1() INHERITS(stxdinh);
CREATE TABLE stxdinh2() INHERITS(stxdinh);
INSERT INTO stxdinh SELECT mod(a,50), mod(a,100) FROM generate_series(0, 1999) a;
INSERT INTO stxdinh1 SELECT mod(a,100), mod(a,100) FROM generate_series(0, 999) a;
INSERT INTO stxdinh2 SELECT mod(a,100), mod(a,100) FROM generate_series(0, 999) a;
VACUUM ANALYZE stxdinh, stxdinh1, stxdinh2;
-- Ensure non-inherited stats are not applied to inherited query
-- Without stats object, it looks like this
SELECT * FROM check_estimated_rows('SELECT a, b FROM stxdinh* GROUP BY 1, 2');
SELECT * FROM check_estimated_rows('SELECT a, b FROM stxdinh* WHERE a = 0 AND b = 0');
CREATE STATISTICS stxdinh ON a, b FROM stxdinh;
VACUUM ANALYZE stxdinh, stxdinh1, stxdinh2;
-- Since the stats object does not include inherited stats, it should not
-- affect the estimates
SELECT * FROM check_estimated_rows('SELECT a, b FROM stxdinh* GROUP BY 1, 2');
-- Dependencies are applied at individual relations (within append), so
-- this estimate changes a bit because we improve estimates for the parent
SELECT * FROM check_estimated_rows('SELECT a, b FROM stxdinh* WHERE a = 0 AND b = 0');
DROP TABLE stxdinh, stxdinh1, stxdinh2;

-- Ensure inherited stats ARE applied to inherited query in partitioned table
CREATE TABLE stxdinp(i int, a int, b int) PARTITION BY RANGE (i);
CREATE TABLE stxdinp1 PARTITION OF stxdinp FOR VALUES FROM (1) TO (100);
INSERT INTO stxdinp SELECT 1, a/100, a/100 FROM generate_series(1, 999) a;
CREATE STATISTICS stxdinp ON a, b FROM stxdinp;
VACUUM ANALYZE stxdinp; -- partitions are processed recursively
SELECT 1 FROM pg_statistic_ext WHERE stxrelid = 'stxdinp'::regclass;
SELECT * FROM check_estimated_rows('SELECT a, b FROM stxdinp GROUP BY 1, 2');
DROP TABLE stxdinp;

-- basic test for statistics on expressions
CREATE TABLE ab1 (a INTEGER, b INTEGER, c TIMESTAMP, d TIMESTAMPTZ);

-- expression stats may be built on a single expression column
CREATE STATISTICS ab1_exprstat_1 ON (a+b) FROM ab1;

-- with a single expression, we only enable expression statistics
CREATE STATISTICS ab1_exprstat_2 ON (a+b) FROM ab1;
SELECT stxkind FROM pg_statistic_ext WHERE stxname = 'ab1_exprstat_2';

-- adding anything to the expression builds all statistics kinds
CREATE STATISTICS ab1_exprstat_3 ON (a+b), a FROM ab1;
SELECT stxkind FROM pg_statistic_ext WHERE stxname = 'ab1_exprstat_3';

-- date_trunc on timestamptz is not immutable, but that should not matter
CREATE STATISTICS ab1_exprstat_4 ON date_trunc('day', d) FROM ab1;

-- date_trunc on timestamp is immutable
CREATE STATISTICS ab1_exprstat_5 ON date_trunc('day', c) FROM ab1;

-- insert some data and run analyze, to test that these cases build properly
INSERT INTO ab1
SELECT
    generate_series(1,10),
    generate_series(1,10),
    generate_series('2020-10-01'::timestamp, '2020-10-10'::timestamp, interval '1 day'),
    generate_series('2020-10-01'::timestamptz, '2020-10-10'::timestamptz, interval '1 day');
ANALYZE ab1;
DROP TABLE ab1;

-- Verify supported object types for extended statistics
CREATE schema tststats;

CREATE TABLE tststats.t (a int, b int, c text);
CREATE INDEX ti ON tststats.t (a, b);
CREATE SEQUENCE tststats.s;
CREATE VIEW tststats.v AS SELECT * FROM tststats.t;
CREATE MATERIALIZED VIEW tststats.mv AS SELECT * FROM tststats.t;
CREATE TYPE tststats.ty AS (a int, b int, c text);
CREATE FOREIGN DATA WRAPPER extstats_dummy_fdw;
CREATE SERVER extstats_dummy_srv FOREIGN DATA WRAPPER extstats_dummy_fdw;
CREATE FOREIGN TABLE tststats.f (a int, b int, c text) SERVER extstats_dummy_srv;
CREATE TABLE tststats.pt (a int, b int, c text) PARTITION BY RANGE (a, b);
CREATE TABLE tststats.pt1 PARTITION OF tststats.pt FOR VALUES FROM (-10, -10) TO (10, 10);

CREATE STATISTICS tststats.s1 ON a, b FROM tststats.t;
CREATE STATISTICS tststats.s2 ON a, b FROM tststats.ti;
CREATE STATISTICS tststats.s3 ON a, b FROM tststats.s;
CREATE STATISTICS tststats.s4 ON a, b FROM tststats.v;
CREATE STATISTICS tststats.s5 ON a, b FROM tststats.mv;
CREATE STATISTICS tststats.s6 ON a, b FROM tststats.ty;
CREATE STATISTICS tststats.s7 ON a, b FROM tststats.f;
CREATE STATISTICS tststats.s8 ON a, b FROM tststats.pt;
CREATE STATISTICS tststats.s9 ON a, b FROM tststats.pt1;
DO $$
DECLARE
	relname text := reltoastrelid::regclass FROM pg_class WHERE oid = 'tststats.t'::regclass;
BEGIN
	EXECUTE 'CREATE STATISTICS tststats.s10 ON a, b FROM ' || relname;
EXCEPTION WHEN wrong_object_type THEN
	RAISE NOTICE 'stats on toast table not created';
END;
$$;

DROP SCHEMA tststats CASCADE;
DROP FOREIGN DATA WRAPPER extstats_dummy_fdw CASCADE;

-- n-distinct tests
CREATE TABLE ndistinct (
    filler1 TEXT,
    filler2 NUMERIC,
    a INT,
    b INT,
    filler3 DATE,
    c INT,
    d INT
)
WITH (autovacuum_enabled = off);

-- over-estimates when using only per-column statistics
INSERT INTO ndistinct (a, b, c, filler1)
     SELECT i/100, i/100, i/100, cash_words((i/100)::money)
       FROM generate_series(1,1000) s(i);

ANALYZE ndistinct;

-- Group Aggregate, due to over-estimate of the number of groups
SELECT * FROM check_estimated_rows('SELECT COUNT(*) FROM ndistinct GROUP BY a, b');

SELECT * FROM check_estimated_rows('SELECT COUNT(*) FROM ndistinct GROUP BY b, c');

SELECT * FROM check_estimated_rows('SELECT COUNT(*) FROM ndistinct GROUP BY a, b, c');

-- GPDB: the next two fall back to the default ndistinct estimate, which is 200 in
-- PostgreSQL and 1000 in Greenplum.
SELECT * FROM check_estimated_rows('SELECT COUNT(*) FROM ndistinct GROUP BY a, b, c, d');

SELECT * FROM check_estimated_rows('SELECT COUNT(*) FROM ndistinct GROUP BY b, c, d');

SELECT * FROM check_estimated_rows('SELECT COUNT(*) FROM ndistinct GROUP BY a, b, (a+1)');

SELECT * FROM check_estimated_rows('SELECT COUNT(*) FROM ndistinct GROUP BY (a+1), (b+100)');

SELECT * FROM check_estimated_rows('SELECT COUNT(*) FROM ndistinct GROUP BY (a+1), (b+100), (2*c)');

SELECT * FROM check_estimated_rows('SELECT COUNT(*) FROM ndistinct GROUP BY a, (a+1), (b+100)');

-- correct command
CREATE STATISTICS s10 ON a, b, c FROM ndistinct;

ANALYZE ndistinct;

SELECT s.stxkind, d.stxdndistinct
  FROM pg_statistic_ext s, pg_statistic_ext_data d
 WHERE s.stxrelid = 'ndistinct'::regclass
   AND d.stxoid = s.oid;

-- minor improvement, make sure the ctid does not break the matching
SELECT * FROM check_estimated_rows('SELECT COUNT(*) FROM ndistinct GROUP BY ctid, a, b');

-- Hash Aggregate, thanks to estimates improved by the statistic
SELECT * FROM check_estimated_rows('SELECT COUNT(*) FROM ndistinct GROUP BY a, b');

SELECT * FROM check_estimated_rows('SELECT COUNT(*) FROM ndistinct GROUP BY b, c');

SELECT * FROM check_estimated_rows('SELECT COUNT(*) FROM ndistinct GROUP BY a, b, c');

-- partial improvement (match on attributes)
SELECT * FROM check_estimated_rows('SELECT COUNT(*) FROM ndistinct GROUP BY a, b, (a+1)');

-- expressions - no improvement
SELECT * FROM check_estimated_rows('SELECT COUNT(*) FROM ndistinct GROUP BY (a+1), (b+100)');

SELECT * FROM check_estimated_rows('SELECT COUNT(*) FROM ndistinct GROUP BY (a+1), (b+100), (2*c)');

SELECT * FROM check_estimated_rows('SELECT COUNT(*) FROM ndistinct GROUP BY a, (a+1), (b+100)');

-- last two plans keep using Group Aggregate, because 'd' is not covered
-- by the statistic and while it's NULL-only we assume 200 values for it
-- (In Greenplum the default estimate is 1000, not 200)
SELECT * FROM check_estimated_rows('SELECT COUNT(*) FROM ndistinct GROUP BY a, b, c, d');

SELECT * FROM check_estimated_rows('SELECT COUNT(*) FROM ndistinct GROUP BY b, c, d');

TRUNCATE TABLE ndistinct;

-- under-estimates when using only per-column statistics
INSERT INTO ndistinct (a, b, c, filler1)
     SELECT mod(i,13), mod(i,17), mod(i,19),
            cash_words(mod(i,23)::int::money)
       FROM generate_series(1,1000) s(i);

ANALYZE ndistinct;

SELECT s.stxkind, d.stxdndistinct
  FROM pg_statistic_ext s, pg_statistic_ext_data d
 WHERE s.stxrelid = 'ndistinct'::regclass
   AND d.stxoid = s.oid;

-- correct estimates
SELECT * FROM check_estimated_rows('SELECT COUNT(*) FROM ndistinct GROUP BY a, b');

SELECT * FROM check_estimated_rows('SELECT COUNT(*) FROM ndistinct GROUP BY a, b, c');

SELECT * FROM check_estimated_rows('SELECT COUNT(*) FROM ndistinct GROUP BY a, b, c, d');

SELECT * FROM check_estimated_rows('SELECT COUNT(*) FROM ndistinct GROUP BY b, c, d');

SELECT * FROM check_estimated_rows('SELECT COUNT(*) FROM ndistinct GROUP BY a, d');

SELECT * FROM check_estimated_rows('SELECT COUNT(*) FROM ndistinct GROUP BY a, b, (a+1)');

SELECT * FROM check_estimated_rows('SELECT COUNT(*) FROM ndistinct GROUP BY (a+1), (b+100)');

SELECT * FROM check_estimated_rows('SELECT COUNT(*) FROM ndistinct GROUP BY (a+1), (b+100), (2*c)');

SELECT * FROM check_estimated_rows('SELECT COUNT(*) FROM ndistinct GROUP BY a, (a+1), (b+100)');

DROP STATISTICS s10;

SELECT s.stxkind, d.stxdndistinct
  FROM pg_statistic_ext s, pg_statistic_ext_data d
 WHERE s.stxrelid = 'ndistinct'::regclass
   AND d.stxoid = s.oid;

-- dropping the statistics results in under-estimates
SELECT * FROM check_estimated_rows('SELECT COUNT(*) FROM ndistinct GROUP BY a, b');

SELECT * FROM check_estimated_rows('SELECT COUNT(*) FROM ndistinct GROUP BY a, b, c');

SELECT * FROM check_estimated_rows('SELECT COUNT(*) FROM ndistinct GROUP BY a, b, c, d');

SELECT * FROM check_estimated_rows('SELECT COUNT(*) FROM ndistinct GROUP BY b, c, d');

SELECT * FROM check_estimated_rows('SELECT COUNT(*) FROM ndistinct GROUP BY a, d');

SELECT * FROM check_estimated_rows('SELECT COUNT(*) FROM ndistinct GROUP BY a, b, (a+1)');

SELECT * FROM check_estimated_rows('SELECT COUNT(*) FROM ndistinct GROUP BY (a+1), (b+100)');

SELECT * FROM check_estimated_rows('SELECT COUNT(*) FROM ndistinct GROUP BY (a+1), (b+100), (2*c)');

SELECT * FROM check_estimated_rows('SELECT COUNT(*) FROM ndistinct GROUP BY a, (a+1), (b+100)');

-- ndistinct estimates with statistics on expressions
SELECT * FROM check_estimated_rows('SELECT COUNT(*) FROM ndistinct GROUP BY (a+1), (b+100)');

SELECT * FROM check_estimated_rows('SELECT COUNT(*) FROM ndistinct GROUP BY (a+1), (b+100), (2*c)');

SELECT * FROM check_estimated_rows('SELECT COUNT(*) FROM ndistinct GROUP BY a, (a+1), (b+100)');

CREATE STATISTICS s10 (ndistinct) ON (a+1), (b+100), (2*c) FROM ndistinct;

ANALYZE ndistinct;

SELECT s.stxkind, d.stxdndistinct
  FROM pg_statistic_ext s, pg_statistic_ext_data d
 WHERE s.stxrelid = 'ndistinct'::regclass
   AND d.stxoid = s.oid;

SELECT * FROM check_estimated_rows('SELECT COUNT(*) FROM ndistinct GROUP BY (a+1), (b+100)');

SELECT * FROM check_estimated_rows('SELECT COUNT(*) FROM ndistinct GROUP BY (a+1), (b+100), (2*c)');

SELECT * FROM check_estimated_rows('SELECT COUNT(*) FROM ndistinct GROUP BY a, (a+1), (b+100)');

DROP STATISTICS s10;

-- a mix of attributes and expressions
SELECT * FROM check_estimated_rows('SELECT COUNT(*) FROM ndistinct GROUP BY a, b');

SELECT * FROM check_estimated_rows('SELECT COUNT(*) FROM ndistinct GROUP BY a, (2*c)');

SELECT * FROM check_estimated_rows('SELECT COUNT(*) FROM ndistinct GROUP BY a, b, (2*c)');

CREATE STATISTICS s10 (ndistinct) ON a, b, (2*c) FROM ndistinct;

ANALYZE ndistinct;

SELECT s.stxkind, d.stxdndistinct
  FROM pg_statistic_ext s, pg_statistic_ext_data d
 WHERE s.stxrelid = 'ndistinct'::regclass
   AND d.stxoid = s.oid;

SELECT * FROM check_estimated_rows('SELECT COUNT(*) FROM ndistinct GROUP BY a, b');

SELECT * FROM check_estimated_rows('SELECT COUNT(*) FROM ndistinct GROUP BY a, (2*c)');

SELECT * FROM check_estimated_rows('SELECT COUNT(*) FROM ndistinct GROUP BY a, b, (2*c)');

DROP STATISTICS s10;

-- combination of multiple ndistinct statistics, with/without expressions
TRUNCATE ndistinct;

-- two mostly independent groups of columns
INSERT INTO ndistinct (a, b, c, d)
     SELECT mod(i,3), mod(i,9), mod(i,5), mod(i,20)
       FROM generate_series(1,1000) s(i);

ANALYZE ndistinct;

SELECT * FROM check_estimated_rows('SELECT COUNT(*) FROM ndistinct GROUP BY a, b');

SELECT * FROM check_estimated_rows('SELECT COUNT(*) FROM ndistinct GROUP BY a, (b+1)');

SELECT * FROM check_estimated_rows('SELECT COUNT(*) FROM ndistinct GROUP BY (a*5), b');

SELECT * FROM check_estimated_rows('SELECT COUNT(*) FROM ndistinct GROUP BY (a*5), (b+1)');

SELECT * FROM check_estimated_rows('SELECT COUNT(*) FROM ndistinct GROUP BY (a*5), (b+1), c');

SELECT * FROM check_estimated_rows('SELECT COUNT(*) FROM ndistinct GROUP BY a, b, (c*10)');

SELECT * FROM check_estimated_rows('SELECT COUNT(*) FROM ndistinct GROUP BY a, (b+1), c, (d - 1)');

-- basic statistics on both attributes (no expressions)
CREATE STATISTICS s11 (ndistinct) ON a, b FROM ndistinct;

CREATE STATISTICS s12 (ndistinct) ON c, d FROM ndistinct;

ANALYZE ndistinct;

SELECT * FROM check_estimated_rows('SELECT COUNT(*) FROM ndistinct GROUP BY a, b');

SELECT * FROM check_estimated_rows('SELECT COUNT(*) FROM ndistinct GROUP BY a, (b+1)');

SELECT * FROM check_estimated_rows('SELECT COUNT(*) FROM ndistinct GROUP BY (a*5), b');

SELECT * FROM check_estimated_rows('SELECT COUNT(*) FROM ndistinct GROUP BY (a*5), (b+1)');

SELECT * FROM check_estimated_rows('SELECT COUNT(*) FROM ndistinct GROUP BY (a*5), (b+1), c');

SELECT * FROM check_estimated_rows('SELECT COUNT(*) FROM ndistinct GROUP BY a, b, (c*10)');

SELECT * FROM check_estimated_rows('SELECT COUNT(*) FROM ndistinct GROUP BY a, (b+1), c, (d - 1)');


-- replace the second statistics by statistics on expressions

DROP STATISTICS s12;

CREATE STATISTICS s12 (ndistinct) ON (c * 10), (d - 1) FROM ndistinct;

ANALYZE ndistinct;

SELECT * FROM check_estimated_rows('SELECT COUNT(*) FROM ndistinct GROUP BY a, b');

SELECT * FROM check_estimated_rows('SELECT COUNT(*) FROM ndistinct GROUP BY a, (b+1)');

SELECT * FROM check_estimated_rows('SELECT COUNT(*) FROM ndistinct GROUP BY (a*5), b');

SELECT * FROM check_estimated_rows('SELECT COUNT(*) FROM ndistinct GROUP BY (a*5), (b+1)');

SELECT * FROM check_estimated_rows('SELECT COUNT(*) FROM ndistinct GROUP BY (a*5), (b+1), c');

SELECT * FROM check_estimated_rows('SELECT COUNT(*) FROM ndistinct GROUP BY a, b, (c*10)');

SELECT * FROM check_estimated_rows('SELECT COUNT(*) FROM ndistinct GROUP BY a, (b+1), c, (d - 1)');


-- replace the second statistics by statistics on both attributes and expressions

DROP STATISTICS s12;

CREATE STATISTICS s12 (ndistinct) ON c, d, (c * 10), (d - 1) FROM ndistinct;

ANALYZE ndistinct;

SELECT * FROM check_estimated_rows('SELECT COUNT(*) FROM ndistinct GROUP BY a, b');

SELECT * FROM check_estimated_rows('SELECT COUNT(*) FROM ndistinct GROUP BY a, (b+1)');

SELECT * FROM check_estimated_rows('SELECT COUNT(*) FROM ndistinct GROUP BY (a*5), b');

SELECT * FROM check_estimated_rows('SELECT COUNT(*) FROM ndistinct GROUP BY (a*5), (b+1)');

SELECT * FROM check_estimated_rows('SELECT COUNT(*) FROM ndistinct GROUP BY (a*5), (b+1), c');

SELECT * FROM check_estimated_rows('SELECT COUNT(*) FROM ndistinct GROUP BY a, b, (c*10)');

SELECT * FROM check_estimated_rows('SELECT COUNT(*) FROM ndistinct GROUP BY a, (b+1), c, (d - 1)');


-- replace the other statistics by statistics on both attributes and expressions

DROP STATISTICS s11;

CREATE STATISTICS s11 (ndistinct) ON a, b, (a*5), (b+1) FROM ndistinct;

ANALYZE ndistinct;

SELECT * FROM check_estimated_rows('SELECT COUNT(*) FROM ndistinct GROUP BY a, b');

SELECT * FROM check_estimated_rows('SELECT COUNT(*) FROM ndistinct GROUP BY a, (b+1)');

SELECT * FROM check_estimated_rows('SELECT COUNT(*) FROM ndistinct GROUP BY (a*5), b');

SELECT * FROM check_estimated_rows('SELECT COUNT(*) FROM ndistinct GROUP BY (a*5), (b+1)');

SELECT * FROM check_estimated_rows('SELECT COUNT(*) FROM ndistinct GROUP BY (a*5), (b+1), c');

SELECT * FROM check_estimated_rows('SELECT COUNT(*) FROM ndistinct GROUP BY a, b, (c*10)');

SELECT * FROM check_estimated_rows('SELECT COUNT(*) FROM ndistinct GROUP BY a, (b+1), c, (d - 1)');


-- replace statistics by somewhat overlapping ones (this expected to get worse estimate
-- because the first statistics shall be applied to 3 columns, and the second one can't
-- be really applied)

DROP STATISTICS s11;
DROP STATISTICS s12;

CREATE STATISTICS s11 (ndistinct) ON a, b, (a*5), (b+1) FROM ndistinct;
CREATE STATISTICS s12 (ndistinct) ON a, (b+1), (c * 10) FROM ndistinct;

ANALYZE ndistinct;

SELECT * FROM check_estimated_rows('SELECT COUNT(*) FROM ndistinct GROUP BY a, b');

SELECT * FROM check_estimated_rows('SELECT COUNT(*) FROM ndistinct GROUP BY a, (b+1)');

SELECT * FROM check_estimated_rows('SELECT COUNT(*) FROM ndistinct GROUP BY (a*5), b');

SELECT * FROM check_estimated_rows('SELECT COUNT(*) FROM ndistinct GROUP BY (a*5), (b+1)');

SELECT * FROM check_estimated_rows('SELECT COUNT(*) FROM ndistinct GROUP BY (a*5), (b+1), c');

SELECT * FROM check_estimated_rows('SELECT COUNT(*) FROM ndistinct GROUP BY a, b, (c*10)');

SELECT * FROM check_estimated_rows('SELECT COUNT(*) FROM ndistinct GROUP BY a, (b+1), c, (d - 1)');

DROP STATISTICS s11;
DROP STATISTICS s12;

-- functional dependencies tests
CREATE TABLE functional_dependencies (
    filler1 TEXT,
    filler2 NUMERIC,
    a INT,
    b TEXT,
    filler3 DATE,
    c INT,
    d TEXT
)
WITH (autovacuum_enabled = off);

CREATE INDEX fdeps_ab_idx ON functional_dependencies (a, b);
CREATE INDEX fdeps_abc_idx ON functional_dependencies (a, b, c);

-- random data (no functional dependencies)
INSERT INTO functional_dependencies (a, b, c, filler1)
     SELECT mod(i, 5), mod(i, 7), mod(i, 11), i FROM generate_series(1,1000) s(i);

ANALYZE functional_dependencies;

SELECT * FROM check_estimated_rows('SELECT * FROM functional_dependencies WHERE a = 1 AND b = ''1''');

SELECT * FROM check_estimated_rows('SELECT * FROM functional_dependencies WHERE a = 1 AND b = ''1'' AND c = 1');

-- create statistics
CREATE STATISTICS func_deps_stat (dependencies) ON a, b, c FROM functional_dependencies;

ANALYZE functional_dependencies;

SELECT * FROM check_estimated_rows('SELECT * FROM functional_dependencies WHERE a = 1 AND b = ''1''');

SELECT * FROM check_estimated_rows('SELECT * FROM functional_dependencies WHERE a = 1 AND b = ''1'' AND c = 1');

-- a => b, a => c, b => c
TRUNCATE functional_dependencies;
DROP STATISTICS func_deps_stat;

-- now do the same thing, but with expressions
INSERT INTO functional_dependencies (a, b, c, filler1)
     SELECT i, i, i, i FROM generate_series(1,5000) s(i);

ANALYZE functional_dependencies;

SELECT * FROM check_estimated_rows('SELECT * FROM functional_dependencies WHERE mod(a, 11) = 1 AND mod(b::int, 13) = 1');

SELECT * FROM check_estimated_rows('SELECT * FROM functional_dependencies WHERE mod(a, 11) = 1 AND mod(b::int, 13) = 1 AND mod(c, 7) = 1');

-- create statistics
CREATE STATISTICS func_deps_stat (dependencies) ON (mod(a,11)), (mod(b::int, 13)), (mod(c, 7)) FROM functional_dependencies;

ANALYZE functional_dependencies;

SELECT * FROM check_estimated_rows('SELECT * FROM functional_dependencies WHERE mod(a, 11) = 1 AND mod(b::int, 13) = 1');

SELECT * FROM check_estimated_rows('SELECT * FROM functional_dependencies WHERE mod(a, 11) = 1 AND mod(b::int, 13) = 1 AND mod(c, 7) = 1');

-- a => b, a => c, b => c
TRUNCATE functional_dependencies;
DROP STATISTICS func_deps_stat;

INSERT INTO functional_dependencies (a, b, c, filler1)
     SELECT mod(i,100), mod(i,50), mod(i,25), i FROM generate_series(1,5000) s(i);

ANALYZE functional_dependencies;

SELECT * FROM check_estimated_rows('SELECT * FROM functional_dependencies WHERE a = 1 AND b = ''1''');

SELECT * FROM check_estimated_rows('SELECT * FROM functional_dependencies WHERE a = 1 AND b = ''1'' AND c = 1');

-- IN
SELECT * FROM check_estimated_rows('SELECT * FROM functional_dependencies WHERE a IN (1, 51) AND b = ''1''');

SELECT * FROM check_estimated_rows('SELECT * FROM functional_dependencies WHERE a IN (1, 51) AND b IN (''1'', ''2'')');

SELECT * FROM check_estimated_rows('SELECT * FROM functional_dependencies WHERE a IN (1, 2, 51, 52) AND b IN (''1'', ''2'')');

SELECT * FROM check_estimated_rows('SELECT * FROM functional_dependencies WHERE a IN (1, 2, 51, 52) AND b = ''1''');

SELECT * FROM check_estimated_rows('SELECT * FROM functional_dependencies WHERE a IN (1, 26, 51, 76) AND b IN (''1'', ''26'') AND c = 1');

SELECT * FROM check_estimated_rows('SELECT * FROM functional_dependencies WHERE a IN (1, 26, 51, 76) AND b IN (''1'', ''26'') AND c IN (1)');

SELECT * FROM check_estimated_rows('SELECT * FROM functional_dependencies WHERE a IN (1, 2, 26, 27, 51, 52, 76, 77) AND b IN (''1'', ''2'', ''26'', ''27'') AND c IN (1, 2)');

-- OR clauses referencing the same attribute
SELECT * FROM check_estimated_rows('SELECT * FROM functional_dependencies WHERE (a = 1 OR a = 51) AND b = ''1''');

SELECT * FROM check_estimated_rows('SELECT * FROM functional_dependencies WHERE (a = 1 OR a = 51) AND (b = ''1'' OR b = ''2'')');

SELECT * FROM check_estimated_rows('SELECT * FROM functional_dependencies WHERE (a = 1 OR a = 2 OR a = 51 OR a = 52) AND (b = ''1'' OR b = ''2'')');

-- OR clauses referencing different attributes
SELECT * FROM check_estimated_rows('SELECT * FROM functional_dependencies WHERE (a = 1 OR b = ''1'') AND b = ''1''');

-- ANY
SELECT * FROM check_estimated_rows('SELECT * FROM functional_dependencies WHERE a = ANY (ARRAY[1, 51]) AND b = ''1''');

SELECT * FROM check_estimated_rows('SELECT * FROM functional_dependencies WHERE a = ANY (ARRAY[1, 51]) AND b = ANY (ARRAY[''1'', ''2''])');

SELECT * FROM check_estimated_rows('SELECT * FROM functional_dependencies WHERE a = ANY (ARRAY[1, 2, 51, 52]) AND b = ANY (ARRAY[''1'', ''2''])');

SELECT * FROM check_estimated_rows('SELECT * FROM functional_dependencies WHERE a = ANY (ARRAY[1, 26, 51, 76]) AND b = ANY (ARRAY[''1'', ''26'']) AND c = 1');

SELECT * FROM check_estimated_rows('SELECT * FROM functional_dependencies WHERE a = ANY (ARRAY[1, 26, 51, 76]) AND b = ANY (ARRAY[''1'', ''26'']) AND c = ANY (ARRAY[1])');

SELECT * FROM check_estimated_rows('SELECT * FROM functional_dependencies WHERE a = ANY (ARRAY[1, 2, 26, 27, 51, 52, 76, 77]) AND b = ANY (ARRAY[''1'', ''2'', ''26'', ''27'']) AND c = ANY (ARRAY[1, 2])');

-- ANY with inequalities should not benefit from functional dependencies
SELECT * FROM check_estimated_rows('SELECT * FROM functional_dependencies WHERE a < ANY (ARRAY[1, 51]) AND b > ''1''');

SELECT * FROM check_estimated_rows('SELECT * FROM functional_dependencies WHERE a >= ANY (ARRAY[1, 51]) AND b <= ANY (ARRAY[''1'', ''2''])');

SELECT * FROM check_estimated_rows('SELECT * FROM functional_dependencies WHERE a <= ANY (ARRAY[1, 2, 51, 52]) AND b >= ANY (ARRAY[''1'', ''2''])');

-- ALL (should not benefit from functional dependencies)
SELECT * FROM check_estimated_rows('SELECT * FROM functional_dependencies WHERE a IN (1, 51) AND b = ALL (ARRAY[''1''])');

SELECT * FROM check_estimated_rows('SELECT * FROM functional_dependencies WHERE a IN (1, 51) AND b = ALL (ARRAY[''1'', ''2''])');

SELECT * FROM check_estimated_rows('SELECT * FROM functional_dependencies WHERE a IN (1, 2, 51, 52) AND b = ALL (ARRAY[''1'', ''2''])');

-- create statistics
CREATE STATISTICS func_deps_stat (dependencies) ON a, b, c FROM functional_dependencies;

ANALYZE functional_dependencies;

-- print the detected dependencies
SELECT dependencies FROM pg_stats_ext WHERE statistics_name = 'func_deps_stat';

SELECT * FROM check_estimated_rows('SELECT * FROM functional_dependencies WHERE a = 1 AND b = ''1''');

SELECT * FROM check_estimated_rows('SELECT * FROM functional_dependencies WHERE a = 1 AND b = ''1'' AND c = 1');

-- IN
SELECT * FROM check_estimated_rows('SELECT * FROM functional_dependencies WHERE a IN (1, 51) AND b = ''1''');

SELECT * FROM check_estimated_rows('SELECT * FROM functional_dependencies WHERE a IN (1, 51) AND b IN (''1'', ''2'')');

SELECT * FROM check_estimated_rows('SELECT * FROM functional_dependencies WHERE a IN (1, 2, 51, 52) AND b IN (''1'', ''2'')');

SELECT * FROM check_estimated_rows('SELECT * FROM functional_dependencies WHERE a IN (1, 2, 51, 52) AND b = ''1''');

SELECT * FROM check_estimated_rows('SELECT * FROM functional_dependencies WHERE a IN (1, 26, 51, 76) AND b IN (''1'', ''26'') AND c = 1');

SELECT * FROM check_estimated_rows('SELECT * FROM functional_dependencies WHERE a IN (1, 26, 51, 76) AND b IN (''1'', ''26'') AND c IN (1)');

SELECT * FROM check_estimated_rows('SELECT * FROM functional_dependencies WHERE a IN (1, 2, 26, 27, 51, 52, 76, 77) AND b IN (''1'', ''2'', ''26'', ''27'') AND c IN (1, 2)');

-- OR clauses referencing the same attribute
SELECT * FROM check_estimated_rows('SELECT * FROM functional_dependencies WHERE (a = 1 OR a = 51) AND b = ''1''');

SELECT * FROM check_estimated_rows('SELECT * FROM functional_dependencies WHERE (a = 1 OR a = 51) AND (b = ''1'' OR b = ''2'')');

SELECT * FROM check_estimated_rows('SELECT * FROM functional_dependencies WHERE (a = 1 OR a = 2 OR a = 51 OR a = 52) AND (b = ''1'' OR b = ''2'')');

-- OR clauses referencing different attributes are incompatible
SELECT * FROM check_estimated_rows('SELECT * FROM functional_dependencies WHERE (a = 1 OR b = ''1'') AND b = ''1''');

-- ANY
SELECT * FROM check_estimated_rows('SELECT * FROM functional_dependencies WHERE a = ANY (ARRAY[1, 51]) AND b = ''1''');

SELECT * FROM check_estimated_rows('SELECT * FROM functional_dependencies WHERE a = ANY (ARRAY[1, 51]) AND b = ANY (ARRAY[''1'', ''2''])');

SELECT * FROM check_estimated_rows('SELECT * FROM functional_dependencies WHERE a = ANY (ARRAY[1, 2, 51, 52]) AND b = ANY (ARRAY[''1'', ''2''])');

SELECT * FROM check_estimated_rows('SELECT * FROM functional_dependencies WHERE a = ANY (ARRAY[1, 26, 51, 76]) AND b = ANY (ARRAY[''1'', ''26'']) AND c = 1');

SELECT * FROM check_estimated_rows('SELECT * FROM functional_dependencies WHERE a = ANY (ARRAY[1, 26, 51, 76]) AND b = ANY (ARRAY[''1'', ''26'']) AND c = ANY (ARRAY[1])');

SELECT * FROM check_estimated_rows('SELECT * FROM functional_dependencies WHERE a = ANY (ARRAY[1, 2, 26, 27, 51, 52, 76, 77]) AND b = ANY (ARRAY[''1'', ''2'', ''26'', ''27'']) AND c = ANY (ARRAY[1, 2])');

-- ANY with inequalities should not benefit from functional dependencies
SELECT * FROM check_estimated_rows('SELECT * FROM functional_dependencies WHERE a < ANY (ARRAY[1, 51]) AND b > ''1''');

SELECT * FROM check_estimated_rows('SELECT * FROM functional_dependencies WHERE a >= ANY (ARRAY[1, 51]) AND b <= ANY (ARRAY[''1'', ''2''])');

SELECT * FROM check_estimated_rows('SELECT * FROM functional_dependencies WHERE a <= ANY (ARRAY[1, 2, 51, 52]) AND b >= ANY (ARRAY[''1'', ''2''])');

-- ALL (should not benefit from functional dependencies)
SELECT * FROM check_estimated_rows('SELECT * FROM functional_dependencies WHERE a IN (1, 51) AND b = ALL (ARRAY[''1''])');

SELECT * FROM check_estimated_rows('SELECT * FROM functional_dependencies WHERE a IN (1, 51) AND b = ALL (ARRAY[''1'', ''2''])');

SELECT * FROM check_estimated_rows('SELECT * FROM functional_dependencies WHERE a IN (1, 2, 51, 52) AND b = ALL (ARRAY[''1'', ''2''])');

-- changing the type of column c causes all its stats to be dropped, reverting
-- to default estimates without any statistics, i.e. 0.5% selectivity for each
-- condition
ALTER TABLE functional_dependencies ALTER COLUMN c TYPE numeric;

SELECT * FROM check_estimated_rows('SELECT * FROM functional_dependencies WHERE a = 1 AND b = ''1'' AND c = 1');

ANALYZE functional_dependencies;

SELECT * FROM check_estimated_rows('SELECT * FROM functional_dependencies WHERE a = 1 AND b = ''1'' AND c = 1');

DROP STATISTICS func_deps_stat;

-- now try functional dependencies with expressions

SELECT * FROM check_estimated_rows('SELECT * FROM functional_dependencies WHERE (a * 2) = 2 AND upper(b) = ''1''');

SELECT * FROM check_estimated_rows('SELECT * FROM functional_dependencies WHERE (a * 2) = 2 AND upper(b) = ''1'' AND (c + 1) = 2');

-- IN
SELECT * FROM check_estimated_rows('SELECT * FROM functional_dependencies WHERE (a * 2) IN (2, 102) AND upper(b) = ''1''');

SELECT * FROM check_estimated_rows('SELECT * FROM functional_dependencies WHERE (a * 2) IN (2, 102) AND upper(b) IN (''1'', ''2'')');

SELECT * FROM check_estimated_rows('SELECT * FROM functional_dependencies WHERE (a * 2) IN (2, 4, 102, 104) AND upper(b) IN (''1'', ''2'')');

SELECT * FROM check_estimated_rows('SELECT * FROM functional_dependencies WHERE (a * 2) IN (2, 4, 102, 104) AND upper(b) = ''1''');

SELECT * FROM check_estimated_rows('SELECT * FROM functional_dependencies WHERE (a * 2) IN (2, 52, 102, 152) AND upper(b) IN (''1'', ''26'') AND (c + 1) = 2');

SELECT * FROM check_estimated_rows('SELECT * FROM functional_dependencies WHERE (a * 2) IN (2, 52, 102, 152) AND upper(b) IN (''1'', ''26'') AND (c + 1) IN (2)');

SELECT * FROM check_estimated_rows('SELECT * FROM functional_dependencies WHERE (a * 2) IN (2, 4, 52, 54, 102, 104, 152, 154) AND upper(b) IN (''1'', ''2'', ''26'', ''27'') AND (c + 1) IN (2, 3)');

-- OR clauses referencing the same attribute
SELECT * FROM check_estimated_rows('SELECT * FROM functional_dependencies WHERE ((a * 2) = 2 OR (a * 2) = 102) AND upper(b) = ''1''');

SELECT * FROM check_estimated_rows('SELECT * FROM functional_dependencies WHERE ((a * 2) = 2 OR (a * 2) = 102) AND (upper(b) = ''1'' OR upper(b) = ''2'')');

SELECT * FROM check_estimated_rows('SELECT * FROM functional_dependencies WHERE ((a * 2) = 2 OR (a * 2) = 4 OR (a * 2) = 102 OR (a * 2) = 104) AND (upper(b) = ''1'' OR upper(b) = ''2'')');

-- OR clauses referencing different attributes
SELECT * FROM check_estimated_rows('SELECT * FROM functional_dependencies WHERE ((a * 2) = 2 OR upper(b) = ''1'') AND upper(b) = ''1''');

-- ANY
SELECT * FROM check_estimated_rows('SELECT * FROM functional_dependencies WHERE (a * 2) = ANY (ARRAY[2, 102]) AND upper(b) = ''1''');

SELECT * FROM check_estimated_rows('SELECT * FROM functional_dependencies WHERE (a * 2) = ANY (ARRAY[2, 102]) AND upper(b) = ANY (ARRAY[''1'', ''2''])');

SELECT * FROM check_estimated_rows('SELECT * FROM functional_dependencies WHERE (a * 2) = ANY (ARRAY[2, 4, 102, 104]) AND upper(b) = ANY (ARRAY[''1'', ''2''])');

SELECT * FROM check_estimated_rows('SELECT * FROM functional_dependencies WHERE (a * 2) = ANY (ARRAY[2, 52, 102, 152]) AND upper(b) = ANY (ARRAY[''1'', ''26'']) AND (c + 1) = 2');

SELECT * FROM check_estimated_rows('SELECT * FROM functional_dependencies WHERE (a * 2) = ANY (ARRAY[2, 52, 102, 152]) AND upper(b) = ANY (ARRAY[''1'', ''26'']) AND (c + 1) = ANY (ARRAY[2])');

SELECT * FROM check_estimated_rows('SELECT * FROM functional_dependencies WHERE (a * 2) = ANY (ARRAY[2, 4, 52, 54, 102, 104, 152, 154]) AND upper(b) = ANY (ARRAY[''1'', ''2'', ''26'', ''27'']) AND (c + 1) = ANY (ARRAY[2, 3])');

-- ANY with inequalities should not benefit from functional dependencies
-- the estimates however improve thanks to having expression statistics
SELECT * FROM check_estimated_rows('SELECT * FROM functional_dependencies WHERE (a * 2) < ANY (ARRAY[2, 102]) AND upper(b) > ''1''');

SELECT * FROM check_estimated_rows('SELECT * FROM functional_dependencies WHERE (a * 2) >= ANY (ARRAY[2, 102]) AND upper(b) <= ANY (ARRAY[''1'', ''2''])');

SELECT * FROM check_estimated_rows('SELECT * FROM functional_dependencies WHERE (a * 2) <= ANY (ARRAY[2, 4, 102, 104]) AND upper(b) >= ANY (ARRAY[''1'', ''2''])');

-- ALL (should not benefit from functional dependencies)
SELECT * FROM check_estimated_rows('SELECT * FROM functional_dependencies WHERE (a * 2) IN (2, 102) AND upper(b) = ALL (ARRAY[''1''])');

SELECT * FROM check_estimated_rows('SELECT * FROM functional_dependencies WHERE (a * 2) IN (2, 102) AND upper(b) = ALL (ARRAY[''1'', ''2''])');

SELECT * FROM check_estimated_rows('SELECT * FROM functional_dependencies WHERE (a * 2) IN (2, 4, 102, 104) AND upper(b) = ALL (ARRAY[''1'', ''2''])');

-- create statistics on expressions
CREATE STATISTICS func_deps_stat (dependencies) ON (a * 2), upper(b), (c + 1) FROM functional_dependencies;

ANALYZE functional_dependencies;

-- print the detected dependencies
SELECT dependencies FROM pg_stats_ext WHERE statistics_name = 'func_deps_stat';

SELECT * FROM check_estimated_rows('SELECT * FROM functional_dependencies WHERE (a * 2) = 2 AND upper(b) = ''1''');

SELECT * FROM check_estimated_rows('SELECT * FROM functional_dependencies WHERE (a * 2) = 2 AND upper(b) = ''1'' AND (c + 1) = 2');

-- IN
SELECT * FROM check_estimated_rows('SELECT * FROM functional_dependencies WHERE (a * 2) IN (2, 102) AND upper(b) = ''1''');

SELECT * FROM check_estimated_rows('SELECT * FROM functional_dependencies WHERE (a * 2) IN (2, 102) AND upper(b) IN (''1'', ''2'')');

SELECT * FROM check_estimated_rows('SELECT * FROM functional_dependencies WHERE (a * 2) IN (2, 4, 102, 104) AND upper(b) IN (''1'', ''2'')');

SELECT * FROM check_estimated_rows('SELECT * FROM functional_dependencies WHERE (a * 2) IN (2, 4, 102, 104) AND upper(b) = ''1''');

SELECT * FROM check_estimated_rows('SELECT * FROM functional_dependencies WHERE (a * 2) IN (2, 52, 102, 152) AND upper(b) IN (''1'', ''26'') AND (c + 1) = 2');

SELECT * FROM check_estimated_rows('SELECT * FROM functional_dependencies WHERE (a * 2) IN (2, 52, 102, 152) AND upper(b) IN (''1'', ''26'') AND (c + 1) IN (2)');

SELECT * FROM check_estimated_rows('SELECT * FROM functional_dependencies WHERE (a * 2) IN (2, 4, 52, 54, 102, 104, 152, 154) AND upper(b) IN (''1'', ''2'', ''26'', ''27'') AND (c + 1) IN (2, 3)');

-- OR clauses referencing the same attribute
SELECT * FROM check_estimated_rows('SELECT * FROM functional_dependencies WHERE ((a * 2) = 2 OR (a * 2) = 102) AND upper(b) = ''1''');

SELECT * FROM check_estimated_rows('SELECT * FROM functional_dependencies WHERE ((a * 2) = 2 OR (a * 2) = 102) AND (upper(b) = ''1'' OR upper(b) = ''2'')');

SELECT * FROM check_estimated_rows('SELECT * FROM functional_dependencies WHERE ((a * 2) = 2 OR (a * 2) = 4 OR (a * 2) = 102 OR (a * 2) = 104) AND (upper(b) = ''1'' OR upper(b) = ''2'')');

-- OR clauses referencing different attributes
SELECT * FROM check_estimated_rows('SELECT * FROM functional_dependencies WHERE ((a * 2) = 2 OR upper(b) = ''1'') AND upper(b) = ''1''');

-- ANY
SELECT * FROM check_estimated_rows('SELECT * FROM functional_dependencies WHERE (a * 2) = ANY (ARRAY[2, 102]) AND upper(b) = ''1''');

SELECT * FROM check_estimated_rows('SELECT * FROM functional_dependencies WHERE (a * 2) = ANY (ARRAY[2, 102]) AND upper(b) = ANY (ARRAY[''1'', ''2''])');

SELECT * FROM check_estimated_rows('SELECT * FROM functional_dependencies WHERE (a * 2) = ANY (ARRAY[2, 4, 102, 104]) AND upper(b) = ANY (ARRAY[''1'', ''2''])');

SELECT * FROM check_estimated_rows('SELECT * FROM functional_dependencies WHERE (a * 2) = ANY (ARRAY[2, 52, 102, 152]) AND upper(b) = ANY (ARRAY[''1'', ''26'']) AND (c + 1) = 2');

SELECT * FROM check_estimated_rows('SELECT * FROM functional_dependencies WHERE (a * 2) = ANY (ARRAY[2, 52, 102, 152]) AND upper(b) = ANY (ARRAY[''1'', ''26'']) AND (c + 1) = ANY (ARRAY[2])');

SELECT * FROM check_estimated_rows('SELECT * FROM functional_dependencies WHERE (a * 2) = ANY (ARRAY[2, 4, 52, 54, 102, 104, 152, 154]) AND upper(b) = ANY (ARRAY[''1'', ''2'', ''26'', ''27'']) AND (c + 1) = ANY (ARRAY[2, 3])');

-- ANY with inequalities should not benefit from functional dependencies
-- the estimates however improve thanks to having expression statistics
SELECT * FROM check_estimated_rows('SELECT * FROM functional_dependencies WHERE (a * 2) < ANY (ARRAY[2, 102]) AND upper(b) > ''1''');

SELECT * FROM check_estimated_rows('SELECT * FROM functional_dependencies WHERE (a * 2) >= ANY (ARRAY[2, 102]) AND upper(b) <= ANY (ARRAY[''1'', ''2''])');

SELECT * FROM check_estimated_rows('SELECT * FROM functional_dependencies WHERE (a * 2) <= ANY (ARRAY[2, 4, 102, 104]) AND upper(b) >= ANY (ARRAY[''1'', ''2''])');

-- ALL (should not benefit from functional dependencies)
SELECT * FROM check_estimated_rows('SELECT * FROM functional_dependencies WHERE (a * 2) IN (2, 102) AND upper(b) = ALL (ARRAY[''1''])');

SELECT * FROM check_estimated_rows('SELECT * FROM functional_dependencies WHERE (a * 2) IN (2, 102) AND upper(b) = ALL (ARRAY[''1'', ''2''])');

SELECT * FROM check_estimated_rows('SELECT * FROM functional_dependencies WHERE (a * 2) IN (2, 4, 102, 104) AND upper(b) = ALL (ARRAY[''1'', ''2''])');

-- check the ability to use multiple functional dependencies
CREATE TABLE functional_dependencies_multi (
	a INTEGER,
	b INTEGER,
	c INTEGER,
	d INTEGER
)
WITH (autovacuum_enabled = off);

INSERT INTO functional_dependencies_multi (a, b, c, d)
    SELECT
         mod(i,7),
         mod(i,7),
         mod(i,11),
         mod(i,11)
    FROM generate_series(1,5000) s(i);

ANALYZE functional_dependencies_multi;

-- estimates without any functional dependencies
SELECT * FROM check_estimated_rows('SELECT * FROM functional_dependencies_multi WHERE a = 0 AND b = 0');
SELECT * FROM check_estimated_rows('SELECT * FROM functional_dependencies_multi WHERE 0 = a AND 0 = b');
SELECT * FROM check_estimated_rows('SELECT * FROM functional_dependencies_multi WHERE c = 0 AND d = 0');
SELECT * FROM check_estimated_rows('SELECT * FROM functional_dependencies_multi WHERE a = 0 AND b = 0 AND c = 0 AND d = 0');
SELECT * FROM check_estimated_rows('SELECT * FROM functional_dependencies_multi WHERE 0 = a AND b = 0 AND 0 = c AND d = 0');

-- create separate functional dependencies
CREATE STATISTICS functional_dependencies_multi_1 (dependencies) ON a, b FROM functional_dependencies_multi;
CREATE STATISTICS functional_dependencies_multi_2 (dependencies) ON c, d FROM functional_dependencies_multi;

ANALYZE functional_dependencies_multi;

SELECT * FROM check_estimated_rows('SELECT * FROM functional_dependencies_multi WHERE a = 0 AND b = 0');
SELECT * FROM check_estimated_rows('SELECT * FROM functional_dependencies_multi WHERE 0 = a AND 0 = b');
SELECT * FROM check_estimated_rows('SELECT * FROM functional_dependencies_multi WHERE c = 0 AND d = 0');
SELECT * FROM check_estimated_rows('SELECT * FROM functional_dependencies_multi WHERE a = 0 AND b = 0 AND c = 0 AND d = 0');
SELECT * FROM check_estimated_rows('SELECT * FROM functional_dependencies_multi WHERE 0 = a AND b = 0 AND 0 = c AND d = 0');

DROP TABLE functional_dependencies_multi;

-- MCV lists
CREATE TABLE mcv_lists (
    filler1 TEXT,
    filler2 NUMERIC,
    a INT,
    b VARCHAR,
    filler3 DATE,
    c INT,
    d TEXT
)
WITH (autovacuum_enabled = off);

-- random data (no MCV list)
INSERT INTO mcv_lists (a, b, c, filler1)
     SELECT mod(i,37), mod(i,41), mod(i,43), mod(i,47) FROM generate_series(1,5000) s(i);

ANALYZE mcv_lists;

SELECT * FROM check_estimated_rows('SELECT * FROM mcv_lists WHERE a = 1 AND b = ''1''');

SELECT * FROM check_estimated_rows('SELECT * FROM mcv_lists WHERE a = 1 AND b = ''1'' AND c = 1');

-- create statistics
CREATE STATISTICS mcv_lists_stats (mcv) ON a, b, c FROM mcv_lists;

ANALYZE mcv_lists;

SELECT * FROM check_estimated_rows('SELECT * FROM mcv_lists WHERE a = 1 AND b = ''1''');

SELECT * FROM check_estimated_rows('SELECT * FROM mcv_lists WHERE a = 1 AND b = ''1'' AND c = 1');

TRUNCATE mcv_lists;
DROP STATISTICS mcv_lists_stats;

-- random data (no MCV list), but with expression
INSERT INTO mcv_lists (a, b, c, filler1)
     SELECT i, i, i, i FROM generate_series(1,1000) s(i);

ANALYZE mcv_lists;

SELECT * FROM check_estimated_rows('SELECT * FROM mcv_lists WHERE mod(a,7) = 1 AND mod(b::int,11) = 1');

SELECT * FROM check_estimated_rows('SELECT * FROM mcv_lists WHERE mod(a,7) = 1 AND mod(b::int,11) = 1 AND mod(c,13) = 1');

-- create statistics
CREATE STATISTICS mcv_lists_stats (mcv) ON (mod(a,7)), (mod(b::int,11)), (mod(c,13)) FROM mcv_lists;

ANALYZE mcv_lists;

SELECT * FROM check_estimated_rows('SELECT * FROM mcv_lists WHERE mod(a,7) = 1 AND mod(b::int,11) = 1');

SELECT * FROM check_estimated_rows('SELECT * FROM mcv_lists WHERE mod(a,7) = 1 AND mod(b::int,11) = 1 AND mod(c,13) = 1');

-- 100 distinct combinations, all in the MCV list
TRUNCATE mcv_lists;
DROP STATISTICS mcv_lists_stats;

INSERT INTO mcv_lists (a, b, c, filler1)
     SELECT mod(i,100), mod(i,50), mod(i,25), i FROM generate_series(1,5000) s(i);

ANALYZE mcv_lists;

SELECT * FROM check_estimated_rows('SELECT * FROM mcv_lists WHERE a = 1 AND b = ''1''');

SELECT * FROM check_estimated_rows('SELECT * FROM mcv_lists WHERE 1 = a AND ''1'' = b');

SELECT * FROM check_estimated_rows('SELECT * FROM mcv_lists WHERE a < 1 AND b < ''1''');

SELECT * FROM check_estimated_rows('SELECT * FROM mcv_lists WHERE 1 > a AND ''1'' > b');

SELECT * FROM check_estimated_rows('SELECT * FROM mcv_lists WHERE a <= 0 AND b <= ''0''');

SELECT * FROM check_estimated_rows('SELECT * FROM mcv_lists WHERE 0 >= a AND ''0'' >= b');

SELECT * FROM check_estimated_rows('SELECT * FROM mcv_lists WHERE a = 1 AND b = ''1'' AND c = 1');

SELECT * FROM check_estimated_rows('SELECT * FROM mcv_lists WHERE a < 5 AND b < ''1'' AND c < 5');

SELECT * FROM check_estimated_rows('SELECT * FROM mcv_lists WHERE a < 5 AND ''1'' > b AND 5 > c');

SELECT * FROM check_estimated_rows('SELECT * FROM mcv_lists WHERE a <= 4 AND b <= ''0'' AND c <= 4');

SELECT * FROM check_estimated_rows('SELECT * FROM mcv_lists WHERE 4 >= a AND ''0'' >= b AND 4 >= c');

SELECT * FROM check_estimated_rows('SELECT * FROM mcv_lists WHERE a = 1 OR b = ''1'' OR c = 1');

SELECT * FROM check_estimated_rows('SELECT * FROM mcv_lists WHERE a = 1 OR b = ''1'' OR c = 1 OR d IS NOT NULL');

SELECT * FROM check_estimated_rows('SELECT * FROM mcv_lists WHERE a IN (1, 2, 51, 52) AND b IN ( ''1'', ''2'')');

SELECT * FROM check_estimated_rows('SELECT * FROM mcv_lists WHERE a IN (1, 2, 51, 52, NULL) AND b IN ( ''1'', ''2'', NULL)');

SELECT * FROM check_estimated_rows('SELECT * FROM mcv_lists WHERE a = ANY (ARRAY[1, 2, 51, 52]) AND b = ANY (ARRAY[''1'', ''2''])');

SELECT * FROM check_estimated_rows('SELECT * FROM mcv_lists WHERE a = ANY (ARRAY[NULL, 1, 2, 51, 52]) AND b = ANY (ARRAY[''1'', ''2'', NULL])');

SELECT * FROM check_estimated_rows('SELECT * FROM mcv_lists WHERE a <= ANY (ARRAY[1, 2, 3]) AND b IN (''1'', ''2'', ''3'')');

SELECT * FROM check_estimated_rows('SELECT * FROM mcv_lists WHERE a <= ANY (ARRAY[1, NULL, 2, 3]) AND b IN (''1'', ''2'', NULL, ''3'')');

SELECT * FROM check_estimated_rows('SELECT * FROM mcv_lists WHERE a < ALL (ARRAY[4, 5]) AND c > ANY (ARRAY[1, 2, 3])');

SELECT * FROM check_estimated_rows('SELECT * FROM mcv_lists WHERE a < ALL (ARRAY[4, 5]) AND c > ANY (ARRAY[1, 2, 3, NULL])');

SELECT * FROM check_estimated_rows('SELECT * FROM mcv_lists WHERE a < ALL (ARRAY[4, 5]) AND b IN (''1'', ''2'', ''3'') AND c > ANY (ARRAY[1, 2, 3])');

SELECT * FROM check_estimated_rows('SELECT * FROM mcv_lists WHERE a < ALL (ARRAY[4, 5]) AND b IN (''1'', ''2'', NULL, ''3'') AND c > ANY (ARRAY[1, 2, NULL, 3])');

-- create statistics
CREATE STATISTICS mcv_lists_stats (mcv) ON a, b, c FROM mcv_lists;

ANALYZE mcv_lists;

SELECT * FROM check_estimated_rows('SELECT * FROM mcv_lists WHERE a = 1 AND b = ''1''');

SELECT * FROM check_estimated_rows('SELECT * FROM mcv_lists WHERE 1 = a AND ''1'' = b');

SELECT * FROM check_estimated_rows('SELECT * FROM mcv_lists WHERE a < 1 AND b < ''1''');

SELECT * FROM check_estimated_rows('SELECT * FROM mcv_lists WHERE 1 > a AND ''1'' > b');

SELECT * FROM check_estimated_rows('SELECT * FROM mcv_lists WHERE a <= 0 AND b <= ''0''');

SELECT * FROM check_estimated_rows('SELECT * FROM mcv_lists WHERE 0 >= a AND ''0'' >= b');

SELECT * FROM check_estimated_rows('SELECT * FROM mcv_lists WHERE a = 1 AND b = ''1'' AND c = 1');

SELECT * FROM check_estimated_rows('SELECT * FROM mcv_lists WHERE a < 5 AND b < ''1'' AND c < 5');

SELECT * FROM check_estimated_rows('SELECT * FROM mcv_lists WHERE a < 5 AND ''1'' > b AND 5 > c');

SELECT * FROM check_estimated_rows('SELECT * FROM mcv_lists WHERE a <= 4 AND b <= ''0'' AND c <= 4');

SELECT * FROM check_estimated_rows('SELECT * FROM mcv_lists WHERE 4 >= a AND ''0'' >= b AND 4 >= c');

SELECT * FROM check_estimated_rows('SELECT * FROM mcv_lists WHERE a = 1 OR b = ''1'' OR c = 1');

SELECT * FROM check_estimated_rows('SELECT * FROM mcv_lists WHERE a = 1 OR b = ''1'' OR c = 1 OR d IS NOT NULL');

SELECT * FROM check_estimated_rows('SELECT * FROM mcv_lists WHERE a = 1 OR b = ''1'' OR c = 1 OR d IS NOT NULL');

SELECT * FROM check_estimated_rows('SELECT * FROM mcv_lists WHERE a IN (1, 2, 51, 52) AND b IN ( ''1'', ''2'')');

SELECT * FROM check_estimated_rows('SELECT * FROM mcv_lists WHERE a IN (1, 2, 51, 52, NULL) AND b IN ( ''1'', ''2'', NULL)');

SELECT * FROM check_estimated_rows('SELECT * FROM mcv_lists WHERE a = ANY (ARRAY[1, 2, 51, 52]) AND b = ANY (ARRAY[''1'', ''2''])');

SELECT * FROM check_estimated_rows('SELECT * FROM mcv_lists WHERE a = ANY (ARRAY[NULL, 1, 2, 51, 52]) AND b = ANY (ARRAY[''1'', ''2'', NULL])');

SELECT * FROM check_estimated_rows('SELECT * FROM mcv_lists WHERE a <= ANY (ARRAY[1, 2, 3]) AND b IN (''1'', ''2'', ''3'')');

SELECT * FROM check_estimated_rows('SELECT * FROM mcv_lists WHERE a <= ANY (ARRAY[1, NULL, 2, 3]) AND b IN (''1'', ''2'', NULL, ''3'')');

SELECT * FROM check_estimated_rows('SELECT * FROM mcv_lists WHERE a < ALL (ARRAY[4, 5]) AND c > ANY (ARRAY[1, 2, 3])');

SELECT * FROM check_estimated_rows('SELECT * FROM mcv_lists WHERE a < ALL (ARRAY[4, 5]) AND c > ANY (ARRAY[1, 2, 3, NULL])');

SELECT * FROM check_estimated_rows('SELECT * FROM mcv_lists WHERE a < ALL (ARRAY[4, 5]) AND b IN (''1'', ''2'', ''3'') AND c > ANY (ARRAY[1, 2, 3])');

SELECT * FROM check_estimated_rows('SELECT * FROM mcv_lists WHERE a < ALL (ARRAY[4, 5]) AND b IN (''1'', ''2'', NULL, ''3'') AND c > ANY (ARRAY[1, 2, NULL, 3])');

-- check change of unrelated column type does not reset the MCV statistics
ALTER TABLE mcv_lists ALTER COLUMN d TYPE VARCHAR(64);

SELECT d.stxdmcv IS NOT NULL
  FROM pg_statistic_ext s, pg_statistic_ext_data d
 WHERE s.stxname = 'mcv_lists_stats'
   AND d.stxoid = s.oid;

-- check change of column type resets the MCV statistics
ALTER TABLE mcv_lists ALTER COLUMN c TYPE numeric;

SELECT * FROM check_estimated_rows('SELECT * FROM mcv_lists WHERE a = 1 AND b = ''1''');

ANALYZE mcv_lists;

SELECT * FROM check_estimated_rows('SELECT * FROM mcv_lists WHERE a = 1 AND b = ''1''');


-- 100 distinct combinations, all in the MCV list, but with expressions
TRUNCATE mcv_lists;
DROP STATISTICS mcv_lists_stats;

INSERT INTO mcv_lists (a, b, c, filler1)
     SELECT i, i, i, i FROM generate_series(1,1000) s(i);

ANALYZE mcv_lists;

-- without any stats on the expressions, we have to use default selectivities, which
-- is why the estimates here are different from the pre-computed case above

SELECT * FROM check_estimated_rows('SELECT * FROM mcv_lists WHERE mod(a,20) = 1 AND mod(b::int,10) = 1');

SELECT * FROM check_estimated_rows('SELECT * FROM mcv_lists WHERE 1 = mod(a,20) AND 1 = mod(b::int,10)');

SELECT * FROM check_estimated_rows('SELECT * FROM mcv_lists WHERE mod(a,20) < 1 AND mod(b::int,10) < 1');

SELECT * FROM check_estimated_rows('SELECT * FROM mcv_lists WHERE 1 > mod(a,20) AND 1 > mod(b::int,10)');

SELECT * FROM check_estimated_rows('SELECT * FROM mcv_lists WHERE mod(a,20) = 1 AND mod(b::int,10) = 1 AND mod(c,5) = 1');

SELECT * FROM check_estimated_rows('SELECT * FROM mcv_lists WHERE mod(a,20) = 1 OR mod(b::int,10) = 1 OR mod(c,25) = 1 OR d IS NOT NULL');

SELECT * FROM check_estimated_rows('SELECT * FROM mcv_lists WHERE mod(a,20) IN (1, 2, 51, 52, NULL) AND mod(b::int,10) IN ( 1, 2, NULL)');

SELECT * FROM check_estimated_rows('SELECT * FROM mcv_lists WHERE mod(a,20) = ANY (ARRAY[1, 2, 51, 52]) AND mod(b::int,10) = ANY (ARRAY[1, 2])');

SELECT * FROM check_estimated_rows('SELECT * FROM mcv_lists WHERE mod(a,20) <= ANY (ARRAY[1, NULL, 2, 3]) AND mod(b::int,10) IN (1, 2, NULL, 3)');

SELECT * FROM check_estimated_rows('SELECT * FROM mcv_lists WHERE mod(a,20) < ALL (ARRAY[4, 5]) AND mod(b::int,10) IN (1, 2, 3) AND mod(c,5) > ANY (ARRAY[1, 2, 3])');

-- create statistics with expressions only (we create three separate stats, in order not to build more complex extended stats)
CREATE STATISTICS mcv_lists_stats_1 ON (mod(a,20)) FROM mcv_lists;
CREATE STATISTICS mcv_lists_stats_2 ON (mod(b::int,10)) FROM mcv_lists;
CREATE STATISTICS mcv_lists_stats_3 ON (mod(c,5)) FROM mcv_lists;

ANALYZE mcv_lists;

SELECT * FROM check_estimated_rows('SELECT * FROM mcv_lists WHERE mod(a,20) = 1 AND mod(b::int,10) = 1');

SELECT * FROM check_estimated_rows('SELECT * FROM mcv_lists WHERE 1 = mod(a,20) AND 1 = mod(b::int,10)');

SELECT * FROM check_estimated_rows('SELECT * FROM mcv_lists WHERE mod(a,20) < 1 AND mod(b::int,10) < 1');

SELECT * FROM check_estimated_rows('SELECT * FROM mcv_lists WHERE 1 > mod(a,20) AND 1 > mod(b::int,10)');

SELECT * FROM check_estimated_rows('SELECT * FROM mcv_lists WHERE mod(a,20) = 1 AND mod(b::int,10) = 1 AND mod(c,5) = 1');

SELECT * FROM check_estimated_rows('SELECT * FROM mcv_lists WHERE mod(a,20) = 1 OR mod(b::int,10) = 1 OR mod(c,25) = 1 OR d IS NOT NULL');

SELECT * FROM check_estimated_rows('SELECT * FROM mcv_lists WHERE mod(a,20) IN (1, 2, 51, 52, NULL) AND mod(b::int,10) IN ( 1, 2, NULL)');

SELECT * FROM check_estimated_rows('SELECT * FROM mcv_lists WHERE mod(a,20) = ANY (ARRAY[1, 2, 51, 52]) AND mod(b::int,10) = ANY (ARRAY[1, 2])');

SELECT * FROM check_estimated_rows('SELECT * FROM mcv_lists WHERE mod(a,20) <= ANY (ARRAY[1, NULL, 2, 3]) AND mod(b::int,10) IN (1, 2, NULL, 3)');

SELECT * FROM check_estimated_rows('SELECT * FROM mcv_lists WHERE mod(a,20) < ALL (ARRAY[4, 5]) AND mod(b::int,10) IN (1, 2, 3) AND mod(c,5) > ANY (ARRAY[1, 2, 3])');

DROP STATISTICS mcv_lists_stats_1;
DROP STATISTICS mcv_lists_stats_2;
DROP STATISTICS mcv_lists_stats_3;

-- create statistics with both MCV and expressions
CREATE STATISTICS mcv_lists_stats (mcv) ON (mod(a,20)), (mod(b::int,10)), (mod(c,5)) FROM mcv_lists;

ANALYZE mcv_lists;

SELECT * FROM check_estimated_rows('SELECT * FROM mcv_lists WHERE mod(a,20) = 1 AND mod(b::int,10) = 1');

SELECT * FROM check_estimated_rows('SELECT * FROM mcv_lists WHERE 1 = mod(a,20) AND 1 = mod(b::int,10)');

SELECT * FROM check_estimated_rows('SELECT * FROM mcv_lists WHERE mod(a,20) < 1 AND mod(b::int,10) < 1');

SELECT * FROM check_estimated_rows('SELECT * FROM mcv_lists WHERE 1 > mod(a,20) AND 1 > mod(b::int,10)');

SELECT * FROM check_estimated_rows('SELECT * FROM mcv_lists WHERE mod(a,20) = 1 AND mod(b::int,10) = 1 AND mod(c,5) = 1');

SELECT * FROM check_estimated_rows('SELECT * FROM mcv_lists WHERE mod(a,20) = 1 OR mod(b::int,10) = 1 OR mod(c,25) = 1 OR d IS NOT NULL');

SELECT * FROM check_estimated_rows('SELECT * FROM mcv_lists WHERE mod(a,20) IN (1, 2, 51, 52, NULL) AND mod(b::int,10) IN ( 1, 2, NULL)');

SELECT * FROM check_estimated_rows('SELECT * FROM mcv_lists WHERE mod(a,20) = ANY (ARRAY[1, 2, 51, 52]) AND mod(b::int,10) = ANY (ARRAY[1, 2])');

SELECT * FROM check_estimated_rows('SELECT * FROM mcv_lists WHERE mod(a,20) <= ANY (ARRAY[1, NULL, 2, 3]) AND mod(b::int,10) IN (1, 2, NULL, 3)');

SELECT * FROM check_estimated_rows('SELECT * FROM mcv_lists WHERE mod(a,20) < ALL (ARRAY[4, 5]) AND mod(b::int,10) IN (1, 2, 3) AND mod(c,5) > ANY (ARRAY[1, 2, 3])');

-- we can't use the statistic for OR clauses that are not fully covered (missing 'd' attribute)
SELECT * FROM check_estimated_rows('SELECT * FROM mcv_lists WHERE mod(a,20) = 1 OR mod(b::int,10) = 1 OR mod(c,5) = 1 OR d IS NOT NULL');

-- 100 distinct combinations with NULL values, all in the MCV list
TRUNCATE mcv_lists;
DROP STATISTICS mcv_lists_stats;

INSERT INTO mcv_lists (a, b, c, filler1)
     SELECT
         (CASE WHEN mod(i,100) = 1 THEN NULL ELSE mod(i,100) END),
         (CASE WHEN mod(i,50) = 1  THEN NULL ELSE mod(i,50) END),
         (CASE WHEN mod(i,25) = 1  THEN NULL ELSE mod(i,25) END),
         i
     FROM generate_series(1,5000) s(i);

ANALYZE mcv_lists;

SELECT * FROM check_estimated_rows('SELECT * FROM mcv_lists WHERE a IS NULL AND b IS NULL');

SELECT * FROM check_estimated_rows('SELECT * FROM mcv_lists WHERE a IS NULL AND b IS NULL AND c IS NULL');

SELECT * FROM check_estimated_rows('SELECT * FROM mcv_lists WHERE a IS NULL AND b IS NOT NULL');

SELECT * FROM check_estimated_rows('SELECT * FROM mcv_lists WHERE a IS NOT NULL AND b IS NULL AND c IS NOT NULL');

SELECT * FROM check_estimated_rows('SELECT * FROM mcv_lists WHERE a IN (0, 1) AND b IN (''0'', ''1'')');

-- create statistics
CREATE STATISTICS mcv_lists_stats (mcv) ON a, b, c FROM mcv_lists;

ANALYZE mcv_lists;

SELECT * FROM check_estimated_rows('SELECT * FROM mcv_lists WHERE a IS NULL AND b IS NULL');

SELECT * FROM check_estimated_rows('SELECT * FROM mcv_lists WHERE a IS NULL AND b IS NULL AND c IS NULL');

SELECT * FROM check_estimated_rows('SELECT * FROM mcv_lists WHERE a IS NULL AND b IS NOT NULL');

SELECT * FROM check_estimated_rows('SELECT * FROM mcv_lists WHERE a IS NOT NULL AND b IS NULL AND c IS NOT NULL');

SELECT * FROM check_estimated_rows('SELECT * FROM mcv_lists WHERE a IN (0, 1) AND b IN (''0'', ''1'')');

-- test pg_mcv_list_items with a very simple (single item) MCV list
TRUNCATE mcv_lists;
INSERT INTO mcv_lists (a, b, c) SELECT 1, 2, 3 FROM generate_series(1,1000) s(i);
ANALYZE mcv_lists;

SELECT m.*
  FROM pg_statistic_ext s, pg_statistic_ext_data d,
       pg_mcv_list_items(d.stxdmcv) m
 WHERE s.stxname = 'mcv_lists_stats'
   AND d.stxoid = s.oid;

-- 2 distinct combinations with NULL values, all in the MCV list
TRUNCATE mcv_lists;
DROP STATISTICS mcv_lists_stats;

INSERT INTO mcv_lists (a, b, c, d)
     SELECT
         NULL, -- always NULL
         (CASE WHEN mod(i,2) = 0 THEN NULL ELSE 'x' END),
         (CASE WHEN mod(i,2) = 0 THEN NULL ELSE 0 END),
         (CASE WHEN mod(i,2) = 0 THEN NULL ELSE 'x' END)
     FROM generate_series(1,5000) s(i);

ANALYZE mcv_lists;

SELECT * FROM check_estimated_rows('SELECT * FROM mcv_lists WHERE b = ''x'' OR d = ''x''');

SELECT * FROM check_estimated_rows('SELECT * FROM mcv_lists WHERE a = 1 OR b = ''x'' OR d = ''x''');

SELECT * FROM check_estimated_rows('SELECT * FROM mcv_lists WHERE a IS NULL AND (b = ''x'' OR d = ''x'')');

-- create statistics
CREATE STATISTICS mcv_lists_stats (mcv) ON a, b, d FROM mcv_lists;

ANALYZE mcv_lists;

-- test pg_mcv_list_items with MCV list containing variable-length data and NULLs
SELECT m.*
  FROM pg_statistic_ext s, pg_statistic_ext_data d,
       pg_mcv_list_items(d.stxdmcv) m
 WHERE s.stxname = 'mcv_lists_stats'
   AND d.stxoid = s.oid;

SELECT * FROM check_estimated_rows('SELECT * FROM mcv_lists WHERE b = ''x'' OR d = ''x''');

SELECT * FROM check_estimated_rows('SELECT * FROM mcv_lists WHERE a = 1 OR b = ''x'' OR d = ''x''');

SELECT * FROM check_estimated_rows('SELECT * FROM mcv_lists WHERE a IS NULL AND (b = ''x'' OR d = ''x'')');

-- mcv with pass-by-ref fixlen types, e.g. uuid
CREATE TABLE mcv_lists_uuid (
    a UUID,
    b UUID,
    c UUID
)
WITH (autovacuum_enabled = off);

INSERT INTO mcv_lists_uuid (a, b, c)
     SELECT
         md5(mod(i,100)::text)::uuid,
         md5(mod(i,50)::text)::uuid,
         md5(mod(i,25)::text)::uuid
     FROM generate_series(1,5000) s(i);

ANALYZE mcv_lists_uuid;

SELECT * FROM check_estimated_rows('SELECT * FROM mcv_lists_uuid WHERE a = ''1679091c-5a88-0faf-6fb5-e6087eb1b2dc'' AND b = ''1679091c-5a88-0faf-6fb5-e6087eb1b2dc''');

SELECT * FROM check_estimated_rows('SELECT * FROM mcv_lists_uuid WHERE a = ''1679091c-5a88-0faf-6fb5-e6087eb1b2dc'' AND b = ''1679091c-5a88-0faf-6fb5-e6087eb1b2dc'' AND c = ''1679091c-5a88-0faf-6fb5-e6087eb1b2dc''');

CREATE STATISTICS mcv_lists_uuid_stats (mcv) ON a, b, c
  FROM mcv_lists_uuid;

ANALYZE mcv_lists_uuid;

SELECT * FROM check_estimated_rows('SELECT * FROM mcv_lists_uuid WHERE a = ''1679091c-5a88-0faf-6fb5-e6087eb1b2dc'' AND b = ''1679091c-5a88-0faf-6fb5-e6087eb1b2dc''');

SELECT * FROM check_estimated_rows('SELECT * FROM mcv_lists_uuid WHERE a = ''1679091c-5a88-0faf-6fb5-e6087eb1b2dc'' AND b = ''1679091c-5a88-0faf-6fb5-e6087eb1b2dc'' AND c = ''1679091c-5a88-0faf-6fb5-e6087eb1b2dc''');

DROP TABLE mcv_lists_uuid;

-- mcv with arrays
CREATE TABLE mcv_lists_arrays (
    a TEXT[],
    b NUMERIC[],
    c INT[]
)
WITH (autovacuum_enabled = off);

INSERT INTO mcv_lists_arrays (a, b, c)
     SELECT
         ARRAY[md5((i/100)::text), md5((i/100-1)::text), md5((i/100+1)::text)],
         ARRAY[(i/100-1)::numeric/1000, (i/100)::numeric/1000, (i/100+1)::numeric/1000],
         ARRAY[(i/100-1), i/100, (i/100+1)]
     FROM generate_series(1,5000) s(i);

CREATE STATISTICS mcv_lists_arrays_stats (mcv) ON a, b, c
  FROM mcv_lists_arrays;

ANALYZE mcv_lists_arrays;

-- mcv with bool
CREATE TABLE mcv_lists_bool (
    a BOOL,
    b BOOL,
    c BOOL
)
WITH (autovacuum_enabled = off);

INSERT INTO mcv_lists_bool (a, b, c)
     SELECT
         (mod(i,2) = 0), (mod(i,4) = 0), (mod(i,8) = 0)
     FROM generate_series(1,10000) s(i);

ANALYZE mcv_lists_bool;

SELECT * FROM check_estimated_rows('SELECT * FROM mcv_lists_bool WHERE a AND b AND c');

SELECT * FROM check_estimated_rows('SELECT * FROM mcv_lists_bool WHERE NOT a AND b AND c');

SELECT * FROM check_estimated_rows('SELECT * FROM mcv_lists_bool WHERE NOT a AND NOT b AND c');

SELECT * FROM check_estimated_rows('SELECT * FROM mcv_lists_bool WHERE NOT a AND b AND NOT c');

CREATE STATISTICS mcv_lists_bool_stats (mcv) ON a, b, c
  FROM mcv_lists_bool;

ANALYZE mcv_lists_bool;

SELECT * FROM check_estimated_rows('SELECT * FROM mcv_lists_bool WHERE a AND b AND c');

SELECT * FROM check_estimated_rows('SELECT * FROM mcv_lists_bool WHERE NOT a AND b AND c');

SELECT * FROM check_estimated_rows('SELECT * FROM mcv_lists_bool WHERE NOT a AND NOT b AND c');

SELECT * FROM check_estimated_rows('SELECT * FROM mcv_lists_bool WHERE NOT a AND b AND NOT c');

-- mcv covering just a small fraction of data
CREATE TABLE mcv_lists_partial (
    a INT,
    b INT,
    c INT
);

-- 10 frequent groups, each with 100 elements
INSERT INTO mcv_lists_partial (a, b, c)
     SELECT
         mod(i,10),
         mod(i,10),
         mod(i,10)
     FROM generate_series(0,999) s(i);

-- 100 groups that will make it to the MCV list (includes the 10 frequent ones)
INSERT INTO mcv_lists_partial (a, b, c)
     SELECT
         i,
         i,
         i
     FROM generate_series(0,99) s(i);

-- 4000 groups in total, most of which won't make it (just a single item)
INSERT INTO mcv_lists_partial (a, b, c)
     SELECT
         i,
         i,
         i
     FROM generate_series(0,3999) s(i);

ANALYZE mcv_lists_partial;

SELECT * FROM check_estimated_rows('SELECT * FROM mcv_lists_partial WHERE a = 0 AND b = 0 AND c = 0');

SELECT * FROM check_estimated_rows('SELECT * FROM mcv_lists_partial WHERE a = 0 OR b = 0 OR c = 0');

SELECT * FROM check_estimated_rows('SELECT * FROM mcv_lists_partial WHERE a = 10 AND b = 10 AND c = 10');

SELECT * FROM check_estimated_rows('SELECT * FROM mcv_lists_partial WHERE a = 10 OR b = 10 OR c = 10');

SELECT * FROM check_estimated_rows('SELECT * FROM mcv_lists_partial WHERE a = 0 AND b = 0 AND c = 10');

SELECT * FROM check_estimated_rows('SELECT * FROM mcv_lists_partial WHERE a = 0 OR b = 0 OR c = 10');

SELECT * FROM check_estimated_rows('SELECT * FROM mcv_lists_partial WHERE (a = 0 AND b = 0 AND c = 0) OR (a = 1 AND b = 1 AND c = 1) OR (a = 2 AND b = 2 AND c = 2)');

SELECT * FROM check_estimated_rows('SELECT * FROM mcv_lists_partial WHERE (a = 0 AND b = 0) OR (a = 0 AND c = 0) OR (b = 0 AND c = 0)');

CREATE STATISTICS mcv_lists_partial_stats (mcv) ON a, b, c
  FROM mcv_lists_partial;

ANALYZE mcv_lists_partial;

SELECT * FROM check_estimated_rows('SELECT * FROM mcv_lists_partial WHERE a = 0 AND b = 0 AND c = 0');

SELECT * FROM check_estimated_rows('SELECT * FROM mcv_lists_partial WHERE a = 0 OR b = 0 OR c = 0');

SELECT * FROM check_estimated_rows('SELECT * FROM mcv_lists_partial WHERE a = 10 AND b = 10 AND c = 10');

SELECT * FROM check_estimated_rows('SELECT * FROM mcv_lists_partial WHERE a = 10 OR b = 10 OR c = 10');

SELECT * FROM check_estimated_rows('SELECT * FROM mcv_lists_partial WHERE a = 0 AND b = 0 AND c = 10');

SELECT * FROM check_estimated_rows('SELECT * FROM mcv_lists_partial WHERE a = 0 OR b = 0 OR c = 10');

SELECT * FROM check_estimated_rows('SELECT * FROM mcv_lists_partial WHERE (a = 0 AND b = 0 AND c = 0) OR (a = 1 AND b = 1 AND c = 1) OR (a = 2 AND b = 2 AND c = 2)');

SELECT * FROM check_estimated_rows('SELECT * FROM mcv_lists_partial WHERE (a = 0 AND b = 0) OR (a = 0 AND c = 0) OR (b = 0 AND c = 0)');

DROP TABLE mcv_lists_partial;

-- check the ability to use multiple MCV lists
CREATE TABLE mcv_lists_multi (
	a INTEGER,
	b INTEGER,
	c INTEGER,
	d INTEGER
)
WITH (autovacuum_enabled = off);

INSERT INTO mcv_lists_multi (a, b, c, d)
    SELECT
         mod(i,5),
         mod(i,5),
         mod(i,7),
         mod(i,7)
    FROM generate_series(1,5000) s(i);

ANALYZE mcv_lists_multi;

-- estimates without any mcv statistics
SELECT * FROM check_estimated_rows('SELECT * FROM mcv_lists_multi WHERE a = 0 AND b = 0');
SELECT * FROM check_estimated_rows('SELECT * FROM mcv_lists_multi WHERE c = 0 AND d = 0');
SELECT * FROM check_estimated_rows('SELECT * FROM mcv_lists_multi WHERE b = 0 AND c = 0');
SELECT * FROM check_estimated_rows('SELECT * FROM mcv_lists_multi WHERE b = 0 OR c = 0');
SELECT * FROM check_estimated_rows('SELECT * FROM mcv_lists_multi WHERE a = 0 AND b = 0 AND c = 0 AND d = 0');
SELECT * FROM check_estimated_rows('SELECT * FROM mcv_lists_multi WHERE (a = 0 AND b = 0) OR (c = 0 AND d = 0)');
SELECT * FROM check_estimated_rows('SELECT * FROM mcv_lists_multi WHERE a = 0 OR b = 0 OR c = 0 OR d = 0');

-- create separate MCV statistics
CREATE STATISTICS mcv_lists_multi_1 (mcv) ON a, b FROM mcv_lists_multi;
CREATE STATISTICS mcv_lists_multi_2 (mcv) ON c, d FROM mcv_lists_multi;

ANALYZE mcv_lists_multi;

SELECT * FROM check_estimated_rows('SELECT * FROM mcv_lists_multi WHERE a = 0 AND b = 0');
SELECT * FROM check_estimated_rows('SELECT * FROM mcv_lists_multi WHERE c = 0 AND d = 0');
SELECT * FROM check_estimated_rows('SELECT * FROM mcv_lists_multi WHERE b = 0 AND c = 0');
SELECT * FROM check_estimated_rows('SELECT * FROM mcv_lists_multi WHERE b = 0 OR c = 0');
SELECT * FROM check_estimated_rows('SELECT * FROM mcv_lists_multi WHERE a = 0 AND b = 0 AND c = 0 AND d = 0');
SELECT * FROM check_estimated_rows('SELECT * FROM mcv_lists_multi WHERE (a = 0 AND b = 0) OR (c = 0 AND d = 0)');
SELECT * FROM check_estimated_rows('SELECT * FROM mcv_lists_multi WHERE a = 0 OR b = 0 OR c = 0 OR d = 0');

DROP TABLE mcv_lists_multi;


-- statistics on integer expressions
CREATE TABLE expr_stats (a int, b int, c int);
INSERT INTO expr_stats SELECT mod(i,10), mod(i,10), mod(i,10) FROM generate_series(1,1000) s(i);
ANALYZE expr_stats;

SELECT * FROM check_estimated_rows('SELECT * FROM expr_stats WHERE (2*a) = 0 AND (3*b) = 0');
SELECT * FROM check_estimated_rows('SELECT * FROM expr_stats WHERE (a+b) = 0 AND (a-b) = 0');

CREATE STATISTICS expr_stats_1 (mcv) ON (a+b), (a-b), (2*a), (3*b) FROM expr_stats;
ANALYZE expr_stats;

SELECT * FROM check_estimated_rows('SELECT * FROM expr_stats WHERE (2*a) = 0 AND (3*b) = 0');
SELECT * FROM check_estimated_rows('SELECT * FROM expr_stats WHERE (a+b) = 0 AND (a-b) = 0');

DROP STATISTICS expr_stats_1;
DROP TABLE expr_stats;

-- statistics on a mix columns and expressions
CREATE TABLE expr_stats (a int, b int, c int);
INSERT INTO expr_stats SELECT mod(i,10), mod(i,10), mod(i,10) FROM generate_series(1,1000) s(i);
ANALYZE expr_stats;

SELECT * FROM check_estimated_rows('SELECT * FROM expr_stats WHERE a = 0 AND (2*a) = 0 AND (3*b) = 0');
SELECT * FROM check_estimated_rows('SELECT * FROM expr_stats WHERE a = 3 AND b = 3 AND (a-b) = 0');
SELECT * FROM check_estimated_rows('SELECT * FROM expr_stats WHERE a = 0 AND b = 1 AND (a-b) = 0');

CREATE STATISTICS expr_stats_1 (mcv) ON a, b, (2*a), (3*b), (a+b), (a-b) FROM expr_stats;
ANALYZE expr_stats;

SELECT * FROM check_estimated_rows('SELECT * FROM expr_stats WHERE a = 0 AND (2*a) = 0 AND (3*b) = 0');
SELECT * FROM check_estimated_rows('SELECT * FROM expr_stats WHERE a = 3 AND b = 3 AND (a-b) = 0');
SELECT * FROM check_estimated_rows('SELECT * FROM expr_stats WHERE a = 0 AND b = 1 AND (a-b) = 0');

DROP TABLE expr_stats;

-- statistics on expressions with different data types
CREATE TABLE expr_stats (a int, b name, c text);
INSERT INTO expr_stats SELECT mod(i,10), md5(mod(i,10)::text), md5(mod(i,10)::text) FROM generate_series(1,1000) s(i);
ANALYZE expr_stats;

SELECT * FROM check_estimated_rows('SELECT * FROM expr_stats WHERE a = 0 AND (b || c) <= ''z'' AND (c || b) >= ''0''');

CREATE STATISTICS expr_stats_1 (mcv) ON a, b, (b || c), (c || b) FROM expr_stats;
ANALYZE expr_stats;

SELECT * FROM check_estimated_rows('SELECT * FROM expr_stats WHERE a = 0 AND (b || c) <= ''z'' AND (c || b) >= ''0''');

DROP TABLE expr_stats;

-- test handling of a mix of compatible and incompatible expressions
CREATE TABLE expr_stats_incompatible_test (
    c0 double precision,
    c1 boolean NOT NULL
);

CREATE STATISTICS expr_stat_comp_1 ON c0, c1 FROM expr_stats_incompatible_test;

INSERT INTO expr_stats_incompatible_test VALUES (1234,false), (5678,true);
ANALYZE expr_stats_incompatible_test;

SELECT c0 FROM ONLY expr_stats_incompatible_test WHERE
(
  upper('x') LIKE ('x'||('[0,1]'::int4range))
  AND
  (c0 IN (0, 1) OR c1)
);

DROP TABLE expr_stats_incompatible_test;

-- Permission tests. Users should not be able to see specific data values in
-- the extended statistics, if they lack permission to see those values in
-- the underlying table.
--
-- Currently this is only relevant for MCV stats.
CREATE SCHEMA tststats;

CREATE TABLE tststats.priv_test_tbl (
    a int,
    b int
);

INSERT INTO tststats.priv_test_tbl
     SELECT mod(i,5), mod(i,10) FROM generate_series(1,100) s(i);

CREATE STATISTICS tststats.priv_test_stats (mcv) ON a, b
  FROM tststats.priv_test_tbl;

ANALYZE tststats.priv_test_tbl;

-- Check printing info about extended statistics by \dX
create table stts_t1 (a int, b int);
create statistics stts_1 (ndistinct) on a, b from stts_t1;
create statistics stts_2 (ndistinct, dependencies) on a, b from stts_t1;
create statistics stts_3 (ndistinct, dependencies, mcv) on a, b from stts_t1;

create table stts_t2 (a int, b int, c int);
create statistics stts_4 on b, c from stts_t2;

create table stts_t3 (col1 int, col2 int, col3 int);
create statistics stts_hoge on col1, col2, col3 from stts_t3;

create schema stts_s1;
create schema stts_s2;
create statistics stts_s1.stts_foo on col1, col2 from stts_t3;
create statistics stts_s2.stts_yama (dependencies, mcv) on col1, col3 from stts_t3;

insert into stts_t1 select i,i from generate_series(1,100) i;
analyze stts_t1;
set search_path to public, stts_s1, stts_s2, tststats;

\dX
\dX stts_?
\dX *stts_hoge
\dX+
\dX+ stts_?
\dX+ *stts_hoge
\dX+ stts_s2.stts_yama

set search_path to public, stts_s1;
\dX

create role regress_stats_ext nosuperuser;
set role regress_stats_ext;
\dX
reset role;

drop table stts_t1, stts_t2, stts_t3;
drop schema stts_s1, stts_s2 cascade;
drop user regress_stats_ext;
reset search_path;

-- User with no access
CREATE USER regress_stats_user1;
GRANT USAGE ON SCHEMA tststats TO regress_stats_user1;
SET SESSION AUTHORIZATION regress_stats_user1;
SELECT * FROM tststats.priv_test_tbl; -- Permission denied

-- Attempt to gain access using a leaky operator
CREATE FUNCTION op_leak(int, int) RETURNS bool
    AS 'BEGIN RAISE NOTICE ''op_leak => %, %'', $1, $2; RETURN $1 < $2; END'
    LANGUAGE plpgsql;
CREATE OPERATOR <<< (procedure = op_leak, leftarg = int, rightarg = int,
                     restrict = scalarltsel);
SELECT * FROM tststats.priv_test_tbl WHERE a <<< 0 AND b <<< 0; -- Permission denied
DELETE FROM tststats.priv_test_tbl WHERE a <<< 0 AND b <<< 0; -- Permission denied

-- Grant access via a security barrier view, but hide all data
RESET SESSION AUTHORIZATION;
CREATE VIEW tststats.priv_test_view WITH (security_barrier=true)
    AS SELECT * FROM tststats.priv_test_tbl WHERE false;
GRANT SELECT, DELETE ON tststats.priv_test_view TO regress_stats_user1;

-- Should now have access via the view, but see nothing and leak nothing
SET SESSION AUTHORIZATION regress_stats_user1;
SELECT * FROM tststats.priv_test_view WHERE a <<< 0 AND b <<< 0; -- Should not leak
DELETE FROM tststats.priv_test_view WHERE a <<< 0 AND b <<< 0; -- Should not leak

-- Grant table access, but hide all data with RLS
RESET SESSION AUTHORIZATION;
ALTER TABLE tststats.priv_test_tbl ENABLE ROW LEVEL SECURITY;
GRANT SELECT, DELETE ON tststats.priv_test_tbl TO regress_stats_user1;

-- Should now have direct table access, but see nothing and leak nothing
SET SESSION AUTHORIZATION regress_stats_user1;
SELECT * FROM tststats.priv_test_tbl WHERE a <<< 0 AND b <<< 0; -- Should not leak
DELETE FROM tststats.priv_test_tbl WHERE a <<< 0 AND b <<< 0; -- Should not leak

-- Tidy up
DROP OPERATOR <<< (int, int);
DROP FUNCTION op_leak(int, int);
RESET SESSION AUTHORIZATION;
DROP SCHEMA tststats CASCADE;
DROP USER regress_stats_user1;<|MERGE_RESOLUTION|>--- conflicted
+++ resolved
@@ -1,23 +1,20 @@
 -- Generic extended statistics support
 
-<<<<<<< HEAD
-
--- By default, Greenplum computes selectivity slightly differently from
+
+-- By default, Cloudberry computes selectivity slightly differently from
 -- upstream. Disable selectivity damping for these tests, so that we get
 -- roughly the same estimates as in upstream.
 set gp_selectivity_damping_for_scans = off;
 set gp_selectivity_damping_for_joins = off;
 
--- We will be checking execution plans without/with statistics, so
--- let's make sure we get simple non-parallel plans. Also set the
--- work_mem low so that we can use small amounts of data.
-=======
+-- Set constraint_exclusion to partition as same as upstream to make test pass.
+set constraint_exclusion to 'partition';
+
 --
 -- Note: tables for which we check estimated row counts should be created
 -- with autovacuum_enabled = off, so that we don't have unstable results
 -- from auto-analyze happening when we didn't expect it.
 --
->>>>>>> d457cb4e
 
 -- check the number of estimated/actual rows in the top node
 create function check_estimated_rows(text) returns table (estimated int, actual int)
@@ -251,7 +248,7 @@
 SELECT * FROM check_estimated_rows('SELECT COUNT(*) FROM ndistinct GROUP BY a, b, c');
 
 -- GPDB: the next two fall back to the default ndistinct estimate, which is 200 in
--- PostgreSQL and 1000 in Greenplum.
+-- PostgreSQL and 1000 in Cloudberry.
 SELECT * FROM check_estimated_rows('SELECT COUNT(*) FROM ndistinct GROUP BY a, b, c, d');
 
 SELECT * FROM check_estimated_rows('SELECT COUNT(*) FROM ndistinct GROUP BY b, c, d');
@@ -296,7 +293,7 @@
 
 -- last two plans keep using Group Aggregate, because 'd' is not covered
 -- by the statistic and while it's NULL-only we assume 200 values for it
--- (In Greenplum the default estimate is 1000, not 200)
+-- (In Cloudberry the default estimate is 1000, not 200)
 SELECT * FROM check_estimated_rows('SELECT COUNT(*) FROM ndistinct GROUP BY a, b, c, d');
 
 SELECT * FROM check_estimated_rows('SELECT COUNT(*) FROM ndistinct GROUP BY b, c, d');
