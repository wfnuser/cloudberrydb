--
-- CREATE_TYPE
--

--
-- Note: widget_in/out were created in create_function_1, without any
-- prior shell-type creation.  These commands therefore complete a test
-- of the "old style" approach of making the functions first.
--
CREATE TYPE widget (
   internallength = 24,
   input = widget_in,
   output = widget_out,
   typmod_in = numerictypmodin,
   typmod_out = numerictypmodout,
   alignment = double
);

CREATE TYPE city_budget (
   internallength = 16,
   input = int44in,
   output = int44out,
   element = int4,
   category = 'x',   -- just to verify the system will take it
   preferred = true  -- ditto
);

-- Test creation and destruction of shell types
CREATE TYPE shell;
CREATE TYPE shell;   -- fail, type already present
DROP TYPE shell;
DROP TYPE shell;     -- fail, type not exist

-- also, let's leave one around for purposes of pg_dump testing
CREATE TYPE myshell;

--
-- Test type-related default values (broken in releases before PG 7.2)
--
-- This part of the test also exercises the "new style" approach of making
-- a shell type and then filling it in.
--
CREATE TYPE int42;
CREATE TYPE text_w_default;

-- Make dummy I/O routines using the existing internal support for int4, text
CREATE FUNCTION int42_in(cstring)
   RETURNS int42
   AS 'int4in'
   LANGUAGE internal STRICT IMMUTABLE;
CREATE FUNCTION int42_out(int42)
   RETURNS cstring
   AS 'int4out'
   LANGUAGE internal STRICT IMMUTABLE;
CREATE FUNCTION text_w_default_in(cstring)
   RETURNS text_w_default
   AS 'textin'
   LANGUAGE internal STRICT IMMUTABLE;
CREATE FUNCTION text_w_default_out(text_w_default)
   RETURNS cstring
   AS 'textout'
   LANGUAGE internal STRICT IMMUTABLE;

CREATE TYPE int42 (
   internallength = 4,
   input = int42_in,
   output = int42_out,
   alignment = int4,
   default = 42,
   passedbyvalue
);

CREATE TYPE text_w_default (
   internallength = variable,
   input = text_w_default_in,
   output = text_w_default_out,
   alignment = int4,
   default = 'zippo'
);

CREATE TABLE default_test (f1 text_w_default, f2 int42);

INSERT INTO default_test DEFAULT VALUES;

SELECT * FROM default_test;

-- We need a shell type to test some CREATE TYPE failure cases with
CREATE TYPE bogus_type;

-- invalid: non-lowercase quoted identifiers
CREATE TYPE bogus_type (
	"Internallength" = 4,
	"Input" = int42_in,
	"Output" = int42_out,
	"Alignment" = int4,
	"Default" = 42,
	"Passedbyvalue"
);

-- invalid: input/output function incompatibility
CREATE TYPE bogus_type (INPUT = array_in,
    OUTPUT = array_out,
    ELEMENT = int,
    INTERNALLENGTH = 32);

DROP TYPE bogus_type;

-- It no longer is possible to issue CREATE TYPE without making a shell first
CREATE TYPE bogus_type (INPUT = array_in,
    OUTPUT = array_out,
    ELEMENT = int,
    INTERNALLENGTH = 32);

-- Test stand-alone composite type

CREATE TYPE default_test_row AS (f1 text_w_default, f2 int42);

CREATE FUNCTION get_default_test() RETURNS SETOF default_test_row AS '
  SELECT * FROM default_test;
' LANGUAGE SQL READS SQL DATA;

SELECT * FROM get_default_test();

-- Test comments
COMMENT ON TYPE bad IS 'bad comment';
COMMENT ON TYPE default_test_row IS 'good comment';
COMMENT ON TYPE default_test_row IS NULL;
COMMENT ON COLUMN default_test_row.nope IS 'bad comment';
COMMENT ON COLUMN default_test_row.f1 IS 'good comment';
COMMENT ON COLUMN default_test_row.f1 IS NULL;

-- Check shell type create for existing types
CREATE TYPE text_w_default;		-- should fail

DROP TYPE default_test_row CASCADE;

DROP TABLE default_test;

-- Check dependencies are established when creating a new type
CREATE TYPE base_type;
CREATE FUNCTION base_fn_in(cstring) RETURNS base_type AS 'boolin'
    LANGUAGE internal IMMUTABLE STRICT;
CREATE FUNCTION base_fn_out(base_type) RETURNS cstring AS 'boolout'
    LANGUAGE internal IMMUTABLE STRICT;
CREATE TYPE base_type(INPUT = base_fn_in, OUTPUT = base_fn_out);
DROP FUNCTION base_fn_in(cstring); -- error
DROP FUNCTION base_fn_out(base_type); -- error
DROP TYPE base_type; -- error
DROP TYPE base_type CASCADE;

-- Check usage of typmod with a user-defined type
-- (we have borrowed numeric's typmod functions)

CREATE TEMP TABLE mytab (foo widget(42,13,7));     -- should fail
CREATE TEMP TABLE mytab (foo widget(42,13));

SELECT format_type(atttypid,atttypmod) FROM pg_attribute
WHERE attrelid = 'mytab'::regclass AND attnum > 0;

-- might as well exercise the widget type while we're here
INSERT INTO mytab VALUES ('(1,2,3)'), ('(-44,5.5,12)');
TABLE mytab;

-- and test format_type() a bit more, too
select format_type('varchar'::regtype, 42);
select format_type('bpchar'::regtype, null);
-- this behavior difference is intentional
select format_type('bpchar'::regtype, -1);

<<<<<<< HEAD
-- Create & Drop type as non-superuser
CREATE USER user_bob;
SET SESSION AUTHORIZATION user_bob;
CREATE TYPE shell; -- not allowed
CREATE TYPE compfoo as (f1 int, f2 text);
DROP TYPE compfoo;
RESET SESSION AUTHORIZATION;
DROP USER user_bob;
=======
--
-- Test CREATE/ALTER TYPE using a type that's compatible with varchar,
-- so we can re-use those support functions
--
CREATE TYPE myvarchar;

CREATE FUNCTION myvarcharin(cstring, oid, integer) RETURNS myvarchar
LANGUAGE internal IMMUTABLE PARALLEL SAFE STRICT AS 'varcharin';

CREATE FUNCTION myvarcharout(myvarchar) RETURNS cstring
LANGUAGE internal IMMUTABLE PARALLEL SAFE STRICT AS 'varcharout';

CREATE FUNCTION myvarcharsend(myvarchar) RETURNS bytea
LANGUAGE internal STABLE PARALLEL SAFE STRICT AS 'varcharsend';

CREATE FUNCTION myvarcharrecv(internal, oid, integer) RETURNS myvarchar
LANGUAGE internal STABLE PARALLEL SAFE STRICT AS 'varcharrecv';

-- fail, it's still a shell:
ALTER TYPE myvarchar SET (storage = extended);

CREATE TYPE myvarchar (
    input = myvarcharin,
    output = myvarcharout,
    alignment = integer,
    storage = main
);

-- want to check updating of a domain over the target type, too
CREATE DOMAIN myvarchardom AS myvarchar;

ALTER TYPE myvarchar SET (storage = plain);  -- not allowed

ALTER TYPE myvarchar SET (storage = extended);

ALTER TYPE myvarchar SET (
    send = myvarcharsend,
    receive = myvarcharrecv,
    typmod_in = varchartypmodin,
    typmod_out = varchartypmodout,
    -- these are bogus, but it's safe as long as we don't use the type:
    analyze = ts_typanalyze,
    subscript = raw_array_subscript_handler
);

SELECT typinput, typoutput, typreceive, typsend, typmodin, typmodout,
       typanalyze, typsubscript, typstorage
FROM pg_type WHERE typname = 'myvarchar';

SELECT typinput, typoutput, typreceive, typsend, typmodin, typmodout,
       typanalyze, typsubscript, typstorage
FROM pg_type WHERE typname = '_myvarchar';

SELECT typinput, typoutput, typreceive, typsend, typmodin, typmodout,
       typanalyze, typsubscript, typstorage
FROM pg_type WHERE typname = 'myvarchardom';

SELECT typinput, typoutput, typreceive, typsend, typmodin, typmodout,
       typanalyze, typsubscript, typstorage
FROM pg_type WHERE typname = '_myvarchardom';

-- ensure dependencies are straight
DROP FUNCTION myvarcharsend(myvarchar);  -- fail
DROP TYPE myvarchar;  -- fail

DROP TYPE myvarchar CASCADE;
>>>>>>> d457cb4e
<|MERGE_RESOLUTION|>--- conflicted
+++ resolved
@@ -167,7 +167,6 @@
 -- this behavior difference is intentional
 select format_type('bpchar'::regtype, -1);
 
-<<<<<<< HEAD
 -- Create & Drop type as non-superuser
 CREATE USER user_bob;
 SET SESSION AUTHORIZATION user_bob;
@@ -176,7 +175,7 @@
 DROP TYPE compfoo;
 RESET SESSION AUTHORIZATION;
 DROP USER user_bob;
-=======
+
 --
 -- Test CREATE/ALTER TYPE using a type that's compatible with varchar,
 -- so we can re-use those support functions
@@ -242,5 +241,4 @@
 DROP FUNCTION myvarcharsend(myvarchar);  -- fail
 DROP TYPE myvarchar;  -- fail
 
-DROP TYPE myvarchar CASCADE;
->>>>>>> d457cb4e
+DROP TYPE myvarchar CASCADE;