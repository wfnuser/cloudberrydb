--
-- ROWTYPES
--

-- Make both a standalone composite type and a table rowtype

create type complex_t as (r float8, i float8);

create temp table fullname (first text, last text);

-- Nested composite

create type quad as (c1 complex_t, c2 complex_t);

-- Some simple tests of I/O conversions and row construction

select (1.1,2.2)::complex_t, row((3.3,4.4),(5.5,null))::quad;

select row('Joe', 'Blow')::fullname, '(Joe,Blow)'::fullname;

select '(Joe,von Blow)'::fullname, '(Joe,d''Blow)'::fullname;

select '(Joe,"von""Blow")'::fullname, E'(Joe,d\\\\Blow)'::fullname;

select '(Joe,"Blow,Jr")'::fullname;

select '(Joe,)'::fullname;	-- ok, null 2nd column
select '(Joe)'::fullname;	-- bad
select '(Joe,,)'::fullname;	-- bad

create temp table quadtable(f1 int, q quad);

insert into quadtable values (1, ((3.3,4.4),(5.5,6.6)));
insert into quadtable values (2, ((null,4.4),(5.5,6.6)));

select * from quadtable;

begin;
set local add_missing_from = false;
select f1, q.c1 from quadtable;		-- fails, q is a table reference
rollback;

select f1, (q).c1, (qq.q).c1.i from quadtable qq;

create temp table people (fn fullname, bd date);

insert into people values ('(Joe,Blow)', '1984-01-10');

select * from people;

-- at the moment this will not work due to ALTER TABLE inadequacy:
alter table fullname add column suffix text default '';

-- but this should work:
alter table fullname add column suffix text default null;

select * from people;

-- test insertion/updating of subfields
update people set fn.suffix = 'Jr';

select * from people;

insert into quadtable (f1, q.c1.r, q.c2.i) values(44,55,66);

select * from quadtable;

-- The object here is to ensure that toasted references inside
-- composite values don't cause problems.  The large f1 value will
-- be toasted inside pp, it must still work after being copied to people.

create temp table pp (f1 text);
insert into pp values (repeat('abcdefghijkl', 100000));

insert into people select ('Jim', f1, null)::fullname, current_date from pp;

select (fn).first, substr((fn).last, 1, 20), length((fn).last) from people;

-- Test row comparison semantics.  Prior to PG 8.2 we did this in a totally
-- non-spec-compliant way.

select ROW(1,2) < ROW(1,3) as true;
select ROW(1,2) < ROW(1,1) as false;
select ROW(1,2) < ROW(1,NULL) as null;
select ROW(1,2,3) < ROW(1,3,NULL) as true; -- the NULL is not examined
select ROW(11,'ABC') < ROW(11,'DEF') as true;
select ROW(11,'ABC') > ROW(11,'DEF') as false;
select ROW(12,'ABC') > ROW(11,'DEF') as true;

-- = and <> have different NULL-behavior than < etc
select ROW(1,2,3) < ROW(1,NULL,4) as null;
select ROW(1,2,3) = ROW(1,NULL,4) as false;
select ROW(1,2,3) <> ROW(1,NULL,4) as true;

-- We allow operators beyond the six standard ones, if they have btree
-- operator classes.
select ROW('ABC','DEF') ~<=~ ROW('DEF','ABC') as true;
select ROW('ABC','DEF') ~>=~ ROW('DEF','ABC') as false;
select ROW('ABC','DEF') ~~ ROW('DEF','ABC') as fail;

-- Check row comparison with a subselect
select unique1, unique2 from tenk1
where (unique1, unique2) < any (select ten, ten from tenk1 where hundred < 3)
      and unique1 <= 20
order by 1;

-- Also check row comparison with an indexable condition
select thousand, tenthous from tenk1
where (thousand, tenthous) >= (997, 5000)
order by thousand, tenthous;

-- Check some corner cases involving empty rowtypes
select ROW();
select ROW() IS NULL;
select ROW() = ROW();

-- Check ability to create arrays of anonymous rowtypes
<<<<<<< HEAD
select array[ row(1,2), row(3,4), row(5,6) ];
=======
select array[ row(1,2), row(3,4), row(5,6) ];

-- Check ability to compare an anonymous row to elements of an array
select row(1,1.1) = any (array[ row(7,7.7), row(1,1.1), row(0,0.0) ]);
select row(1,1.1) = any (array[ row(7,7.7), row(1,1.0), row(0,0.0) ]);
>>>>>>> 38e93482
<|MERGE_RESOLUTION|>--- conflicted
+++ resolved
@@ -115,12 +115,8 @@
 select ROW() = ROW();
 
 -- Check ability to create arrays of anonymous rowtypes
-<<<<<<< HEAD
-select array[ row(1,2), row(3,4), row(5,6) ];
-=======
 select array[ row(1,2), row(3,4), row(5,6) ];
 
 -- Check ability to compare an anonymous row to elements of an array
 select row(1,1.1) = any (array[ row(7,7.7), row(1,1.1), row(0,0.0) ]);
-select row(1,1.1) = any (array[ row(7,7.7), row(1,1.0), row(0,0.0) ]);
->>>>>>> 38e93482
+select row(1,1.1) = any (array[ row(7,7.7), row(1,1.0), row(0,0.0) ]);