--Base tsvector test

SELECT '1'::tsvector;
SELECT '1 '::tsvector;
SELECT ' 1'::tsvector;
SELECT ' 1 '::tsvector;
SELECT '1 2'::tsvector;
SELECT '''1 2'''::tsvector;
SELECT E'''1 \\''2'''::tsvector;
SELECT E'''1 \\''2''3'::tsvector;
SELECT E'''1 \\''2'' 3'::tsvector;
SELECT E'''1 \\''2'' '' 3'' 4 '::tsvector;
SELECT $$'\\as' ab\c ab\\c AB\\\c ab\\\\c$$::tsvector;
SELECT tsvectorin(tsvectorout($$'\\as' ab\c ab\\c AB\\\c ab\\\\c$$::tsvector));
SELECT '''w'':4A,3B,2C,1D,5 a:8';
SELECT 'a:3A b:2a'::tsvector || 'ba:1234 a:1B';

--Base tsquery test
SELECT '1'::tsquery;
SELECT '1 '::tsquery;
SELECT ' 1'::tsquery;
SELECT ' 1 '::tsquery;
SELECT '''1 2'''::tsquery;
SELECT E'''1 \\''2'''::tsquery;
SELECT '!1'::tsquery;
SELECT '1|2'::tsquery;
SELECT '1|!2'::tsquery;
SELECT '!1|2'::tsquery;
SELECT '!1|!2'::tsquery;
SELECT '!(!1|!2)'::tsquery;
SELECT '!(!1|2)'::tsquery;
SELECT '!(1|!2)'::tsquery;
SELECT '!(1|2)'::tsquery;
SELECT '1&2'::tsquery;
SELECT '!1&2'::tsquery;
SELECT '1&!2'::tsquery;
SELECT '!1&!2'::tsquery;
SELECT '(1&2)'::tsquery;
SELECT '1&(2)'::tsquery;
SELECT '!(1)&2'::tsquery;
SELECT '!(1&2)'::tsquery;
SELECT '1|2&3'::tsquery;
SELECT '1|(2&3)'::tsquery;
SELECT '(1|2)&3'::tsquery;
SELECT '1|2&!3'::tsquery;
SELECT '1|!2&3'::tsquery;
SELECT '!1|2&3'::tsquery;
SELECT '!1|(2&3)'::tsquery;
SELECT '!(1|2)&3'::tsquery;
SELECT '(!1|2)&3'::tsquery;
SELECT '1|(2|(4|(5|6)))'::tsquery;
SELECT '1|2|4|5|6'::tsquery;
SELECT '1&(2&(4&(5&6)))'::tsquery;
SELECT '1&2&4&5&6'::tsquery;
SELECT '1&(2&(4&(5|6)))'::tsquery;
SELECT '1&(2&(4&(5|!6)))'::tsquery;
SELECT E'1&(''2''&('' 4''&(\\|5 | ''6 \\'' !|&'')))'::tsquery;
SELECT $$'\\as'$$::tsquery;
SELECT 'a:* & nbb:*ac | doo:a* | goo'::tsquery;
SELECT '!!b'::tsquery;
SELECT '!!!b'::tsquery;
SELECT '!(!b)'::tsquery;
SELECT 'a & !!b'::tsquery;
SELECT '!!a & b'::tsquery;
SELECT '!!a & !!b'::tsquery;

-- phrase transformation
SELECT 'a <-> (b|c)'::tsquery;
SELECT '(a|b) <-> c'::tsquery;
SELECT '(a|b) <-> (d|c)'::tsquery;

SELECT 'a <-> (b&c)'::tsquery;
SELECT '(a&b) <-> c'::tsquery;
SELECT '(a&b) <-> (d&c)'::tsquery;

SELECT 'a <-> !b'::tsquery;
SELECT '!a <-> b'::tsquery;
SELECT '!a <-> !b'::tsquery;

SELECT 'a <-> !(b&c)'::tsquery;
SELECT 'a <-> !(b|c)'::tsquery;
SELECT  '!(a&b) <-> c'::tsquery;
SELECT  '!(a|b) <-> c'::tsquery;

SELECT  '(!a|b) <-> c'::tsquery;
SELECT  '(!a&b) <-> c'::tsquery;
SELECT  'c <-> (!a|b)'::tsquery;
SELECT  'c <-> (!a&b)'::tsquery;

SELECT  '(a|b) <-> !c'::tsquery;
SELECT  '(a&b) <-> !c'::tsquery;
SELECT  '!c <-> (a|b)'::tsquery;
SELECT  '!c <-> (a&b)'::tsquery;

--comparisons
SELECT 'a' < 'b & c'::tsquery as "true";
SELECT 'a' > 'b & c'::tsquery as "false";
SELECT 'a | f' < 'b & c'::tsquery as "false";
SELECT 'a | ff' < 'b & c'::tsquery as "false";
SELECT 'a | f | g' < 'b & c'::tsquery as "false";

--concatenation
SELECT numnode( 'new'::tsquery );
SELECT numnode( 'new & york'::tsquery );
SELECT numnode( 'new & york | qwery'::tsquery );

SELECT 'foo & bar'::tsquery && 'asd';
SELECT 'foo & bar'::tsquery || 'asd & fg';
SELECT 'foo & bar'::tsquery || !!'asd & fg'::tsquery;
SELECT 'foo & bar'::tsquery && 'asd | fg';
SELECT 'a' <-> 'b & d'::tsquery;
SELECT 'a & g' <-> 'b & d'::tsquery;
SELECT 'a & g' <-> 'b | d'::tsquery;
SELECT 'a & g' <-> 'b <-> d'::tsquery;
SELECT tsquery_phrase('a <3> g', 'b & d', 10);

-- tsvector-tsquery operations

SELECT 'a b:89  ca:23A,64b d:34c'::tsvector @@ 'd:AC & ca' as "true";
SELECT 'a b:89  ca:23A,64b d:34c'::tsvector @@ 'd:AC & ca:B' as "true";
SELECT 'a b:89  ca:23A,64b d:34c'::tsvector @@ 'd:AC & ca:A' as "true";
SELECT 'a b:89  ca:23A,64b d:34c'::tsvector @@ 'd:AC & ca:C' as "false";
SELECT 'a b:89  ca:23A,64b d:34c'::tsvector @@ 'd:AC & ca:CB' as "true";
SELECT 'a b:89  ca:23A,64b d:34c'::tsvector @@ 'd:AC & c:*C' as "false";
SELECT 'a b:89  ca:23A,64b d:34c'::tsvector @@ 'd:AC & c:*CB' as "true";
SELECT 'a b:89  ca:23A,64b cb:80c d:34c'::tsvector @@ 'd:AC & c:*C' as "true";
SELECT 'a b:89  ca:23A,64c cb:80b d:34c'::tsvector @@ 'd:AC & c:*C' as "true";
SELECT 'a b:89  ca:23A,64c cb:80b d:34c'::tsvector @@ 'd:AC & c:*B' as "true";

SELECT 'supernova'::tsvector @@ 'super'::tsquery AS "false";
SELECT 'supeanova supernova'::tsvector @@ 'super'::tsquery AS "false";
SELECT 'supeznova supernova'::tsvector @@ 'super'::tsquery AS "false";
SELECT 'supernova'::tsvector @@ 'super:*'::tsquery AS "true";
SELECT 'supeanova supernova'::tsvector @@ 'super:*'::tsquery AS "true";
SELECT 'supeznova supernova'::tsvector @@ 'super:*'::tsquery AS "true";

--phrase search
SELECT to_tsvector('simple', '1 2 3 1') @@ '1 <-> 2' AS "true";
SELECT to_tsvector('simple', '1 2 3 1') @@ '1 <2> 2' AS "false";
SELECT to_tsvector('simple', '1 2 3 1') @@ '1 <-> 3' AS "false";
SELECT to_tsvector('simple', '1 2 3 1') @@ '1 <2> 3' AS "true";
SELECT to_tsvector('simple', '1 2 1 2') @@ '1 <3> 2' AS "true";

SELECT to_tsvector('simple', '1 2 11 3') @@ '1 <-> 3' AS "false";
SELECT to_tsvector('simple', '1 2 11 3') @@ '1:* <-> 3' AS "true";

SELECT to_tsvector('simple', '1 2 3 4') @@ '1 <-> 2 <-> 3' AS "true";
SELECT to_tsvector('simple', '1 2 3 4') @@ '(1 <-> 2) <-> 3' AS "true";
SELECT to_tsvector('simple', '1 2 3 4') @@ '1 <-> (2 <-> 3)' AS "false";
SELECT to_tsvector('simple', '1 2 3 4') @@ '1 <2> (2 <-> 3)' AS "true";
SELECT to_tsvector('simple', '1 2 1 2 3 4') @@ '(1 <-> 2) <-> 3' AS "true";
SELECT to_tsvector('simple', '1 2 1 2 3 4') @@ '1 <-> 2 <-> 3' AS "true";

--ranking
SELECT ts_rank(' a:1 s:2C d g'::tsvector, 'a | s');
SELECT ts_rank(' a:1 sa:2C d g'::tsvector, 'a | s');
SELECT ts_rank(' a:1 sa:2C d g'::tsvector, 'a | s:*');
SELECT ts_rank(' a:1 sa:2C d g'::tsvector, 'a | sa:*');
SELECT ts_rank(' a:1 s:2B d g'::tsvector, 'a | s');
SELECT ts_rank(' a:1 s:2 d g'::tsvector, 'a | s');
SELECT ts_rank(' a:1 s:2C d g'::tsvector, 'a & s');
SELECT ts_rank(' a:1 s:2B d g'::tsvector, 'a & s');
SELECT ts_rank(' a:1 s:2 d g'::tsvector, 'a & s');

SELECT ts_rank_cd(' a:1 s:2C d g'::tsvector, 'a | s');
SELECT ts_rank_cd(' a:1 sa:2C d g'::tsvector, 'a | s');
SELECT ts_rank_cd(' a:1 sa:2C d g'::tsvector, 'a | s:*');
SELECT ts_rank_cd(' a:1 sa:2C d g'::tsvector, 'a | sa:*');
SELECT ts_rank_cd(' a:1 sa:3C sab:2c d g'::tsvector, 'a | sa:*');
SELECT ts_rank_cd(' a:1 s:2B d g'::tsvector, 'a | s');
SELECT ts_rank_cd(' a:1 s:2 d g'::tsvector, 'a | s');
SELECT ts_rank_cd(' a:1 s:2C d g'::tsvector, 'a & s');
SELECT ts_rank_cd(' a:1 s:2B d g'::tsvector, 'a & s');
SELECT ts_rank_cd(' a:1 s:2 d g'::tsvector, 'a & s');

<<<<<<< HEAD
select to_tsvector('simple', 'x y q y') @@ '!foo' AS "true";
select to_tsvector('simple', '') @@ '!foo' AS "true";
=======
SELECT ts_rank_cd(' a:1 s:2A d g'::tsvector, 'a <-> s');
SELECT ts_rank_cd(' a:1 s:2C d g'::tsvector, 'a <-> s');
SELECT ts_rank_cd(' a:1 s:2 d g'::tsvector, 'a <-> s');
SELECT ts_rank_cd(' a:1 s:2 d:2A g'::tsvector, 'a <-> s');
SELECT ts_rank_cd(' a:1 s:2,3A d:2A g'::tsvector, 'a <2> s:A');
SELECT ts_rank_cd(' a:1 b:2 s:3A d:2A g'::tsvector, 'a <2> s:A');
SELECT ts_rank_cd(' a:1 sa:2D sb:2A g'::tsvector, 'a <-> s:*');
SELECT ts_rank_cd(' a:1 sa:2A sb:2D g'::tsvector, 'a <-> s:*');
SELECT ts_rank_cd(' a:1 sa:2A sb:2D g'::tsvector, 'a <-> s:* <-> sa:A');
SELECT ts_rank_cd(' a:1 sa:2A sb:2D g'::tsvector, 'a <-> s:* <-> sa:B');

SELECT 'a:1 b:2'::tsvector @@ 'a <-> b'::tsquery AS "true";
SELECT 'a:1 b:2'::tsvector @@ 'a <0> b'::tsquery AS "false";
SELECT 'a:1 b:2'::tsvector @@ 'a <1> b'::tsquery AS "true";
SELECT 'a:1 b:2'::tsvector @@ 'a <2> b'::tsquery AS "false";
SELECT 'a:1 b:3'::tsvector @@ 'a <-> b'::tsquery AS "false";
SELECT 'a:1 b:3'::tsvector @@ 'a <0> b'::tsquery AS "false";
SELECT 'a:1 b:3'::tsvector @@ 'a <1> b'::tsquery AS "false";
SELECT 'a:1 b:3'::tsvector @@ 'a <2> b'::tsquery AS "true";
SELECT 'a:1 b:3'::tsvector @@ 'a <3> b'::tsquery AS "false";

-- tsvector editing operations

SELECT strip('w:12B w:13* w:12,5,6 a:1,3* a:3 w asd:1dc asd'::tsvector);
SELECT strip('base:7 hidden:6 rebel:1 spaceship:2,33A,34B,35C,36D strike:3'::tsvector);
SELECT strip('base hidden rebel spaceship strike'::tsvector);

SELECT ts_delete(to_tsvector('english', 'Rebel spaceships, striking from a hidden base'), 'spaceship');
SELECT ts_delete('base:7 hidden:6 rebel:1 spaceship:2,33A,34B,35C,36D strike:3'::tsvector, 'base');
SELECT ts_delete('base:7 hidden:6 rebel:1 spaceship:2,33A,34B,35C,36D strike:3'::tsvector, 'bas');
SELECT ts_delete('base:7 hidden:6 rebel:1 spaceship:2,33A,34B,35C,36D strike:3'::tsvector, 'bases');
SELECT ts_delete('base:7 hidden:6 rebel:1 spaceship:2,33A,34B,35C,36D strike:3'::tsvector, 'spaceship');
SELECT ts_delete('base hidden rebel spaceship strike'::tsvector, 'spaceship');

SELECT ts_delete('base:7 hidden:6 rebel:1 spaceship:2,33A,34B,35C,36D strike:3'::tsvector, ARRAY['spaceship','rebel']);
SELECT ts_delete('base:7 hidden:6 rebel:1 spaceship:2,33A,34B,35C,36D strike:3'::tsvector, ARRAY['spaceships','rebel']);
SELECT ts_delete('base:7 hidden:6 rebel:1 spaceship:2,33A,34B,35C,36D strike:3'::tsvector, ARRAY['spaceshi','rebel']);
SELECT ts_delete('base:7 hidden:6 rebel:1 spaceship:2,33A,34B,35C,36D strike:3'::tsvector, ARRAY['spaceship','leya','rebel']);
SELECT ts_delete('base hidden rebel spaceship strike'::tsvector, ARRAY['spaceship','leya','rebel']);
SELECT ts_delete('base hidden rebel spaceship strike'::tsvector, ARRAY['spaceship','leya','rebel','rebel']);
SELECT ts_delete('base hidden rebel spaceship strike'::tsvector, ARRAY['spaceship','leya','rebel', NULL]);

SELECT unnest('base:7 hidden:6 rebel:1 spaceship:2,33A,34B,35C,36D strike:3'::tsvector);
SELECT unnest('base hidden rebel spaceship strike'::tsvector);
SELECT * FROM unnest('base:7 hidden:6 rebel:1 spaceship:2,33A,34B,35C,36D strike:3'::tsvector);
SELECT * FROM unnest('base hidden rebel spaceship strike'::tsvector);
SELECT lexeme, positions[1] from unnest('base:7 hidden:6 rebel:1 spaceship:2,33A,34B,35C,36D strike:3'::tsvector);

SELECT tsvector_to_array('base:7 hidden:6 rebel:1 spaceship:2,33A,34B,35C,36D strike:3'::tsvector);
SELECT tsvector_to_array('base hidden rebel spaceship strike'::tsvector);

SELECT array_to_tsvector(ARRAY['base','hidden','rebel','spaceship','strike']);
SELECT array_to_tsvector(ARRAY['base','hidden','rebel','spaceship', NULL]);
-- array_to_tsvector must sort and de-dup
SELECT array_to_tsvector(ARRAY['foo','bar','baz','bar']);

SELECT setweight('w:12B w:13* w:12,5,6 a:1,3* a:3 w asd:1dc asd zxc:81,567,222A'::tsvector, 'c');
SELECT setweight('a:1,3A asd:1C w:5,6,12B,13A zxc:81,222A,567'::tsvector, 'c');
SELECT setweight('a:1,3A asd:1C w:5,6,12B,13A zxc:81,222A,567'::tsvector, 'c', '{a}');
SELECT setweight('a:1,3A asd:1C w:5,6,12B,13A zxc:81,222A,567'::tsvector, 'c', '{a}');
SELECT setweight('a:1,3A asd:1C w:5,6,12B,13A zxc:81,222A,567'::tsvector, 'c', '{a,zxc}');
SELECT setweight('a asd w:5,6,12B,13A zxc'::tsvector, 'c', '{a,zxc}');
SELECT setweight('a asd w:5,6,12B,13A zxc'::tsvector, 'c', ARRAY['a', 'zxc', NULL]);

SELECT ts_filter('base:7A empir:17 evil:15 first:11 galact:16 hidden:6A rebel:1A spaceship:2A strike:3A victori:12 won:9'::tsvector, '{a}');
SELECT ts_filter('base hidden rebel spaceship strike'::tsvector, '{a}');
SELECT ts_filter('base hidden rebel spaceship strike'::tsvector, '{a,b,NULL}');
>>>>>>> b5bce6c1
<|MERGE_RESOLUTION|>--- conflicted
+++ resolved
@@ -173,10 +173,6 @@
 SELECT ts_rank_cd(' a:1 s:2B d g'::tsvector, 'a & s');
 SELECT ts_rank_cd(' a:1 s:2 d g'::tsvector, 'a & s');
 
-<<<<<<< HEAD
-select to_tsvector('simple', 'x y q y') @@ '!foo' AS "true";
-select to_tsvector('simple', '') @@ '!foo' AS "true";
-=======
 SELECT ts_rank_cd(' a:1 s:2A d g'::tsvector, 'a <-> s');
 SELECT ts_rank_cd(' a:1 s:2C d g'::tsvector, 'a <-> s');
 SELECT ts_rank_cd(' a:1 s:2 d g'::tsvector, 'a <-> s');
@@ -243,5 +239,4 @@
 
 SELECT ts_filter('base:7A empir:17 evil:15 first:11 galact:16 hidden:6A rebel:1A spaceship:2A strike:3A victori:12 won:9'::tsvector, '{a}');
 SELECT ts_filter('base hidden rebel spaceship strike'::tsvector, '{a}');
-SELECT ts_filter('base hidden rebel spaceship strike'::tsvector, '{a,b,NULL}');
->>>>>>> b5bce6c1
+SELECT ts_filter('base hidden rebel spaceship strike'::tsvector, '{a,b,NULL}');