--
-- exercises for the hash join code
--
-- GPDB: Greenplum doesn't support parallel scans at the moment, so all the upstream
-- parallelism tests don't really apply. We still run the tests, but they won't
-- exercise parallelism.

begin;

-- GPDB requires allow_system_table_mods=on to modify pg_class.reltuples.
set allow_system_table_mods=on;

set local min_parallel_table_scan_size = 0;
set local parallel_setup_cost = 0;
set local enable_hashjoin = on;

-- Extract bucket and batch counts from an explain analyze plan.  In
-- general we can't make assertions about how many batches (or
-- buckets) will be required because it can vary, but we can in some
-- special cases and we can check for growth.
create or replace function find_hash(node json)
returns json language plpgsql
as
$$
declare
  x json;
  child json;
begin
  if node->>'Node Type' = 'Hash' then
    return node;
  else
    for child in select json_array_elements(node->'Plans')
    loop
      x := find_hash(child);
      if x is not null then
        return x;
      end if;
    end loop;
    return null;
  end if;
end;
$$;
create or replace function hash_join_batches(query text)
returns table (original int, final int) language plpgsql
as
$$
declare
  whole_plan json;
  hash_node json;
begin
  for whole_plan in
    execute 'explain (analyze, format ''json'') ' || query
  loop
    hash_node := find_hash(json_extract_path(whole_plan, '0', 'Plan'));
    original := hash_node->>'Original Hash Batches';
    final := hash_node->>'Hash Batches';
    return next;
  end loop;
end;
$$;

-- Make a simple relation with well distributed keys and correctly
-- estimated size.
create table simple as
  select generate_series(1, 60000) AS id, 'aaaaaaaaaaaaaaaaaaaaaaaaaaaaaaaaaa';
alter table simple set (parallel_workers = 2);
analyze simple;

-- Make a relation whose size we will under-estimate.  We want stats
-- to say 1000 rows, but actually there are 20,000 rows.
create table bigger_than_it_looks as
  select generate_series(1, 60000) as id, 'aaaaaaaaaaaaaaaaaaaaaaaaaaaaaaaaaa';
alter table bigger_than_it_looks set (autovacuum_enabled = 'false');
alter table bigger_than_it_looks set (parallel_workers = 2);
analyze bigger_than_it_looks;
update pg_class set reltuples = 1000 where relname = 'bigger_than_it_looks';

-- Make a relation whose size we underestimate and that also has a
-- kind of skew that breaks our batching scheme.  We want stats to say
-- 2 rows, but actually there are 20,000 rows with the same key.
create table extremely_skewed (id int, t text);
alter table extremely_skewed set (autovacuum_enabled = 'false');
alter table extremely_skewed set (parallel_workers = 2);
analyze extremely_skewed;
insert into extremely_skewed
  select 42 as id, 'aaaaaaaaaaaaaaaaaaaaaaaaaaaaaaaaaa'
  from generate_series(1, 20000);
update pg_class
  set reltuples = 2, relpages = pg_relation_size('extremely_skewed') / 8192
  where relname = 'extremely_skewed';

-- Make a relation with a couple of enormous tuples.
create table wide as select generate_series(1, 2) as id, rpad('', 320000, 'x') as t;
alter table wide set (parallel_workers = 2);
ANALYZE wide;

-- The "optimal" case: the hash table fits in memory; we plan for 1
-- batch, we stick to that number, and peak memory usage stays within
-- our work_mem budget

-- non-parallel
savepoint settings;
set local max_parallel_workers_per_gather = 0;
set local work_mem = '4MB';
explain (costs off)
  select count(*) from simple r join simple s using (id);
select count(*) from simple r join simple s using (id);
select original > 1 as initially_multibatch, final > original as increased_batches
  from hash_join_batches(
$$
  select count(*) from simple r join simple s using (id);
$$);
rollback to settings;

-- parallel with parallel-oblivious hash join
savepoint settings;
set local max_parallel_workers_per_gather = 2;
set local work_mem = '4MB';
set local enable_parallel_hash = off;
explain (costs off)
  select count(*) from simple r join simple s using (id);
select count(*) from simple r join simple s using (id);
select original > 1 as initially_multibatch, final > original as increased_batches
  from hash_join_batches(
$$
  select count(*) from simple r join simple s using (id);
$$);
rollback to settings;

-- parallel with parallel-aware hash join
savepoint settings;
set local max_parallel_workers_per_gather = 2;
set local work_mem = '4MB';
set local enable_parallel_hash = on;
explain (costs off)
  select count(*) from simple r join simple s using (id);
select count(*) from simple r join simple s using (id);
select original > 1 as initially_multibatch, final > original as increased_batches
  from hash_join_batches(
$$
  select count(*) from simple r join simple s using (id);
$$);
rollback to settings;

-- The "good" case: batches required, but we plan the right number; we
-- plan for some number of batches, and we stick to that number, and
-- peak memory usage says within our work_mem budget

-- non-parallel
savepoint settings;
set local max_parallel_workers_per_gather = 0;
set local work_mem = '128kB';
set local statement_mem = '1000kB'; -- GPDB uses statement_mem instead of work_mem
explain (costs off)
  select count(*) from simple r join simple s using (id);
select count(*) from simple r join simple s using (id);
select original > 1 as initially_multibatch, final > original as increased_batches
  from hash_join_batches(
$$
  select count(*) from simple r join simple s using (id);
$$);
rollback to settings;

-- parallel with parallel-oblivious hash join
savepoint settings;
set local max_parallel_workers_per_gather = 2;
set local work_mem = '128kB';
set local statement_mem = '1000kB'; -- GPDB uses statement_mem instead of work_mem
set local enable_parallel_hash = off;
explain (costs off)
  select count(*) from simple r join simple s using (id);
select count(*) from simple r join simple s using (id);
select original > 1 as initially_multibatch, final > original as increased_batches
  from hash_join_batches(
$$
  select count(*) from simple r join simple s using (id);
$$);
rollback to settings;

-- parallel with parallel-aware hash join
savepoint settings;
set local max_parallel_workers_per_gather = 2;
set local work_mem = '192kB';
set local statement_mem = '1000kB'; -- GPDB uses statement_mem instead of work_mem
set local enable_parallel_hash = on;
explain (costs off)
  select count(*) from simple r join simple s using (id);
select count(*) from simple r join simple s using (id);
select original > 1 as initially_multibatch, final > original as increased_batches
  from hash_join_batches(
$$
  select count(*) from simple r join simple s using (id);
$$);
rollback to settings;

-- The "bad" case: during execution we need to increase number of
-- batches; in this case we plan for 1 batch, and increase at least a
-- couple of times, and peak memory usage stays within our work_mem
-- budget

-- non-parallel
savepoint settings;
set local max_parallel_workers_per_gather = 0;
set local work_mem = '128kB';
set local statement_mem = '1000kB'; -- GPDB uses statement_mem instead of work_mem
explain (costs off)
  select count(*) FROM simple r JOIN bigger_than_it_looks s USING (id);
select count(*) FROM simple r JOIN bigger_than_it_looks s USING (id);
select original > 1 as initially_multibatch, final > original as increased_batches
  from hash_join_batches(
$$
  select count(*) FROM simple r JOIN bigger_than_it_looks s USING (id);
$$);
rollback to settings;

-- parallel with parallel-oblivious hash join
savepoint settings;
set local max_parallel_workers_per_gather = 2;
set local work_mem = '128kB';
set local statement_mem = '1000kB'; -- GPDB uses statement_mem instead of work_mem
set local enable_parallel_hash = off;
explain (costs off)
  select count(*) from simple r join bigger_than_it_looks s using (id);
select count(*) from simple r join bigger_than_it_looks s using (id);
select original > 1 as initially_multibatch, final > original as increased_batches
  from hash_join_batches(
$$
  select count(*) from simple r join bigger_than_it_looks s using (id);
$$);
rollback to settings;

-- parallel with parallel-aware hash join
savepoint settings;
set local max_parallel_workers_per_gather = 1;
set local work_mem = '192kB';
set local statement_mem = '1000kB'; -- GPDB uses statement_mem instead of work_mem
set local enable_parallel_hash = on;
explain (costs off)
  select count(*) from simple r join bigger_than_it_looks s using (id);
select count(*) from simple r join bigger_than_it_looks s using (id);
select original > 1 as initially_multibatch, final > original as increased_batches
  from hash_join_batches(
$$
  select count(*) from simple r join bigger_than_it_looks s using (id);
$$);
rollback to settings;

-- The "ugly" case: increasing the number of batches during execution
-- doesn't help, so stop trying to fit in work_mem and hope for the
-- best; in this case we plan for 1 batch, increases just once and
-- then stop increasing because that didn't help at all, so we blow
-- right through the work_mem budget and hope for the best...

-- non-parallel
savepoint settings;
set local max_parallel_workers_per_gather = 0;
set local work_mem = '128kB';
set local statement_mem = '1000kB'; -- GPDB uses statement_mem instead of work_mem
explain (costs off)
  select count(*) from simple r join extremely_skewed s using (id);
select count(*) from simple r join extremely_skewed s using (id);
select * from hash_join_batches(
$$
  select count(*) from simple r join extremely_skewed s using (id);
$$);
rollback to settings;

-- parallel with parallel-oblivious hash join
savepoint settings;
set local max_parallel_workers_per_gather = 2;
set local work_mem = '128kB';
set local statement_mem = '1000kB'; -- GPDB uses statement_mem instead of work_mem
set local enable_parallel_hash = off;
explain (costs off)
  select count(*) from simple r join extremely_skewed s using (id);
select count(*) from simple r join extremely_skewed s using (id);
select * from hash_join_batches(
$$
  select count(*) from simple r join extremely_skewed s using (id);
$$);
rollback to settings;

-- parallel with parallel-aware hash join
savepoint settings;
set local max_parallel_workers_per_gather = 1;
set local work_mem = '128kB';
set local statement_mem = '1000kB'; -- GPDB uses statement_mem instead of work_mem
set local enable_parallel_hash = on;
explain (costs off)
  select count(*) from simple r join extremely_skewed s using (id);
select count(*) from simple r join extremely_skewed s using (id);
select * from hash_join_batches(
$$
  select count(*) from simple r join extremely_skewed s using (id);
$$);
rollback to settings;

-- A couple of other hash join tests unrelated to work_mem management.

-- Check that EXPLAIN ANALYZE has data even if the leader doesn't participate
savepoint settings;
set local max_parallel_workers_per_gather = 2;
set local work_mem = '4MB';
set local parallel_leader_participation = off;
select * from hash_join_batches(
$$
  select count(*) from simple r join simple s using (id);
$$);
rollback to settings;

-- Exercise rescans.  We'll turn off parallel_leader_participation so
-- that we can check that instrumentation comes back correctly.

create table join_foo as select generate_series(1, 3) as id, 'xxxxx'::text as t;
analyze join_foo;
alter table join_foo set (parallel_workers = 0);
create table join_bar as select generate_series(1, 20000) as id, 'xxxxx'::text as t;
analyze join_bar;
alter table join_bar set (parallel_workers = 2);

-- multi-batch with rescan, parallel-oblivious
savepoint settings;
set enable_parallel_hash = off;
set parallel_leader_participation = off;
set min_parallel_table_scan_size = 0;
set parallel_setup_cost = 0;
set parallel_tuple_cost = 0;
set max_parallel_workers_per_gather = 2;
set enable_material = off;
set enable_mergejoin = off;
set work_mem = '64kB';
set local statement_mem = '1000kB'; -- GPDB uses statement_mem instead of work_mem
explain (costs off)
  select count(*) from join_foo
    left join (select b1.id, b1.t from join_bar b1 join join_bar b2 using (id)) ss
    on join_foo.id < ss.id + 1 and join_foo.id > ss.id - 1;
select count(*) from join_foo
  left join (select b1.id, b1.t from join_bar b1 join join_bar b2 using (id)) ss
  on join_foo.id < ss.id + 1 and join_foo.id > ss.id - 1;
select final > 1 as multibatch
  from hash_join_batches(
$$
  select count(*) from join_foo
    left join (select b1.id, b1.t from join_bar b1 join join_bar b2 using (id)) ss
    on join_foo.id < ss.id + 1 and join_foo.id > ss.id - 1;
$$);
rollback to settings;

-- single-batch with rescan, parallel-oblivious
savepoint settings;
set enable_parallel_hash = off;
set parallel_leader_participation = off;
set min_parallel_table_scan_size = 0;
set parallel_setup_cost = 0;
set parallel_tuple_cost = 0;
set max_parallel_workers_per_gather = 2;
set enable_material = off;
set enable_mergejoin = off;
set work_mem = '4MB';
explain (costs off)
  select count(*) from join_foo
    left join (select b1.id, b1.t from join_bar b1 join join_bar b2 using (id)) ss
    on join_foo.id < ss.id + 1 and join_foo.id > ss.id - 1;
select count(*) from join_foo
  left join (select b1.id, b1.t from join_bar b1 join join_bar b2 using (id)) ss
  on join_foo.id < ss.id + 1 and join_foo.id > ss.id - 1;
select final > 1 as multibatch
  from hash_join_batches(
$$
  select count(*) from join_foo
    left join (select b1.id, b1.t from join_bar b1 join join_bar b2 using (id)) ss
    on join_foo.id < ss.id + 1 and join_foo.id > ss.id - 1;
$$);
rollback to settings;

-- multi-batch with rescan, parallel-aware
savepoint settings;
set enable_parallel_hash = on;
set parallel_leader_participation = off;
set min_parallel_table_scan_size = 0;
set parallel_setup_cost = 0;
set parallel_tuple_cost = 0;
set max_parallel_workers_per_gather = 2;
set enable_material = off;
set enable_mergejoin = off;
set work_mem = '64kB';
set local statement_mem = '1000kB'; -- GPDB uses statement_mem instead of work_mem
explain (costs off)
  select count(*) from join_foo
    left join (select b1.id, b1.t from join_bar b1 join join_bar b2 using (id)) ss
    on join_foo.id < ss.id + 1 and join_foo.id > ss.id - 1;
select count(*) from join_foo
  left join (select b1.id, b1.t from join_bar b1 join join_bar b2 using (id)) ss
  on join_foo.id < ss.id + 1 and join_foo.id > ss.id - 1;
select final > 1 as multibatch
  from hash_join_batches(
$$
  select count(*) from join_foo
    left join (select b1.id, b1.t from join_bar b1 join join_bar b2 using (id)) ss
    on join_foo.id < ss.id + 1 and join_foo.id > ss.id - 1;
$$);
rollback to settings;

-- single-batch with rescan, parallel-aware
savepoint settings;
set enable_parallel_hash = on;
set parallel_leader_participation = off;
set min_parallel_table_scan_size = 0;
set parallel_setup_cost = 0;
set parallel_tuple_cost = 0;
set max_parallel_workers_per_gather = 2;
set enable_material = off;
set enable_mergejoin = off;
set work_mem = '4MB';
explain (costs off)
  select count(*) from join_foo
    left join (select b1.id, b1.t from join_bar b1 join join_bar b2 using (id)) ss
    on join_foo.id < ss.id + 1 and join_foo.id > ss.id - 1;
select count(*) from join_foo
  left join (select b1.id, b1.t from join_bar b1 join join_bar b2 using (id)) ss
  on join_foo.id < ss.id + 1 and join_foo.id > ss.id - 1;
select final > 1 as multibatch
  from hash_join_batches(
$$
  select count(*) from join_foo
    left join (select b1.id, b1.t from join_bar b1 join join_bar b2 using (id)) ss
    on join_foo.id < ss.id + 1 and join_foo.id > ss.id - 1;
$$);
rollback to settings;

-- A full outer join where every record is matched.

-- non-parallel
savepoint settings;
set local max_parallel_workers_per_gather = 0;
explain (costs off)
     select  count(*) from simple r full outer join simple s using (id);
select  count(*) from simple r full outer join simple s using (id);
rollback to settings;

-- parallelism not possible with parallel-oblivious outer hash join
savepoint settings;
set local max_parallel_workers_per_gather = 2;
explain (costs off)
     select  count(*) from simple r full outer join simple s using (id);
select  count(*) from simple r full outer join simple s using (id);
rollback to settings;

-- An full outer join where every record is not matched.

-- non-parallel
savepoint settings;
set local max_parallel_workers_per_gather = 0;
explain (costs off)
     select  count(*) from simple r full outer join simple s on (r.id = 0 - s.id);
select  count(*) from simple r full outer join simple s on (r.id = 0 - s.id);
rollback to settings;

-- parallelism not possible with parallel-oblivious outer hash join
savepoint settings;
set local max_parallel_workers_per_gather = 2;
explain (costs off)
     select  count(*) from simple r full outer join simple s on (r.id = 0 - s.id);
select  count(*) from simple r full outer join simple s on (r.id = 0 - s.id);
rollback to settings;

-- exercise special code paths for huge tuples (note use of non-strict
-- expression and left join required to get the detoasted tuple into
-- the hash table)

-- parallel with parallel-aware hash join (hits ExecParallelHashLoadTuple and
-- sts_puttuple oversized tuple cases because it's multi-batch)

-- GPDB_12_MERGE_FIXME: I (Heikki) could not cajole the planner to create a
-- plan like in upstream. I accepted the plan you get, but now this doesn't
-- exercise the special code path it's supposed to.

savepoint settings;
set max_parallel_workers_per_gather = 2;
set enable_parallel_hash = on;
set work_mem = '128kB';
insert into wide select generate_series(3, 100) as id, rpad('', 320000, 'x') as t;
explain (costs off)
  select length(max(s.t))
  from wide left join (select id, coalesce(t, '') || '' as t from wide) s using (id);
select length(max(s.t))
from wide left join (select id, coalesce(t, '') || '' as t from wide) s using (id);
select final > 1 as multibatch
  from hash_join_batches(
$$
  select length(max(s.t))
  from wide left join (select id, coalesce(t, '') || '' as t from wide) s using (id);
$$);
rollback to settings;

<<<<<<< HEAD
-- If virtualbuckets is much larger than innerndistinct, and
-- outerndistinct is much larger than innerndistinct. Then most
-- tuples of the outer table will match the empty bucket. So when
-- we calculate the cost of traversing the bucket, we need to ignore
-- the tuple matching empty bucket.
savepoint settings;
set max_parallel_workers_per_gather = 0;
create table join_hash_t_small(a int);
create table join_hash_t_big(b int);

insert into join_hash_t_small select i%100 from generate_series(0, 3000)i;
insert into join_hash_t_big select i%100000 from generate_series(1, 100000)i ;

analyze join_hash_t_small;
analyze join_hash_t_big;

explain (costs off) select * from join_hash_t_small, join_hash_t_big where a = b;
rollback to settings;

rollback;
=======
rollback;


-- Verify that hash key expressions reference the correct
-- nodes. Hashjoin's hashkeys need to reference its outer plan, Hash's
-- need to reference Hash's outer plan (which is below HashJoin's
-- inner plan). It's not trivial to verify that the references are
-- correct (we don't display the hashkeys themselves), but if the
-- hashkeys contain subplan references, those will be displayed. Force
-- subplans to appear just about everywhere.
--
-- Bug report:
-- https://www.postgresql.org/message-id/CAPpHfdvGVegF_TKKRiBrSmatJL2dR9uwFCuR%2BteQ_8tEXU8mxg%40mail.gmail.com
--
BEGIN;
SET LOCAL enable_sort = OFF; -- avoid mergejoins
SET LOCAL from_collapse_limit = 1; -- allows easy changing of join order

CREATE TABLE hjtest_1 (a text, b int, id int, c bool);
CREATE TABLE hjtest_2 (a bool, id int, b text, c int);

INSERT INTO hjtest_1(a, b, id, c) VALUES ('text', 2, 1, false); -- matches
INSERT INTO hjtest_1(a, b, id, c) VALUES ('text', 1, 2, false); -- fails id join condition
INSERT INTO hjtest_1(a, b, id, c) VALUES ('text', 20, 1, false); -- fails < 50
INSERT INTO hjtest_1(a, b, id, c) VALUES ('text', 1, 1, false); -- fails (SELECT hjtest_1.b * 5) = (SELECT hjtest_2.c*5)

INSERT INTO hjtest_2(a, id, b, c) VALUES (true, 1, 'another', 2); -- matches
INSERT INTO hjtest_2(a, id, b, c) VALUES (true, 3, 'another', 7); -- fails id join condition
INSERT INTO hjtest_2(a, id, b, c) VALUES (true, 1, 'another', 90);  -- fails < 55
INSERT INTO hjtest_2(a, id, b, c) VALUES (true, 1, 'another', 3); -- fails (SELECT hjtest_1.b * 5) = (SELECT hjtest_2.c*5)
INSERT INTO hjtest_2(a, id, b, c) VALUES (true, 1, 'text', 1); --  fails hjtest_1.a <> hjtest_2.b;

EXPLAIN (COSTS OFF, VERBOSE)
SELECT hjtest_1.a a1, hjtest_2.a a2,hjtest_1.tableoid::regclass t1, hjtest_2.tableoid::regclass t2
FROM hjtest_1, hjtest_2
WHERE
    hjtest_1.id = (SELECT 1 WHERE hjtest_2.id = 1)
    AND (SELECT hjtest_1.b * 5) = (SELECT hjtest_2.c*5)
    AND (SELECT hjtest_1.b * 5) < 50
    AND (SELECT hjtest_2.c * 5) < 55
    AND hjtest_1.a <> hjtest_2.b;

SELECT hjtest_1.a a1, hjtest_2.a a2,hjtest_1.tableoid::regclass t1, hjtest_2.tableoid::regclass t2
FROM hjtest_1, hjtest_2
WHERE
    hjtest_1.id = (SELECT 1 WHERE hjtest_2.id = 1)
    AND (SELECT hjtest_1.b * 5) = (SELECT hjtest_2.c*5)
    AND (SELECT hjtest_1.b * 5) < 50
    AND (SELECT hjtest_2.c * 5) < 55
    AND hjtest_1.a <> hjtest_2.b;

EXPLAIN (COSTS OFF, VERBOSE)
SELECT hjtest_1.a a1, hjtest_2.a a2,hjtest_1.tableoid::regclass t1, hjtest_2.tableoid::regclass t2
FROM hjtest_2, hjtest_1
WHERE
    hjtest_1.id = (SELECT 1 WHERE hjtest_2.id = 1)
    AND (SELECT hjtest_1.b * 5) = (SELECT hjtest_2.c*5)
    AND (SELECT hjtest_1.b * 5) < 50
    AND (SELECT hjtest_2.c * 5) < 55
    AND hjtest_1.a <> hjtest_2.b;

SELECT hjtest_1.a a1, hjtest_2.a a2,hjtest_1.tableoid::regclass t1, hjtest_2.tableoid::regclass t2
FROM hjtest_2, hjtest_1
WHERE
    hjtest_1.id = (SELECT 1 WHERE hjtest_2.id = 1)
    AND (SELECT hjtest_1.b * 5) = (SELECT hjtest_2.c*5)
    AND (SELECT hjtest_1.b * 5) < 50
    AND (SELECT hjtest_2.c * 5) < 55
    AND hjtest_1.a <> hjtest_2.b;

ROLLBACK;
>>>>>>> d457cb4e
<|MERGE_RESOLUTION|>--- conflicted
+++ resolved
@@ -1,7 +1,7 @@
 --
 -- exercises for the hash join code
 --
--- GPDB: Greenplum doesn't support parallel scans at the moment, so all the upstream
+-- GPDB: Cloudberry doesn't support parallel scans at the moment, so all the upstream
 -- parallelism tests don't really apply. We still run the tests, but they won't
 -- exercise parallelism.
 
@@ -493,7 +493,6 @@
 $$);
 rollback to settings;
 
-<<<<<<< HEAD
 -- If virtualbuckets is much larger than innerndistinct, and
 -- outerndistinct is much larger than innerndistinct. Then most
 -- tuples of the outer table will match the empty bucket. So when
@@ -513,8 +512,6 @@
 explain (costs off) select * from join_hash_t_small, join_hash_t_big where a = b;
 rollback to settings;
 
-rollback;
-=======
 rollback;
 
 
@@ -585,5 +582,4 @@
     AND (SELECT hjtest_2.c * 5) < 55
     AND hjtest_1.a <> hjtest_2.b;
 
-ROLLBACK;
->>>>>>> d457cb4e
+ROLLBACK;