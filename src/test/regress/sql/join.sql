--
-- JOIN
-- Test JOIN clauses
--

CREATE TABLE J1_TBL (
  i integer,
  j integer,
  t text
);

CREATE TABLE J2_TBL (
  i integer,
  k integer
);


INSERT INTO J1_TBL VALUES (1, 4, 'one');
INSERT INTO J1_TBL VALUES (2, 3, 'two');
INSERT INTO J1_TBL VALUES (3, 2, 'three');
INSERT INTO J1_TBL VALUES (4, 1, 'four');
INSERT INTO J1_TBL VALUES (5, 0, 'five');
INSERT INTO J1_TBL VALUES (6, 6, 'six');
INSERT INTO J1_TBL VALUES (7, 7, 'seven');
INSERT INTO J1_TBL VALUES (8, 8, 'eight');
INSERT INTO J1_TBL VALUES (0, NULL, 'zero');
INSERT INTO J1_TBL VALUES (NULL, NULL, 'null');
INSERT INTO J1_TBL VALUES (NULL, 0, 'zero');

INSERT INTO J2_TBL VALUES (1, -1);
INSERT INTO J2_TBL VALUES (2, 2);
INSERT INTO J2_TBL VALUES (3, -3);
INSERT INTO J2_TBL VALUES (2, 4);
INSERT INTO J2_TBL VALUES (5, -5);
INSERT INTO J2_TBL VALUES (5, -5);
INSERT INTO J2_TBL VALUES (0, NULL);
INSERT INTO J2_TBL VALUES (NULL, NULL);
INSERT INTO J2_TBL VALUES (NULL, 0);

--
-- CORRELATION NAMES
-- Make sure that table/column aliases are supported
-- before diving into more complex join syntax.
--

SELECT '' AS "xxx", *
  FROM J1_TBL AS tx;

SELECT '' AS "xxx", *
  FROM J1_TBL tx;

SELECT '' AS "xxx", *
  FROM J1_TBL AS t1 (a, b, c);

SELECT '' AS "xxx", *
  FROM J1_TBL t1 (a, b, c);

SELECT '' AS "xxx", *
  FROM J1_TBL t1 (a, b, c), J2_TBL t2 (d, e);

SELECT '' AS "xxx", t1.a, t2.e
  FROM J1_TBL t1 (a, b, c), J2_TBL t2 (d, e)
  WHERE t1.a = t2.d;


--
-- CROSS JOIN
-- Qualifications are not allowed on cross joins,
-- which degenerate into a standard unqualified inner join.
--

SELECT '' AS "xxx", *
  FROM J1_TBL CROSS JOIN J2_TBL;

-- ambiguous column
SELECT '' AS "xxx", i, k, t
  FROM J1_TBL CROSS JOIN J2_TBL;

-- resolve previous ambiguity by specifying the table name
SELECT '' AS "xxx", t1.i, k, t
  FROM J1_TBL t1 CROSS JOIN J2_TBL t2;

SELECT '' AS "xxx", ii, tt, kk
  FROM (J1_TBL CROSS JOIN J2_TBL)
    AS tx (ii, jj, tt, ii2, kk);

SELECT '' AS "xxx", tx.ii, tx.jj, tx.kk
  FROM (J1_TBL t1 (a, b, c) CROSS JOIN J2_TBL t2 (d, e))
    AS tx (ii, jj, tt, ii2, kk);

SELECT '' AS "xxx", *
  FROM J1_TBL CROSS JOIN J2_TBL a CROSS JOIN J2_TBL b;


--
--
-- Inner joins (equi-joins)
--
--

--
-- Inner joins (equi-joins) with USING clause
-- The USING syntax changes the shape of the resulting table
-- by including a column in the USING clause only once in the result.
--

-- Inner equi-join on specified column
SELECT '' AS "xxx", *
  FROM J1_TBL INNER JOIN J2_TBL USING (i);

-- Same as above, slightly different syntax
SELECT '' AS "xxx", *
  FROM J1_TBL JOIN J2_TBL USING (i);

SELECT '' AS "xxx", *
  FROM J1_TBL t1 (a, b, c) JOIN J2_TBL t2 (a, d) USING (a)
  ORDER BY a, d;

SELECT '' AS "xxx", *
  FROM J1_TBL t1 (a, b, c) JOIN J2_TBL t2 (a, b) USING (b)
  ORDER BY b, t1.a;


--
-- NATURAL JOIN
-- Inner equi-join on all columns with the same name
--

SELECT '' AS "xxx", *
  FROM J1_TBL NATURAL JOIN J2_TBL;

SELECT '' AS "xxx", *
  FROM J1_TBL t1 (a, b, c) NATURAL JOIN J2_TBL t2 (a, d);

SELECT '' AS "xxx", *
  FROM J1_TBL t1 (a, b, c) NATURAL JOIN J2_TBL t2 (d, a);

-- mismatch number of columns
-- currently, Postgres will fill in with underlying names
SELECT '' AS "xxx", *
  FROM J1_TBL t1 (a, b) NATURAL JOIN J2_TBL t2 (a);


--
-- Inner joins (equi-joins)
--

SELECT '' AS "xxx", *
  FROM J1_TBL JOIN J2_TBL ON (J1_TBL.i = J2_TBL.i);

SELECT '' AS "xxx", *
  FROM J1_TBL JOIN J2_TBL ON (J1_TBL.i = J2_TBL.k);


--
-- Non-equi-joins
--

SELECT '' AS "xxx", *
  FROM J1_TBL JOIN J2_TBL ON (J1_TBL.i <= J2_TBL.k);


--
-- Outer joins
-- Note that OUTER is a noise word
--

SELECT '' AS "xxx", *
  FROM J1_TBL LEFT OUTER JOIN J2_TBL USING (i)
  ORDER BY i, k, t;

SELECT '' AS "xxx", *
  FROM J1_TBL LEFT JOIN J2_TBL USING (i)
  ORDER BY i, k, t;

SELECT '' AS "xxx", *
  FROM J1_TBL RIGHT OUTER JOIN J2_TBL USING (i);

SELECT '' AS "xxx", *
  FROM J1_TBL RIGHT JOIN J2_TBL USING (i);

SELECT '' AS "xxx", *
  FROM J1_TBL FULL OUTER JOIN J2_TBL USING (i)
  ORDER BY i, k, t;

SELECT '' AS "xxx", *
  FROM J1_TBL FULL JOIN J2_TBL USING (i)
  ORDER BY i, k, t;

SELECT '' AS "xxx", *
  FROM J1_TBL LEFT JOIN J2_TBL USING (i) WHERE (k = 1);

SELECT '' AS "xxx", *
  FROM J1_TBL LEFT JOIN J2_TBL USING (i) WHERE (i = 1);


--
-- More complicated constructs
--

--
-- Multiway full join
--

CREATE TABLE t1 (name TEXT, n INTEGER);
CREATE TABLE t2 (name TEXT, n INTEGER);
CREATE TABLE t3 (name TEXT, n INTEGER);

INSERT INTO t1 VALUES ( 'bb', 11 );
INSERT INTO t2 VALUES ( 'bb', 12 );
INSERT INTO t2 VALUES ( 'cc', 22 );
INSERT INTO t2 VALUES ( 'ee', 42 );
INSERT INTO t3 VALUES ( 'bb', 13 );
INSERT INTO t3 VALUES ( 'cc', 23 );
INSERT INTO t3 VALUES ( 'dd', 33 );

SELECT * FROM t1 FULL JOIN t2 USING (name) FULL JOIN t3 USING (name);

--
-- Test interactions of join syntax and subqueries
--

-- Basic cases (we expect planner to pull up the subquery here)
SELECT * FROM
(SELECT * FROM t2) as s2
INNER JOIN
(SELECT * FROM t3) s3
USING (name);

SELECT * FROM
(SELECT * FROM t2) as s2
LEFT JOIN
(SELECT * FROM t3) s3
USING (name);

SELECT * FROM
(SELECT * FROM t2) as s2
FULL JOIN
(SELECT * FROM t3) s3
USING (name);

-- Cases with non-nullable expressions in subquery results;
-- make sure these go to null as expected
SELECT * FROM
(SELECT name, n as s2_n, 2 as s2_2 FROM t2) as s2
NATURAL INNER JOIN
(SELECT name, n as s3_n, 3 as s3_2 FROM t3) s3;

SELECT * FROM
(SELECT name, n as s2_n, 2 as s2_2 FROM t2) as s2
NATURAL LEFT JOIN
(SELECT name, n as s3_n, 3 as s3_2 FROM t3) s3;

SELECT * FROM
(SELECT name, n as s2_n, 2 as s2_2 FROM t2) as s2
NATURAL FULL JOIN
(SELECT name, n as s3_n, 3 as s3_2 FROM t3) s3;

SELECT * FROM
(SELECT name, n as s1_n, 1 as s1_1 FROM t1) as s1
NATURAL INNER JOIN
(SELECT name, n as s2_n, 2 as s2_2 FROM t2) as s2
NATURAL INNER JOIN
(SELECT name, n as s3_n, 3 as s3_2 FROM t3) s3;

SELECT * FROM
(SELECT name, n as s1_n, 1 as s1_1 FROM t1) as s1
NATURAL FULL JOIN
(SELECT name, n as s2_n, 2 as s2_2 FROM t2) as s2
NATURAL FULL JOIN
(SELECT name, n as s3_n, 3 as s3_2 FROM t3) s3;

SELECT * FROM
(SELECT name, n as s1_n FROM t1) as s1
NATURAL FULL JOIN
  (SELECT * FROM
    (SELECT name, n as s2_n FROM t2) as s2
    NATURAL FULL JOIN
    (SELECT name, n as s3_n FROM t3) as s3
  ) ss2;

SELECT * FROM
(SELECT name, n as s1_n FROM t1) as s1
NATURAL FULL JOIN
  (SELECT * FROM
    (SELECT name, n as s2_n, 2 as s2_2 FROM t2) as s2
    NATURAL FULL JOIN
    (SELECT name, n as s3_n FROM t3) as s3
  ) ss2;


-- Test for propagation of nullability constraints into sub-joins

create temp table x (x1 int, x2 int);
insert into x values (1,11);
insert into x values (2,22);
insert into x values (3,null);
insert into x values (4,44);
insert into x values (5,null);

create temp table y (y1 int, y2 int);
insert into y values (1,111);
insert into y values (2,222);
insert into y values (3,333);
insert into y values (4,null);

select * from x;
select * from y;

select * from x left join y on (x1 = y1 and x2 is not null);
select * from x left join y on (x1 = y1 and y2 is not null);

select * from (x left join y on (x1 = y1)) left join x xx(xx1,xx2)
on (x1 = xx1);
select * from (x left join y on (x1 = y1)) left join x xx(xx1,xx2)
on (x1 = xx1 and x2 is not null);
select * from (x left join y on (x1 = y1)) left join x xx(xx1,xx2)
on (x1 = xx1 and y2 is not null);
select * from (x left join y on (x1 = y1)) left join x xx(xx1,xx2)
on (x1 = xx1 and xx2 is not null);
-- these should NOT give the same answers as above
select * from (x left join y on (x1 = y1)) left join x xx(xx1,xx2)
on (x1 = xx1) where (x2 is not null);
select * from (x left join y on (x1 = y1)) left join x xx(xx1,xx2)
on (x1 = xx1) where (y2 is not null);
select * from (x left join y on (x1 = y1)) left join x xx(xx1,xx2)
on (x1 = xx1) where (xx2 is not null);

--
-- regression test: check for bug with propagation of implied equality
-- to outside an IN
--
analyze tenk1;		-- ensure we get consistent plans here

select count(*) from tenk1 a where unique1 in
  (select unique1 from tenk1 b join tenk1 c using (unique1)
   where b.unique2 = 42);

--
-- regression test: check for failure to generate a plan with multiple
-- degenerate IN clauses
--
select count(*) from tenk1 x where
  x.unique1 in (select a.f1 from int4_tbl a,float8_tbl b where a.f1=b.f1) and
  x.unique1 = 0 and
  x.unique1 in (select aa.f1 from int4_tbl aa,float8_tbl bb where aa.f1=bb.f1);

-- try that with GEQO too
begin;
set geqo = on;
set geqo_threshold = 2;
select count(*) from tenk1 x where
  x.unique1 in (select a.f1 from int4_tbl a,float8_tbl b where a.f1=b.f1) and
  x.unique1 = 0 and
  x.unique1 in (select aa.f1 from int4_tbl aa,float8_tbl bb where aa.f1=bb.f1);
rollback;


--
-- Clean up
--

DROP TABLE t1;
DROP TABLE t2;
DROP TABLE t3;

DROP TABLE J1_TBL;
DROP TABLE J2_TBL;

-- Both DELETE and UPDATE allow the specification of additional tables
-- to "join" against to determine which rows should be modified.

CREATE TEMP TABLE t1 (a int, b int);
CREATE TEMP TABLE t2 (a int, b int);
CREATE TEMP TABLE t3 (x int, y int);
CREATE TEMP TABLE t4 (x int, y int);

INSERT INTO t1 VALUES (5, 10);
INSERT INTO t1 VALUES (15, 20);
INSERT INTO t1 VALUES (100, 100);
INSERT INTO t1 VALUES (200, 1000);
INSERT INTO t2 VALUES (200, 2000);
INSERT INTO t3 VALUES (5, 20);
INSERT INTO t3 VALUES (6, 7);
INSERT INTO t3 VALUES (7, 8);
INSERT INTO t3 VALUES (500, 100);
INSERT INTO t4 SELECT * FROM t3;

DELETE FROM t3 USING t1 table1 WHERE t3.x = table1.a;
SELECT * FROM t3;
DELETE FROM t4 USING t1 JOIN t2 USING (a) WHERE t4.x > t1.a;
SELECT * FROM t4;
DELETE FROM t3 USING t3 t3_other WHERE t3.x = t3_other.x AND t3.y = t3_other.y;
SELECT * FROM t3;

-- Test join against inheritance tree

create temp table t2a () inherits (t2);

insert into t2a values (200, 2001);

select * from t1 left join t2 on (t1.a = t2.a);

--
-- regression test for 8.1 merge right join bug
--

CREATE TEMP TABLE tt1 ( tt1_id int4, joincol int4 );
INSERT INTO tt1 VALUES (1, 11);
INSERT INTO tt1 VALUES (2, NULL);

CREATE TEMP TABLE tt2 ( tt2_id int4, joincol int4 );
INSERT INTO tt2 VALUES (21, 11);
INSERT INTO tt2 VALUES (22, 11);

set enable_hashjoin to off;
set enable_nestloop to off;

-- these should give the same results

select tt1.*, tt2.* from tt1 left join tt2 on tt1.joincol = tt2.joincol;

select tt1.*, tt2.* from tt2 right join tt1 on tt1.joincol = tt2.joincol;

reset enable_hashjoin;
reset enable_nestloop;

--
-- regression test for 8.2 bug with improper re-ordering of left joins
--

create temp table tt3(f1 int, f2 text);
insert into tt3 select x, repeat('xyzzy', 100) from generate_series(1,10000) x;
create index tt3i on tt3(f1);
analyze tt3;

create temp table tt4(f1 int);
insert into tt4 values (0),(1),(9999);
analyze tt4;

SELECT a.f1
FROM tt4 a
LEFT JOIN (
        SELECT b.f1
        FROM tt3 b LEFT JOIN tt3 c ON (b.f1 = c.f1)
        WHERE c.f1 IS NULL
) AS d ON (a.f1 = d.f1)
WHERE d.f1 IS NULL;

--
-- regression test for problems of the sort depicted in bug #3494
--

create temp table tt5(f1 int, f2 int);
create temp table tt6(f1 int, f2 int);

insert into tt5 values(1, 10);
insert into tt5 values(1, 11);

insert into tt6 values(1, 9);
insert into tt6 values(1, 2);
insert into tt6 values(2, 9);

select * from tt5,tt6 where tt5.f1 = tt6.f1 and tt5.f1 = tt5.f2 - tt6.f2;

--
-- regression test for problems of the sort depicted in bug #3588
--

create temp table xx (pkxx int);
create temp table yy (pkyy int, pkxx int);

insert into xx values (1);
insert into xx values (2);
insert into xx values (3);

insert into yy values (101, 1);
insert into yy values (201, 2);
insert into yy values (301, NULL);

select yy.pkyy as yy_pkyy, yy.pkxx as yy_pkxx, yya.pkyy as yya_pkyy,
       xxa.pkxx as xxa_pkxx, xxb.pkxx as xxb_pkxx
from yy
     left join (SELECT * FROM yy where pkyy = 101) as yya ON yy.pkyy = yya.pkyy
     left join xx xxa on yya.pkxx = xxa.pkxx
     left join xx xxb on coalesce (xxa.pkxx, 1) = xxb.pkxx;

--
-- regression test for improper pushing of constants across outer-join clauses
-- (as seen in early 8.2.x releases)
--

create temp table zt1 (f1 int primary key);
create temp table zt2 (f2 int primary key);
create temp table zt3 (f3 int primary key);
insert into zt1 values(53);
insert into zt2 values(53);

select * from
  zt2 left join zt3 on (f2 = f3)
      left join zt1 on (f3 = f1)
where f2 = 53;

create temp view zv1 as select *,'dummy'::text AS junk from zt1;

select * from
  zt2 left join zt3 on (f2 = f3)
      left join zv1 on (f3 = f1)
where f2 = 53;

--
-- regression test for improper extraction of OR indexqual conditions
-- (as seen in early 8.3.x releases)
--

select a.unique2, a.ten, b.tenthous, b.unique2, b.hundred
from tenk1 a left join tenk1 b on a.unique2 = b.tenthous
where a.unique1 = 42 and
      ((b.unique2 is null and a.ten = 2) or b.hundred = 3);

--
-- test proper positioning of one-time quals in EXISTS (8.4devel bug)
--
prepare foo(bool) as
  select count(*) from tenk1 a left join tenk1 b
    on (a.unique2 = b.unique1 and exists
        (select 1 from tenk1 c where c.thousand = b.unique2 and $1));
execute foo(true);
execute foo(false);

--
-- test for sane behavior with noncanonical merge clauses, per bug #4926
--

begin;

set enable_mergejoin = 1;
set enable_hashjoin = 0;
set enable_nestloop = 0;

create temp table a (i integer);
create temp table b (x integer, y integer);

select * from a left join b on i = x and i = y and x = i;

rollback;

--
-- test NULL behavior of whole-row Vars, per bug #5025
--
select t1.q2, count(t2.*)
from int8_tbl t1 left join int8_tbl t2 on (t1.q2 = t2.q1)
group by t1.q2 order by 1;

select t1.q2, count(t2.*)
from int8_tbl t1 left join (select * from int8_tbl) t2 on (t1.q2 = t2.q1)
group by t1.q2 order by 1;

select t1.q2, count(t2.*)
from int8_tbl t1 left join (select * from int8_tbl offset 0) t2 on (t1.q2 = t2.q1)
group by t1.q2 order by 1;

select t1.q2, count(t2.*)
from int8_tbl t1 left join
  (select q1, case when q2=1 then 1 else q2 end as q2 from int8_tbl) t2
  on (t1.q2 = t2.q1)
group by t1.q2 order by 1;

--
<<<<<<< HEAD
-- test case where a PlaceHolderVar is propagated into a subquery
--
select * from
  int8_tbl t1 left join
  (select q1 as x, 42 as y from int8_tbl t2) ss
  on t1.q2 = ss.x
where
  1 = (select 1 from int8_tbl t3 where ss.y is not null limit 1)
order by 1,2;
=======
-- test incorrect failure to NULL pulled-up subexpressions
--
begin;

create temp table a (
     code char not null,
     constraint a_pk primary key (code)
);
create temp table b (
     a char not null,
     num integer not null,
     constraint b_pk primary key (a, num)
);
create temp table c (
     name char not null,
     a char,
     constraint c_pk primary key (name)
);

insert into a (code) values ('p');
insert into a (code) values ('q');
insert into b (a, num) values ('p', 1);
insert into b (a, num) values ('p', 2);
insert into c (name, a) values ('A', 'p');
insert into c (name, a) values ('B', 'q');
insert into c (name, a) values ('C', null);

select c.name, ss.code, ss.b_cnt, ss.const
from c left join
  (select a.code, coalesce(b_grp.cnt, 0) as b_cnt, -1 as const
   from a left join
     (select count(1) as cnt, b.a from b group by b.a) as b_grp
     on a.code = b_grp.a
  ) as ss
  on (c.a = ss.code)
order by c.name;

rollback;
>>>>>>> a4bebdd9

--
-- test the corner cases FULL JOIN ON TRUE and FULL JOIN ON FALSE
--
select * from int4_tbl a full join int4_tbl b on true;
select * from int4_tbl a full join int4_tbl b on false;

--
-- test handling of potential equivalence clauses above outer joins
--

select q1, unique2, thousand, hundred
  from int8_tbl a left join tenk1 b on q1 = unique2
  where coalesce(thousand,123) = q1 and q1 = coalesce(hundred,123);

select f1, unique2, case when unique2 is null then f1 else 0 end
  from int4_tbl a left join tenk1 b on f1 = unique2
  where (case when unique2 is null then f1 else 0 end) = 0;

--
-- test join removal
--

begin;

CREATE TEMP TABLE a (id int PRIMARY KEY, b_id int);
CREATE TEMP TABLE b (id int PRIMARY KEY, c_id int);
CREATE TEMP TABLE c (id int PRIMARY KEY);
INSERT INTO a VALUES (0, 0), (1, NULL);
INSERT INTO b VALUES (0, 0), (1, NULL);
INSERT INTO c VALUES (0), (1);

-- all three cases should be optimizable into a simple seqscan
explain (costs off) SELECT a.* FROM a LEFT JOIN b ON a.b_id = b.id;
explain (costs off) SELECT b.* FROM b LEFT JOIN c ON b.c_id = c.id;
explain (costs off)
  SELECT a.* FROM a LEFT JOIN (b left join c on b.c_id = c.id)
  ON (a.b_id = b.id);

-- check optimization of outer join within another special join
explain (costs off)
select id from a where id in (
	select b.id from b left join c on b.id = c.id
);

rollback;

create temp table parent (k int primary key, pd int);
create temp table child (k int unique, cd int);
insert into parent values (1, 10), (2, 20), (3, 30);
insert into child values (1, 100), (4, 400);

-- this case is optimizable
select p.* from parent p left join child c on (p.k = c.k);
explain (costs off)
  select p.* from parent p left join child c on (p.k = c.k);

-- this case is not
select p.*, linked from parent p
  left join (select c.*, true as linked from child c) as ss
  on (p.k = ss.k);
explain (costs off)
  select p.*, linked from parent p
    left join (select c.*, true as linked from child c) as ss
    on (p.k = ss.k);

-- check for a 9.0rc1 bug: join removal breaks pseudoconstant qual handling
select p.* from
  parent p left join child c on (p.k = c.k)
  where p.k = 1 and p.k = 2;
explain (costs off)
select p.* from
  parent p left join child c on (p.k = c.k)
  where p.k = 1 and p.k = 2;

select p.* from
  (parent p left join child c on (p.k = c.k)) join parent x on p.k = x.k
  where p.k = 1 and p.k = 2;
explain (costs off)
select p.* from
  (parent p left join child c on (p.k = c.k)) join parent x on p.k = x.k
  where p.k = 1 and p.k = 2;

-- bug 5255: this is not optimizable by join removal
begin;

CREATE TEMP TABLE a (id int PRIMARY KEY);
CREATE TEMP TABLE b (id int PRIMARY KEY, a_id int);
INSERT INTO a VALUES (0), (1);
INSERT INTO b VALUES (0, 0), (1, NULL);

SELECT * FROM b LEFT JOIN a ON (b.a_id = a.id) WHERE (a.id IS NULL OR a.id > 0);
SELECT b.* FROM b LEFT JOIN a ON (b.a_id = a.id) WHERE (a.id IS NULL OR a.id > 0);

rollback;

-- another join removal bug: this is not optimizable, either
begin;

create temp table innertab (id int8 primary key, dat1 int8);
insert into innertab values(123, 42);

SELECT * FROM
    (SELECT 1 AS x) ss1
  LEFT JOIN
    (SELECT q1, q2, COALESCE(dat1, q1) AS y
     FROM int8_tbl LEFT JOIN innertab ON q2 = id) ss2
  ON true;

rollback;<|MERGE_RESOLUTION|>--- conflicted
+++ resolved
@@ -567,17 +567,6 @@
 group by t1.q2 order by 1;
 
 --
-<<<<<<< HEAD
--- test case where a PlaceHolderVar is propagated into a subquery
---
-select * from
-  int8_tbl t1 left join
-  (select q1 as x, 42 as y from int8_tbl t2) ss
-  on t1.q2 = ss.x
-where
-  1 = (select 1 from int8_tbl t3 where ss.y is not null limit 1)
-order by 1,2;
-=======
 -- test incorrect failure to NULL pulled-up subexpressions
 --
 begin;
@@ -616,7 +605,17 @@
 order by c.name;
 
 rollback;
->>>>>>> a4bebdd9
+
+--
+-- test case where a PlaceHolderVar is propagated into a subquery
+--
+select * from
+  int8_tbl t1 left join
+  (select q1 as x, 42 as y from int8_tbl t2) ss
+  on t1.q2 = ss.x
+where
+  1 = (select 1 from int8_tbl t3 where ss.y is not null limit 1)
+order by 1,2;
 
 --
 -- test the corner cases FULL JOIN ON TRUE and FULL JOIN ON FALSE
