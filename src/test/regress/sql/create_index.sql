--- conflicted
+++ resolved
@@ -145,16 +145,22 @@
 
 SELECT count(*) FROM point_tbl p WHERE p.f1 ~= '(-5, -12)';
 
--- In gpdb, we intentional filter out point (1e-300, -1e-300) every order by related queries
+--Comment out unstable test.
+--SELECT * FROM point_tbl ORDER BY f1 <-> '0,1';
+
+CREATE VIEW point_tblv AS
+  SELECT * FROM point_tbl
+  WHERE NOT f1 ~= '(1e-300, -1e-300)' AND (f1 <-> '(0,0)') != 'inf';
+-- In gpdb, we intentional filter out point (1e-300, -1e-300) and `inf` every order by related queries
 -- in this test case file. It is an underflow point, rank it cause randomly results( (0,0),
 -- (1e-300, -1e-300) are equal).
-SELECT * FROM point_tbl WHERE NOT f1 ~= '(1e-300, -1e-300)' ORDER BY f1 <-> '0,1';
+SELECT * FROM point_tblv ORDER BY f1 <-> '0,1';
 
 SELECT * FROM point_tbl WHERE f1 IS NULL;
 
-SELECT * FROM point_tbl WHERE NOT f1 ~= '(1e-300, -1e-300)' AND f1 IS NOT NULL ORDER BY f1 <-> '0,1';
-
-SELECT * FROM point_tbl WHERE NOT f1 ~= '(1e-300, -1e-300)' AND f1 <@ '(-10,-10),(10,10)':: box ORDER BY f1 <-> '0,1';
+SELECT * FROM point_tblv WHERE f1 IS NOT NULL ORDER BY f1 <-> '0,1';
+
+SELECT * FROM point_tblv WHERE f1 <@ '(-10,-10),(10,10)':: box ORDER BY f1 <-> '0,1';
 
 SELECT * FROM gpolygon_tbl ORDER BY f1 <-> '(0,0)'::point LIMIT 10;
 
@@ -238,20 +244,28 @@
 SELECT count(*) FROM point_tbl p WHERE p.f1 ~= '(-5, -12)';
 
 EXPLAIN (COSTS OFF)
-SELECT * FROM point_tbl WHERE NOT f1 ~= '(1e-300, -1e-300)' ORDER BY f1 <-> '0,1';
-SELECT * FROM point_tbl WHERE NOT f1 ~= '(1e-300, -1e-300)' ORDER BY f1 <-> '0,1';
+SELECT * FROM point_tbl ORDER BY f1 <-> '0,1';
+--Comment out unstable test.
+--SELECT * FROM point_tbl ORDER BY f1 <-> '0,1';
+
+EXPLAIN (COSTS OFF)
+SELECT * FROM point_tblv ORDER BY f1 <-> '0,1';
+SELECT * FROM point_tblv ORDER BY f1 <-> '0,1';
 
 EXPLAIN (COSTS OFF)
 SELECT * FROM point_tbl WHERE f1 IS NULL;
 SELECT * FROM point_tbl WHERE f1 IS NULL;
 
 EXPLAIN (COSTS OFF)
-SELECT * FROM point_tbl WHERE NOT f1 ~= '(1e-300, -1e-300)' AND f1 IS NOT NULL ORDER BY f1 <-> '0,1';
-SELECT * FROM point_tbl WHERE NOT f1 ~= '(1e-300, -1e-300)' AND f1 IS NOT NULL ORDER BY f1 <-> '0,1';
-
-EXPLAIN (COSTS OFF)
-SELECT * FROM point_tbl WHERE NOT f1 ~= '(1e-300, -1e-300)' AND f1 <@ '(-10,-10),(10,10)':: box ORDER BY f1 <-> '0,1';
-SELECT * FROM point_tbl WHERE NOT f1 ~= '(1e-300, -1e-300)' AND f1 <@ '(-10,-10),(10,10)':: box ORDER BY f1 <-> '0,1';
+SELECT * FROM point_tblv WHERE f1 IS NOT NULL ORDER BY f1 <-> '0,1';
+SELECT * FROM point_tblv WHERE f1 IS NOT NULL ORDER BY f1 <-> '0,1';
+
+--Comment out unstable test.
+--SELECT * FROM point_tbl WHERE f1 IS NOT NULL ORDER BY f1 <-> '0,1';
+
+EXPLAIN (COSTS OFF)
+SELECT * FROM point_tblv WHERE f1 <@ '(-10,-10),(10,10)':: box ORDER BY f1 <-> '0,1';
+SELECT * FROM point_tblv WHERE f1 <@ '(-10,-10),(10,10)':: box ORDER BY f1 <-> '0,1';
 
 EXPLAIN (COSTS OFF)
 SELECT * FROM gpolygon_tbl ORDER BY f1 <-> '(0,0)'::point LIMIT 10;
@@ -271,8 +285,8 @@
 SET enable_bitmapscan = ON;
 
 EXPLAIN (COSTS OFF)
-SELECT * FROM point_tbl WHERE NOT f1 ~= '(1e-300, -1e-300)' AND f1 <@ '(-10,-10),(10,10)':: box ORDER BY f1 <-> '0,1';
-SELECT * FROM point_tbl WHERE NOT f1 ~= '(1e-300, -1e-300)' AND f1 <@ '(-10,-10),(10,10)':: box ORDER BY f1 <-> '0,1';
+SELECT * FROM point_tblv WHERE f1 <@ '(-10,-10),(10,10)':: box ORDER BY f1 <-> '0,1';
+SELECT * FROM point_tblv WHERE f1 <@ '(-10,-10),(10,10)':: box ORDER BY f1 <-> '0,1';
 
 RESET enable_seqscan;
 RESET enable_indexscan;
@@ -473,28 +487,27 @@
 -- Unfortunately this only tests about half the code paths because there are
 -- no concurrent updates happening to the table at the same time.
 --
--- Concurrent index building is not currently supported in Greenplum.
---start_ignore
+-- Concurrent index building is not currently supported in Cloudberry.
 CREATE TABLE concur_heap (f1 text, f2 text, dk text) distributed by (dk);
 -- empty table
-CREATE INDEX CONCURRENTLY concur_index1 ON concur_heap(f2,f1);
-CREATE INDEX CONCURRENTLY IF NOT EXISTS concur_index1 ON concur_heap(f2,f1);
+CREATE INDEX concur_index1 ON concur_heap(f2,f1);
+CREATE INDEX IF NOT EXISTS concur_index1 ON concur_heap(f2,f1);
 INSERT INTO concur_heap VALUES  ('a','b', '1');
 INSERT INTO concur_heap VALUES  ('b','b', '1');
 INSERT INTO concur_heap VALUES  ('c','c', '2');
 INSERT INTO concur_heap VALUES  ('d','d', '3');
 -- unique index
-CREATE UNIQUE INDEX CONCURRENTLY concur_index2 ON concur_heap(dk, f1);
-CREATE UNIQUE INDEX CONCURRENTLY IF NOT EXISTS concur_index2 ON concur_heap(dk, f1);
+CREATE UNIQUE INDEX concur_index2 ON concur_heap(dk, f1);
+CREATE UNIQUE INDEX IF NOT EXISTS concur_index2 ON concur_heap(dk, f1);
 -- check if constraint is set up properly to be enforced
 INSERT INTO concur_heap VALUES ('b','x', '1');
 -- check if constraint is enforced properly at build time
-CREATE UNIQUE INDEX CONCURRENTLY concur_index3 ON concur_heap(dk, f2);
+CREATE UNIQUE INDEX concur_index3 ON concur_heap(dk, f2);
 -- test that expression indexes and partial indexes work concurrently
-CREATE INDEX CONCURRENTLY concur_index4 on concur_heap(f2) WHERE f1='a';
-CREATE INDEX CONCURRENTLY concur_index5 on concur_heap(f2) WHERE f1='x';
+CREATE INDEX concur_index4 on concur_heap(f2) WHERE f1='a';
+CREATE INDEX concur_index5 on concur_heap(f2) WHERE f1='x';
 -- here we also check that you can default the index name
-CREATE INDEX CONCURRENTLY on concur_heap((f2||f1));
+CREATE INDEX on concur_heap((f2||f1));
 -- You can't do a concurrent index build in a transaction
 BEGIN;
 CREATE INDEX CONCURRENTLY concur_index7 ON concur_heap(f1);
@@ -507,7 +520,7 @@
   EXECUTE 'SELECT txid_current()';
   RETURN true;
 END; $$;
-CREATE INDEX CONCURRENTLY concur_index8 ON concur_heap (f1)
+CREATE INDEX concur_index8 ON concur_heap (f1)
   WHERE predicate_stable();
 DROP INDEX concur_index8;
 DROP FUNCTION predicate_stable();
@@ -532,8 +545,8 @@
 CREATE TEMP TABLE concur_temp (f1 int, f2 text)
   ON COMMIT PRESERVE ROWS;
 INSERT INTO concur_temp VALUES (1, 'foo'), (2, 'bar');
-CREATE INDEX CONCURRENTLY concur_temp_ind ON concur_temp(f1);
-DROP INDEX CONCURRENTLY concur_temp_ind;
+CREATE INDEX concur_temp_ind ON concur_temp(f1);
+DROP INDEX concur_temp_ind;
 DROP TABLE concur_temp;
 -- ON COMMIT DROP
 BEGIN;
@@ -541,41 +554,40 @@
   ON COMMIT DROP;
 INSERT INTO concur_temp VALUES (1, 'foo'), (2, 'bar');
 -- Fails when running in a transaction.
-CREATE INDEX CONCURRENTLY concur_temp_ind ON concur_temp(f1);
+CREATE INDEX concur_temp_ind ON concur_temp(f1);
 COMMIT;
 -- ON COMMIT DELETE ROWS
 CREATE TEMP TABLE concur_temp (f1 int, f2 text)
   ON COMMIT DELETE ROWS;
 INSERT INTO concur_temp VALUES (1, 'foo'), (2, 'bar');
-CREATE INDEX CONCURRENTLY concur_temp_ind ON concur_temp(f1);
-DROP INDEX CONCURRENTLY concur_temp_ind;
+CREATE INDEX concur_temp_ind ON concur_temp(f1);
+DROP INDEX concur_temp_ind;
 DROP TABLE concur_temp;
 
 --
 -- Try some concurrent index drops
--- Greenplum: The functionality of these tests is replicated in gp_index
---
-DROP INDEX CONCURRENTLY "concur_index2";				-- works
-DROP INDEX CONCURRENTLY IF EXISTS "concur_index2";		-- notice
+-- Cloudberry: The functionality of these tests is replicated in gp_index
+--
+DROP INDEX "concur_index2";				-- works
+DROP INDEX IF EXISTS "concur_index2";		-- notice
 
 -- failures
-DROP INDEX CONCURRENTLY "concur_index2", "concur_index3";
+DROP INDEX "concur_index2", "concur_index3";
 BEGIN;
-DROP INDEX CONCURRENTLY "concur_index5";
+DROP INDEX "concur_index5";
 ROLLBACK;
 
 -- successes
-DROP INDEX CONCURRENTLY IF EXISTS "concur_index3";
-DROP INDEX CONCURRENTLY "concur_index4";
-DROP INDEX CONCURRENTLY "concur_index5";
-DROP INDEX CONCURRENTLY "concur_index1";
-DROP INDEX CONCURRENTLY "concur_heap_expr_idx";
+DROP INDEX IF EXISTS "concur_index3";
+DROP INDEX "concur_index4";
+DROP INDEX "concur_index5";
+DROP INDEX "concur_index1";
+DROP INDEX "concur_heap_expr_idx";
 
 \d concur_heap
 
 DROP TABLE concur_heap;
 
---end_ignore
 --
 -- Test ADD CONSTRAINT USING INDEX
 --
@@ -605,7 +617,7 @@
 -- Check that non-default index options are rejected
 CREATE UNIQUE INDEX cwi_uniq3_idx ON cwi_test(a desc);
 ALTER TABLE cwi_test ADD UNIQUE USING INDEX cwi_uniq3_idx;  -- fail
-CREATE UNIQUE INDEX cwi_uniq4_idx ON cwi_test(b collate "POSIX");
+CREATE UNIQUE INDEX cwi_uniq4_idx ON cwi_test(b collate "POSIX", a);
 ALTER TABLE cwi_test ADD UNIQUE USING INDEX cwi_uniq4_idx;  -- fail
 
 DROP TABLE cwi_test;
@@ -636,11 +648,7 @@
 -- Tests for IS NULL/IS NOT NULL with b-tree indexes
 --
 
-<<<<<<< HEAD
-CREATE TABLE onek_with_null AS SELECT unique1, unique2 FROM onek DISTRIBUTED BY (unique1);
-=======
 CREATE TABLE onek_with_null AS SELECT unique1, unique2 FROM onek;
->>>>>>> d457cb4e
 INSERT INTO onek_with_null (unique1,unique2) VALUES (NULL, -1), (NULL, NULL);
 CREATE UNIQUE INDEX onek_nulltest ON onek_with_null (unique2,unique1);
 
@@ -840,7 +848,7 @@
 CREATE TABLE concur_reindex_tab (c1 int);
 -- REINDEX
 REINDEX TABLE concur_reindex_tab; -- notice
-REINDEX (CONCURRENTLY) TABLE concur_reindex_tab; -- notice
+REINDEX TABLE concur_reindex_tab; -- notice
 ALTER TABLE concur_reindex_tab ADD COLUMN c2 text; -- add toast index
 -- Normal index with integer column
 CREATE UNIQUE INDEX concur_reindex_ind1 ON concur_reindex_tab(c1);
@@ -856,19 +864,23 @@
 INSERT INTO concur_reindex_tab VALUES  (1, 'a');
 INSERT INTO concur_reindex_tab VALUES  (2, 'a');
 -- Reindex concurrently of exclusion constraint currently not supported
-CREATE TABLE concur_reindex_tab3 (c1 int, c2 int4range, EXCLUDE USING gist (c2 WITH &&));
-
--- GPDB: The above fails, because the exclusion constraint doesn't include the
--- distribution key. But this works.
-CREATE TABLE concur_reindex_tab3 (c1 int, c2 int4range,
-      distkey int4range DEFAULT 'empty',
-      EXCLUDE USING gist (c2 WITH &&, distkey WITH =))
-DISTRIBUTED BY (distkey);
-
-INSERT INTO concur_reindex_tab3 VALUES  (3, '[1,2]');
-REINDEX INDEX CONCURRENTLY  concur_reindex_tab3_c2_excl;  -- error
-REINDEX TABLE CONCURRENTLY concur_reindex_tab3;  -- succeeds with warning
-INSERT INTO concur_reindex_tab3 VALUES  (4, '[2,4]');
+-- start_ignore
+/*
+ * CREATE TABLE concur_reindex_tab3 (c1 int, c2 int4range, EXCLUDE USING gist (c2 WITH &&));
+ *
+ * -- GPDB: The above fails, because the exclusion constraint doesn't include the
+ * -- distribution key. But this works.
+ * CREATE TABLE concur_reindex_tab3 (c1 int, c2 int4range,
+ *       distkey int4range DEFAULT 'empty',
+ *       EXCLUDE USING gist (c2 WITH &&, distkey WITH =))
+ * DISTRIBUTED BY (distkey);
+ *
+ * INSERT INTO concur_reindex_tab3 VALUES  (3, '[1,2]');
+ * REINDEX INDEX concur_reindex_tab3_c2_excl;  -- error
+ * REINDEX TABLE concur_reindex_tab3;  -- succeeds with warning
+ * INSERT INTO concur_reindex_tab3 VALUES  (4, '[2,4]');
+ */
+-- end_ignore
 -- Check materialized views
 CREATE MATERIALIZED VIEW concur_reindex_matview AS SELECT * FROM concur_reindex_tab;
 -- Dependency lookup before and after the follow-up REINDEX commands.
@@ -885,9 +897,9 @@
 	    'concur_reindex_ind4'::regclass,
 	    'concur_reindex_matview'::regclass)
   ORDER BY 1, 2;
-REINDEX INDEX CONCURRENTLY concur_reindex_ind1;
-REINDEX TABLE CONCURRENTLY concur_reindex_tab;
-REINDEX TABLE CONCURRENTLY concur_reindex_matview;
+REINDEX INDEX concur_reindex_ind1;
+REINDEX TABLE concur_reindex_tab;
+REINDEX TABLE concur_reindex_matview;
 SELECT pg_describe_object(classid, objid, objsubid) as obj,
        pg_describe_object(refclassid,refobjid,refobjsubid) as objref,
        deptype
@@ -907,14 +919,14 @@
 SELECT obj_description('testcomment_idx1'::regclass, 'pg_class');
 REINDEX TABLE testcomment;
 SELECT obj_description('testcomment_idx1'::regclass, 'pg_class');
-REINDEX TABLE CONCURRENTLY testcomment ;
+REINDEX TABLE testcomment ;
 SELECT obj_description('testcomment_idx1'::regclass, 'pg_class');
 DROP TABLE testcomment;
 -- Check that indisclustered updates are preserved
 CREATE TABLE concur_clustered(i int);
 CREATE INDEX concur_clustered_i_idx ON concur_clustered(i);
 ALTER TABLE concur_clustered CLUSTER ON concur_clustered_i_idx;
-REINDEX TABLE CONCURRENTLY concur_clustered;
+REINDEX TABLE concur_clustered;
 SELECT indexrelid::regclass, indisclustered FROM pg_index
   WHERE indrelid = 'concur_clustered'::regclass;
 DROP TABLE concur_clustered;
@@ -925,7 +937,7 @@
   USING INDEX concur_replident_i_idx;
 SELECT indexrelid::regclass, indisreplident FROM pg_index
   WHERE indrelid = 'concur_replident'::regclass;
-REINDEX TABLE CONCURRENTLY concur_replident;
+REINDEX TABLE concur_replident;
 SELECT indexrelid::regclass, indisreplident FROM pg_index
   WHERE indrelid = 'concur_replident'::regclass;
 DROP TABLE concur_replident;
@@ -935,7 +947,7 @@
   USING gist (i tsvector_ops (siglen='1000'), j tsvector_ops (siglen='500'));
 CREATE INDEX concur_appclass_ind_2 on concur_appclass_tab
   USING gist (k tsvector_ops (siglen='300'), j tsvector_ops);
-REINDEX TABLE CONCURRENTLY concur_appclass_tab;
+REINDEX TABLE concur_appclass_tab;
 \d concur_appclass_tab
 DROP TABLE concur_appclass_tab;
 
@@ -981,12 +993,12 @@
             'concur_reindex_part_index_0_1'::regclass,
             'concur_reindex_part_index_0_2'::regclass)
   ORDER BY 1, 2;
-REINDEX INDEX CONCURRENTLY concur_reindex_part_index_0_1;
-REINDEX INDEX CONCURRENTLY concur_reindex_part_index_0_2;
+REINDEX INDEX concur_reindex_part_index_0_1;
+REINDEX INDEX concur_reindex_part_index_0_2;
 SELECT relid, parentrelid, level FROM pg_partition_tree('concur_reindex_part_index')
   ORDER BY relid, level;
-REINDEX TABLE CONCURRENTLY concur_reindex_part_0_1;
-REINDEX TABLE CONCURRENTLY concur_reindex_part_0_2;
+REINDEX TABLE concur_reindex_part_0_1;
+REINDEX TABLE concur_reindex_part_0_2;
 SELECT pg_describe_object(classid, objid, objsubid) as obj,
        pg_describe_object(refclassid,refobjid,refobjsubid) as objref,
        deptype
@@ -1008,10 +1020,10 @@
 -- REINDEX TABLE fails for partitioned indexes
 -- Top-most parent index
 REINDEX TABLE concur_reindex_part_index; -- error
-REINDEX TABLE CONCURRENTLY concur_reindex_part_index; -- error
+REINDEX TABLE concur_reindex_part_index; -- error
 -- Partitioned index with no leaves
 REINDEX TABLE concur_reindex_part_index_10; -- error
-REINDEX TABLE CONCURRENTLY concur_reindex_part_index_10; -- error
+REINDEX TABLE concur_reindex_part_index_10; -- error
 -- Cannot run in a transaction block
 BEGIN;
 REINDEX INDEX concur_reindex_part_index;
@@ -1053,7 +1065,7 @@
 DROP TABLE reindex_index_status;
 -- concurrent case.
 SELECT create_relfilenode_part('reindex_index_status', 'concur_reindex_part_index');
-REINDEX INDEX CONCURRENTLY concur_reindex_part_index;
+REINDEX INDEX concur_reindex_part_index;
 SELECT * FROM compare_relfilenode_part('reindex_index_status');
 DROP TABLE reindex_index_status;
 
@@ -1061,10 +1073,10 @@
 -- REINDEX INDEX fails for partitioned tables
 -- Top-most parent
 REINDEX INDEX concur_reindex_part; -- error
-REINDEX INDEX CONCURRENTLY concur_reindex_part; -- error
+REINDEX INDEX concur_reindex_part; -- error
 -- Partitioned with no leaves
 REINDEX INDEX concur_reindex_part_10; -- error
-REINDEX INDEX CONCURRENTLY concur_reindex_part_10; -- error
+REINDEX INDEX concur_reindex_part_10; -- error
 -- Cannot run in a transaction block
 BEGIN;
 REINDEX TABLE concur_reindex_part;
@@ -1077,7 +1089,7 @@
 DROP TABLE reindex_index_status;
 -- concurrent case.
 SELECT create_relfilenode_part('reindex_index_status', 'concur_reindex_part_index');
-REINDEX TABLE CONCURRENTLY concur_reindex_part;
+REINDEX TABLE concur_reindex_part;
 SELECT * FROM compare_relfilenode_part('reindex_index_status');
 DROP TABLE reindex_index_status;
 
@@ -1090,8 +1102,13 @@
 -- Check errors
 -- Cannot run inside a transaction block
 BEGIN;
-REINDEX TABLE CONCURRENTLY concur_reindex_tab;
+REINDEX TABLE concur_reindex_tab;
 COMMIT;
+-- In upstream, pg cann't reindex system catalogs concurrently,
+-- we keep the `CONCURRENTLY` to make the following commands fail,
+-- so these commands will not cause deadlock with test create_view,
+-- like `drop schema xxx cascade;`.
+-- See more details at https://code.hashdata.xyz/cloudberry/cbdb/-/issues/54
 REINDEX TABLE CONCURRENTLY pg_class; -- no catalog relation
 REINDEX INDEX CONCURRENTLY pg_class_oid_index; -- no catalog index
 -- These are the toast table and index of pg_authid.
@@ -1104,25 +1121,25 @@
 -- Check the relation status, there should not be invalid indexes
 \d concur_reindex_tab
 DROP MATERIALIZED VIEW concur_reindex_matview;
-DROP TABLE concur_reindex_tab, concur_reindex_tab2, concur_reindex_tab3;
+DROP TABLE concur_reindex_tab, concur_reindex_tab2;
 
 -- Check handling of invalid indexes
 CREATE TABLE concur_reindex_tab4 (c1 int);
 INSERT INTO concur_reindex_tab4 VALUES (1), (1), (2);
 -- This trick creates an invalid index.
-CREATE UNIQUE INDEX CONCURRENTLY concur_reindex_ind5 ON concur_reindex_tab4 (c1);
+CREATE UNIQUE INDEX concur_reindex_ind5 ON concur_reindex_tab4 (c1);
 -- Reindexing concurrently this index fails with the same failure.
 -- The extra index created is itself invalid, and can be dropped.
-REINDEX INDEX CONCURRENTLY concur_reindex_ind5;
+--REINDEX INDEX concur_reindex_ind5;
 \d concur_reindex_tab4
 DROP INDEX concur_reindex_ind5_ccnew;
 -- This makes the previous failure go away, so the index can become valid.
 DELETE FROM concur_reindex_tab4 WHERE c1 = 1;
 -- The invalid index is not processed when running REINDEX TABLE.
-REINDEX TABLE CONCURRENTLY concur_reindex_tab4;
+REINDEX TABLE concur_reindex_tab4;
 \d concur_reindex_tab4
 -- But it is fixed with REINDEX INDEX.
-REINDEX INDEX CONCURRENTLY concur_reindex_ind5;
+--REINDEX INDEX concur_reindex_ind5;
 \d concur_reindex_tab4
 DROP TABLE concur_reindex_tab4;
 
@@ -1134,13 +1151,13 @@
   (414515746, TRUE),
   (897778963, FALSE);
 CREATE UNIQUE INDEX concur_exprs_index_expr
-  ON concur_exprs_tab ((c1::text COLLATE "C"));
+  ON concur_exprs_tab (c1, (c1::text COLLATE "C"));
 CREATE UNIQUE INDEX concur_exprs_index_pred ON concur_exprs_tab (c1)
   WHERE (c1::text > 500000000::text COLLATE "C");
 CREATE UNIQUE INDEX concur_exprs_index_pred_2
-  ON concur_exprs_tab ((1 / c1))
+  ON concur_exprs_tab (c1, (1 / c1))
   WHERE ('-H') >= (c2::TEXT) COLLATE "C";
-ALTER INDEX concur_exprs_index_expr ALTER COLUMN 1 SET STATISTICS 100;
+ALTER INDEX concur_exprs_index_expr ALTER COLUMN 2 SET STATISTICS 100;
 ANALYZE concur_exprs_tab;
 SELECT starelid::regclass, count(*) FROM pg_statistic WHERE starelid IN (
   'concur_exprs_index_expr'::regclass,
@@ -1150,7 +1167,7 @@
 SELECT pg_get_indexdef('concur_exprs_index_expr'::regclass);
 SELECT pg_get_indexdef('concur_exprs_index_pred'::regclass);
 SELECT pg_get_indexdef('concur_exprs_index_pred_2'::regclass);
-REINDEX TABLE CONCURRENTLY concur_exprs_tab;
+REINDEX TABLE concur_exprs_tab;
 SELECT pg_get_indexdef('concur_exprs_index_expr'::regclass);
 SELECT pg_get_indexdef('concur_exprs_index_pred'::regclass);
 SELECT pg_get_indexdef('concur_exprs_index_pred_2'::regclass);
@@ -1180,18 +1197,18 @@
   ON COMMIT PRESERVE ROWS;
 INSERT INTO concur_temp_tab_1 VALUES (1, 'foo'), (2, 'bar');
 CREATE INDEX concur_temp_ind_1 ON concur_temp_tab_1(c2);
-REINDEX TABLE CONCURRENTLY concur_temp_tab_1;
-REINDEX INDEX CONCURRENTLY concur_temp_ind_1;
+REINDEX TABLE concur_temp_tab_1;
+REINDEX INDEX concur_temp_ind_1;
 -- Still fails in transaction blocks
 BEGIN;
-REINDEX INDEX CONCURRENTLY concur_temp_ind_1;
+REINDEX INDEX concur_temp_ind_1;
 COMMIT;
 -- ON COMMIT DELETE ROWS
 CREATE TEMP TABLE concur_temp_tab_2 (c1 int, c2 text)
   ON COMMIT DELETE ROWS;
 CREATE INDEX concur_temp_ind_2 ON concur_temp_tab_2(c2);
-REINDEX TABLE CONCURRENTLY concur_temp_tab_2;
-REINDEX INDEX CONCURRENTLY concur_temp_ind_2;
+REINDEX TABLE concur_temp_tab_2;
+REINDEX INDEX concur_temp_ind_2;
 -- ON COMMIT DROP
 BEGIN;
 CREATE TEMP TABLE concur_temp_tab_3 (c1 int, c2 text)
@@ -1199,7 +1216,7 @@
 INSERT INTO concur_temp_tab_3 VALUES (1, 'foo'), (2, 'bar');
 CREATE INDEX concur_temp_ind_3 ON concur_temp_tab_3(c2);
 -- Fails when running in a transaction
-REINDEX INDEX CONCURRENTLY concur_temp_ind_3;
+REINDEX INDEX concur_temp_ind_3;
 COMMIT;
 -- REINDEX SCHEMA processes all temporary relations
 CREATE TABLE reindex_temp_before AS
@@ -1207,7 +1224,7 @@
   FROM pg_class
   WHERE relname IN ('concur_temp_ind_1', 'concur_temp_ind_2');
 SELECT pg_my_temp_schema()::regnamespace as temp_schema_name \gset
-REINDEX SCHEMA CONCURRENTLY :temp_schema_name;
+REINDEX SCHEMA :temp_schema_name;
 SELECT  b.relname,
         b.relkind,
         CASE WHEN a.relfilenode = b.relfilenode THEN 'relfilenode is unchanged'
@@ -1259,7 +1276,7 @@
 END;
 
 -- concurrently
-REINDEX SCHEMA CONCURRENTLY schema_to_reindex;
+REINDEX SCHEMA schema_to_reindex;
 
 -- Failure for unauthorized user
 CREATE ROLE regress_reindexuser NOLOGIN;
