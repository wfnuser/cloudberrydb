--- conflicted
+++ resolved
@@ -818,6 +818,8 @@
 INSERT INTO rw_view2 VALUES (5); -- ok
 INSERT INTO rw_view2 VALUES (50); -- ok, but not in view
 UPDATE rw_view2 SET a = a - 10; -- should fail
+-- Greenplum doesn't fail because nothing was inserted into view, which is
+-- because Greenplum doesn't support INSTEAD OF triggers.
 SELECT * FROM base_tbl;
 
 -- Check option won't cascade down to base view with INSTEAD OF triggers
@@ -1133,7 +1135,6 @@
 DROP VIEW v2;
 DROP VIEW v1;
 DROP TABLE t2;
-<<<<<<< HEAD
 DROP TABLE t1;
 
 --
@@ -1148,6 +1149,4 @@
 INSERT INTO v1 VALUES (-1, 'invalid'); -- should fail
 
 DROP VIEW v1;
-=======
->>>>>>> b5bce6c1
 DROP TABLE t1;