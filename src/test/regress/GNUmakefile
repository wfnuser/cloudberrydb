#-------------------------------------------------------------------------
#
# GNUmakefile--
#    Makefile for src/test/regress (the regression tests)
#
# Portions Copyright (c) 1996-2015, PostgreSQL Global Development Group
# Portions Copyright (c) 1994, Regents of the University of California
#
# src/test/regress/GNUmakefile
#
#-------------------------------------------------------------------------

PGFILEDESC = "pg_regress - test driver"
PGAPPICON = win32

subdir = src/test/regress
top_builddir = ../../..
include $(top_builddir)/src/Makefile.global

# file with extra config for temp build
TEMP_CONF =
ifdef TEMP_CONFIG
TEMP_CONF += --temp-config=$(TEMP_CONFIG)
endif

<<<<<<< HEAD
# Greenplum regression tests use $PGPORT
PGPORT?=15432

# where to find psql for testing an existing installation
PSQLDIR = $(bindir)

=======
>>>>>>> ab93f90c
# maximum simultaneous connections for parallel tests
MAXCONNOPT =
ifdef MAX_CONNECTIONS
MAXCONNOPT += --max-connections=$(MAX_CONNECTIONS)
endif

# stuff to pass into build of pg_regress
EXTRADEFS = '-DHOST_TUPLE="$(host_tuple)"' \
	'-DSHELLPROG="$(SHELL)"' \
	'-DDLSUFFIX="$(DLSUFFIX)"'


# The frontend doesn't need everything that's in LIBS, some are backend only
LIBS := $(filter-out -lresolv -lbz2, $(LIBS))
# This program isn't interactive, so doesn't need these
LIBS := $(filter-out -lreadline -ledit -ltermcap -lncurses -lcurses -lcurl -lssl -lz, $(LIBS))

##
## Prepare for tests
##

# Build regression test driver

all: pg_regress$(X)

pg_regress$(X): pg_regress.o pg_regress_main.o $(WIN32RES) | submake-libpgport
	$(CC) $(CFLAGS) $^ $(LDFLAGS) $(LDFLAGS_EX) $(LIBS) -o $@

# dependencies ensure that path changes propagate
pg_regress.o: pg_regress.c $(top_builddir)/src/port/pg_config_paths.h
pg_regress.o: override CPPFLAGS += -I$(top_builddir)/src/port $(EXTRADEFS)
regress_gp.o: override CFLAGS += -I$(top_builddir)/src/interfaces/libpq
regress_gp.o: override LDFLAGS += -L$(top_builddir)/src/interfaces/libpq

twophase_pqexecparams: twophase_pqexecparams.c
	$(CC) $(CPPFLAGS) -I$(top_builddir)/src/interfaces/libpq -L$(GPHOME)/lib -L$(top_builddir)/src/interfaces/libpq  -o $@ $< -lpq

$(top_builddir)/src/port/pg_config_paths.h: $(top_builddir)/src/Makefile.global
	$(MAKE) -C $(top_builddir)/src/port pg_config_paths.h

install: all installdirs
	$(INSTALL_PROGRAM) pg_regress$(X) '$(DESTDIR)$(pgxsdir)/$(subdir)/pg_regress$(X)'
	$(INSTALL_PROGRAM) gpdiff.pl '$(DESTDIR)$(pgxsdir)/$(subdir)/gpdiff.pl'
	$(INSTALL_PROGRAM) gpstringsubs.pl '$(DESTDIR)$(pgxsdir)/$(subdir)/gpstringsubs.pl'
	$(INSTALL_PROGRAM) atmsort.pl '$(DESTDIR)$(pgxsdir)/$(subdir)/atmsort.pl'
	$(INSTALL_PROGRAM) atmsort.pm '$(DESTDIR)$(pgxsdir)/$(subdir)/atmsort.pm'
	$(INSTALL_PROGRAM) explain.pl '$(DESTDIR)$(pgxsdir)/$(subdir)/explain.pl'
	$(INSTALL_PROGRAM) explain.pm '$(DESTDIR)$(pgxsdir)/$(subdir)/explain.pm'
	$(INSTALL_PROGRAM) GPTest.pm '$(DESTDIR)$(pgxsdir)/$(subdir)/GPTest.pm'

installdirs:
	$(MKDIR_P) '$(DESTDIR)$(pgxsdir)/$(subdir)'

uninstall:
	rm -f '$(DESTDIR)$(pgxsdir)/$(subdir)/pg_regress$(X)'
	rm -f '$(DESTDIR)$(pgxsdir)/$(subdir)/gpdiff.pl'
	rm -f '$(DESTDIR)$(pgxsdir)/$(subdir)/gpstringsubs.pl'
	rm -f '$(DESTDIR)$(pgxsdir)/$(subdir)/atmsort.pl'
	rm -f '$(DESTDIR)$(pgxsdir)/$(subdir)/atmsort.pm'
	rm -f '$(DESTDIR)$(pgxsdir)/$(subdir)/explain.pl'
	rm -f '$(DESTDIR)$(pgxsdir)/$(subdir)/explain.pm'
	rm -f '$(DESTDIR)$(pgxsdir)/$(subdir)/GPTest.pm'


# Build dynamically-loaded object file for CREATE FUNCTION ... LANGUAGE C.

NAME = regress
OBJS = $(WIN32RES) regress.o

OBJS += regress_gp.o partindex.o workfile_mgr_test.o

include $(top_srcdir)/src/Makefile.shlib

all: all-lib

# Test input and expected files.  These are created by pg_regress itself, so we
# don't have a rule to create them.  We do need rules to clean them however.
input_files = $(patsubst $(srcdir)/input/%.source,sql/%.sql, $(wildcard $(srcdir)/input/*.source))
output_files := $(patsubst $(srcdir)/output/%.source,expected/%.out, $(wildcard $(srcdir)/output/*.source))

# not installed by default

regress_data_files = \
	$(filter-out $(addprefix $(srcdir)/,$(output_files)),$(wildcard $(srcdir)/expected/*.out)) \
	$(wildcard $(srcdir)/input/*.source) \
	$(wildcard $(srcdir)/output/*.source) \
	$(wildcard $(srcdir)/output/uao_dml/*.source) \
	$(wildcard $(srcdir)/output/uao_ddl/*.source) \
	$(filter-out $(addprefix $(srcdir)/,$(input_files)),$(wildcard $(srcdir)/sql/*.sql)) \
	$(wildcard $(srcdir)/data/*.data) \
	$(srcdir)/parallel_schedule $(srcdir)/serial_schedule $(srcdir)/resultmap

install-tests: all install install-lib installdirs-tests
	$(MAKE) -C $(top_builddir)/contrib/spi install
	for file in $(regress_data_files); do \
	  $(INSTALL_DATA) $$file '$(DESTDIR)$(pkglibdir)/regress/'$$file || exit; \
	done

installdirs-tests: installdirs
	$(MKDIR_P)  $(patsubst $(srcdir)/%/,'$(DESTDIR)$(pkglibdir)/regress/%',$(sort $(dir $(regress_data_files))))


# Get some extra C modules from contrib/spi

<<<<<<< HEAD
all: refint$(DLSUFFIX) autoinc$(DLSUFFIX) dummy_seclabel$(DLSUFFIX) tablespace-setup hooktest query_info_hook_test
=======
all: refint$(DLSUFFIX) autoinc$(DLSUFFIX)
>>>>>>> ab93f90c

refint$(DLSUFFIX): $(top_builddir)/contrib/spi/refint$(DLSUFFIX)
	cp $< $@

autoinc$(DLSUFFIX): $(top_builddir)/contrib/spi/autoinc$(DLSUFFIX)
	cp $< $@

$(top_builddir)/contrib/spi/refint$(DLSUFFIX): | submake-contrib-spi ;

$(top_builddir)/contrib/spi/autoinc$(DLSUFFIX): | submake-contrib-spi ;

submake-contrib-spi:
	$(MAKE) -C $(top_builddir)/contrib/spi

.PHONY: submake-contrib-spi

# Tablespace setup

.PHONY: tablespace-setup
tablespace-setup:
	rm -rf ./testtablespace ./testtablespace_*
	mkdir -p ./testtablespace ./testtablespace_otherloc ./testtablespace_unlogged \
	./testtablespace_existing_version_dir/1/GPDB_99_399999991/ \
	./testtablespace_existing_version_dir/2/GPDB_99_399999991/ \
	./testtablespace_existing_version_dir/3/GPDB_99_399999991/ \
	./testtablespace_existing_version_dir/4/GPDB_99_399999991/ \
	./testtablespace_existing_version_dir/5/GPDB_99_399999991/ \
	./testtablespace_existing_version_dir/6/GPDB_99_399999991/ \
	./testtablespace_existing_version_dir/7/GPDB_99_399999991/ \
	./testtablespace_existing_version_dir/8/GPDB_99_399999991/ \
        ./testtablespace_1111111111222222222233333333334444444444555555555566666666667777777777888888888899999999990000000000/ \
	./testtablespace_default_tablespace \
	./testtablespace_temp_tablespace \
	./testtablespace_database_tablespace

.PHONY: hooktest
hooktest:
	$(MAKE) -C $< $@

.PHONY: query_info_hook_test
query_info_hook_test:
	$(MAKE) -C $< $@

##
## Run tests
##

REGRESS_OPTS = --dlpath=. --init-file=$(srcdir)/init_file $(EXTRA_REGRESS_OPTS) --load-extension=gp_inject_fault

check: all tablespace-setup
	$(pg_regress_check) $(REGRESS_OPTS) --schedule=$(srcdir)/parallel_schedule $(MAXCONNOPT) $(TEMP_CONF) $(EXTRA_TESTS)

check-tests: all tablespace-setup
	$(pg_regress_check) $(REGRESS_OPTS) $(MAXCONNOPT) $(TEMP_CONF) $(TESTS) $(EXTRA_TESTS)

#installcheck: all tablespace-setup
#	$(pg_regress_installcheck) $(REGRESS_OPTS) --schedule=$(srcdir)/serial_schedule $(EXTRA_TESTS)
installcheck: installcheck-good

installcheck-good: all twophase_pqexecparams hooktest query_info_hook_test
	$(pg_regress_installcheck) $(REGRESS_OPTS)  --schedule=$(srcdir)/parallel_schedule --schedule=$(srcdir)/greenplum_schedule --ao-dir=uao $(EXTRA_TESTS)

installcheck-parallel: all tablespace-setup
	$(pg_regress_installcheck) $(REGRESS_OPTS) --schedule=$(srcdir)/parallel_schedule $(MAXCONNOPT) $(EXTRA_TESTS)

installcheck-tests: all tablespace-setup
	$(pg_regress_installcheck) $(REGRESS_OPTS) $(TESTS) $(EXTRA_TESTS)

ifeq ($(BUILD_TYPE),prod)
.PHONY: installcheck-icudp
installcheck-icudp:
	+@echo "icudp tests can not run in production builds, skipped"
else
installcheck-icudp: all tablespace-setup
	$(pg_regress_installcheck) $(REGRESS_OPTS) --schedule=$(srcdir)/icudp_schedule --dbname=regression_icudp $(EXTRA_TESTS)
endif

testbouncer: all
	bash -c "bouncer/setup.sh"
	$(pg_regress_check)  --port=65432 --schedule=./minimal_schedule --host=`hostname` $(EXTRA_TESTS)
	bash -c "bouncer/stop.sh"

standbycheck: all
	$(pg_regress_installcheck) $(REGRESS_OPTS) --schedule=$(srcdir)/standby_schedule  $(EXTRA_TESTS)

# old interfaces follow...

runcheck: check
runtest: installcheck
runtest-parallel: installcheck-parallel

bigtest: all tablespace-setup
	$(pg_regress_installcheck) $(REGRESS_OPTS) --schedule=$(srcdir)/serial_schedule numeric_big

bigcheck: all tablespace-setup
	$(pg_regress_check) $(REGRESS_OPTS) --schedule=$(srcdir)/parallel_schedule $(MAXCONNOPT) numeric_big

##
## Clean up
##

clean distclean maintainer-clean: clean-lib
# things built by `all' target
<<<<<<< HEAD
	$(MAKE) -C $(top_builddir)/contrib/spi clean
	$(MAKE) -C hooktest/ clean
	$(MAKE) -C query_info_hook_test/ clean
	rm -f twophase_pqexecparams
# things created by dynamic configs
	find sql -type l | xargs rm -f
	find expected -type l | xargs rm -f
	rm -f $(OBJS) refint$(DLSUFFIX) autoinc$(DLSUFFIX) dummy_seclabel$(DLSUFFIX)
=======
	rm -f $(OBJS) refint$(DLSUFFIX) autoinc$(DLSUFFIX)
>>>>>>> ab93f90c
	rm -f pg_regress_main.o pg_regress.o pg_regress$(X)
# things created by various check targets
	rm -f $(output_files) $(input_files)
	rm -rf ./testtablespace ./testtablespace_*
	rm -rf $(pg_regress_clean_files)<|MERGE_RESOLUTION|>--- conflicted
+++ resolved
@@ -23,15 +23,9 @@
 TEMP_CONF += --temp-config=$(TEMP_CONFIG)
 endif
 
-<<<<<<< HEAD
 # Greenplum regression tests use $PGPORT
 PGPORT?=15432
 
-# where to find psql for testing an existing installation
-PSQLDIR = $(bindir)
-
-=======
->>>>>>> ab93f90c
 # maximum simultaneous connections for parallel tests
 MAXCONNOPT =
 ifdef MAX_CONNECTIONS
@@ -136,11 +130,7 @@
 
 # Get some extra C modules from contrib/spi
 
-<<<<<<< HEAD
-all: refint$(DLSUFFIX) autoinc$(DLSUFFIX) dummy_seclabel$(DLSUFFIX) tablespace-setup hooktest query_info_hook_test
-=======
-all: refint$(DLSUFFIX) autoinc$(DLSUFFIX)
->>>>>>> ab93f90c
+all: refint$(DLSUFFIX) autoinc$(DLSUFFIX) tablespace-setup hooktest query_info_hook_test
 
 refint$(DLSUFFIX): $(top_builddir)/contrib/spi/refint$(DLSUFFIX)
 	cp $< $@
@@ -176,6 +166,7 @@
 	./testtablespace_temp_tablespace \
 	./testtablespace_database_tablespace
 
+
 .PHONY: hooktest
 hooktest:
 	$(MAKE) -C $< $@
@@ -244,19 +235,12 @@
 
 clean distclean maintainer-clean: clean-lib
 # things built by `all' target
-<<<<<<< HEAD
+	rm -f $(OBJS) refint$(DLSUFFIX) autoinc$(DLSUFFIX)
+	rm -f pg_regress_main.o pg_regress.o pg_regress$(X)
+	rm -f twophase_pqexecparams
 	$(MAKE) -C $(top_builddir)/contrib/spi clean
 	$(MAKE) -C hooktest/ clean
 	$(MAKE) -C query_info_hook_test/ clean
-	rm -f twophase_pqexecparams
-# things created by dynamic configs
-	find sql -type l | xargs rm -f
-	find expected -type l | xargs rm -f
-	rm -f $(OBJS) refint$(DLSUFFIX) autoinc$(DLSUFFIX) dummy_seclabel$(DLSUFFIX)
-=======
-	rm -f $(OBJS) refint$(DLSUFFIX) autoinc$(DLSUFFIX)
->>>>>>> ab93f90c
-	rm -f pg_regress_main.o pg_regress.o pg_regress$(X)
 # things created by various check targets
 	rm -f $(output_files) $(input_files)
 	rm -rf ./testtablespace ./testtablespace_*
