--- conflicted
+++ resolved
@@ -2430,7 +2430,6 @@
 ERROR:  thresholds array must not contain NULLs
 SELECT width_bucket(5, ARRAY[ARRAY[1, 2], ARRAY[3, 4]]);
 ERROR:  thresholds must be one-dimensional array
-<<<<<<< HEAD
 -- Suppress NOTICE messages when users/groups don't exist
 SET client_min_messages TO 'error';
 -- create a non-superuser
@@ -2549,7 +2548,6 @@
 RESET SESSION AUTHORIZATION;
 DROP USER IF EXISTS user_internal_stype;
 -- end_ignore
-=======
 -- trim_array
 SELECT arr, trim_array(arr, 2)
 FROM
@@ -2570,5 +2568,4 @@
 SELECT trim_array(ARRAY[1, 2, 3], -1); -- fail
 ERROR:  number of elements to trim must be between 0 and 3
 SELECT trim_array(ARRAY[1, 2, 3], 10); -- fail
-ERROR:  number of elements to trim must be between 0 and 3
->>>>>>> d457cb4e
+ERROR:  number of elements to trim must be between 0 and 3