--
-- FLOAT8
--
CREATE TABLE FLOAT8_TBL(i INT DEFAULT 1, f1 float8);
INSERT INTO FLOAT8_TBL(f1) VALUES ('    0.0   ');
INSERT INTO FLOAT8_TBL(f1) VALUES ('1004.30  ');
INSERT INTO FLOAT8_TBL(f1) VALUES ('   -34.84');
INSERT INTO FLOAT8_TBL(f1) VALUES ('1.2345678901234e+200');
INSERT INTO FLOAT8_TBL(f1) VALUES ('1.2345678901234e-200');
-- test for underflow and overflow handling
SELECT '10e400'::float8;
ERROR:  value out of range: overflow
LINE 1: SELECT '10e400'::float8;
               ^
SELECT '-10e400'::float8;
ERROR:  value out of range: overflow
LINE 1: SELECT '-10e400'::float8;
               ^
SELECT '1e309'::float8;
ERROR:  value out of range: overflow
LINE 1: SELECT '1e309'::float8;
               ^
SELECT '10e-400'::float8;
ERROR:  value out of range: underflow
LINE 1: SELECT '10e-400'::float8;
               ^
SELECT '-10e-400'::float8;
ERROR:  value out of range: underflow
LINE 1: SELECT '-10e-400'::float8;
               ^
SELECT '1e-324'::float8;
ERROR:  value out of range: underflow
LINE 1: SELECT '1e-324'::float8;
               ^
SELECT '1e308'::float8;
 float8 
--------
 1e+308
(1 row)

SELECT '1e-323'::float8;
        float8         
-----------------------
 9.88131291682493e-324
(1 row)

SELECT '0.0'::float8;
 float8 
--------
      0
(1 row)

-- bad input
INSERT INTO FLOAT8_TBL(f1) VALUES ('');
ERROR:  invalid input syntax for type double precision: ""
LINE 1: INSERT INTO FLOAT8_TBL(f1) VALUES ('');
                                           ^
INSERT INTO FLOAT8_TBL(f1) VALUES ('     ');
ERROR:  invalid input syntax for type double precision: "     "
LINE 1: INSERT INTO FLOAT8_TBL(f1) VALUES ('     ');
                                           ^
INSERT INTO FLOAT8_TBL(f1) VALUES ('xyz');
ERROR:  invalid input syntax for type double precision: "xyz"
LINE 1: INSERT INTO FLOAT8_TBL(f1) VALUES ('xyz');
                                           ^
INSERT INTO FLOAT8_TBL(f1) VALUES ('5.0.0');
ERROR:  invalid input syntax for type double precision: "5.0.0"
LINE 1: INSERT INTO FLOAT8_TBL(f1) VALUES ('5.0.0');
                                           ^
INSERT INTO FLOAT8_TBL(f1) VALUES ('5 . 0');
ERROR:  invalid input syntax for type double precision: "5 . 0"
LINE 1: INSERT INTO FLOAT8_TBL(f1) VALUES ('5 . 0');
                                           ^
INSERT INTO FLOAT8_TBL(f1) VALUES ('5.   0');
ERROR:  invalid input syntax for type double precision: "5.   0"
LINE 1: INSERT INTO FLOAT8_TBL(f1) VALUES ('5.   0');
                                           ^
INSERT INTO FLOAT8_TBL(f1) VALUES ('    - 3');
ERROR:  invalid input syntax for type double precision: "    - 3"
LINE 1: INSERT INTO FLOAT8_TBL(f1) VALUES ('    - 3');
                                           ^
INSERT INTO FLOAT8_TBL(f1) VALUES ('123           5');
ERROR:  invalid input syntax for type double precision: "123           5"
LINE 1: INSERT INTO FLOAT8_TBL(f1) VALUES ('123           5');
                                           ^
-- special inputs
SELECT 'NaN'::float8;
 float8 
--------
    NaN
(1 row)

SELECT 'nan'::float8;
 float8 
--------
    NaN
(1 row)

SELECT '   NAN  '::float8;
 float8 
--------
    NaN
(1 row)

SELECT 'infinity'::float8;
  float8  
----------
 Infinity
(1 row)

SELECT 'inf'::float8;
  float8  
----------
 Infinity
(1 row)

SELECT '          -INFINiTY   '::float8;
  float8   
-----------
 -Infinity
(1 row)

SELECT '+Infinity'::float8;
  float8  
----------
 Infinity
(1 row)

SELECT '+INF'::float8;
  float8  
----------
 Infinity
(1 row)

SELECT '+inf'::float8;
  float8  
----------
 Infinity
(1 row)

SELECT '+INFINITY'::float8;
  float8  
----------
 Infinity
(1 row)

-- bad special inputs
SELECT 'N A N'::float8;
ERROR:  invalid input syntax for type double precision: "N A N"
LINE 1: SELECT 'N A N'::float8;
               ^
SELECT 'NaN x'::float8;
ERROR:  invalid input syntax for type double precision: "NaN x"
LINE 1: SELECT 'NaN x'::float8;
               ^
SELECT ' INFINITY    x'::float8;
ERROR:  invalid input syntax for type double precision: " INFINITY    x"
LINE 1: SELECT ' INFINITY    x'::float8;
               ^
SELECT 'Infinity'::float8 + 100.0;
 ?column? 
----------
 Infinity
(1 row)

SELECT 'Infinity'::float8 / 'Infinity'::float8;
 ?column? 
----------
      NaN
(1 row)

SELECT 'nan'::float8 / 'nan'::float8;
 ?column? 
----------
      NaN
(1 row)

<<<<<<< HEAD
SELECT '' AS five, f1 FROM FLOAT8_TBL ORDER BY 2;
=======
SELECT 'nan'::numeric::float8;
 float8 
--------
    NaN
(1 row)

SELECT '' AS five, * FROM FLOAT8_TBL;
>>>>>>> 1084f317
 five |          f1          
------+----------------------
      |               -34.84
      |                    0
      | 1.2345678901234e-200
      |               1004.3
      | 1.2345678901234e+200
(5 rows)

SELECT '' AS four, f.f1 FROM FLOAT8_TBL f WHERE f.f1 <> '1004.3' ORDER BY 2;
 four |          f1          
------+----------------------
      |               -34.84
      |                    0
      | 1.2345678901234e-200
      | 1.2345678901234e+200
(4 rows)

SELECT '' AS one, f.f1 FROM FLOAT8_TBL f WHERE f.f1 = '1004.3' ORDER BY 2;
 one |   f1   
-----+--------
     | 1004.3
(1 row)

SELECT '' AS three, f.f1 FROM FLOAT8_TBL f WHERE '1004.3' > f.f1 ORDER BY 2;
 three |          f1          
-------+----------------------
       |               -34.84
       |                    0
       | 1.2345678901234e-200
(3 rows)

SELECT '' AS three, f.f1 FROM FLOAT8_TBL f WHERE  f.f1 < '1004.3' ORDER BY 2;
 three |          f1          
-------+----------------------
       |               -34.84
       |                    0
       | 1.2345678901234e-200
(3 rows)

SELECT '' AS four, f.f1 FROM FLOAT8_TBL f WHERE '1004.3' >= f.f1 ORDER BY 2;
 four |          f1          
------+----------------------
      |               -34.84
      |                    0
      | 1.2345678901234e-200
      |               1004.3
(4 rows)

SELECT '' AS four, f.f1 FROM FLOAT8_TBL f WHERE  f.f1 <= '1004.3' ORDER BY 2;
 four |          f1          
------+----------------------
      |               -34.84
      |                    0
      | 1.2345678901234e-200
      |               1004.3
(4 rows)

SELECT '' AS three, f.f1, f.f1 * '-10' AS x 
   FROM FLOAT8_TBL f
   WHERE f.f1 > '0.0' ORDER BY 2;
 three |          f1          |           x           
-------+----------------------+-----------------------
       | 1.2345678901234e-200 | -1.2345678901234e-199
       |               1004.3 |                -10043
       | 1.2345678901234e+200 | -1.2345678901234e+201
(3 rows)

SELECT '' AS three, f.f1, f.f1 + '-10' AS x
   FROM FLOAT8_TBL f
   WHERE f.f1 > '0.0' ORDER BY 2;
 three |          f1          |          x           
-------+----------------------+----------------------
       | 1.2345678901234e-200 |                  -10
       |               1004.3 |                994.3
       | 1.2345678901234e+200 | 1.2345678901234e+200
(3 rows)

SELECT '' AS three, f.f1, f.f1 / '-10' AS x
   FROM FLOAT8_TBL f
   WHERE f.f1 > '0.0' ORDER BY 2;
 three |          f1          |           x           
-------+----------------------+-----------------------
       | 1.2345678901234e-200 | -1.2345678901234e-201
       |               1004.3 |               -100.43
       | 1.2345678901234e+200 | -1.2345678901234e+199
(3 rows)

SELECT '' AS three, f.f1, f.f1 - '-10' AS x
   FROM FLOAT8_TBL f
   WHERE f.f1 > '0.0' ORDER BY 2;
 three |          f1          |          x           
-------+----------------------+----------------------
       | 1.2345678901234e-200 |                   10
       |               1004.3 |               1014.3
       | 1.2345678901234e+200 | 1.2345678901234e+200
(3 rows)

SELECT '' AS one, f.f1 ^ '2.0' AS square_f1
   FROM FLOAT8_TBL f where f.f1 = '1004.3';
 one | square_f1  
-----+------------
     | 1008618.49
(1 row)

-- absolute value 
SELECT '' AS five, f.f1, @f.f1 AS abs_f1 
   FROM FLOAT8_TBL f ORDER BY 2;
 five |          f1          |        abs_f1        
------+----------------------+----------------------
      |               -34.84 |                34.84
      |                    0 |                    0
      | 1.2345678901234e-200 | 1.2345678901234e-200
      |               1004.3 |               1004.3
      | 1.2345678901234e+200 | 1.2345678901234e+200
(5 rows)

-- truncate 
SELECT '' AS five, f.f1, trunc(f.f1) AS trunc_f1
   FROM FLOAT8_TBL f ORDER BY 2;
 five |          f1          |       trunc_f1       
------+----------------------+----------------------
      |               -34.84 |                  -34
      |                    0 |                    0
      | 1.2345678901234e-200 |                    0
      |               1004.3 |                 1004
      | 1.2345678901234e+200 | 1.2345678901234e+200
(5 rows)

-- round 
SELECT '' AS five, f.f1, round(f.f1) AS round_f1
   FROM FLOAT8_TBL f ORDER BY 2;
 five |          f1          |       round_f1       
------+----------------------+----------------------
      |               -34.84 |                  -35
      |                    0 |                    0
      | 1.2345678901234e-200 |                    0
      |               1004.3 |                 1004
      | 1.2345678901234e+200 | 1.2345678901234e+200
(5 rows)

-- ceil / ceiling
select ceil(f1) as ceil_f1 from float8_tbl f ORDER BY 1;
       ceil_f1        
----------------------
                  -34
                    0
                    1
                 1005
 1.2345678901234e+200
(5 rows)

select ceiling(f1) as ceiling_f1 from float8_tbl f ORDER BY 1;
      ceiling_f1      
----------------------
                  -34
                    0
                    1
                 1005
 1.2345678901234e+200
(5 rows)

-- floor
select floor(f1) as floor_f1 from float8_tbl f ORDER BY 1;
       floor_f1       
----------------------
                  -35
                    0
                    0
                 1004
 1.2345678901234e+200
(5 rows)

-- sign
select sign(f1) as sign_f1 from float8_tbl f ORDER BY 1;
 sign_f1 
---------
      -1
       0
       1
       1
       1
(5 rows)

-- square root 
SELECT sqrt(float8 '64') AS eight;
 eight 
-------
     8
(1 row)

SELECT |/ float8 '64' AS eight;
 eight 
-------
     8
(1 row)

SELECT '' AS three, f.f1, |/f.f1 AS sqrt_f1
   FROM FLOAT8_TBL f
   WHERE f.f1 > '0.0' ORDER BY 2;
 three |          f1          |        sqrt_f1        
-------+----------------------+-----------------------
       | 1.2345678901234e-200 | 1.11111110611109e-100
       |               1004.3 |      31.6906926399535
       | 1.2345678901234e+200 | 1.11111110611109e+100
(3 rows)

-- power
SELECT power(float8 '144', float8 '0.5');
 power 
-------
    12
(1 row)

-- take exp of ln(f.f1) 
SELECT '' AS three, f.f1, exp(ln(f.f1)) AS exp_ln_f1
   FROM FLOAT8_TBL f
   WHERE f.f1 > '0.0' ORDER BY 2;
 three |          f1          |       exp_ln_f1       
-------+----------------------+-----------------------
       | 1.2345678901234e-200 | 1.23456789012339e-200
       |               1004.3 |                1004.3
       | 1.2345678901234e+200 | 1.23456789012338e+200
(3 rows)

-- cube root 
SELECT ||/ float8 '27' AS three;
 three 
-------
     3
(1 row)

SELECT '' AS five, f.f1, ||/f.f1 AS cbrt_f1 FROM FLOAT8_TBL f ORDER BY 2;
 five |          f1          |       cbrt_f1        
------+----------------------+----------------------
      |               -34.84 |    -3.26607421344208
      |                    0 |                    0
      | 1.2345678901234e-200 |  2.3112042409018e-67
      |               1004.3 |      10.014312837827
      | 1.2345678901234e+200 | 4.97933859234765e+66
(5 rows)

SELECT '' AS five, f1 FROM FLOAT8_TBL ORDER BY 2;
 five |          f1          
------+----------------------
      |               -34.84
      |                    0
      | 1.2345678901234e-200
      |               1004.3
      | 1.2345678901234e+200
(5 rows)

UPDATE FLOAT8_TBL
   SET f1 = FLOAT8_TBL.f1 * '-1'
   WHERE FLOAT8_TBL.f1 > '0.0';
SELECT '' AS bad, f.f1 * '1e200' from FLOAT8_TBL f;
ERROR:  value out of range: overflow
SELECT '' AS bad, f.f1 ^ '1e200' from FLOAT8_TBL f;
ERROR:  value out of range: overflow
SELECT 0 ^ 0 + 0 ^ 1 + 0 ^ 0.0 + 0 ^ 0.5;
 ?column? 
----------
        2
(1 row)

SELECT '' AS bad, ln(f.f1) from FLOAT8_TBL f where f.f1 = '0.0' ;
ERROR:  cannot take logarithm of zero  (seg0 slice1 localhost:50001 pid=1946)
SELECT '' AS bad, ln(f.f1) from FLOAT8_TBL f where f.f1 < '0.0' ;
ERROR:  cannot take logarithm of a negative number  (seg0 slice1 localhost:50001 pid=1946)
SELECT '' AS bad, exp(f.f1) from FLOAT8_TBL f;
ERROR:  value out of range: underflow
SELECT '' AS bad, f.f1 / '0.0' from FLOAT8_TBL f;
ERROR:  division by zero  (seg0 slice1 localhost:50001 pid=1946)
SELECT '' AS five, f1 FROM FLOAT8_TBL ORDER BY 2;
 five |          f1           
------+-----------------------
      | -1.2345678901234e+200
      |               -1004.3
      |                -34.84
      | -1.2345678901234e-200
      |                     0
(5 rows)

-- test for over- and underflow 
INSERT INTO FLOAT8_TBL(f1) VALUES ('10e400');
ERROR:  value out of range: overflow
LINE 1: INSERT INTO FLOAT8_TBL(f1) VALUES ('10e400');
                                           ^
INSERT INTO FLOAT8_TBL(f1) VALUES ('-10e400');
ERROR:  value out of range: overflow
LINE 1: INSERT INTO FLOAT8_TBL(f1) VALUES ('-10e400');
                                           ^
INSERT INTO FLOAT8_TBL(f1) VALUES ('1e309');
ERROR:  value out of range: overflow
LINE 1: INSERT INTO FLOAT8_TBL(f1) VALUES ('1e309');
                                           ^
INSERT INTO FLOAT8_TBL(f1) VALUES ('10e-400');
ERROR:  value out of range: underflow
LINE 1: INSERT INTO FLOAT8_TBL(f1) VALUES ('10e-400');
                                           ^
INSERT INTO FLOAT8_TBL(f1) VALUES ('-10e-400');
ERROR:  value out of range: underflow
LINE 1: INSERT INTO FLOAT8_TBL(f1) VALUES ('-10e-400');
                                           ^
INSERT INTO FLOAT8_TBL(f1) VALUES ('1e-324');
ERROR:  value out of range: underflow
LINE 1: INSERT INTO FLOAT8_TBL(f1) VALUES ('1e-324');
                                           ^
INSERT INTO FLOAT8_TBL(f1) VALUES ('1e308');
INSERT INTO FLOAT8_TBL(f1) VALUES ('1e-323');
INSERT INTO FLOAT8_TBL(f1) VALUES ('+INFINITY'::float8);
INSERT INTO FLOAT8_TBL(f1) VALUES ('+InFiNiTY'::float8);
INSERT INTO FLOAT8_TBL(f1) VALUES ('+Inf'::float8);
INSERT INTO FLOAT8_TBL(f1) VALUES ('-INFINITY'::float8);
INSERT INTO FLOAT8_TBL(f1) VALUES ('-InFiNiTY'::float8);
INSERT INTO FLOAT8_TBL(f1) VALUES ('-Inf'::float8);
INSERT INTO FLOAT8_TBL(f1) VALUES ('NaN'::float8);
INSERT INTO FLOAT8_TBL(f1) VALUES ('+naN'::float8);
INSERT INTO FLOAT8_TBL(f1) VALUES ('-naN'::float8);
-- test for over- and underflow with update statement
UPDATE FLOAT8_TBL SET f1='0.0'::float8 WHERE f1='1e-324'::float8;
ERROR:  value out of range: underflow
LINE 1: UPDATE FLOAT8_TBL SET f1='0.0'::float8 WHERE f1='1e-324'::fl...
                                                        ^
UPDATE FLOAT8_TBL SET f1='0.0'::float8 WHERE f1='1e309'::float8;
ERROR:  value out of range: overflow
LINE 1: UPDATE FLOAT8_TBL SET f1='0.0'::float8 WHERE f1='1e309'::flo...
                                                        ^
UPDATE FLOAT8_TBL SET f1='0.0'::float8 WHERE f1='1e-400'::float8;
ERROR:  value out of range: underflow
LINE 1: UPDATE FLOAT8_TBL SET f1='0.0'::float8 WHERE f1='1e-400'::fl...
                                                        ^
UPDATE FLOAT8_TBL SET f1='0.0'::float8 WHERE f1='1e400'::float8;
ERROR:  value out of range: overflow
LINE 1: UPDATE FLOAT8_TBL SET f1='0.0'::float8 WHERE f1='1e400'::flo...
                                                        ^
UPDATE FLOAT8_TBL SET f1='0.0'::float8 WHERE f1='0.0'::float8;
UPDATE FLOAT8_TBL SET f1='0.0'::float8 WHERE f1='+INFINITY'::float8;
UPDATE FLOAT8_TBL SET f1='0.0'::float8 WHERE f1='+InFiNiTY'::float8;
UPDATE FLOAT8_TBL SET f1='0.0'::float8 WHERE f1='+Inf'::float8;
UPDATE FLOAT8_TBL SET f1='0.0'::float8 WHERE f1='-INFINITY'::float8;
UPDATE FLOAT8_TBL SET f1='0.0'::float8 WHERE f1='-Inf'::float8;
UPDATE FLOAT8_TBL SET f1='0.0'::float8 WHERE f1='NaN'::float8;
UPDATE FLOAT8_TBL SET f1='0.0'::float8 WHERE f1='+naN'::float8;
UPDATE FLOAT8_TBL SET f1='0.0'::float8 WHERE f1='-naN'::float8;
-- test for over- and underflow with delete statement
DELETE FROM FLOAT8_TBL WHERE f1='1e-324'::float8;
ERROR:  value out of range: underflow
LINE 1: DELETE FROM FLOAT8_TBL WHERE f1='1e-324'::float8;
                                        ^
DELETE FROM FLOAT8_TBL WHERE f1='1e309'::float8;
ERROR:  value out of range: overflow
LINE 1: DELETE FROM FLOAT8_TBL WHERE f1='1e309'::float8;
                                        ^
DELETE FROM FLOAT8_TBL WHERE f1='1e400'::float8;
ERROR:  value out of range: overflow
LINE 1: DELETE FROM FLOAT8_TBL WHERE f1='1e400'::float8;
                                        ^
DELETE FROM FLOAT8_TBL WHERE f1='1e-400'::float8;
ERROR:  value out of range: underflow
LINE 1: DELETE FROM FLOAT8_TBL WHERE f1='1e-400'::float8;
                                        ^
DELETE FROM FLOAT8_TBL WHERE f1='0.0'::float8;
DELETE FROM FLOAT8_TBL WHERE f1='+INFINITY'::float8;
DELETE FROM FLOAT8_TBL WHERE f1='+InFiNiTY'::float8;
DELETE FROM FLOAT8_TBL WHERE f1='+Inf'::float8;
DELETE FROM FLOAT8_TBL WHERE f1='-INFINITY'::float8;
DELETE FROM FLOAT8_TBL WHERE f1='-Inf'::float8;
DELETE FROM FLOAT8_TBL WHERE f1='-naN'::float8;
DELETE FROM FLOAT8_TBL WHERE f1='+naN'::float8;
DELETE FROM FLOAT8_TBL WHERE f1='NaN'::float8;
-- maintain external table consistency across platforms
-- delete all values and reinsert well-behaved ones
DELETE FROM FLOAT8_TBL;
INSERT INTO FLOAT8_TBL(f1) VALUES ('0.0');
INSERT INTO FLOAT8_TBL(f1) VALUES ('-34.84');
INSERT INTO FLOAT8_TBL(f1) VALUES ('-1004.30');
INSERT INTO FLOAT8_TBL(f1) VALUES ('-1.2345678901234e+200');
INSERT INTO FLOAT8_TBL(f1) VALUES ('-1.2345678901234e-200');
SELECT '' AS five, f1 FROM FLOAT8_TBL ORDER BY 2;
 five |          f1           
------+-----------------------
      | -1.2345678901234e+200
      |               -1004.3
      |                -34.84
      | -1.2345678901234e-200
      |                     0
(5 rows)

-- test if you can dump/restore subnormal (1e-323) values
-- using COPY
CREATE TABLE FLOATS(a float8);
INSERT INTO FLOATS select 1e-307::float8 / 10^i FROM generate_series(1,16) i;
SELECT * FROM FLOATS ORDER BY a;
           a           
-----------------------
 9.88131291682493e-324
 9.88131291682493e-323
 9.98012604599318e-322
 9.99988867182683e-321
 9.99988867182683e-320
   9.999987484956e-319
 1.00000023069254e-317
 9.99999983659714e-317
 9.99999998481684e-316
 9.99999999963881e-315
 1.00000000001329e-313
 9.99999999998465e-313
 9.99999999999948e-312
 9.99999999999997e-311
                1e-309
                1e-308
(16 rows)

SELECT float8in(float8out(a)) FROM FLOATS ORDER BY a;
       float8in        
-----------------------
 9.88131291682493e-324
 9.88131291682493e-323
 9.98012604599318e-322
 9.99988867182683e-321
 9.99988867182683e-320
   9.999987484956e-319
 1.00000023069254e-317
 9.99999983659714e-317
 9.99999998481684e-316
 9.99999999963881e-315
 1.00000000001329e-313
 9.99999999998465e-313
 9.99999999999948e-312
 9.99999999999997e-311
                1e-309
                1e-308
(16 rows)

COPY FLOATS TO '/tmp/floats';
TRUNCATE FLOATS;
COPY FLOATS FROM '/tmp/floats';
SELECT * FROM FLOATS ORDER BY a;
           a           
-----------------------
 9.88131291682493e-324
 9.88131291682493e-323
 9.98012604599318e-322
 9.99988867182683e-321
 9.99988867182683e-320
   9.999987484956e-319
 1.00000023069254e-317
 9.99999983659714e-317
 9.99999998481684e-316
 9.99999999963881e-315
 1.00000000001329e-313
 9.99999999998465e-313
 9.99999999999948e-312
 9.99999999999997e-311
                1e-309
                1e-308
(16 rows)
<|MERGE_RESOLUTION|>--- conflicted
+++ resolved
@@ -175,17 +175,13 @@
       NaN
 (1 row)
 
-<<<<<<< HEAD
-SELECT '' AS five, f1 FROM FLOAT8_TBL ORDER BY 2;
-=======
 SELECT 'nan'::numeric::float8;
  float8 
 --------
     NaN
 (1 row)
 
-SELECT '' AS five, * FROM FLOAT8_TBL;
->>>>>>> 1084f317
+SELECT '' AS five, f1 FROM FLOAT8_TBL ORDER BY 2;
  five |          f1          
 ------+----------------------
       |               -34.84
