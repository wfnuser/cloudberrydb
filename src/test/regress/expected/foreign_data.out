--- conflicted
+++ resolved
@@ -223,23 +223,13 @@
 ERROR:  foreign-data wrapper "nonexistent" does not exist
 DROP FOREIGN DATA WRAPPER IF EXISTS nonexistent;
 NOTICE:  foreign-data wrapper "nonexistent" does not exist, skipping
-<<<<<<< HEAD
 \dew+ :NO_BUILTINS
-                                                        List of foreign-data wrappers
-    Name    |           Owner           | Handler |        Validator         | Access privileges |         FDW Options          | Description 
-------------+---------------------------+---------+--------------------------+-------------------+------------------------------+-------------
- dummy      | regress_foreign_data_user | -       | -                        |                   |                              | useless
- foo        | regress_test_role_super   | -       | -                        |                   | (b '3', c '4', a '2', d '5') | 
- postgresql | regress_foreign_data_user | -       | postgresql_fdw_validator |                   |                              | 
-=======
-\dew+
                                                              List of foreign-data wrappers
     Name    |           Owner           |     Handler      |        Validator         | Access privileges |         FDW options          | Description 
 ------------+---------------------------+------------------+--------------------------+-------------------+------------------------------+-------------
  dummy      | regress_foreign_data_user | -                | -                        |                   |                              | useless
  foo        | regress_test_role_super   | test_fdw_handler | -                        |                   | (b '3', c '4', a '2', d '5') | 
  postgresql | regress_foreign_data_user | -                | postgresql_fdw_validator |                   |                              | 
->>>>>>> 9e1c9f95
 (3 rows)
 
 DROP ROLE regress_test_role_super;                          -- ERROR
@@ -261,15 +251,11 @@
 CREATE SERVER s1 FOREIGN DATA WRAPPER foo;
 COMMENT ON SERVER s1 IS 'foreign server';
 CREATE USER MAPPING FOR current_user SERVER s1;
-<<<<<<< HEAD
-\dew+ :NO_BUILTINS
-=======
 CREATE USER MAPPING FOR current_user SERVER s1;				-- ERROR
 ERROR:  user mapping for "regress_foreign_data_user" already exists for server "s1"
 CREATE USER MAPPING IF NOT EXISTS FOR current_user SERVER s1; -- NOTICE
 NOTICE:  user mapping for "regress_foreign_data_user" already exists for server "s1", skipping
-\dew+
->>>>>>> 9e1c9f95
+\dew+ :NO_BUILTINS
                                                 List of foreign-data wrappers
     Name    |           Owner           | Handler |        Validator         | Access privileges | FDW options | Description 
 ------------+---------------------------+---------+--------------------------+-------------------+-------------+-------------
@@ -469,15 +455,9 @@
 RESET ROLE;
 DROP ROLE regress_test_indirect;                            -- ERROR
 ERROR:  role "regress_test_indirect" cannot be dropped because some objects depend on it
-<<<<<<< HEAD
-DETAIL:  owner of server s1
-privileges for foreign-data wrapper foo
-\des+ :NO_BUILTINS
-=======
 DETAIL:  privileges for foreign-data wrapper foo
 owner of server s1
-\des+
->>>>>>> 9e1c9f95
+\des+ :NO_BUILTINS
                                                                                  List of foreign servers
  Name |           Owner           | Foreign-data wrapper |                   Access privileges                   |  Type  | Version |             FDW options              | Description 
 ------+---------------------------+----------------------+-------------------------------------------------------+--------+---------+--------------------------------------+-------------
@@ -904,12 +884,6 @@
 ERROR:  constraint "no_const" of relation "ft1" does not exist
 ALTER FOREIGN TABLE ft1 DROP CONSTRAINT IF EXISTS no_const;
 NOTICE:  constraint "no_const" of relation "ft1" does not exist, skipping
-<<<<<<< HEAD
-ALTER FOREIGN TABLE ft1 SET WITH OIDS;
-NOTICE:  OIDS=TRUE is not recommended for user-created tables
-HINT:  Use OIDS=FALSE to prevent wrap-around of the OID counter.
-=======
->>>>>>> 9e1c9f95
 ALTER FOREIGN TABLE ft1 OWNER TO regress_test_role;
 ALTER FOREIGN TABLE ft1 OPTIONS (DROP delimiter, SET quote '~', ADD escape '@');
 ALTER FOREIGN TABLE ft1 DROP COLUMN no_column;                  -- ERROR
@@ -1319,11 +1293,7 @@
 -- owner of server can see some option fields
 \deu+
                  List of user mappings
-<<<<<<< HEAD
- Server |         User name         |    FDW Options    
-=======
  Server |         User name         |    FDW options    
->>>>>>> 9e1c9f95
 --------+---------------------------+-------------------
  s10    | public                    | ("user" 'secret')
  s10    | regress_unprivileged_role | 
@@ -1340,11 +1310,7 @@
 -- superuser can see all option fields
 \deu+
                   List of user mappings
-<<<<<<< HEAD
- Server |         User name         |     FDW Options     
-=======
  Server |         User name         |     FDW options     
->>>>>>> 9e1c9f95
 --------+---------------------------+---------------------
  s10    | public                    | ("user" 'secret')
  s10    | regress_unprivileged_role | ("user" 'secret')
@@ -1361,11 +1327,7 @@
 SET ROLE regress_unprivileged_role;
 \deu+
               List of user mappings
-<<<<<<< HEAD
- Server |         User name         | FDW Options 
-=======
  Server |         User name         | FDW options 
->>>>>>> 9e1c9f95
 --------+---------------------------+-------------
  s10    | public                    | 
  s10    | regress_unprivileged_role | 
@@ -1379,17 +1341,10 @@
 (9 rows)
 
 RESET ROLE;
-<<<<<<< HEAD
 \set VERBOSITY terse
 DROP SERVER s10 CASCADE;
 NOTICE:  drop cascades to 2 other objects
 \set VERBOSITY default
-=======
-DROP SERVER s10 CASCADE;
-NOTICE:  drop cascades to 2 other objects
-DETAIL:  drop cascades to user mapping for public on server s10
-drop cascades to user mapping for regress_unprivileged_role on server s10
->>>>>>> 9e1c9f95
 -- Triggers
 CREATE FUNCTION dummy_trigger() RETURNS TRIGGER AS $$
   BEGIN
@@ -1400,17 +1355,18 @@
 ON foreign_schema.foreign_table_1
 FOR EACH STATEMENT
 EXECUTE PROCEDURE dummy_trigger();
+ERROR:  Triggers for statements are not yet supported
 CREATE TRIGGER trigtest_after_stmt AFTER INSERT OR UPDATE OR DELETE
 ON foreign_schema.foreign_table_1
 FOR EACH STATEMENT
 EXECUTE PROCEDURE dummy_trigger();
+ERROR:  Triggers for statements are not yet supported
 CREATE TRIGGER trigtest_after_stmt_tt AFTER INSERT OR UPDATE OR DELETE -- ERROR
 ON foreign_schema.foreign_table_1
 REFERENCING NEW TABLE AS new_table
 FOR EACH STATEMENT
 EXECUTE PROCEDURE dummy_trigger();
-ERROR:  "foreign_table_1" is a foreign table
-DETAIL:  Triggers on foreign tables cannot have transition tables.
+ERROR:  Triggers for statements are not yet supported
 CREATE TRIGGER trigtest_before_row BEFORE INSERT OR UPDATE OR DELETE
 ON foreign_schema.foreign_table_1
 FOR EACH ROW
@@ -1427,11 +1383,15 @@
 DETAIL:  Foreign tables cannot have constraint triggers.
 ALTER FOREIGN TABLE foreign_schema.foreign_table_1
 	DISABLE TRIGGER trigtest_before_stmt;
+ERROR:  trigger "trigtest_before_stmt" for table "foreign_table_1" does not exist
 ALTER FOREIGN TABLE foreign_schema.foreign_table_1
 	ENABLE TRIGGER trigtest_before_stmt;
+ERROR:  trigger "trigtest_before_stmt" for table "foreign_table_1" does not exist
 DROP TRIGGER trigtest_before_stmt ON foreign_schema.foreign_table_1;
+ERROR:  trigger "trigtest_before_stmt" for table "foreign_table_1" does not exist
 DROP TRIGGER trigtest_before_row ON foreign_schema.foreign_table_1;
 DROP TRIGGER trigtest_after_stmt ON foreign_schema.foreign_table_1;
+ERROR:  trigger "trigtest_after_stmt" for table "foreign_table_1" does not exist
 DROP TRIGGER trigtest_after_row ON foreign_schema.foreign_table_1;
 DROP FUNCTION dummy_trigger();
 -- Table inheritance
@@ -1528,27 +1488,13 @@
  c2     | text    |           |          |         |             | extended |              | 
  c3     | date    |           |          |         |             | plain    |              | 
 Server: s0
-<<<<<<< HEAD
-FDW Options: (delimiter ',', quote '"', "be quoted" 'value')
-Inherits: pt1
-Child tables: ft3
-=======
 FDW options: (delimiter ',', quote '"', "be quoted" 'value')
 Inherits: fd_pt1
-Child tables: ct3,
-              ft3
->>>>>>> 9e1c9f95
+Child tables: ft3
 
 -- start_ignore
 -- GPDB: ct3 is not created.
 \d+ ct3
-                                    Table "public.ct3"
- Column |  Type   | Collation | Nullable | Default | Storage  | Stats target | Description 
---------+---------+-----------+----------+---------+----------+--------------+-------------
- c1     | integer |           | not null |         | plain    |              | 
- c2     | text    |           |          |         | extended |              | 
- c3     | date    |           |          |         | plain    |              | 
-Inherits: ft2
 -- end_ignore
 \d+ ft3
                                        Foreign table "public.ft3"
@@ -1593,32 +1539,13 @@
  c7     | integer |           | not null |         |             | plain    |              | 
  c8     | integer |           |          |         |             | plain    |              | 
 Server: s0
-<<<<<<< HEAD
-FDW Options: (delimiter ',', quote '"', "be quoted" 'value')
-Inherits: pt1
-Child tables: ft3
-=======
 FDW options: (delimiter ',', quote '"', "be quoted" 'value')
 Inherits: fd_pt1
-Child tables: ct3,
-              ft3
->>>>>>> 9e1c9f95
+Child tables: ft3
 
 -- start_ignore
 -- GPDB: ct3 is not created.
 \d+ ct3
-                                    Table "public.ct3"
- Column |  Type   | Collation | Nullable | Default | Storage  | Stats target | Description 
---------+---------+-----------+----------+---------+----------+--------------+-------------
- c1     | integer |           | not null |         | plain    |              | 
- c2     | text    |           |          |         | extended |              | 
- c3     | date    |           |          |         | plain    |              | 
- c4     | integer |           |          |         | plain    |              | 
- c5     | integer |           |          | 0       | plain    |              | 
- c6     | integer |           |          |         | plain    |              | 
- c7     | integer |           | not null |         | plain    |              | 
- c8     | integer |           |          |         | plain    |              | 
-Inherits: ft2
 -- end_ignore
 \d+ ft3
                                        Foreign table "public.ft3"
@@ -1675,16 +1602,9 @@
  c7     | integer |           |          |         |             | plain    |              | 
  c8     | text    |           |          |         |             | external |              | 
 Server: s0
-<<<<<<< HEAD
-FDW Options: (delimiter ',', quote '"', "be quoted" 'value')
-Inherits: pt1
-Child tables: ft3
-=======
 FDW options: (delimiter ',', quote '"', "be quoted" 'value')
 Inherits: fd_pt1
-Child tables: ct3,
-              ft3
->>>>>>> 9e1c9f95
+Child tables: ft3
 
 -- drop attributes recursively
 ALTER TABLE fd_pt1 DROP COLUMN c4;
@@ -1709,16 +1629,9 @@
  c2     | text    |           |          |         |             | extended |              | 
  c3     | date    |           |          |         |             | plain    |              | 
 Server: s0
-<<<<<<< HEAD
-FDW Options: (delimiter ',', quote '"', "be quoted" 'value')
-Inherits: pt1
-Child tables: ft3
-=======
 FDW options: (delimiter ',', quote '"', "be quoted" 'value')
 Inherits: fd_pt1
-Child tables: ct3,
-              ft3
->>>>>>> 9e1c9f95
+Child tables: ft3
 
 -- add constraints recursively
 ALTER TABLE fd_pt1 ADD CONSTRAINT fd_pt1chk1 CHECK (c1 > 0) NO INHERIT;
@@ -1757,16 +1670,9 @@
 Check constraints:
     "fd_pt1chk2" CHECK (c2 <> ''::text)
 Server: s0
-<<<<<<< HEAD
-FDW Options: (delimiter ',', quote '"', "be quoted" 'value')
-Inherits: pt1
-Child tables: ft3
-=======
 FDW options: (delimiter ',', quote '"', "be quoted" 'value')
 Inherits: fd_pt1
-Child tables: ct3,
-              ft3
->>>>>>> 9e1c9f95
+Child tables: ft3
 
 DROP FOREIGN TABLE ft2; -- ERROR
 ERROR:  cannot drop foreign table ft2 because other objects depend on it
@@ -1814,18 +1720,7 @@
 ALTER TABLE fd_pt1 DROP CONSTRAINT fd_pt1chk1 CASCADE;
 ALTER TABLE fd_pt1 DROP CONSTRAINT fd_pt1chk2 CASCADE;
 -- NOT VALID case
-<<<<<<< HEAD
 SET gp_autostats_mode=NONE; -- GPDB: don't analyze after insert
-INSERT INTO pt1 VALUES (1, 'pt1'::text, '1994-01-01'::date);
-ALTER TABLE pt1 ADD CONSTRAINT pt1chk3 CHECK (c2 <> '') NOT VALID;
-\d+ pt1
-                          Table "public.pt1"
- Column |  Type   | Modifiers | Storage  | Stats target | Description 
---------+---------+-----------+----------+--------------+-------------
- c1     | integer | not null  | plain    | 10000        | 
- c2     | text    |           | extended |              | 
- c3     | date    |           | plain    |              | 
-=======
 INSERT INTO fd_pt1 VALUES (1, 'fd_pt1'::text, '1994-01-01'::date);
 ALTER TABLE fd_pt1 ADD CONSTRAINT fd_pt1chk3 CHECK (c2 <> '') NOT VALID;
 \d+ fd_pt1
@@ -1835,7 +1730,6 @@
  c1     | integer |           | not null |         | plain    | 10000        | 
  c2     | text    |           |          |         | extended |              | 
  c3     | date    |           |          |         | plain    |              | 
->>>>>>> 9e1c9f95
 Check constraints:
     "fd_pt1chk3" CHECK (c2 <> ''::text) NOT VALID
 Child tables: ft2
@@ -1878,72 +1772,8 @@
     "fd_pt1chk2" CHECK (c2 <> ''::text)
     "fd_pt1chk3" CHECK (c2 <> ''::text)
 Server: s0
-<<<<<<< HEAD
-FDW Options: (delimiter ',', quote '"', "be quoted" 'value')
-Inherits: pt1
-
--- OID system column
-ALTER TABLE pt1 SET WITH OIDS;
-NOTICE:  OIDS=TRUE is not recommended for user-created tables
-HINT:  Use OIDS=FALSE to prevent wrap-around of the OID counter.
-\d+ pt1
-                          Table "public.pt1"
- Column |  Type   | Modifiers | Storage  | Stats target | Description 
---------+---------+-----------+----------+--------------+-------------
- c1     | integer | not null  | plain    | 10000        | 
- c2     | text    |           | extended |              | 
- c3     | date    |           | plain    |              | 
-Check constraints:
-    "pt1chk3" CHECK (c2 <> ''::text)
-Child tables: ft2
-Has OIDs: yes
-
-\d+ ft2
-                             Foreign table "public.ft2"
- Column |  Type   | Modifiers | FDW Options | Storage  | Stats target | Description 
---------+---------+-----------+-------------+----------+--------------+-------------
- c1     | integer | not null  |             | plain    |              | 
- c2     | text    |           |             | extended |              | 
- c3     | date    |           |             | plain    |              | 
-Check constraints:
-    "pt1chk2" CHECK (c2 <> ''::text)
-    "pt1chk3" CHECK (c2 <> ''::text)
-Server: s0
-FDW Options: (delimiter ',', quote '"', "be quoted" 'value')
-Inherits: pt1
-Has OIDs: yes
-
-ALTER TABLE ft2 SET WITHOUT OIDS;  -- ERROR
-ERROR:  cannot drop inherited column "oid"
-ALTER TABLE pt1 SET WITHOUT OIDS;
-\d+ pt1
-                          Table "public.pt1"
- Column |  Type   | Modifiers | Storage  | Stats target | Description 
---------+---------+-----------+----------+--------------+-------------
- c1     | integer | not null  | plain    | 10000        | 
- c2     | text    |           | extended |              | 
- c3     | date    |           | plain    |              | 
-Check constraints:
-    "pt1chk3" CHECK (c2 <> ''::text)
-Child tables: ft2
-
-\d+ ft2
-                             Foreign table "public.ft2"
- Column |  Type   | Modifiers | FDW Options | Storage  | Stats target | Description 
---------+---------+-----------+-------------+----------+--------------+-------------
- c1     | integer | not null  |             | plain    |              | 
- c2     | text    |           |             | extended |              | 
- c3     | date    |           |             | plain    |              | 
-Check constraints:
-    "pt1chk2" CHECK (c2 <> ''::text)
-    "pt1chk3" CHECK (c2 <> ''::text)
-Server: s0
-FDW Options: (delimiter ',', quote '"', "be quoted" 'value')
-Inherits: pt1
-=======
 FDW options: (delimiter ',', quote '"', "be quoted" 'value')
 Inherits: fd_pt1
->>>>>>> 9e1c9f95
 
 -- changes name of an attribute recursively
 ALTER TABLE fd_pt1 RENAME COLUMN c1 TO f1;
@@ -2228,19 +2058,9 @@
 DROP SERVER t1 CASCADE;
 NOTICE:  drop cascades to user mapping for public on server t1
 DROP USER MAPPING FOR regress_test_role SERVER s6;
-<<<<<<< HEAD
 \set VERBOSITY terse
 DROP FOREIGN DATA WRAPPER foo CASCADE;
 NOTICE:  drop cascades to 5 other objects
-=======
-DROP FOREIGN DATA WRAPPER foo CASCADE;
-NOTICE:  drop cascades to 5 other objects
-DETAIL:  drop cascades to server s4
-drop cascades to user mapping for regress_foreign_data_user on server s4
-drop cascades to server s6
-drop cascades to server s9
-drop cascades to user mapping for regress_unprivileged_role on server s9
->>>>>>> 9e1c9f95
 DROP SERVER s8 CASCADE;
 NOTICE:  drop cascades to 2 other objects
 \set VERBOSITY default
