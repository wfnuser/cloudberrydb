--- conflicted
+++ resolved
@@ -1,5 +1,5 @@
-<<<<<<< HEAD
-CREATE TABLE test_tablesample (dist int, id int, name text) WITH (fillfactor=10) DISTRIBUTED BY (dist); -- force smaller pages so we don't have to load too much data to get multiple pages
+CREATE TABLE test_tablesample (dist int, id int, name text) WITH (fillfactor=10) DISTRIBUTED BY (dist);
+-- use fillfactor so we don't have to load too much data to get multiple pages
 -- Changed the column length in order to match the expected results based on relation's blocksz
 INSERT INTO test_tablesample SELECT 0, i, repeat(i::text, 875) FROM generate_series(0, 9) s(i) ORDER BY i;
 INSERT INTO test_tablesample SELECT 3, i, repeat(i::text, 875) FROM generate_series(10, 19) s(i) ORDER BY i;
@@ -13,161 +13,98 @@
              2 |    10
 (3 rows)
 
-SELECT t.id FROM test_tablesample AS t TABLESAMPLE SYSTEM (50) REPEATABLE (10);
- id 
-----
- 10
+SELECT t.id FROM test_tablesample AS t TABLESAMPLE SYSTEM (50) REPEATABLE (0);
+ id 
+----
+  3
+  4
+  5
+  6
+  7
+  8
+ 21
+ 22
+ 24
+ 28
+ 29
  11
- 13
+ 12
  14
+ 18
+ 19
+(16 rows)
+
+SELECT id FROM test_tablesample TABLESAMPLE SYSTEM (100.0/11) REPEATABLE (0);
+ id 
+----
+(0 rows)
+
+SELECT id FROM test_tablesample TABLESAMPLE SYSTEM (50) REPEATABLE (0);
+ id 
+----
+ 11
+ 12
+ 14
+ 18
+ 19
+  3
+  4
+  5
+  6
+  7
+  8
+ 21
+ 22
+ 24
+ 28
+ 29
+(16 rows)
+
+SELECT id FROM test_tablesample TABLESAMPLE BERNOULLI (50) REPEATABLE (0);
+ id 
+----
+ 12
  16
  17
- 20
- 21
- 23
- 24
+ 18
+ 19
+  4
+  5
+  6
+  7
+  8
+ 22
  26
  27
-  0
-  1
-  2
-  3
-  4
-  5
-  9
-(19 rows)
-
-SELECT id FROM test_tablesample TABLESAMPLE SYSTEM (100.0/11) REPEATABLE (9999);
- id 
-----
- 16
- 26
-  6
-  7
-  8
-(5 rows)
-
-SELECT count(*) FROM test_tablesample TABLESAMPLE SYSTEM (100);
- count 
--------
-    30
-(1 row)
-=======
-CREATE TABLE test_tablesample (id int, name text) WITH (fillfactor=10);
--- use fillfactor so we don't have to load too much data to get multiple pages
-INSERT INTO test_tablesample
-  SELECT i, repeat(i::text, 200) FROM generate_series(0, 9) s(i);
-SELECT t.id FROM test_tablesample AS t TABLESAMPLE SYSTEM (50) REPEATABLE (0);
- id 
-----
-  3
-  4
-  5
-  6
-  7
-  8
-(6 rows)
-
-SELECT id FROM test_tablesample TABLESAMPLE SYSTEM (100.0/11) REPEATABLE (0);
- id 
-----
-(0 rows)
->>>>>>> b5bce6c1
-
-SELECT id FROM test_tablesample TABLESAMPLE SYSTEM (50) REPEATABLE (0);
- id 
-----
-<<<<<<< HEAD
- 11
- 13
- 14
- 15
- 17
- 19
-  0
-  1
-  2
-  6
-  7
-  8
-  9
- 21
- 23
- 24
- 25
- 27
+ 28
  29
-(19 rows)
-=======
-  3
-  4
-  5
-  6
-  7
-  8
-(6 rows)
->>>>>>> b5bce6c1
-
-SELECT id FROM test_tablesample TABLESAMPLE BERNOULLI (50) REPEATABLE (0);
- id 
-----
-<<<<<<< HEAD
- 10
- 12
- 13
+(15 rows)
+
+SELECT id FROM test_tablesample TABLESAMPLE BERNOULLI (5.5) REPEATABLE (0);
+ id 
+----
  18
-  0
-  1
-  3
-  4
-  5
- 20
- 22
- 23
+  7
  28
-(13 rows)
-=======
-  4
-  5
-  6
-  7
-  8
-(5 rows)
->>>>>>> b5bce6c1
-
-SELECT id FROM test_tablesample TABLESAMPLE BERNOULLI (5.5) REPEATABLE (0);
- id 
-----
-<<<<<<< HEAD
- 10
- 14
-  0
-  5
- 20
- 24
-(6 rows)
-=======
-  7
-(1 row)
->>>>>>> b5bce6c1
+(3 rows)
 
 -- 100% should give repeatable count results (ie, all rows) in any case
 SELECT count(*) FROM test_tablesample TABLESAMPLE SYSTEM (100);
  count 
 -------
-    10
+    30
 (1 row)
 
 SELECT count(*) FROM test_tablesample TABLESAMPLE SYSTEM (100) REPEATABLE (1+2);
  count 
 -------
-    10
+    30
 (1 row)
 
 SELECT count(*) FROM test_tablesample TABLESAMPLE SYSTEM (100) REPEATABLE (0.4);
  count 
 -------
-    10
+    30
 (1 row)
 
 CREATE VIEW test_tablesample_v1 AS
@@ -194,12 +131,8 @@
 
 -- check a sampled query doesn't affect cursor in progress
 BEGIN;
-<<<<<<< HEAD
-DECLARE tablesample_cur CURSOR FOR SELECT id FROM test_tablesample TABLESAMPLE SYSTEM (50) REPEATABLE (100) ORDER BY id;
-=======
 DECLARE tablesample_cur CURSOR FOR
-  SELECT id FROM test_tablesample TABLESAMPLE SYSTEM (50) REPEATABLE (0);
->>>>>>> b5bce6c1
+  SELECT id FROM test_tablesample TABLESAMPLE SYSTEM (50) REPEATABLE (0) ORDER BY id;
 FETCH FIRST FROM tablesample_cur;
  id 
 ----
@@ -221,36 +154,23 @@
 SELECT id FROM test_tablesample TABLESAMPLE SYSTEM (50) REPEATABLE (0);
  id 
 ----
-<<<<<<< HEAD
- 10
  11
- 13
+ 12
  14
- 16
- 17
-  0
-  1
-  2
+ 18
+ 19
   3
   4
   5
-  9
- 20
+  6
+  7
+  8
  21
- 23
+ 22
  24
- 26
- 27
-(19 rows)
-=======
-  3
-  4
-  5
-  6
-  7
-  8
-(6 rows)
->>>>>>> b5bce6c1
+ 28
+ 29
+(16 rows)
 
 FETCH NEXT FROM tablesample_cur;
  id 
@@ -274,7 +194,7 @@
 -- cursor and starting again we pass the tests and keep the file closer to
 -- upstream. We do test the rescan methods of tablesample afterwards.
 CLOSE tablesample_cur;
-DECLARE tablesample_cur CURSOR FOR SELECT id FROM test_tablesample TABLESAMPLE SYSTEM (50) REPEATABLE (100) ORDER BY id;
+DECLARE tablesample_cur CURSOR FOR SELECT id FROM test_tablesample TABLESAMPLE SYSTEM (50) REPEATABLE (0) ORDER BY id;
 FETCH FIRST FROM tablesample_cur;
  id 
 ----
@@ -313,101 +233,122 @@
 
 CLOSE tablesample_cur;
 END;
-<<<<<<< HEAD
+EXPLAIN (COSTS OFF)
+  SELECT id FROM test_tablesample TABLESAMPLE SYSTEM (50) REPEATABLE (2);
+                                QUERY PLAN                                
+--------------------------------------------------------------------------
+ Gather Motion 3:1  (slice1; segments: 3)
+   ->  Sample Scan on test_tablesample
+         Sampling: system ('50'::real) REPEATABLE ('2'::double precision)
+ Optimizer: Postgres query optimizer
+(4 rows)
+
+EXPLAIN (COSTS OFF)
+  SELECT * FROM test_tablesample_v1;
+                                QUERY PLAN                                
+--------------------------------------------------------------------------
+ Gather Motion 3:1  (slice1; segments: 3)
+   ->  Sample Scan on test_tablesample
+         Sampling: system ('20'::real) REPEATABLE ('2'::double precision)
+ Optimizer: Postgres query optimizer
+(4 rows)
+
+-- check inheritance behavior
+explain (costs off)
+  select count(*) from person tablesample bernoulli (100);
+                         QUERY PLAN                          
+-------------------------------------------------------------
+ Finalize Aggregate
+   ->  Gather Motion 3:1  (slice1; segments: 3)
+         ->  Partial Aggregate
+               ->  Append
+                     ->  Sample Scan on person
+                           Sampling: bernoulli ('100'::real)
+                     ->  Sample Scan on emp
+                           Sampling: bernoulli ('100'::real)
+                     ->  Sample Scan on student
+                           Sampling: bernoulli ('100'::real)
+                     ->  Sample Scan on stud_emp
+                           Sampling: bernoulli ('100'::real)
+ Optimizer: Postgres query optimizer
+(13 rows)
+
+select count(*) from person tablesample bernoulli (100);
+ count 
+-------
+    58
+(1 row)
+
+select count(*) from person;
+ count 
+-------
+    58
+(1 row)
+
+-- check that collations get assigned within the tablesample arguments
+SELECT count(*) FROM test_tablesample TABLESAMPLE bernoulli (('1'::text < '0'::text)::int);
+ count 
+-------
+     0
+(1 row)
+
 -- Greenplum: Test rescan paths by forcing a nested loop
 CREATE TABLE ttr1 (a int, b int) DISTRIBUTED BY (a);
 CREATE TABLE ttr2 (a int, b int) DISTRIBUTED BY (a);
-INSERT INTO ttr1 VALUES (1, 1), (NULL, NULL);
-INSERT INTO ttr2 VALUES (1, 5), (NULL, 6);
+INSERT INTO ttr1 VALUES (1, 1), (12, 1), (31, 1), (NULL, NULL);
+INSERT INTO ttr2 VALUES (1, 2), (12, 2), (31, 2), (NULL, 6);
 SET enable_hashjoin TO OFF;
 SET enable_mergejoin TO OFF;
 SET enable_nestloop TO ON;
-EXPLAIN SELECT * FROM ttr1 TABLESAMPLE BERNOULLI (50) REPEATABLE (100), ttr2 TABLESAMPLE BERNOULLI (50) REPEATABLE (100) WHERE ttr1.a = ttr2.a;
-                                  QUERY PLAN                                   
--------------------------------------------------------------------------------
- Gather Motion 3:1  (slice1; segments: 3)  (cost=0.00..4.03 rows=4 width=16)
-   ->  Nested Loop  (cost=0.00..4.03 rows=2 width=16)
+EXPLAIN (COSTS OFF) SELECT * FROM ttr1 TABLESAMPLE BERNOULLI (50) REPEATABLE (1), ttr2 TABLESAMPLE BERNOULLI (50) REPEATABLE (1) WHERE ttr1.a = ttr2.a;
+                                       QUERY PLAN                                        
+-----------------------------------------------------------------------------------------
+ Gather Motion 3:1  (slice1; segments: 3)
+   ->  Nested Loop
          Join Filter: (ttr1.a = ttr2.a)
-         ->  Sample Scan (bernoulli) on ttr1  (cost=0.00..2.01 rows=1 width=8)
-         ->  Sample Scan (bernoulli) on ttr2  (cost=0.00..2.01 rows=1 width=8)
+         ->  Sample Scan on ttr1
+               Sampling: bernoulli ('50'::real) REPEATABLE ('1'::double precision)
+         ->  Materialize
+               ->  Sample Scan on ttr2
+                     Sampling: bernoulli ('50'::real) REPEATABLE ('1'::double precision)
  Optimizer: Postgres query optimizer
-(6 rows)
-
-SELECT * FROM ttr1 TABLESAMPLE BERNOULLI (50) REPEATABLE (100), ttr2 TABLESAMPLE BERNOULLI (50) REPEATABLE (100) WHERE ttr1.a = ttr2.a;
- a | b | a | b 
----+---+---+---
- 1 | 1 | 1 | 5
-(1 row)
-
-EXPLAIN SELECT * FROM ttr1 TABLESAMPLE SYSTEM (50) REPEATABLE (100), ttr2 TABLESAMPLE SYSTEM (50) REPEATABLE (100) WHERE ttr1.a = ttr2.a;
-                                  QUERY PLAN                                   
--------------------------------------------------------------------------------
- Gather Motion 3:1  (slice1; segments: 3)  (cost=0.00..200.03 rows=4 width=16)
-   ->  Nested Loop  (cost=0.00..200.03 rows=2 width=16)
+(9 rows)
+
+SELECT * FROM ttr1 TABLESAMPLE BERNOULLI (50) REPEATABLE (1), ttr2 TABLESAMPLE BERNOULLI (50) REPEATABLE (1) WHERE ttr1.a = ttr2.a;
+ a  | b | a  | b 
+----+---+----+---
+ 12 | 1 | 12 | 2
+ 31 | 1 | 31 | 2
+(2 rows)
+
+EXPLAIN (COSTS OFF) SELECT * FROM ttr1 TABLESAMPLE SYSTEM (50) REPEATABLE (1), ttr2 TABLESAMPLE SYSTEM (50) REPEATABLE (1) WHERE ttr1.a = ttr2.a;
+                                      QUERY PLAN                                      
+--------------------------------------------------------------------------------------
+ Gather Motion 3:1  (slice1; segments: 3)
+   ->  Nested Loop
          Join Filter: (ttr1.a = ttr2.a)
-         ->  Sample Scan (system) on ttr1  (cost=0.00..100.01 rows=1 width=8)
-         ->  Sample Scan (system) on ttr2  (cost=0.00..100.01 rows=1 width=8)
+         ->  Sample Scan on ttr1
+               Sampling: system ('50'::real) REPEATABLE ('1'::double precision)
+         ->  Materialize
+               ->  Sample Scan on ttr2
+                     Sampling: system ('50'::real) REPEATABLE ('1'::double precision)
  Optimizer: Postgres query optimizer
-(6 rows)
-
-SELECT * FROM ttr1 TABLESAMPLE SYSTEM (50) REPEATABLE (100), ttr2 TABLESAMPLE SYSTEM (50) REPEATABLE (100) WHERE ttr1.a = ttr2.a;
- a | b | a | b 
----+---+---+---
- 1 | 1 | 1 | 5
-=======
-EXPLAIN (COSTS OFF)
-  SELECT id FROM test_tablesample TABLESAMPLE SYSTEM (50) REPEATABLE (2);
-                             QUERY PLAN                             
---------------------------------------------------------------------
- Sample Scan on test_tablesample
-   Sampling: system ('50'::real) REPEATABLE ('2'::double precision)
-(2 rows)
-
-EXPLAIN (COSTS OFF)
-  SELECT * FROM test_tablesample_v1;
-                             QUERY PLAN                             
---------------------------------------------------------------------
- Sample Scan on test_tablesample
-   Sampling: system ('20'::real) REPEATABLE ('2'::double precision)
-(2 rows)
-
--- check inheritance behavior
-explain (costs off)
-  select count(*) from person tablesample bernoulli (100);
-                   QUERY PLAN                    
--------------------------------------------------
- Aggregate
-   ->  Append
-         ->  Sample Scan on person
-               Sampling: bernoulli ('100'::real)
-         ->  Sample Scan on emp
-               Sampling: bernoulli ('100'::real)
-         ->  Sample Scan on student
-               Sampling: bernoulli ('100'::real)
-         ->  Sample Scan on stud_emp
-               Sampling: bernoulli ('100'::real)
-(10 rows)
-
-select count(*) from person tablesample bernoulli (100);
- count 
--------
-    58
-(1 row)
-
-select count(*) from person;
- count 
--------
-    58
-(1 row)
-
--- check that collations get assigned within the tablesample arguments
-SELECT count(*) FROM test_tablesample TABLESAMPLE bernoulli (('1'::text < '0'::text)::int);
- count 
--------
-     0
-(1 row)
-
+(9 rows)
+
+SELECT * FROM ttr1 TABLESAMPLE SYSTEM (50) REPEATABLE (1), ttr2 TABLESAMPLE SYSTEM (50) REPEATABLE (1) WHERE ttr1.a = ttr2.a;
+ a  | b | a  | b 
+----+---+----+---
+  1 | 1 |  1 | 2
+ 12 | 1 | 12 | 2
+ 31 | 1 | 31 | 2
+(3 rows)
+
+RESET enable_hashjoin;
+RESET enable_mergejoin;
+RESET enable_nestloop;
 -- check behavior during rescans, as well as correct handling of min/max pct
+-- Greenplum: does not support laterals completely, rescan specific tests above
+-- start_ignore
 select * from
   (values (0),(100)) v(pct),
   lateral (select count(*) from tenk1 tablesample bernoulli (pct)) ss;
@@ -457,29 +398,45 @@
  pct | count 
 -----+-------
  100 | 10000
->>>>>>> b5bce6c1
-(1 row)
-
-RESET enable_hashjoin;
-RESET enable_mergejoin;
-RESET enable_nestloop;
-DROP TABLE ttr1;
-DROP TABLE ttr2;
-EXPLAIN SELECT id FROM test_tablesample TABLESAMPLE SYSTEM (50) REPEATABLE (10);
-                                     QUERY PLAN                                     
-------------------------------------------------------------------------------------
- Gather Motion 3:1  (slice1; segments: 3)  (cost=0.00..200.05 rows=5 width=4)
-   ->  Sample Scan (system) on test_tablesample  (cost=0.00..200.05 rows=2 width=4)
- Optimizer: Postgres query optimizer
-(3 rows)
-
-EXPLAIN SELECT * FROM test_tablesample_v1;
-                                    QUERY PLAN                                    
-----------------------------------------------------------------------------------
- Gather Motion 3:1  (slice1; segments: 3)  (cost=0.00..0.02 rows=3 width=4)
-   ->  Sample Scan (system) on test_tablesample  (cost=0.00..0.02 rows=1 width=4)
- Optimizer: Postgres query optimizer
-(3 rows)
+(1 row)
+
+-- end_ignore
+-- Greenplum: we do have to test min/max pct tests though
+select 0 as pct, count(*) from tenk1 tablesample bernoulli (0)
+union all
+select 100 as pct, count(*) from tenk1 tablesample bernoulli (100);
+ pct | count 
+-----+-------
+   0 |     0
+ 100 | 10000
+(2 rows)
+
+select 0 as pct, count(*) from tenk1 tablesample system (0)
+union all
+select 100 as pct, count(*) from tenk1 tablesample system (100);
+ pct | count 
+-----+-------
+   0 |     0
+ 100 | 10000
+(2 rows)
+
+select 0 as pct, count(unique1) from tenk1 tablesample bernoulli (0)
+union all
+select 100 as pct, count(unique1) from tenk1 tablesample bernoulli (100);
+ pct | count 
+-----+-------
+   0 |     0
+ 100 | 10000
+(2 rows)
+
+select 0 as pct, count(unique1) from tenk1 tablesample system (0)
+union all
+select 100 as pct, count(unique1) from tenk1 tablesample system (100);
+ pct | count 
+-----+-------
+   0 |     0
+ 100 | 10000
+(2 rows)
 
 -- errors
 SELECT id FROM test_tablesample TABLESAMPLE FOOBAR (1);
@@ -514,4 +471,7 @@
 SELECT q.* FROM (SELECT * FROM test_tablesample) as q TABLESAMPLE BERNOULLI (5);
 ERROR:  syntax error at or near "TABLESAMPLE"
 LINE 1: ...CT q.* FROM (SELECT * FROM test_tablesample) as q TABLESAMPL...
-                                                             ^+                                                             ^
+DROP VIEW test_tablesample_v1;
+DROP VIEW test_tablesample_v2;
+DROP TABLE test_tablesample;