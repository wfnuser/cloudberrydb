--
-- HOROLOGY
--
-- create needed tables
CREATE TABLE ABSTIME_HOROLOGY_TBL (f1 abstime);
NOTICE:  Table doesn't have 'DISTRIBUTED BY' clause -- Using column named 'f1' as the Greenplum Database data distribution key for this table.
HINT:  The 'DISTRIBUTED BY' clause determines the distribution of data. Make sure column(s) chosen are the optimal data distribution key to minimize skew.
INSERT INTO ABSTIME_HOROLOGY_TBL (f1) VALUES ('Jan 14, 1973 03:14:21'),
(abstime 'Mon May  1 00:30:30 1995'),
(abstime 'epoch'),
(abstime 'infinity'),
(abstime '-infinity'),
(abstime 'May 10, 1947 23:59:12');
-- orca will fail for this
INSERT INTO ABSTIME_HOROLOGY_TBL (f1) VALUES('Jun 10, 1843');
CREATE TABLE INTERVAL_HOROLOGY_TBL (f1 interval);
NOTICE:  Table doesn't have 'DISTRIBUTED BY' clause -- Using column named 'f1' as the Greenplum Database data distribution key for this table.
HINT:  The 'DISTRIBUTED BY' clause determines the distribution of data. Make sure column(s) chosen are the optimal data distribution key to minimize skew.
INSERT INTO INTERVAL_HOROLOGY_TBL (f1) VALUES ('@ 1 minute'),
('@ 5 hour'),
('@ 10 day'),
('@ 34 year'),
('@ 3 months'),
('@ 14 seconds ago'),
('1 day 2 hours 3 minutes 4 seconds'),
('6 years'),
('5 months'),
('5 months 12 hours');
CREATE TABLE RELTIME_HOROLOGY_TBL (f1 reltime);
NOTICE:  Table doesn't have 'DISTRIBUTED BY' clause -- Using column named 'f1' as the Greenplum Database data distribution key for this table.
HINT:  The 'DISTRIBUTED BY' clause determines the distribution of data. Make sure column(s) chosen are the optimal data distribution key to minimize skew.
INSERT INTO RELTIME_HOROLOGY_TBL (f1) VALUES ('@ 1 minute'),
('@ 5 hour'),
('@ 10 day'),
('@ 34 year'),
('@ 3 months'),
('@ 14 seconds ago');
CREATE TABLE TIME_HOROLOGY_TBL (f1 time(2));
NOTICE:  Table doesn't have 'DISTRIBUTED BY' clause -- Using column named 'f1' as the Greenplum Database data distribution key for this table.
HINT:  The 'DISTRIBUTED BY' clause determines the distribution of data. Make sure column(s) chosen are the optimal data distribution key to minimize skew.
INSERT INTO TIME_HOROLOGY_TBL VALUES ('00:00'),
('01:00'),
('02:03 PST'),
('11:59 EDT'),
('12:00'),
('12:01'),
('23:59'),
('11:59:59.99 PM'),
('2003-03-07 15:36:39 America/New_York'),
('2003-07-07 15:36:39 America/New_York');
CREATE TABLE TIMETZ_HOROLOGY_TBL (f1 time(2) with time zone);
NOTICE:  Table doesn't have 'DISTRIBUTED BY' clause -- Using column named 'f1' as the Greenplum Database data distribution key for this table.
HINT:  The 'DISTRIBUTED BY' clause determines the distribution of data. Make sure column(s) chosen are the optimal data distribution key to minimize skew.
INSERT INTO TIMETZ_HOROLOGY_TBL VALUES ('00:01 PDT'),
('01:00 PDT'),
('02:03 PDT'),
('07:07 PST'),
('08:08 EDT'),
('11:59 PDT'),
('12:00 PDT'),
('12:01 PDT'),
('23:59 PDT'),
('11:59:59.99 PM PDT'),
('2003-03-07 15:36:39 America/New_York'),
('2003-07-07 15:36:39 America/New_York');
CREATE TABLE TIMESTAMP_HOROLOGY_TBL (d1 timestamp(2) without time zone);
NOTICE:  Table doesn't have 'DISTRIBUTED BY' clause -- Using column named 'd1' as the Greenplum Database data distribution key for this table.
HINT:  The 'DISTRIBUTED BY' clause determines the distribution of data. Make sure column(s) chosen are the optimal data distribution key to minimize skew.
INSERT INTO TIMESTAMP_HOROLOGY_TBL VALUES ('-infinity'),
('infinity'),
('epoch'),
('Mon Feb 10 17:32:01 1997 PST'),
('Mon Feb 10 17:32:01.000001 1997 PST'),
('Mon Feb 10 17:32:01.999999 1997 PST'),
('Mon Feb 10 17:32:01.4 1997 PST'),
('Mon Feb 10 17:32:01.5 1997 PST'),
('Mon Feb 10 17:32:01.6 1997 PST'),
('1997-01-02'),
('1997-01-02 03:04:05'),
('1997-02-10 17:32:01-08'),
('1997-02-10 17:32:01-0800'),
('1997-02-10 17:32:01 -08:00'),
('19970210 173201 -0800'),
('1997-06-10 17:32:01 -07:00'),
('2001-09-22T18:19:20'),
('2000-03-15 08:14:01 GMT+8'),
('2000-03-15 13:14:02 GMT-1'),
('2000-03-15 12:14:03 GMT-2'),
('2000-03-15 03:14:04 PST+8'),
('2000-03-15 02:14:05 MST+7:00'),
('Feb 10 17:32:01 1997 -0800'),
('Feb 10 17:32:01 1997'),
('Feb 10 5:32PM 1997'),
('1997/02/10 17:32:01-0800'),
('1997-02-10 17:32:01 PST'),
('Feb-10-1997 17:32:01 PST'),
('02-10-1997 17:32:01 PST'),
('19970210 173201 PST'),
('1997.041 17:32:01 UTC'),
('19970210 173201 America/New_York'),
('1997-06-10 18:32:01 PDT'),
('Feb 10 17:32:01 1997'),
('Feb 11 17:32:01 1997'),
('Feb 12 17:32:01 1997'),
('Feb 13 17:32:01 1997'),
('Feb 14 17:32:01 1997'),
('Feb 15 17:32:01 1997'),
('Feb 16 17:32:01 1997'),
('Feb 16 17:32:01 0097 BC'),
('Feb 16 17:32:01 0097'),
('Feb 16 17:32:01 0597'),
('Feb 16 17:32:01 1097'),
('Feb 16 17:32:01 1697'),
('Feb 16 17:32:01 1797'),
('Feb 16 17:32:01 1897'),
('Feb 16 17:32:01 1997'),
('Feb 16 17:32:01 2097'),
('Feb 28 17:32:01 1996'),
('Feb 29 17:32:01 1996'),
('Mar 01 17:32:01 1996'),
('Dec 30 17:32:01 1996'),
('Dec 31 17:32:01 1996'),
('Jan 01 17:32:01 1997'),
('Feb 28 17:32:01 1997'),
('Mar 01 17:32:01 1997'),
('Dec 30 17:32:01 1997'),
('Dec 31 17:32:01 1997'),
('Dec 31 17:32:01 1999'),
('Jan 01 17:32:01 2000'),
('Dec 31 17:32:01 2000'),
('Jan 01 17:32:01 2001');
set datestyle to ymd;
INSERT INTO TIMESTAMP_HOROLOGY_TBL VALUES ('97FEB10 5:32:01PM UTC'),
('97/02/10 17:32:01 UTC');
reset datestyle;
CREATE TABLE TIMESTAMPTZ_HOROLOGY_TBL (d1 timestamp(2) with time zone);
NOTICE:  Table doesn't have 'DISTRIBUTED BY' clause -- Using column named 'd1' as the Greenplum Database data distribution key for this table.
HINT:  The 'DISTRIBUTED BY' clause determines the distribution of data. Make sure column(s) chosen are the optimal data distribution key to minimize skew.
INSERT INTO TIMESTAMPTZ_HOROLOGY_TBL VALUES ('-infinity'),
('infinity'),
('epoch'),
('Mon Feb 10 17:32:01 1997 PST'),
('Mon Feb 10 17:32:01.000001 1997 PST'),
('Mon Feb 10 17:32:01.999999 1997 PST'),
('Mon Feb 10 17:32:01.4 1997 PST'),
('Mon Feb 10 17:32:01.5 1997 PST'),
('Mon Feb 10 17:32:01.6 1997 PST'),
('1997-01-02'),
('1997-01-02 03:04:05'),
('1997-02-10 17:32:01-08'),
('1997-02-10 17:32:01-0800'),
('1997-02-10 17:32:01 -08:00'),
('19970210 173201 -0800'),
('1997-06-10 17:32:01 -07:00'),
('2001-09-22T18:19:20'),
('2000-03-15 08:14:01 GMT+8'),
('2000-03-15 13:14:02 GMT-1'),
('2000-03-15 12:14:03 GMT-2'),
('2000-03-15 03:14:04 PST+8'),
('2000-03-15 02:14:05 MST+7:00'),
('Feb 10 17:32:01 1997 -0800'),
('Feb 10 17:32:01 1997'),
('Feb 10 5:32PM 1997'),
('1997/02/10 17:32:01-0800'),
('1997-02-10 17:32:01 PST'),
('Feb-10-1997 17:32:01 PST'),
('02-10-1997 17:32:01 PST'),
('19970210 173201 PST'),
('1997.041 17:32:01 UTC'),
('19970210 173201 America/New_York'),
('19970710 173201 America/New_York'),
('1997-06-10 18:32:01 PDT'),
('Feb 10 17:32:01 1997'),
('Feb 11 17:32:01 1997'),
('Feb 12 17:32:01 1997'),
('Feb 13 17:32:01 1997'),
('Feb 14 17:32:01 1997'),
('Feb 15 17:32:01 1997'),
('Feb 16 17:32:01 1997'),
('Feb 16 17:32:01 0097 BC'),
('Feb 16 17:32:01 0097'),
('Feb 16 17:32:01 0597'),
('Feb 16 17:32:01 1097'),
('Feb 16 17:32:01 1697'),
('Feb 16 17:32:01 1797'),
('Feb 16 17:32:01 1897'),
('Feb 16 17:32:01 1997'),
('Feb 16 17:32:01 2097'),
('Feb 28 17:32:01 1996'),
('Feb 29 17:32:01 1996'),
('Mar 01 17:32:01 1996'),
('Dec 30 17:32:01 1996'),
('Dec 31 17:32:01 1996'),
('Jan 01 17:32:01 1997'),
('Feb 28 17:32:01 1997'),
('Mar 01 17:32:01 1997'),
('Dec 30 17:32:01 1997'),
('Dec 31 17:32:01 1997'),
('Dec 31 17:32:01 1999'),
('Jan 01 17:32:01 2000'),
('Dec 31 17:32:01 2000'),
('Jan 01 17:32:01 2001');
set datestyle to ymd;
INSERT INTO TIMESTAMPTZ_HOROLOGY_TBL VALUES ('97FEB10 5:32:01PM UTC'),
('97/02/10 17:32:01 UTC');
reset datestyle;
--
--
--
SET DateStyle = 'Postgres, MDY';
--
-- Test various input formats
--
SELECT timestamp with time zone '20011227 040506+08';
         timestamptz          
------------------------------
 Wed Dec 26 12:05:06 2001 PST
(1 row)

SELECT timestamp with time zone '20011227 040506-08';
         timestamptz          
------------------------------
 Thu Dec 27 04:05:06 2001 PST
(1 row)

SELECT timestamp with time zone '20011227 040506.789+08';
           timestamptz            
----------------------------------
 Wed Dec 26 12:05:06.789 2001 PST
(1 row)

SELECT timestamp with time zone '20011227 040506.789-08';
           timestamptz            
----------------------------------
 Thu Dec 27 04:05:06.789 2001 PST
(1 row)

SELECT timestamp with time zone '20011227T040506+08';
         timestamptz          
------------------------------
 Wed Dec 26 12:05:06 2001 PST
(1 row)

SELECT timestamp with time zone '20011227T040506-08';
         timestamptz          
------------------------------
 Thu Dec 27 04:05:06 2001 PST
(1 row)

SELECT timestamp with time zone '20011227T040506.789+08';
           timestamptz            
----------------------------------
 Wed Dec 26 12:05:06.789 2001 PST
(1 row)

SELECT timestamp with time zone '20011227T040506.789-08';
           timestamptz            
----------------------------------
 Thu Dec 27 04:05:06.789 2001 PST
(1 row)

SELECT timestamp with time zone '2001-12-27 04:05:06.789-08';
           timestamptz            
----------------------------------
 Thu Dec 27 04:05:06.789 2001 PST
(1 row)

SELECT timestamp with time zone '2001.12.27 04:05:06.789-08';
           timestamptz            
----------------------------------
 Thu Dec 27 04:05:06.789 2001 PST
(1 row)

SELECT timestamp with time zone '2001/12/27 04:05:06.789-08';
           timestamptz            
----------------------------------
 Thu Dec 27 04:05:06.789 2001 PST
(1 row)

SELECT timestamp with time zone '12/27/2001 04:05:06.789-08';
           timestamptz            
----------------------------------
 Thu Dec 27 04:05:06.789 2001 PST
(1 row)

-- should fail in mdy mode:
SELECT timestamp with time zone '27/12/2001 04:05:06.789-08';
ERROR:  date/time field value out of range: "27/12/2001 04:05:06.789-08"
LINE 1: SELECT timestamp with time zone '27/12/2001 04:05:06.789-08'...
                                        ^
HINT:  Perhaps you need a different "datestyle" setting.
set datestyle to dmy;
SELECT timestamp with time zone '27/12/2001 04:05:06.789-08';
           timestamptz            
----------------------------------
 Thu 27 Dec 04:05:06.789 2001 PST
(1 row)

reset datestyle;
SELECT timestamp with time zone 'Y2001M12D27H04M05S06.789+08';
           timestamptz            
----------------------------------
 Wed Dec 26 12:05:06.789 2001 PST
(1 row)

SELECT timestamp with time zone 'Y2001M12D27H04M05S06.789-08';
           timestamptz            
----------------------------------
 Thu Dec 27 04:05:06.789 2001 PST
(1 row)

SELECT timestamp with time zone 'Y2001M12D27H04MM05S06.789+08';
           timestamptz            
----------------------------------
 Wed Dec 26 12:05:06.789 2001 PST
(1 row)

SELECT timestamp with time zone 'Y2001M12D27H04MM05S06.789-08';
           timestamptz            
----------------------------------
 Thu Dec 27 04:05:06.789 2001 PST
(1 row)

SELECT timestamp with time zone 'J2452271+08';
         timestamptz          
------------------------------
 Wed Dec 26 08:00:00 2001 PST
(1 row)

SELECT timestamp with time zone 'J2452271-08';
         timestamptz          
------------------------------
 Thu Dec 27 00:00:00 2001 PST
(1 row)

SELECT timestamp with time zone 'J2452271.5+08';
         timestamptz          
------------------------------
 Wed Dec 26 20:00:00 2001 PST
(1 row)

SELECT timestamp with time zone 'J2452271.5-08';
         timestamptz          
------------------------------
 Thu Dec 27 12:00:00 2001 PST
(1 row)

SELECT timestamp with time zone 'J2452271 04:05:06+08';
         timestamptz          
------------------------------
 Wed Dec 26 12:05:06 2001 PST
(1 row)

SELECT timestamp with time zone 'J2452271 04:05:06-08';
         timestamptz          
------------------------------
 Thu Dec 27 04:05:06 2001 PST
(1 row)

SELECT timestamp with time zone 'J2452271T040506+08';
         timestamptz          
------------------------------
 Wed Dec 26 12:05:06 2001 PST
(1 row)

SELECT timestamp with time zone 'J2452271T040506-08';
         timestamptz          
------------------------------
 Thu Dec 27 04:05:06 2001 PST
(1 row)

SELECT timestamp with time zone 'J2452271T040506.789+08';
           timestamptz            
----------------------------------
 Wed Dec 26 12:05:06.789 2001 PST
(1 row)

SELECT timestamp with time zone 'J2452271T040506.789-08';
           timestamptz            
----------------------------------
 Thu Dec 27 04:05:06.789 2001 PST
(1 row)

-- German/European-style dates with periods as delimiters
SELECT timestamp with time zone '12.27.2001 04:05:06.789+08';
           timestamptz            
----------------------------------
 Wed Dec 26 12:05:06.789 2001 PST
(1 row)

SELECT timestamp with time zone '12.27.2001 04:05:06.789-08';
           timestamptz            
----------------------------------
 Thu Dec 27 04:05:06.789 2001 PST
(1 row)

SET DateStyle = 'German';
SELECT timestamp with time zone '27.12.2001 04:05:06.789+08';
         timestamptz         
-----------------------------
 26.12.2001 12:05:06.789 PST
(1 row)

SELECT timestamp with time zone '27.12.2001 04:05:06.789-08';
         timestamptz         
-----------------------------
 27.12.2001 04:05:06.789 PST
(1 row)

SET DateStyle = 'ISO';
-- As of 7.4, allow time without time zone having a time zone specified
SELECT time without time zone '040506.789+08';
     time     
--------------
 04:05:06.789
(1 row)

SELECT time without time zone '040506.789-08';
     time     
--------------
 04:05:06.789
(1 row)

SELECT time without time zone 'T040506.789+08';
     time     
--------------
 04:05:06.789
(1 row)

SELECT time without time zone 'T040506.789-08';
     time     
--------------
 04:05:06.789
(1 row)

SELECT time with time zone '040506.789+08';
     timetz      
-----------------
 04:05:06.789+08
(1 row)

SELECT time with time zone '040506.789-08';
     timetz      
-----------------
 04:05:06.789-08
(1 row)

SELECT time with time zone 'T040506.789+08';
     timetz      
-----------------
 04:05:06.789+08
(1 row)

SELECT time with time zone 'T040506.789-08';
     timetz      
-----------------
 04:05:06.789-08
(1 row)

SELECT time with time zone 'T040506.789 +08';
     timetz      
-----------------
 04:05:06.789+08
(1 row)

SELECT time with time zone 'T040506.789 -08';
     timetz      
-----------------
 04:05:06.789-08
(1 row)

SET DateStyle = 'Postgres, MDY';
-- Check Julian dates BC
SELECT date 'J1520447' AS "Confucius' Birthday";
 Confucius' Birthday 
---------------------
 09-28-0551 BC
(1 row)

SELECT date 'J0' AS "Julian Epoch";
 Julian Epoch  
---------------
 11-24-4714 BC
(1 row)

--
-- date, time arithmetic
--
SELECT date '1981-02-03' + time '04:05:06' AS "Date + Time";
       Date + Time        
--------------------------
 Tue Feb 03 04:05:06 1981
(1 row)

SELECT date '1991-02-03' + time with time zone '04:05:06 PST' AS "Date + Time PST";
       Date + Time PST        
------------------------------
 Sun Feb 03 04:05:06 1991 PST
(1 row)

SELECT date '2001-02-03' + time with time zone '04:05:06 UTC' AS "Date + Time UTC";
       Date + Time UTC        
------------------------------
 Fri Feb 02 20:05:06 2001 PST
(1 row)

SELECT date '1991-02-03' + interval '2 years' AS "Add Two Years";
      Add Two Years       
--------------------------
 Wed Feb 03 00:00:00 1993
(1 row)

SELECT date '2001-12-13' - interval '2 years' AS "Subtract Two Years";
    Subtract Two Years    
--------------------------
 Mon Dec 13 00:00:00 1999
(1 row)

-- subtract time from date should not make sense; use interval instead
SELECT date '1991-02-03' - time '04:05:06' AS "Subtract Time";
      Subtract Time       
--------------------------
 Sat Feb 02 19:54:54 1991
(1 row)

SELECT date '1991-02-03' - time with time zone '04:05:06 UTC' AS "Subtract Time UTC";
ERROR:  operator does not exist: date - time with time zone
LINE 1: SELECT date '1991-02-03' - time with time zone '04:05:06 UTC...
                                 ^
HINT:  No operator matches the given name and argument types. You might need to add explicit type casts.
--
-- timestamp, interval arithmetic
--
SELECT timestamp without time zone '1996-03-01' - interval '1 second' AS "Feb 29";
          Feb 29          
--------------------------
 Thu Feb 29 23:59:59 1996
(1 row)

SELECT timestamp without time zone '1999-03-01' - interval '1 second' AS "Feb 28";
          Feb 28          
--------------------------
 Sun Feb 28 23:59:59 1999
(1 row)

SELECT timestamp without time zone '2000-03-01' - interval '1 second' AS "Feb 29";
          Feb 29          
--------------------------
 Tue Feb 29 23:59:59 2000
(1 row)

SELECT timestamp without time zone '1999-12-01' + interval '1 month - 1 second' AS "Dec 31";
          Dec 31          
--------------------------
 Fri Dec 31 23:59:59 1999
(1 row)

SELECT timestamp without time zone 'Jan 1, 4713 BC' + interval '106000000 days' AS "Feb 23, 285506";
       Feb 23, 285506       
----------------------------
 Fri Feb 23 00:00:00 285506
(1 row)

SELECT timestamp without time zone 'Jan 1, 4713 BC' + interval '107000000 days' AS "Jan 20, 288244";
       Jan 20, 288244       
----------------------------
 Sat Jan 20 00:00:00 288244
(1 row)

SELECT timestamp without time zone 'Jan 1, 4713 BC' + interval '109203489 days' AS "Dec 31, 294276";
       Dec 31, 294276       
----------------------------
 Sun Dec 31 00:00:00 294276
(1 row)

SELECT timestamp without time zone '12/31/294276' - timestamp without time zone '12/23/1999' AS "106751991 Days";
  106751991 Days  
------------------
 @ 106751991 days
(1 row)

-- Shorthand values
-- Not directly usable for regression testing since these are not constants.
-- So, just try to test parser and hope for the best - thomas 97/04/26
SELECT (timestamp without time zone 'today' = (timestamp without time zone 'yesterday' + interval '1 day')) as "True";
 True 
------
 t
(1 row)

SELECT (timestamp without time zone 'today' = (timestamp without time zone 'tomorrow' - interval '1 day')) as "True";
 True 
------
 t
(1 row)

SELECT (timestamp without time zone 'today 10:30' = (timestamp without time zone 'yesterday' + interval '1 day 10 hr 30 min')) as "True";
 True 
------
 t
(1 row)

SELECT (timestamp without time zone '10:30 today' = (timestamp without time zone 'yesterday' + interval '1 day 10 hr 30 min')) as "True";
 True 
------
 t
(1 row)

SELECT (timestamp without time zone 'tomorrow' = (timestamp without time zone 'yesterday' + interval '2 days')) as "True";
 True 
------
 t
(1 row)

SELECT (timestamp without time zone 'tomorrow 16:00:00' = (timestamp without time zone 'today' + interval '1 day 16 hours')) as "True";
 True 
------
 t
(1 row)

SELECT (timestamp without time zone '16:00:00 tomorrow' = (timestamp without time zone 'today' + interval '1 day 16 hours')) as "True";
 True 
------
 t
(1 row)

SELECT (timestamp without time zone 'yesterday 12:34:56' = (timestamp without time zone 'tomorrow' - interval '2 days - 12:34:56')) as "True";
 True 
------
 t
(1 row)

SELECT (timestamp without time zone '12:34:56 yesterday' = (timestamp without time zone 'tomorrow' - interval '2 days - 12:34:56')) as "True";
 True 
------
 t
(1 row)

SELECT (timestamp without time zone 'tomorrow' > 'now') as "True";
 True 
------
 t
(1 row)

-- Convert from date and time to timestamp
-- This test used to be timestamp(date,time) but no longer allowed by grammar
-- to enable support for SQL99 timestamp type syntax.
SELECT date '1994-01-01' + time '11:00' AS "Jan_01_1994_11am";
     Jan_01_1994_11am     
--------------------------
 Sat Jan 01 11:00:00 1994
(1 row)

SELECT date '1994-01-01' + time '10:00' AS "Jan_01_1994_10am";
     Jan_01_1994_10am     
--------------------------
 Sat Jan 01 10:00:00 1994
(1 row)

SELECT date '1994-01-01' + timetz '11:00-5' AS "Jan_01_1994_8am";
       Jan_01_1994_8am        
------------------------------
 Sat Jan 01 08:00:00 1994 PST
(1 row)

SELECT timestamptz(date '1994-01-01', time with time zone '11:00-5') AS "Jan_01_1994_8am";
       Jan_01_1994_8am        
------------------------------
 Sat Jan 01 08:00:00 1994 PST
(1 row)

SELECT '' AS "64", d1 + interval '1 year' AS one_year FROM TIMESTAMP_HOROLOGY_TBL ORDER BY 2;
 64 |          one_year           
----+-----------------------------
    | -infinity
    | Thu Feb 16 17:32:01 0096 BC
    | Sun Feb 16 17:32:01 0098
    | Fri Feb 16 17:32:01 0598
    | Wed Feb 16 17:32:01 1098
    | Sun Feb 16 17:32:01 1698
    | Fri Feb 16 17:32:01 1798
    | Wed Feb 16 17:32:01 1898
    | Fri Jan 01 00:00:00 1971
    | Fri Feb 28 17:32:01 1997
    | Fri Feb 28 17:32:01 1997
    | Sat Mar 01 17:32:01 1997
    | Tue Dec 30 17:32:01 1997
    | Wed Dec 31 17:32:01 1997
    | Thu Jan 01 17:32:01 1998
    | Fri Jan 02 00:00:00 1998
    | Fri Jan 02 03:04:05 1998
    | Tue Feb 10 17:32:00 1998
    | Tue Feb 10 17:32:01 1998
    | Tue Feb 10 17:32:01 1998
    | Tue Feb 10 17:32:01 1998
    | Tue Feb 10 17:32:01 1998
    | Tue Feb 10 17:32:01 1998
    | Tue Feb 10 17:32:01 1998
    | Tue Feb 10 17:32:01 1998
    | Tue Feb 10 17:32:01 1998
    | Tue Feb 10 17:32:01 1998
    | Tue Feb 10 17:32:01 1998
    | Tue Feb 10 17:32:01 1998
    | Tue Feb 10 17:32:01 1998
    | Tue Feb 10 17:32:01 1998
    | Tue Feb 10 17:32:01 1998
    | Tue Feb 10 17:32:01 1998
    | Tue Feb 10 17:32:01 1998
    | Tue Feb 10 17:32:01 1998
    | Tue Feb 10 17:32:01 1998
    | Tue Feb 10 17:32:01.4 1998
    | Tue Feb 10 17:32:01.5 1998
    | Tue Feb 10 17:32:01.6 1998
    | Tue Feb 10 17:32:02 1998
    | Wed Feb 11 17:32:01 1998
    | Thu Feb 12 17:32:01 1998
    | Fri Feb 13 17:32:01 1998
    | Sat Feb 14 17:32:01 1998
    | Sun Feb 15 17:32:01 1998
    | Mon Feb 16 17:32:01 1998
    | Mon Feb 16 17:32:01 1998
    | Sat Feb 28 17:32:01 1998
    | Sun Mar 01 17:32:01 1998
    | Wed Jun 10 17:32:01 1998
    | Wed Jun 10 18:32:01 1998
    | Wed Dec 30 17:32:01 1998
    | Thu Dec 31 17:32:01 1998
    | Sun Dec 31 17:32:01 2000
    | Mon Jan 01 17:32:01 2001
    | Thu Mar 15 02:14:05 2001
    | Thu Mar 15 03:14:04 2001
    | Thu Mar 15 08:14:01 2001
    | Thu Mar 15 12:14:03 2001
    | Thu Mar 15 13:14:02 2001
    | Mon Dec 31 17:32:01 2001
    | Tue Jan 01 17:32:01 2002
    | Sun Sep 22 18:19:20 2002
    | Sun Feb 16 17:32:01 2098
    | infinity
(65 rows)

SELECT '' AS "64", d1 - interval '1 year' AS one_year FROM TIMESTAMP_HOROLOGY_TBL ORDER BY 2;
 64 |          one_year           
----+-----------------------------
    | -infinity
    | Mon Feb 16 17:32:01 0098 BC
    | Thu Feb 16 17:32:01 0096
    | Tue Feb 16 17:32:01 0596
    | Sun Feb 16 17:32:01 1096
    | Thu Feb 16 17:32:01 1696
    | Tue Feb 16 17:32:01 1796
    | Sun Feb 16 17:32:01 1896
    | Wed Jan 01 00:00:00 1969
    | Tue Feb 28 17:32:01 1995
    | Tue Feb 28 17:32:01 1995
    | Wed Mar 01 17:32:01 1995
    | Sat Dec 30 17:32:01 1995
    | Sun Dec 31 17:32:01 1995
    | Mon Jan 01 17:32:01 1996
    | Tue Jan 02 00:00:00 1996
    | Tue Jan 02 03:04:05 1996
    | Sat Feb 10 17:32:00 1996
    | Sat Feb 10 17:32:01 1996
    | Sat Feb 10 17:32:01 1996
    | Sat Feb 10 17:32:01 1996
    | Sat Feb 10 17:32:01 1996
    | Sat Feb 10 17:32:01 1996
    | Sat Feb 10 17:32:01 1996
    | Sat Feb 10 17:32:01 1996
    | Sat Feb 10 17:32:01 1996
    | Sat Feb 10 17:32:01 1996
    | Sat Feb 10 17:32:01 1996
    | Sat Feb 10 17:32:01 1996
    | Sat Feb 10 17:32:01 1996
    | Sat Feb 10 17:32:01 1996
    | Sat Feb 10 17:32:01 1996
    | Sat Feb 10 17:32:01 1996
    | Sat Feb 10 17:32:01 1996
    | Sat Feb 10 17:32:01 1996
    | Sat Feb 10 17:32:01 1996
    | Sat Feb 10 17:32:01.4 1996
    | Sat Feb 10 17:32:01.5 1996
    | Sat Feb 10 17:32:01.6 1996
    | Sat Feb 10 17:32:02 1996
    | Sun Feb 11 17:32:01 1996
    | Mon Feb 12 17:32:01 1996
    | Tue Feb 13 17:32:01 1996
    | Wed Feb 14 17:32:01 1996
    | Thu Feb 15 17:32:01 1996
    | Fri Feb 16 17:32:01 1996
    | Fri Feb 16 17:32:01 1996
    | Wed Feb 28 17:32:01 1996
    | Fri Mar 01 17:32:01 1996
    | Mon Jun 10 17:32:01 1996
    | Mon Jun 10 18:32:01 1996
    | Mon Dec 30 17:32:01 1996
    | Tue Dec 31 17:32:01 1996
    | Thu Dec 31 17:32:01 1998
    | Fri Jan 01 17:32:01 1999
    | Mon Mar 15 02:14:05 1999
    | Mon Mar 15 03:14:04 1999
    | Mon Mar 15 08:14:01 1999
    | Mon Mar 15 12:14:03 1999
    | Mon Mar 15 13:14:02 1999
    | Fri Dec 31 17:32:01 1999
    | Sat Jan 01 17:32:01 2000
    | Fri Sep 22 18:19:20 2000
    | Thu Feb 16 17:32:01 2096
    | infinity
(65 rows)

SELECT timestamp with time zone '1996-03-01' - interval '1 second' AS "Feb 29";
            Feb 29            
------------------------------
 Thu Feb 29 23:59:59 1996 PST
(1 row)

SELECT timestamp with time zone '1999-03-01' - interval '1 second' AS "Feb 28";
            Feb 28            
------------------------------
 Sun Feb 28 23:59:59 1999 PST
(1 row)

SELECT timestamp with time zone '2000-03-01' - interval '1 second' AS "Feb 29";
            Feb 29            
------------------------------
 Tue Feb 29 23:59:59 2000 PST
(1 row)

SELECT timestamp with time zone '1999-12-01' + interval '1 month - 1 second' AS "Dec 31";
            Dec 31            
------------------------------
 Fri Dec 31 23:59:59 1999 PST
(1 row)

SELECT (timestamp with time zone 'today' = (timestamp with time zone 'yesterday' + interval '1 day')) as "True";
 True 
------
 t
(1 row)

SELECT (timestamp with time zone 'today' = (timestamp with time zone 'tomorrow' - interval '1 day')) as "True";
 True 
------
 t
(1 row)

SELECT (timestamp with time zone 'tomorrow' = (timestamp with time zone 'yesterday' + interval '2 days')) as "True";
 True 
------
 t
(1 row)

SELECT (timestamp with time zone 'tomorrow' > 'now') as "True";
 True 
------
 t
(1 row)

-- timestamp with time zone, interval arithmetic around DST change
SET TIME ZONE 'CST7CDT';
SELECT timestamp with time zone '2005-04-02 12:00-07' + interval '1 day' as "Apr 3, 12:00";
         Apr 3, 12:00         
------------------------------
 Sun Apr 03 12:00:00 2005 CDT
(1 row)

SELECT timestamp with time zone '2005-04-02 12:00-07' + interval '24 hours' as "Apr 3, 13:00";
         Apr 3, 13:00         
------------------------------
 Sun Apr 03 13:00:00 2005 CDT
(1 row)

SELECT timestamp with time zone '2005-04-03 12:00-06' - interval '1 day' as "Apr 2, 12:00";
         Apr 2, 12:00         
------------------------------
 Sat Apr 02 12:00:00 2005 CST
(1 row)

SELECT timestamp with time zone '2005-04-03 12:00-06' - interval '24 hours' as "Apr 2, 11:00";
         Apr 2, 11:00         
------------------------------
 Sat Apr 02 11:00:00 2005 CST
(1 row)

RESET TIME ZONE;
SET TIME ZONE 'PST8PDT';
SELECT timestamptz(date '1994-01-01', time '11:00') AS "Jan_01_1994_10am";
       Jan_01_1994_10am       
------------------------------
 Sat Jan 01 11:00:00 1994 PST
(1 row)

SELECT timestamptz(date '1994-01-01', time '10:00') AS "Jan_01_1994_9am";
       Jan_01_1994_9am        
------------------------------
 Sat Jan 01 10:00:00 1994 PST
(1 row)

SELECT timestamptz(date '1994-01-01', time with time zone '11:00-8') AS "Jan_01_1994_11am";
       Jan_01_1994_11am       
------------------------------
 Sat Jan 01 11:00:00 1994 PST
(1 row)

SELECT timestamptz(date '1994-01-01', time with time zone '10:00-8') AS "Jan_01_1994_10am";
       Jan_01_1994_10am       
------------------------------
 Sat Jan 01 10:00:00 1994 PST
(1 row)

SELECT timestamptz(date '1994-01-01', time with time zone '11:00-5') AS "Jan_01_1994_8am";
       Jan_01_1994_8am        
------------------------------
 Sat Jan 01 08:00:00 1994 PST
(1 row)

SELECT '' AS "64", d1 + interval '1 year' AS one_year FROM TIMESTAMPTZ_HOROLOGY_TBL ORDER BY 2;
 64 |            one_year             
----+---------------------------------
    | -infinity
    | Thu Feb 16 17:32:01 0096 PST BC
    | Sun Feb 16 17:32:01 0098 PST
    | Fri Feb 16 17:32:01 0598 PST
    | Wed Feb 16 17:32:01 1098 PST
    | Sun Feb 16 17:32:01 1698 PST
    | Fri Feb 16 17:32:01 1798 PST
    | Wed Feb 16 17:32:01 1898 PST
    | Thu Dec 31 16:00:00 1970 PST
    | Fri Feb 28 17:32:01 1997 PST
    | Fri Feb 28 17:32:01 1997 PST
    | Sat Mar 01 17:32:01 1997 PST
    | Tue Dec 30 17:32:01 1997 PST
    | Wed Dec 31 17:32:01 1997 PST
    | Thu Jan 01 17:32:01 1998 PST
    | Fri Jan 02 00:00:00 1998 PST
    | Fri Jan 02 03:04:05 1998 PST
    | Tue Feb 10 09:32:01 1998 PST
    | Tue Feb 10 09:32:01 1998 PST
    | Tue Feb 10 09:32:01 1998 PST
    | Tue Feb 10 14:32:01 1998 PST
    | Tue Feb 10 17:32:00 1998 PST
    | Tue Feb 10 17:32:01 1998 PST
    | Tue Feb 10 17:32:01 1998 PST
    | Tue Feb 10 17:32:01 1998 PST
    | Tue Feb 10 17:32:01 1998 PST
    | Tue Feb 10 17:32:01 1998 PST
    | Tue Feb 10 17:32:01 1998 PST
    | Tue Feb 10 17:32:01 1998 PST
    | Tue Feb 10 17:32:01 1998 PST
    | Tue Feb 10 17:32:01 1998 PST
    | Tue Feb 10 17:32:01 1998 PST
    | Tue Feb 10 17:32:01 1998 PST
    | Tue Feb 10 17:32:01 1998 PST
    | Tue Feb 10 17:32:01 1998 PST
    | Tue Feb 10 17:32:01 1998 PST
    | Tue Feb 10 17:32:01.4 1998 PST
    | Tue Feb 10 17:32:01.5 1998 PST
    | Tue Feb 10 17:32:01.6 1998 PST
    | Tue Feb 10 17:32:02 1998 PST
    | Wed Feb 11 17:32:01 1998 PST
    | Thu Feb 12 17:32:01 1998 PST
    | Fri Feb 13 17:32:01 1998 PST
    | Sat Feb 14 17:32:01 1998 PST
    | Sun Feb 15 17:32:01 1998 PST
    | Mon Feb 16 17:32:01 1998 PST
    | Mon Feb 16 17:32:01 1998 PST
    | Sat Feb 28 17:32:01 1998 PST
    | Sun Mar 01 17:32:01 1998 PST
    | Wed Jun 10 17:32:01 1998 PDT
    | Wed Jun 10 18:32:01 1998 PDT
    | Fri Jul 10 14:32:01 1998 PDT
    | Wed Dec 30 17:32:01 1998 PST
    | Thu Dec 31 17:32:01 1998 PST
    | Sun Dec 31 17:32:01 2000 PST
    | Mon Jan 01 17:32:01 2001 PST
    | Thu Mar 15 01:14:05 2001 PST
    | Thu Mar 15 02:14:03 2001 PST
    | Thu Mar 15 03:14:04 2001 PST
    | Thu Mar 15 04:14:02 2001 PST
    | Thu Mar 15 08:14:01 2001 PST
    | Mon Dec 31 17:32:01 2001 PST
    | Tue Jan 01 17:32:01 2002 PST
    | Sun Sep 22 18:19:20 2002 PDT
    | Sun Feb 16 17:32:01 2098 PST
    | infinity
(66 rows)

SELECT '' AS "64", d1 - interval '1 year' AS one_year FROM TIMESTAMPTZ_HOROLOGY_TBL ORDER BY 2;
 64 |            one_year             
----+---------------------------------
    | -infinity
    | Mon Feb 16 17:32:01 0098 PST BC
    | Thu Feb 16 17:32:01 0096 PST
    | Tue Feb 16 17:32:01 0596 PST
    | Sun Feb 16 17:32:01 1096 PST
    | Thu Feb 16 17:32:01 1696 PST
    | Tue Feb 16 17:32:01 1796 PST
    | Sun Feb 16 17:32:01 1896 PST
    | Tue Dec 31 16:00:00 1968 PST
    | Tue Feb 28 17:32:01 1995 PST
    | Tue Feb 28 17:32:01 1995 PST
    | Wed Mar 01 17:32:01 1995 PST
    | Sat Dec 30 17:32:01 1995 PST
    | Sun Dec 31 17:32:01 1995 PST
    | Mon Jan 01 17:32:01 1996 PST
    | Tue Jan 02 00:00:00 1996 PST
    | Tue Jan 02 03:04:05 1996 PST
    | Sat Feb 10 09:32:01 1996 PST
    | Sat Feb 10 09:32:01 1996 PST
    | Sat Feb 10 09:32:01 1996 PST
    | Sat Feb 10 14:32:01 1996 PST
    | Sat Feb 10 17:32:00 1996 PST
    | Sat Feb 10 17:32:01 1996 PST
    | Sat Feb 10 17:32:01 1996 PST
    | Sat Feb 10 17:32:01 1996 PST
    | Sat Feb 10 17:32:01 1996 PST
    | Sat Feb 10 17:32:01 1996 PST
    | Sat Feb 10 17:32:01 1996 PST
    | Sat Feb 10 17:32:01 1996 PST
    | Sat Feb 10 17:32:01 1996 PST
    | Sat Feb 10 17:32:01 1996 PST
    | Sat Feb 10 17:32:01 1996 PST
    | Sat Feb 10 17:32:01 1996 PST
    | Sat Feb 10 17:32:01 1996 PST
    | Sat Feb 10 17:32:01 1996 PST
    | Sat Feb 10 17:32:01 1996 PST
    | Sat Feb 10 17:32:01.4 1996 PST
    | Sat Feb 10 17:32:01.5 1996 PST
    | Sat Feb 10 17:32:01.6 1996 PST
    | Sat Feb 10 17:32:02 1996 PST
    | Sun Feb 11 17:32:01 1996 PST
    | Mon Feb 12 17:32:01 1996 PST
    | Tue Feb 13 17:32:01 1996 PST
    | Wed Feb 14 17:32:01 1996 PST
    | Thu Feb 15 17:32:01 1996 PST
    | Fri Feb 16 17:32:01 1996 PST
    | Fri Feb 16 17:32:01 1996 PST
    | Wed Feb 28 17:32:01 1996 PST
    | Fri Mar 01 17:32:01 1996 PST
    | Mon Jun 10 17:32:01 1996 PDT
    | Mon Jun 10 18:32:01 1996 PDT
    | Wed Jul 10 14:32:01 1996 PDT
    | Mon Dec 30 17:32:01 1996 PST
    | Tue Dec 31 17:32:01 1996 PST
    | Thu Dec 31 17:32:01 1998 PST
    | Fri Jan 01 17:32:01 1999 PST
    | Mon Mar 15 01:14:05 1999 PST
    | Mon Mar 15 02:14:03 1999 PST
    | Mon Mar 15 03:14:04 1999 PST
    | Mon Mar 15 04:14:02 1999 PST
    | Mon Mar 15 08:14:01 1999 PST
    | Fri Dec 31 17:32:01 1999 PST
    | Sat Jan 01 17:32:01 2000 PST
    | Fri Sep 22 18:19:20 2000 PDT
    | Thu Feb 16 17:32:01 2096 PST
    | infinity
(66 rows)

--
-- time, interval arithmetic
--
SELECT CAST(time '01:02' AS interval) AS "+01:02";
     +01:02      
-----------------
 @ 1 hour 2 mins
(1 row)

SELECT CAST(interval '02:03' AS time) AS "02:03:00";
 02:03:00 
----------
 02:03:00
(1 row)

SELECT time '01:30' + interval '02:01' AS "03:31:00";
 03:31:00 
----------
 03:31:00
(1 row)

SELECT time '01:30' - interval '02:01' AS "23:29:00";
 23:29:00 
----------
 23:29:00
(1 row)

SELECT time '02:30' + interval '36:01' AS "14:31:00";
 14:31:00 
----------
 14:31:00
(1 row)

SELECT time '03:30' + interval '1 month 04:01' AS "07:31:00";
 07:31:00 
----------
 07:31:00
(1 row)

SELECT CAST(time with time zone '01:02-08' AS interval) AS "+00:01";
ERROR:  cannot cast type time with time zone to interval
LINE 1: SELECT CAST(time with time zone '01:02-08' AS interval) AS "...
               ^
SELECT CAST(interval '02:03' AS time with time zone) AS "02:03:00-08";
ERROR:  cannot cast type interval to time with time zone
LINE 1: SELECT CAST(interval '02:03' AS time with time zone) AS "02:...
               ^
SELECT time with time zone '01:30-08' - interval '02:01' AS "23:29:00-08";
 23:29:00-08 
-------------
 23:29:00-08
(1 row)

SELECT time with time zone '02:30-08' + interval '36:01' AS "14:31:00-08";
 14:31:00-08 
-------------
 14:31:00-08
(1 row)

-- These two tests cannot be used because they default to current timezone,
-- which may be either -08 or -07 depending on the time of year.
-- SELECT time with time zone '01:30' + interval '02:01' AS "03:31:00-08";
-- SELECT time with time zone '03:30' + interval '1 month 04:01' AS "07:31:00-08";
-- Try the following two tests instead, as a poor substitute
SELECT CAST(CAST(date 'today' + time with time zone '05:30'
            + interval '02:01' AS time with time zone) AS time) AS "07:31:00";
 07:31:00 
----------
 07:31:00
(1 row)

SELECT CAST(cast(date 'today' + time with time zone '03:30'
  + interval '1 month 04:01' as timestamp without time zone) AS time) AS "07:31:00";
 07:31:00 
----------
 07:31:00
(1 row)

SELECT t.d1 AS t, i.f1 AS i, t.d1 + i.f1 AS "add", t.d1 - i.f1 AS "subtract"
  FROM TIMESTAMP_HOROLOGY_TBL t, INTERVAL_HOROLOGY_TBL i
  WHERE t.d1 BETWEEN '1990-01-01' AND '2001-01-01'
    AND i.f1 BETWEEN '00:00' AND '23:00'
  ORDER BY 1,2;
             t              |     i     |            add             |          subtract          
----------------------------+-----------+----------------------------+----------------------------
 Wed Feb 28 17:32:01 1996   | @ 1 min   | Wed Feb 28 17:33:01 1996   | Wed Feb 28 17:31:01 1996
 Wed Feb 28 17:32:01 1996   | @ 5 hours | Wed Feb 28 22:32:01 1996   | Wed Feb 28 12:32:01 1996
 Thu Feb 29 17:32:01 1996   | @ 1 min   | Thu Feb 29 17:33:01 1996   | Thu Feb 29 17:31:01 1996
 Thu Feb 29 17:32:01 1996   | @ 5 hours | Thu Feb 29 22:32:01 1996   | Thu Feb 29 12:32:01 1996
 Fri Mar 01 17:32:01 1996   | @ 1 min   | Fri Mar 01 17:33:01 1996   | Fri Mar 01 17:31:01 1996
 Fri Mar 01 17:32:01 1996   | @ 5 hours | Fri Mar 01 22:32:01 1996   | Fri Mar 01 12:32:01 1996
 Mon Dec 30 17:32:01 1996   | @ 1 min   | Mon Dec 30 17:33:01 1996   | Mon Dec 30 17:31:01 1996
 Mon Dec 30 17:32:01 1996   | @ 5 hours | Mon Dec 30 22:32:01 1996   | Mon Dec 30 12:32:01 1996
 Tue Dec 31 17:32:01 1996   | @ 1 min   | Tue Dec 31 17:33:01 1996   | Tue Dec 31 17:31:01 1996
 Tue Dec 31 17:32:01 1996   | @ 5 hours | Tue Dec 31 22:32:01 1996   | Tue Dec 31 12:32:01 1996
 Wed Jan 01 17:32:01 1997   | @ 1 min   | Wed Jan 01 17:33:01 1997   | Wed Jan 01 17:31:01 1997
 Wed Jan 01 17:32:01 1997   | @ 5 hours | Wed Jan 01 22:32:01 1997   | Wed Jan 01 12:32:01 1997
 Thu Jan 02 00:00:00 1997   | @ 1 min   | Thu Jan 02 00:01:00 1997   | Wed Jan 01 23:59:00 1997
 Thu Jan 02 00:00:00 1997   | @ 5 hours | Thu Jan 02 05:00:00 1997   | Wed Jan 01 19:00:00 1997
 Thu Jan 02 03:04:05 1997   | @ 1 min   | Thu Jan 02 03:05:05 1997   | Thu Jan 02 03:03:05 1997
 Thu Jan 02 03:04:05 1997   | @ 5 hours | Thu Jan 02 08:04:05 1997   | Wed Jan 01 22:04:05 1997
 Mon Feb 10 17:32:00 1997   | @ 1 min   | Mon Feb 10 17:33:00 1997   | Mon Feb 10 17:31:00 1997
 Mon Feb 10 17:32:00 1997   | @ 5 hours | Mon Feb 10 22:32:00 1997   | Mon Feb 10 12:32:00 1997
 Mon Feb 10 17:32:01 1997   | @ 1 min   | Mon Feb 10 17:33:01 1997   | Mon Feb 10 17:31:01 1997
 Mon Feb 10 17:32:01 1997   | @ 1 min   | Mon Feb 10 17:33:01 1997   | Mon Feb 10 17:31:01 1997
 Mon Feb 10 17:32:01 1997   | @ 1 min   | Mon Feb 10 17:33:01 1997   | Mon Feb 10 17:31:01 1997
 Mon Feb 10 17:32:01 1997   | @ 1 min   | Mon Feb 10 17:33:01 1997   | Mon Feb 10 17:31:01 1997
 Mon Feb 10 17:32:01 1997   | @ 1 min   | Mon Feb 10 17:33:01 1997   | Mon Feb 10 17:31:01 1997
 Mon Feb 10 17:32:01 1997   | @ 1 min   | Mon Feb 10 17:33:01 1997   | Mon Feb 10 17:31:01 1997
 Mon Feb 10 17:32:01 1997   | @ 1 min   | Mon Feb 10 17:33:01 1997   | Mon Feb 10 17:31:01 1997
 Mon Feb 10 17:32:01 1997   | @ 1 min   | Mon Feb 10 17:33:01 1997   | Mon Feb 10 17:31:01 1997
 Mon Feb 10 17:32:01 1997   | @ 1 min   | Mon Feb 10 17:33:01 1997   | Mon Feb 10 17:31:01 1997
 Mon Feb 10 17:32:01 1997   | @ 1 min   | Mon Feb 10 17:33:01 1997   | Mon Feb 10 17:31:01 1997
 Mon Feb 10 17:32:01 1997   | @ 1 min   | Mon Feb 10 17:33:01 1997   | Mon Feb 10 17:31:01 1997
 Mon Feb 10 17:32:01 1997   | @ 1 min   | Mon Feb 10 17:33:01 1997   | Mon Feb 10 17:31:01 1997
 Mon Feb 10 17:32:01 1997   | @ 1 min   | Mon Feb 10 17:33:01 1997   | Mon Feb 10 17:31:01 1997
 Mon Feb 10 17:32:01 1997   | @ 1 min   | Mon Feb 10 17:33:01 1997   | Mon Feb 10 17:31:01 1997
 Mon Feb 10 17:32:01 1997   | @ 1 min   | Mon Feb 10 17:33:01 1997   | Mon Feb 10 17:31:01 1997
 Mon Feb 10 17:32:01 1997   | @ 1 min   | Mon Feb 10 17:33:01 1997   | Mon Feb 10 17:31:01 1997
 Mon Feb 10 17:32:01 1997   | @ 1 min   | Mon Feb 10 17:33:01 1997   | Mon Feb 10 17:31:01 1997
 Mon Feb 10 17:32:01 1997   | @ 1 min   | Mon Feb 10 17:33:01 1997   | Mon Feb 10 17:31:01 1997
 Mon Feb 10 17:32:01 1997   | @ 5 hours | Mon Feb 10 22:32:01 1997   | Mon Feb 10 12:32:01 1997
 Mon Feb 10 17:32:01 1997   | @ 5 hours | Mon Feb 10 22:32:01 1997   | Mon Feb 10 12:32:01 1997
 Mon Feb 10 17:32:01 1997   | @ 5 hours | Mon Feb 10 22:32:01 1997   | Mon Feb 10 12:32:01 1997
 Mon Feb 10 17:32:01 1997   | @ 5 hours | Mon Feb 10 22:32:01 1997   | Mon Feb 10 12:32:01 1997
 Mon Feb 10 17:32:01 1997   | @ 5 hours | Mon Feb 10 22:32:01 1997   | Mon Feb 10 12:32:01 1997
 Mon Feb 10 17:32:01 1997   | @ 5 hours | Mon Feb 10 22:32:01 1997   | Mon Feb 10 12:32:01 1997
 Mon Feb 10 17:32:01 1997   | @ 5 hours | Mon Feb 10 22:32:01 1997   | Mon Feb 10 12:32:01 1997
 Mon Feb 10 17:32:01 1997   | @ 5 hours | Mon Feb 10 22:32:01 1997   | Mon Feb 10 12:32:01 1997
 Mon Feb 10 17:32:01 1997   | @ 5 hours | Mon Feb 10 22:32:01 1997   | Mon Feb 10 12:32:01 1997
 Mon Feb 10 17:32:01 1997   | @ 5 hours | Mon Feb 10 22:32:01 1997   | Mon Feb 10 12:32:01 1997
 Mon Feb 10 17:32:01 1997   | @ 5 hours | Mon Feb 10 22:32:01 1997   | Mon Feb 10 12:32:01 1997
 Mon Feb 10 17:32:01 1997   | @ 5 hours | Mon Feb 10 22:32:01 1997   | Mon Feb 10 12:32:01 1997
 Mon Feb 10 17:32:01 1997   | @ 5 hours | Mon Feb 10 22:32:01 1997   | Mon Feb 10 12:32:01 1997
 Mon Feb 10 17:32:01 1997   | @ 5 hours | Mon Feb 10 22:32:01 1997   | Mon Feb 10 12:32:01 1997
 Mon Feb 10 17:32:01 1997   | @ 5 hours | Mon Feb 10 22:32:01 1997   | Mon Feb 10 12:32:01 1997
 Mon Feb 10 17:32:01 1997   | @ 5 hours | Mon Feb 10 22:32:01 1997   | Mon Feb 10 12:32:01 1997
 Mon Feb 10 17:32:01 1997   | @ 5 hours | Mon Feb 10 22:32:01 1997   | Mon Feb 10 12:32:01 1997
 Mon Feb 10 17:32:01 1997   | @ 5 hours | Mon Feb 10 22:32:01 1997   | Mon Feb 10 12:32:01 1997
 Mon Feb 10 17:32:01.4 1997 | @ 1 min   | Mon Feb 10 17:33:01.4 1997 | Mon Feb 10 17:31:01.4 1997
 Mon Feb 10 17:32:01.4 1997 | @ 5 hours | Mon Feb 10 22:32:01.4 1997 | Mon Feb 10 12:32:01.4 1997
 Mon Feb 10 17:32:01.5 1997 | @ 1 min   | Mon Feb 10 17:33:01.5 1997 | Mon Feb 10 17:31:01.5 1997
 Mon Feb 10 17:32:01.5 1997 | @ 5 hours | Mon Feb 10 22:32:01.5 1997 | Mon Feb 10 12:32:01.5 1997
 Mon Feb 10 17:32:01.6 1997 | @ 1 min   | Mon Feb 10 17:33:01.6 1997 | Mon Feb 10 17:31:01.6 1997
 Mon Feb 10 17:32:01.6 1997 | @ 5 hours | Mon Feb 10 22:32:01.6 1997 | Mon Feb 10 12:32:01.6 1997
 Mon Feb 10 17:32:02 1997   | @ 1 min   | Mon Feb 10 17:33:02 1997   | Mon Feb 10 17:31:02 1997
 Mon Feb 10 17:32:02 1997   | @ 5 hours | Mon Feb 10 22:32:02 1997   | Mon Feb 10 12:32:02 1997
 Tue Feb 11 17:32:01 1997   | @ 1 min   | Tue Feb 11 17:33:01 1997   | Tue Feb 11 17:31:01 1997
 Tue Feb 11 17:32:01 1997   | @ 5 hours | Tue Feb 11 22:32:01 1997   | Tue Feb 11 12:32:01 1997
 Wed Feb 12 17:32:01 1997   | @ 1 min   | Wed Feb 12 17:33:01 1997   | Wed Feb 12 17:31:01 1997
 Wed Feb 12 17:32:01 1997   | @ 5 hours | Wed Feb 12 22:32:01 1997   | Wed Feb 12 12:32:01 1997
 Thu Feb 13 17:32:01 1997   | @ 1 min   | Thu Feb 13 17:33:01 1997   | Thu Feb 13 17:31:01 1997
 Thu Feb 13 17:32:01 1997   | @ 5 hours | Thu Feb 13 22:32:01 1997   | Thu Feb 13 12:32:01 1997
 Fri Feb 14 17:32:01 1997   | @ 1 min   | Fri Feb 14 17:33:01 1997   | Fri Feb 14 17:31:01 1997
 Fri Feb 14 17:32:01 1997   | @ 5 hours | Fri Feb 14 22:32:01 1997   | Fri Feb 14 12:32:01 1997
 Sat Feb 15 17:32:01 1997   | @ 1 min   | Sat Feb 15 17:33:01 1997   | Sat Feb 15 17:31:01 1997
 Sat Feb 15 17:32:01 1997   | @ 5 hours | Sat Feb 15 22:32:01 1997   | Sat Feb 15 12:32:01 1997
 Sun Feb 16 17:32:01 1997   | @ 1 min   | Sun Feb 16 17:33:01 1997   | Sun Feb 16 17:31:01 1997
 Sun Feb 16 17:32:01 1997   | @ 1 min   | Sun Feb 16 17:33:01 1997   | Sun Feb 16 17:31:01 1997
 Sun Feb 16 17:32:01 1997   | @ 5 hours | Sun Feb 16 22:32:01 1997   | Sun Feb 16 12:32:01 1997
 Sun Feb 16 17:32:01 1997   | @ 5 hours | Sun Feb 16 22:32:01 1997   | Sun Feb 16 12:32:01 1997
 Fri Feb 28 17:32:01 1997   | @ 1 min   | Fri Feb 28 17:33:01 1997   | Fri Feb 28 17:31:01 1997
 Fri Feb 28 17:32:01 1997   | @ 5 hours | Fri Feb 28 22:32:01 1997   | Fri Feb 28 12:32:01 1997
 Sat Mar 01 17:32:01 1997   | @ 1 min   | Sat Mar 01 17:33:01 1997   | Sat Mar 01 17:31:01 1997
 Sat Mar 01 17:32:01 1997   | @ 5 hours | Sat Mar 01 22:32:01 1997   | Sat Mar 01 12:32:01 1997
 Tue Jun 10 17:32:01 1997   | @ 1 min   | Tue Jun 10 17:33:01 1997   | Tue Jun 10 17:31:01 1997
 Tue Jun 10 17:32:01 1997   | @ 5 hours | Tue Jun 10 22:32:01 1997   | Tue Jun 10 12:32:01 1997
 Tue Jun 10 18:32:01 1997   | @ 1 min   | Tue Jun 10 18:33:01 1997   | Tue Jun 10 18:31:01 1997
 Tue Jun 10 18:32:01 1997   | @ 5 hours | Tue Jun 10 23:32:01 1997   | Tue Jun 10 13:32:01 1997
 Tue Dec 30 17:32:01 1997   | @ 1 min   | Tue Dec 30 17:33:01 1997   | Tue Dec 30 17:31:01 1997
 Tue Dec 30 17:32:01 1997   | @ 5 hours | Tue Dec 30 22:32:01 1997   | Tue Dec 30 12:32:01 1997
 Wed Dec 31 17:32:01 1997   | @ 1 min   | Wed Dec 31 17:33:01 1997   | Wed Dec 31 17:31:01 1997
 Wed Dec 31 17:32:01 1997   | @ 5 hours | Wed Dec 31 22:32:01 1997   | Wed Dec 31 12:32:01 1997
 Fri Dec 31 17:32:01 1999   | @ 1 min   | Fri Dec 31 17:33:01 1999   | Fri Dec 31 17:31:01 1999
 Fri Dec 31 17:32:01 1999   | @ 5 hours | Fri Dec 31 22:32:01 1999   | Fri Dec 31 12:32:01 1999
 Sat Jan 01 17:32:01 2000   | @ 1 min   | Sat Jan 01 17:33:01 2000   | Sat Jan 01 17:31:01 2000
 Sat Jan 01 17:32:01 2000   | @ 5 hours | Sat Jan 01 22:32:01 2000   | Sat Jan 01 12:32:01 2000
 Wed Mar 15 02:14:05 2000   | @ 1 min   | Wed Mar 15 02:15:05 2000   | Wed Mar 15 02:13:05 2000
 Wed Mar 15 02:14:05 2000   | @ 5 hours | Wed Mar 15 07:14:05 2000   | Tue Mar 14 21:14:05 2000
 Wed Mar 15 03:14:04 2000   | @ 1 min   | Wed Mar 15 03:15:04 2000   | Wed Mar 15 03:13:04 2000
 Wed Mar 15 03:14:04 2000   | @ 5 hours | Wed Mar 15 08:14:04 2000   | Tue Mar 14 22:14:04 2000
 Wed Mar 15 08:14:01 2000   | @ 1 min   | Wed Mar 15 08:15:01 2000   | Wed Mar 15 08:13:01 2000
 Wed Mar 15 08:14:01 2000   | @ 5 hours | Wed Mar 15 13:14:01 2000   | Wed Mar 15 03:14:01 2000
 Wed Mar 15 12:14:03 2000   | @ 1 min   | Wed Mar 15 12:15:03 2000   | Wed Mar 15 12:13:03 2000
 Wed Mar 15 12:14:03 2000   | @ 5 hours | Wed Mar 15 17:14:03 2000   | Wed Mar 15 07:14:03 2000
 Wed Mar 15 13:14:02 2000   | @ 1 min   | Wed Mar 15 13:15:02 2000   | Wed Mar 15 13:13:02 2000
 Wed Mar 15 13:14:02 2000   | @ 5 hours | Wed Mar 15 18:14:02 2000   | Wed Mar 15 08:14:02 2000
 Sun Dec 31 17:32:01 2000   | @ 1 min   | Sun Dec 31 17:33:01 2000   | Sun Dec 31 17:31:01 2000
 Sun Dec 31 17:32:01 2000   | @ 5 hours | Sun Dec 31 22:32:01 2000   | Sun Dec 31 12:32:01 2000
(104 rows)

SELECT t.f1 AS t, i.f1 AS i, t.f1 + i.f1 AS "add", t.f1 - i.f1 AS "subtract"
  FROM TIME_HOROLOGY_TBL t, INTERVAL_HOROLOGY_TBL i
  ORDER BY 1,2;
      t      |               i               |     add     |  subtract   
-------------+-------------------------------+-------------+-------------
 00:00:00    | @ 14 secs ago                 | 23:59:46    | 00:00:14
 00:00:00    | @ 1 min                       | 00:01:00    | 23:59:00
 00:00:00    | @ 5 hours                     | 05:00:00    | 19:00:00
 00:00:00    | @ 1 day 2 hours 3 mins 4 secs | 02:03:04    | 21:56:56
 00:00:00    | @ 10 days                     | 00:00:00    | 00:00:00
 00:00:00    | @ 3 mons                      | 00:00:00    | 00:00:00
 00:00:00    | @ 5 mons                      | 00:00:00    | 00:00:00
 00:00:00    | @ 5 mons 12 hours             | 12:00:00    | 12:00:00
 00:00:00    | @ 6 years                     | 00:00:00    | 00:00:00
 00:00:00    | @ 34 years                    | 00:00:00    | 00:00:00
 01:00:00    | @ 14 secs ago                 | 00:59:46    | 01:00:14
 01:00:00    | @ 1 min                       | 01:01:00    | 00:59:00
 01:00:00    | @ 5 hours                     | 06:00:00    | 20:00:00
 01:00:00    | @ 1 day 2 hours 3 mins 4 secs | 03:03:04    | 22:56:56
 01:00:00    | @ 10 days                     | 01:00:00    | 01:00:00
 01:00:00    | @ 3 mons                      | 01:00:00    | 01:00:00
 01:00:00    | @ 5 mons                      | 01:00:00    | 01:00:00
 01:00:00    | @ 5 mons 12 hours             | 13:00:00    | 13:00:00
 01:00:00    | @ 6 years                     | 01:00:00    | 01:00:00
 01:00:00    | @ 34 years                    | 01:00:00    | 01:00:00
 02:03:00    | @ 14 secs ago                 | 02:02:46    | 02:03:14
 02:03:00    | @ 1 min                       | 02:04:00    | 02:02:00
 02:03:00    | @ 5 hours                     | 07:03:00    | 21:03:00
 02:03:00    | @ 1 day 2 hours 3 mins 4 secs | 04:06:04    | 23:59:56
 02:03:00    | @ 10 days                     | 02:03:00    | 02:03:00
 02:03:00    | @ 3 mons                      | 02:03:00    | 02:03:00
 02:03:00    | @ 5 mons                      | 02:03:00    | 02:03:00
 02:03:00    | @ 5 mons 12 hours             | 14:03:00    | 14:03:00
 02:03:00    | @ 6 years                     | 02:03:00    | 02:03:00
 02:03:00    | @ 34 years                    | 02:03:00    | 02:03:00
 11:59:00    | @ 14 secs ago                 | 11:58:46    | 11:59:14
 11:59:00    | @ 1 min                       | 12:00:00    | 11:58:00
 11:59:00    | @ 5 hours                     | 16:59:00    | 06:59:00
 11:59:00    | @ 1 day 2 hours 3 mins 4 secs | 14:02:04    | 09:55:56
 11:59:00    | @ 10 days                     | 11:59:00    | 11:59:00
 11:59:00    | @ 3 mons                      | 11:59:00    | 11:59:00
 11:59:00    | @ 5 mons                      | 11:59:00    | 11:59:00
 11:59:00    | @ 5 mons 12 hours             | 23:59:00    | 23:59:00
 11:59:00    | @ 6 years                     | 11:59:00    | 11:59:00
 11:59:00    | @ 34 years                    | 11:59:00    | 11:59:00
 12:00:00    | @ 14 secs ago                 | 11:59:46    | 12:00:14
 12:00:00    | @ 1 min                       | 12:01:00    | 11:59:00
 12:00:00    | @ 5 hours                     | 17:00:00    | 07:00:00
 12:00:00    | @ 1 day 2 hours 3 mins 4 secs | 14:03:04    | 09:56:56
 12:00:00    | @ 10 days                     | 12:00:00    | 12:00:00
 12:00:00    | @ 3 mons                      | 12:00:00    | 12:00:00
 12:00:00    | @ 5 mons                      | 12:00:00    | 12:00:00
 12:00:00    | @ 5 mons 12 hours             | 00:00:00    | 00:00:00
 12:00:00    | @ 6 years                     | 12:00:00    | 12:00:00
 12:00:00    | @ 34 years                    | 12:00:00    | 12:00:00
 12:01:00    | @ 14 secs ago                 | 12:00:46    | 12:01:14
 12:01:00    | @ 1 min                       | 12:02:00    | 12:00:00
 12:01:00    | @ 5 hours                     | 17:01:00    | 07:01:00
 12:01:00    | @ 1 day 2 hours 3 mins 4 secs | 14:04:04    | 09:57:56
 12:01:00    | @ 10 days                     | 12:01:00    | 12:01:00
 12:01:00    | @ 3 mons                      | 12:01:00    | 12:01:00
 12:01:00    | @ 5 mons                      | 12:01:00    | 12:01:00
 12:01:00    | @ 5 mons 12 hours             | 00:01:00    | 00:01:00
 12:01:00    | @ 6 years                     | 12:01:00    | 12:01:00
 12:01:00    | @ 34 years                    | 12:01:00    | 12:01:00
 15:36:39    | @ 14 secs ago                 | 15:36:25    | 15:36:53
 15:36:39    | @ 14 secs ago                 | 15:36:25    | 15:36:53
 15:36:39    | @ 1 min                       | 15:37:39    | 15:35:39
 15:36:39    | @ 1 min                       | 15:37:39    | 15:35:39
 15:36:39    | @ 5 hours                     | 20:36:39    | 10:36:39
 15:36:39    | @ 5 hours                     | 20:36:39    | 10:36:39
 15:36:39    | @ 1 day 2 hours 3 mins 4 secs | 17:39:43    | 13:33:35
 15:36:39    | @ 1 day 2 hours 3 mins 4 secs | 17:39:43    | 13:33:35
 15:36:39    | @ 10 days                     | 15:36:39    | 15:36:39
 15:36:39    | @ 10 days                     | 15:36:39    | 15:36:39
 15:36:39    | @ 3 mons                      | 15:36:39    | 15:36:39
 15:36:39    | @ 3 mons                      | 15:36:39    | 15:36:39
 15:36:39    | @ 5 mons                      | 15:36:39    | 15:36:39
 15:36:39    | @ 5 mons                      | 15:36:39    | 15:36:39
 15:36:39    | @ 5 mons 12 hours             | 03:36:39    | 03:36:39
 15:36:39    | @ 5 mons 12 hours             | 03:36:39    | 03:36:39
 15:36:39    | @ 6 years                     | 15:36:39    | 15:36:39
 15:36:39    | @ 6 years                     | 15:36:39    | 15:36:39
 15:36:39    | @ 34 years                    | 15:36:39    | 15:36:39
 15:36:39    | @ 34 years                    | 15:36:39    | 15:36:39
 23:59:00    | @ 14 secs ago                 | 23:58:46    | 23:59:14
 23:59:00    | @ 1 min                       | 00:00:00    | 23:58:00
 23:59:00    | @ 5 hours                     | 04:59:00    | 18:59:00
 23:59:00    | @ 1 day 2 hours 3 mins 4 secs | 02:02:04    | 21:55:56
 23:59:00    | @ 10 days                     | 23:59:00    | 23:59:00
 23:59:00    | @ 3 mons                      | 23:59:00    | 23:59:00
 23:59:00    | @ 5 mons                      | 23:59:00    | 23:59:00
 23:59:00    | @ 5 mons 12 hours             | 11:59:00    | 11:59:00
 23:59:00    | @ 6 years                     | 23:59:00    | 23:59:00
 23:59:00    | @ 34 years                    | 23:59:00    | 23:59:00
 23:59:59.99 | @ 14 secs ago                 | 23:59:45.99 | 00:00:13.99
 23:59:59.99 | @ 1 min                       | 00:00:59.99 | 23:58:59.99
 23:59:59.99 | @ 5 hours                     | 04:59:59.99 | 18:59:59.99
 23:59:59.99 | @ 1 day 2 hours 3 mins 4 secs | 02:03:03.99 | 21:56:55.99
 23:59:59.99 | @ 10 days                     | 23:59:59.99 | 23:59:59.99
 23:59:59.99 | @ 3 mons                      | 23:59:59.99 | 23:59:59.99
 23:59:59.99 | @ 5 mons                      | 23:59:59.99 | 23:59:59.99
 23:59:59.99 | @ 5 mons 12 hours             | 11:59:59.99 | 11:59:59.99
 23:59:59.99 | @ 6 years                     | 23:59:59.99 | 23:59:59.99
 23:59:59.99 | @ 34 years                    | 23:59:59.99 | 23:59:59.99
(100 rows)

SELECT t.f1 AS t, i.f1 AS i, t.f1 + i.f1 AS "add", t.f1 - i.f1 AS "subtract"
  FROM TIMETZ_HOROLOGY_TBL t, INTERVAL_HOROLOGY_TBL i
  ORDER BY 1,2;
       t        |               i               |      add       |    subtract    
----------------+-------------------------------+----------------+----------------
 00:01:00-07    | @ 14 secs ago                 | 00:00:46-07    | 00:01:14-07
 00:01:00-07    | @ 1 min                       | 00:02:00-07    | 00:00:00-07
 00:01:00-07    | @ 5 hours                     | 05:01:00-07    | 19:01:00-07
 00:01:00-07    | @ 1 day 2 hours 3 mins 4 secs | 02:04:04-07    | 21:57:56-07
 00:01:00-07    | @ 10 days                     | 00:01:00-07    | 00:01:00-07
 00:01:00-07    | @ 3 mons                      | 00:01:00-07    | 00:01:00-07
 00:01:00-07    | @ 5 mons                      | 00:01:00-07    | 00:01:00-07
 00:01:00-07    | @ 5 mons 12 hours             | 12:01:00-07    | 12:01:00-07
 00:01:00-07    | @ 6 years                     | 00:01:00-07    | 00:01:00-07
 00:01:00-07    | @ 34 years                    | 00:01:00-07    | 00:01:00-07
 01:00:00-07    | @ 14 secs ago                 | 00:59:46-07    | 01:00:14-07
 01:00:00-07    | @ 1 min                       | 01:01:00-07    | 00:59:00-07
 01:00:00-07    | @ 5 hours                     | 06:00:00-07    | 20:00:00-07
 01:00:00-07    | @ 1 day 2 hours 3 mins 4 secs | 03:03:04-07    | 22:56:56-07
 01:00:00-07    | @ 10 days                     | 01:00:00-07    | 01:00:00-07
 01:00:00-07    | @ 3 mons                      | 01:00:00-07    | 01:00:00-07
 01:00:00-07    | @ 5 mons                      | 01:00:00-07    | 01:00:00-07
 01:00:00-07    | @ 5 mons 12 hours             | 13:00:00-07    | 13:00:00-07
 01:00:00-07    | @ 6 years                     | 01:00:00-07    | 01:00:00-07
 01:00:00-07    | @ 34 years                    | 01:00:00-07    | 01:00:00-07
 02:03:00-07    | @ 14 secs ago                 | 02:02:46-07    | 02:03:14-07
 02:03:00-07    | @ 1 min                       | 02:04:00-07    | 02:02:00-07
 02:03:00-07    | @ 5 hours                     | 07:03:00-07    | 21:03:00-07
 02:03:00-07    | @ 1 day 2 hours 3 mins 4 secs | 04:06:04-07    | 23:59:56-07
 02:03:00-07    | @ 10 days                     | 02:03:00-07    | 02:03:00-07
 02:03:00-07    | @ 3 mons                      | 02:03:00-07    | 02:03:00-07
 02:03:00-07    | @ 5 mons                      | 02:03:00-07    | 02:03:00-07
 02:03:00-07    | @ 5 mons 12 hours             | 14:03:00-07    | 14:03:00-07
 02:03:00-07    | @ 6 years                     | 02:03:00-07    | 02:03:00-07
 02:03:00-07    | @ 34 years                    | 02:03:00-07    | 02:03:00-07
 08:08:00-04    | @ 14 secs ago                 | 08:07:46-04    | 08:08:14-04
 08:08:00-04    | @ 1 min                       | 08:09:00-04    | 08:07:00-04
 08:08:00-04    | @ 5 hours                     | 13:08:00-04    | 03:08:00-04
 08:08:00-04    | @ 1 day 2 hours 3 mins 4 secs | 10:11:04-04    | 06:04:56-04
 08:08:00-04    | @ 10 days                     | 08:08:00-04    | 08:08:00-04
 08:08:00-04    | @ 3 mons                      | 08:08:00-04    | 08:08:00-04
 08:08:00-04    | @ 5 mons                      | 08:08:00-04    | 08:08:00-04
 08:08:00-04    | @ 5 mons 12 hours             | 20:08:00-04    | 20:08:00-04
 08:08:00-04    | @ 6 years                     | 08:08:00-04    | 08:08:00-04
 08:08:00-04    | @ 34 years                    | 08:08:00-04    | 08:08:00-04
 07:07:00-08    | @ 14 secs ago                 | 07:06:46-08    | 07:07:14-08
 07:07:00-08    | @ 1 min                       | 07:08:00-08    | 07:06:00-08
 07:07:00-08    | @ 5 hours                     | 12:07:00-08    | 02:07:00-08
 07:07:00-08    | @ 1 day 2 hours 3 mins 4 secs | 09:10:04-08    | 05:03:56-08
 07:07:00-08    | @ 10 days                     | 07:07:00-08    | 07:07:00-08
 07:07:00-08    | @ 3 mons                      | 07:07:00-08    | 07:07:00-08
 07:07:00-08    | @ 5 mons                      | 07:07:00-08    | 07:07:00-08
 07:07:00-08    | @ 5 mons 12 hours             | 19:07:00-08    | 19:07:00-08
 07:07:00-08    | @ 6 years                     | 07:07:00-08    | 07:07:00-08
 07:07:00-08    | @ 34 years                    | 07:07:00-08    | 07:07:00-08
 11:59:00-07    | @ 14 secs ago                 | 11:58:46-07    | 11:59:14-07
 11:59:00-07    | @ 1 min                       | 12:00:00-07    | 11:58:00-07
 11:59:00-07    | @ 5 hours                     | 16:59:00-07    | 06:59:00-07
 11:59:00-07    | @ 1 day 2 hours 3 mins 4 secs | 14:02:04-07    | 09:55:56-07
 11:59:00-07    | @ 10 days                     | 11:59:00-07    | 11:59:00-07
 11:59:00-07    | @ 3 mons                      | 11:59:00-07    | 11:59:00-07
 11:59:00-07    | @ 5 mons                      | 11:59:00-07    | 11:59:00-07
 11:59:00-07    | @ 5 mons 12 hours             | 23:59:00-07    | 23:59:00-07
 11:59:00-07    | @ 6 years                     | 11:59:00-07    | 11:59:00-07
 11:59:00-07    | @ 34 years                    | 11:59:00-07    | 11:59:00-07
 12:00:00-07    | @ 14 secs ago                 | 11:59:46-07    | 12:00:14-07
 12:00:00-07    | @ 1 min                       | 12:01:00-07    | 11:59:00-07
 12:00:00-07    | @ 5 hours                     | 17:00:00-07    | 07:00:00-07
 12:00:00-07    | @ 1 day 2 hours 3 mins 4 secs | 14:03:04-07    | 09:56:56-07
 12:00:00-07    | @ 10 days                     | 12:00:00-07    | 12:00:00-07
 12:00:00-07    | @ 3 mons                      | 12:00:00-07    | 12:00:00-07
 12:00:00-07    | @ 5 mons                      | 12:00:00-07    | 12:00:00-07
 12:00:00-07    | @ 5 mons 12 hours             | 00:00:00-07    | 00:00:00-07
 12:00:00-07    | @ 6 years                     | 12:00:00-07    | 12:00:00-07
 12:00:00-07    | @ 34 years                    | 12:00:00-07    | 12:00:00-07
 12:01:00-07    | @ 14 secs ago                 | 12:00:46-07    | 12:01:14-07
 12:01:00-07    | @ 1 min                       | 12:02:00-07    | 12:00:00-07
 12:01:00-07    | @ 5 hours                     | 17:01:00-07    | 07:01:00-07
 12:01:00-07    | @ 1 day 2 hours 3 mins 4 secs | 14:04:04-07    | 09:57:56-07
 12:01:00-07    | @ 10 days                     | 12:01:00-07    | 12:01:00-07
 12:01:00-07    | @ 3 mons                      | 12:01:00-07    | 12:01:00-07
 12:01:00-07    | @ 5 mons                      | 12:01:00-07    | 12:01:00-07
 12:01:00-07    | @ 5 mons 12 hours             | 00:01:00-07    | 00:01:00-07
 12:01:00-07    | @ 6 years                     | 12:01:00-07    | 12:01:00-07
 12:01:00-07    | @ 34 years                    | 12:01:00-07    | 12:01:00-07
 15:36:39-04    | @ 14 secs ago                 | 15:36:25-04    | 15:36:53-04
 15:36:39-04    | @ 1 min                       | 15:37:39-04    | 15:35:39-04
 15:36:39-04    | @ 5 hours                     | 20:36:39-04    | 10:36:39-04
 15:36:39-04    | @ 1 day 2 hours 3 mins 4 secs | 17:39:43-04    | 13:33:35-04
 15:36:39-04    | @ 10 days                     | 15:36:39-04    | 15:36:39-04
 15:36:39-04    | @ 3 mons                      | 15:36:39-04    | 15:36:39-04
 15:36:39-04    | @ 5 mons                      | 15:36:39-04    | 15:36:39-04
 15:36:39-04    | @ 5 mons 12 hours             | 03:36:39-04    | 03:36:39-04
 15:36:39-04    | @ 6 years                     | 15:36:39-04    | 15:36:39-04
 15:36:39-04    | @ 34 years                    | 15:36:39-04    | 15:36:39-04
 15:36:39-05    | @ 14 secs ago                 | 15:36:25-05    | 15:36:53-05
 15:36:39-05    | @ 1 min                       | 15:37:39-05    | 15:35:39-05
 15:36:39-05    | @ 5 hours                     | 20:36:39-05    | 10:36:39-05
 15:36:39-05    | @ 1 day 2 hours 3 mins 4 secs | 17:39:43-05    | 13:33:35-05
 15:36:39-05    | @ 10 days                     | 15:36:39-05    | 15:36:39-05
 15:36:39-05    | @ 3 mons                      | 15:36:39-05    | 15:36:39-05
 15:36:39-05    | @ 5 mons                      | 15:36:39-05    | 15:36:39-05
 15:36:39-05    | @ 5 mons 12 hours             | 03:36:39-05    | 03:36:39-05
 15:36:39-05    | @ 6 years                     | 15:36:39-05    | 15:36:39-05
 15:36:39-05    | @ 34 years                    | 15:36:39-05    | 15:36:39-05
 23:59:00-07    | @ 14 secs ago                 | 23:58:46-07    | 23:59:14-07
 23:59:00-07    | @ 1 min                       | 00:00:00-07    | 23:58:00-07
 23:59:00-07    | @ 5 hours                     | 04:59:00-07    | 18:59:00-07
 23:59:00-07    | @ 1 day 2 hours 3 mins 4 secs | 02:02:04-07    | 21:55:56-07
 23:59:00-07    | @ 10 days                     | 23:59:00-07    | 23:59:00-07
 23:59:00-07    | @ 3 mons                      | 23:59:00-07    | 23:59:00-07
 23:59:00-07    | @ 5 mons                      | 23:59:00-07    | 23:59:00-07
 23:59:00-07    | @ 5 mons 12 hours             | 11:59:00-07    | 11:59:00-07
 23:59:00-07    | @ 6 years                     | 23:59:00-07    | 23:59:00-07
 23:59:00-07    | @ 34 years                    | 23:59:00-07    | 23:59:00-07
 23:59:59.99-07 | @ 14 secs ago                 | 23:59:45.99-07 | 00:00:13.99-07
 23:59:59.99-07 | @ 1 min                       | 00:00:59.99-07 | 23:58:59.99-07
 23:59:59.99-07 | @ 5 hours                     | 04:59:59.99-07 | 18:59:59.99-07
 23:59:59.99-07 | @ 1 day 2 hours 3 mins 4 secs | 02:03:03.99-07 | 21:56:55.99-07
 23:59:59.99-07 | @ 10 days                     | 23:59:59.99-07 | 23:59:59.99-07
 23:59:59.99-07 | @ 3 mons                      | 23:59:59.99-07 | 23:59:59.99-07
 23:59:59.99-07 | @ 5 mons                      | 23:59:59.99-07 | 23:59:59.99-07
 23:59:59.99-07 | @ 5 mons 12 hours             | 11:59:59.99-07 | 11:59:59.99-07
 23:59:59.99-07 | @ 6 years                     | 23:59:59.99-07 | 23:59:59.99-07
 23:59:59.99-07 | @ 34 years                    | 23:59:59.99-07 | 23:59:59.99-07
(120 rows)

-- SQL9x OVERLAPS operator
-- test with time zone
SELECT (timestamp with time zone '2000-11-27', timestamp with time zone '2000-11-28')
  OVERLAPS (timestamp with time zone '2000-11-27 12:00', timestamp with time zone '2000-11-30') AS "True";
 True 
------
 t
(1 row)

SELECT (timestamp with time zone '2000-11-26', timestamp with time zone '2000-11-27')
  OVERLAPS (timestamp with time zone '2000-11-27 12:00', timestamp with time zone '2000-11-30') AS "False";
 False 
-------
 f
(1 row)

SELECT (timestamp with time zone '2000-11-27', timestamp with time zone '2000-11-28')
  OVERLAPS (timestamp with time zone '2000-11-27 12:00', interval '1 day') AS "True";
 True 
------
 t
(1 row)

SELECT (timestamp with time zone '2000-11-27', interval '12 hours')
  OVERLAPS (timestamp with time zone '2000-11-27 12:00', timestamp with time zone '2000-11-30') AS "False";
 False 
-------
 f
(1 row)

SELECT (timestamp with time zone '2000-11-27', interval '12 hours')
  OVERLAPS (timestamp with time zone '2000-11-27', interval '12 hours') AS "True";
 True 
------
 t
(1 row)

SELECT (timestamp with time zone '2000-11-27', interval '12 hours')
  OVERLAPS (timestamp with time zone '2000-11-27 12:00', interval '12 hours') AS "False";
 False 
-------
 f
(1 row)

-- test without time zone
SELECT (timestamp without time zone '2000-11-27', timestamp without time zone '2000-11-28')
  OVERLAPS (timestamp without time zone '2000-11-27 12:00', timestamp without time zone '2000-11-30') AS "True";
 True 
------
 t
(1 row)

SELECT (timestamp without time zone '2000-11-26', timestamp without time zone '2000-11-27')
  OVERLAPS (timestamp without time zone '2000-11-27 12:00', timestamp without time zone '2000-11-30') AS "False";
 False 
-------
 f
(1 row)

SELECT (timestamp without time zone '2000-11-27', timestamp without time zone '2000-11-28')
  OVERLAPS (timestamp without time zone '2000-11-27 12:00', interval '1 day') AS "True";
 True 
------
 t
(1 row)

SELECT (timestamp without time zone '2000-11-27', interval '12 hours')
  OVERLAPS (timestamp without time zone '2000-11-27 12:00', timestamp without time zone '2000-11-30') AS "False";
 False 
-------
 f
(1 row)

SELECT (timestamp without time zone '2000-11-27', interval '12 hours')
  OVERLAPS (timestamp without time zone '2000-11-27', interval '12 hours') AS "True";
 True 
------
 t
(1 row)

SELECT (timestamp without time zone '2000-11-27', interval '12 hours')
  OVERLAPS (timestamp without time zone '2000-11-27 12:00', interval '12 hours') AS "False";
 False 
-------
 f
(1 row)

-- test time and interval
SELECT (time '00:00', time '01:00')
  OVERLAPS (time '00:30', time '01:30') AS "True";
 True 
------
 t
(1 row)

SELECT (time '00:00', interval '1 hour')
  OVERLAPS (time '00:30', interval '1 hour') AS "True";
 True 
------
 t
(1 row)

SELECT (time '00:00', interval '1 hour')
  OVERLAPS (time '01:30', interval '1 hour') AS "False";
 False 
-------
 f
(1 row)

-- SQL99 seems to want this to be false (and we conform to the spec).
-- istm that this *should* return true, on the theory that time
-- intervals can wrap around the day boundary - thomas 2001-09-25
SELECT (time '00:00', interval '1 hour')
  OVERLAPS (time '01:30', interval '1 day') AS "False";
 False 
-------
 f
(1 row)

CREATE TABLE TEMP_TIMESTAMP (f1 timestamp with time zone);
-- get some candidate input values
INSERT INTO TEMP_TIMESTAMP (f1)
  SELECT d1 FROM TIMESTAMP_HOROLOGY_TBL
  WHERE d1 BETWEEN '13-jun-1957' AND '1-jan-1997'
   OR d1 BETWEEN '1-jan-1999' AND '1-jan-2010';
SELECT '' AS "16", f1 AS "timestamp"
  FROM TEMP_TIMESTAMP
  ORDER BY "timestamp";
 16 |          timestamp           
----+------------------------------
    | Thu Jan 01 00:00:00 1970 PST
    | Wed Feb 28 17:32:01 1996 PST
    | Thu Feb 29 17:32:01 1996 PST
    | Fri Mar 01 17:32:01 1996 PST
    | Mon Dec 30 17:32:01 1996 PST
    | Tue Dec 31 17:32:01 1996 PST
    | Fri Dec 31 17:32:01 1999 PST
    | Sat Jan 01 17:32:01 2000 PST
    | Wed Mar 15 02:14:05 2000 PST
    | Wed Mar 15 03:14:04 2000 PST
    | Wed Mar 15 08:14:01 2000 PST
    | Wed Mar 15 12:14:03 2000 PST
    | Wed Mar 15 13:14:02 2000 PST
    | Sun Dec 31 17:32:01 2000 PST
    | Mon Jan 01 17:32:01 2001 PST
    | Sat Sep 22 18:19:20 2001 PDT
(16 rows)

SELECT '' AS "160", d.f1 AS "timestamp", t.f1 AS "interval", d.f1 + t.f1 AS plus
  FROM TEMP_TIMESTAMP d, INTERVAL_HOROLOGY_TBL t
  ORDER BY plus, "timestamp", "interval";
 160 |          timestamp           |           interval            |             plus             
-----+------------------------------+-------------------------------+------------------------------
     | Thu Jan 01 00:00:00 1970 PST | @ 14 secs ago                 | Wed Dec 31 23:59:46 1969 PST
     | Thu Jan 01 00:00:00 1970 PST | @ 1 min                       | Thu Jan 01 00:01:00 1970 PST
     | Thu Jan 01 00:00:00 1970 PST | @ 5 hours                     | Thu Jan 01 05:00:00 1970 PST
     | Thu Jan 01 00:00:00 1970 PST | @ 1 day 2 hours 3 mins 4 secs | Fri Jan 02 02:03:04 1970 PST
     | Thu Jan 01 00:00:00 1970 PST | @ 10 days                     | Sun Jan 11 00:00:00 1970 PST
     | Thu Jan 01 00:00:00 1970 PST | @ 3 mons                      | Wed Apr 01 00:00:00 1970 PST
     | Thu Jan 01 00:00:00 1970 PST | @ 5 mons                      | Mon Jun 01 00:00:00 1970 PDT
     | Thu Jan 01 00:00:00 1970 PST | @ 5 mons 12 hours             | Mon Jun 01 12:00:00 1970 PDT
     | Thu Jan 01 00:00:00 1970 PST | @ 6 years                     | Thu Jan 01 00:00:00 1976 PST
     | Wed Feb 28 17:32:01 1996 PST | @ 14 secs ago                 | Wed Feb 28 17:31:47 1996 PST
     | Wed Feb 28 17:32:01 1996 PST | @ 1 min                       | Wed Feb 28 17:33:01 1996 PST
     | Wed Feb 28 17:32:01 1996 PST | @ 5 hours                     | Wed Feb 28 22:32:01 1996 PST
     | Thu Feb 29 17:32:01 1996 PST | @ 14 secs ago                 | Thu Feb 29 17:31:47 1996 PST
     | Thu Feb 29 17:32:01 1996 PST | @ 1 min                       | Thu Feb 29 17:33:01 1996 PST
     | Wed Feb 28 17:32:01 1996 PST | @ 1 day 2 hours 3 mins 4 secs | Thu Feb 29 19:35:05 1996 PST
     | Thu Feb 29 17:32:01 1996 PST | @ 5 hours                     | Thu Feb 29 22:32:01 1996 PST
     | Fri Mar 01 17:32:01 1996 PST | @ 14 secs ago                 | Fri Mar 01 17:31:47 1996 PST
     | Fri Mar 01 17:32:01 1996 PST | @ 1 min                       | Fri Mar 01 17:33:01 1996 PST
     | Thu Feb 29 17:32:01 1996 PST | @ 1 day 2 hours 3 mins 4 secs | Fri Mar 01 19:35:05 1996 PST
     | Fri Mar 01 17:32:01 1996 PST | @ 5 hours                     | Fri Mar 01 22:32:01 1996 PST
     | Fri Mar 01 17:32:01 1996 PST | @ 1 day 2 hours 3 mins 4 secs | Sat Mar 02 19:35:05 1996 PST
     | Wed Feb 28 17:32:01 1996 PST | @ 10 days                     | Sat Mar 09 17:32:01 1996 PST
     | Thu Feb 29 17:32:01 1996 PST | @ 10 days                     | Sun Mar 10 17:32:01 1996 PST
     | Fri Mar 01 17:32:01 1996 PST | @ 10 days                     | Mon Mar 11 17:32:01 1996 PST
     | Wed Feb 28 17:32:01 1996 PST | @ 3 mons                      | Tue May 28 17:32:01 1996 PDT
     | Thu Feb 29 17:32:01 1996 PST | @ 3 mons                      | Wed May 29 17:32:01 1996 PDT
     | Fri Mar 01 17:32:01 1996 PST | @ 3 mons                      | Sat Jun 01 17:32:01 1996 PDT
     | Wed Feb 28 17:32:01 1996 PST | @ 5 mons                      | Sun Jul 28 17:32:01 1996 PDT
     | Wed Feb 28 17:32:01 1996 PST | @ 5 mons 12 hours             | Mon Jul 29 05:32:01 1996 PDT
     | Thu Feb 29 17:32:01 1996 PST | @ 5 mons                      | Mon Jul 29 17:32:01 1996 PDT
     | Thu Feb 29 17:32:01 1996 PST | @ 5 mons 12 hours             | Tue Jul 30 05:32:01 1996 PDT
     | Fri Mar 01 17:32:01 1996 PST | @ 5 mons                      | Thu Aug 01 17:32:01 1996 PDT
     | Fri Mar 01 17:32:01 1996 PST | @ 5 mons 12 hours             | Fri Aug 02 05:32:01 1996 PDT
     | Mon Dec 30 17:32:01 1996 PST | @ 14 secs ago                 | Mon Dec 30 17:31:47 1996 PST
     | Mon Dec 30 17:32:01 1996 PST | @ 1 min                       | Mon Dec 30 17:33:01 1996 PST
     | Mon Dec 30 17:32:01 1996 PST | @ 5 hours                     | Mon Dec 30 22:32:01 1996 PST
     | Tue Dec 31 17:32:01 1996 PST | @ 14 secs ago                 | Tue Dec 31 17:31:47 1996 PST
     | Tue Dec 31 17:32:01 1996 PST | @ 1 min                       | Tue Dec 31 17:33:01 1996 PST
     | Mon Dec 30 17:32:01 1996 PST | @ 1 day 2 hours 3 mins 4 secs | Tue Dec 31 19:35:05 1996 PST
     | Tue Dec 31 17:32:01 1996 PST | @ 5 hours                     | Tue Dec 31 22:32:01 1996 PST
     | Tue Dec 31 17:32:01 1996 PST | @ 1 day 2 hours 3 mins 4 secs | Wed Jan 01 19:35:05 1997 PST
     | Mon Dec 30 17:32:01 1996 PST | @ 10 days                     | Thu Jan 09 17:32:01 1997 PST
     | Tue Dec 31 17:32:01 1996 PST | @ 10 days                     | Fri Jan 10 17:32:01 1997 PST
     | Mon Dec 30 17:32:01 1996 PST | @ 3 mons                      | Sun Mar 30 17:32:01 1997 PST
     | Tue Dec 31 17:32:01 1996 PST | @ 3 mons                      | Mon Mar 31 17:32:01 1997 PST
     | Mon Dec 30 17:32:01 1996 PST | @ 5 mons                      | Fri May 30 17:32:01 1997 PDT
     | Mon Dec 30 17:32:01 1996 PST | @ 5 mons 12 hours             | Sat May 31 05:32:01 1997 PDT
     | Tue Dec 31 17:32:01 1996 PST | @ 5 mons                      | Sat May 31 17:32:01 1997 PDT
     | Tue Dec 31 17:32:01 1996 PST | @ 5 mons 12 hours             | Sun Jun 01 05:32:01 1997 PDT
     | Fri Dec 31 17:32:01 1999 PST | @ 14 secs ago                 | Fri Dec 31 17:31:47 1999 PST
     | Fri Dec 31 17:32:01 1999 PST | @ 1 min                       | Fri Dec 31 17:33:01 1999 PST
     | Fri Dec 31 17:32:01 1999 PST | @ 5 hours                     | Fri Dec 31 22:32:01 1999 PST
     | Sat Jan 01 17:32:01 2000 PST | @ 14 secs ago                 | Sat Jan 01 17:31:47 2000 PST
     | Sat Jan 01 17:32:01 2000 PST | @ 1 min                       | Sat Jan 01 17:33:01 2000 PST
     | Fri Dec 31 17:32:01 1999 PST | @ 1 day 2 hours 3 mins 4 secs | Sat Jan 01 19:35:05 2000 PST
     | Sat Jan 01 17:32:01 2000 PST | @ 5 hours                     | Sat Jan 01 22:32:01 2000 PST
     | Sat Jan 01 17:32:01 2000 PST | @ 1 day 2 hours 3 mins 4 secs | Sun Jan 02 19:35:05 2000 PST
     | Fri Dec 31 17:32:01 1999 PST | @ 10 days                     | Mon Jan 10 17:32:01 2000 PST
     | Sat Jan 01 17:32:01 2000 PST | @ 10 days                     | Tue Jan 11 17:32:01 2000 PST
     | Wed Mar 15 02:14:05 2000 PST | @ 14 secs ago                 | Wed Mar 15 02:13:51 2000 PST
     | Wed Mar 15 02:14:05 2000 PST | @ 1 min                       | Wed Mar 15 02:15:05 2000 PST
     | Wed Mar 15 03:14:04 2000 PST | @ 14 secs ago                 | Wed Mar 15 03:13:50 2000 PST
     | Wed Mar 15 03:14:04 2000 PST | @ 1 min                       | Wed Mar 15 03:15:04 2000 PST
     | Wed Mar 15 02:14:05 2000 PST | @ 5 hours                     | Wed Mar 15 07:14:05 2000 PST
     | Wed Mar 15 08:14:01 2000 PST | @ 14 secs ago                 | Wed Mar 15 08:13:47 2000 PST
     | Wed Mar 15 03:14:04 2000 PST | @ 5 hours                     | Wed Mar 15 08:14:04 2000 PST
     | Wed Mar 15 08:14:01 2000 PST | @ 1 min                       | Wed Mar 15 08:15:01 2000 PST
     | Wed Mar 15 12:14:03 2000 PST | @ 14 secs ago                 | Wed Mar 15 12:13:49 2000 PST
     | Wed Mar 15 12:14:03 2000 PST | @ 1 min                       | Wed Mar 15 12:15:03 2000 PST
     | Wed Mar 15 13:14:02 2000 PST | @ 14 secs ago                 | Wed Mar 15 13:13:48 2000 PST
     | Wed Mar 15 08:14:01 2000 PST | @ 5 hours                     | Wed Mar 15 13:14:01 2000 PST
     | Wed Mar 15 13:14:02 2000 PST | @ 1 min                       | Wed Mar 15 13:15:02 2000 PST
     | Wed Mar 15 12:14:03 2000 PST | @ 5 hours                     | Wed Mar 15 17:14:03 2000 PST
     | Wed Mar 15 13:14:02 2000 PST | @ 5 hours                     | Wed Mar 15 18:14:02 2000 PST
     | Wed Mar 15 02:14:05 2000 PST | @ 1 day 2 hours 3 mins 4 secs | Thu Mar 16 04:17:09 2000 PST
     | Wed Mar 15 03:14:04 2000 PST | @ 1 day 2 hours 3 mins 4 secs | Thu Mar 16 05:17:08 2000 PST
     | Wed Mar 15 08:14:01 2000 PST | @ 1 day 2 hours 3 mins 4 secs | Thu Mar 16 10:17:05 2000 PST
     | Wed Mar 15 12:14:03 2000 PST | @ 1 day 2 hours 3 mins 4 secs | Thu Mar 16 14:17:07 2000 PST
     | Wed Mar 15 13:14:02 2000 PST | @ 1 day 2 hours 3 mins 4 secs | Thu Mar 16 15:17:06 2000 PST
     | Wed Mar 15 02:14:05 2000 PST | @ 10 days                     | Sat Mar 25 02:14:05 2000 PST
     | Wed Mar 15 03:14:04 2000 PST | @ 10 days                     | Sat Mar 25 03:14:04 2000 PST
     | Wed Mar 15 08:14:01 2000 PST | @ 10 days                     | Sat Mar 25 08:14:01 2000 PST
     | Wed Mar 15 12:14:03 2000 PST | @ 10 days                     | Sat Mar 25 12:14:03 2000 PST
     | Wed Mar 15 13:14:02 2000 PST | @ 10 days                     | Sat Mar 25 13:14:02 2000 PST
     | Fri Dec 31 17:32:01 1999 PST | @ 3 mons                      | Fri Mar 31 17:32:01 2000 PST
     | Sat Jan 01 17:32:01 2000 PST | @ 3 mons                      | Sat Apr 01 17:32:01 2000 PST
     | Fri Dec 31 17:32:01 1999 PST | @ 5 mons                      | Wed May 31 17:32:01 2000 PDT
     | Fri Dec 31 17:32:01 1999 PST | @ 5 mons 12 hours             | Thu Jun 01 05:32:01 2000 PDT
     | Sat Jan 01 17:32:01 2000 PST | @ 5 mons                      | Thu Jun 01 17:32:01 2000 PDT
     | Sat Jan 01 17:32:01 2000 PST | @ 5 mons 12 hours             | Fri Jun 02 05:32:01 2000 PDT
     | Wed Mar 15 02:14:05 2000 PST | @ 3 mons                      | Thu Jun 15 02:14:05 2000 PDT
     | Wed Mar 15 03:14:04 2000 PST | @ 3 mons                      | Thu Jun 15 03:14:04 2000 PDT
     | Wed Mar 15 08:14:01 2000 PST | @ 3 mons                      | Thu Jun 15 08:14:01 2000 PDT
     | Wed Mar 15 12:14:03 2000 PST | @ 3 mons                      | Thu Jun 15 12:14:03 2000 PDT
     | Wed Mar 15 13:14:02 2000 PST | @ 3 mons                      | Thu Jun 15 13:14:02 2000 PDT
     | Wed Mar 15 02:14:05 2000 PST | @ 5 mons                      | Tue Aug 15 02:14:05 2000 PDT
     | Wed Mar 15 03:14:04 2000 PST | @ 5 mons                      | Tue Aug 15 03:14:04 2000 PDT
     | Wed Mar 15 08:14:01 2000 PST | @ 5 mons                      | Tue Aug 15 08:14:01 2000 PDT
     | Wed Mar 15 12:14:03 2000 PST | @ 5 mons                      | Tue Aug 15 12:14:03 2000 PDT
     | Wed Mar 15 13:14:02 2000 PST | @ 5 mons                      | Tue Aug 15 13:14:02 2000 PDT
     | Wed Mar 15 02:14:05 2000 PST | @ 5 mons 12 hours             | Tue Aug 15 14:14:05 2000 PDT
     | Wed Mar 15 03:14:04 2000 PST | @ 5 mons 12 hours             | Tue Aug 15 15:14:04 2000 PDT
     | Wed Mar 15 08:14:01 2000 PST | @ 5 mons 12 hours             | Tue Aug 15 20:14:01 2000 PDT
     | Wed Mar 15 12:14:03 2000 PST | @ 5 mons 12 hours             | Wed Aug 16 00:14:03 2000 PDT
     | Wed Mar 15 13:14:02 2000 PST | @ 5 mons 12 hours             | Wed Aug 16 01:14:02 2000 PDT
     | Sun Dec 31 17:32:01 2000 PST | @ 14 secs ago                 | Sun Dec 31 17:31:47 2000 PST
     | Sun Dec 31 17:32:01 2000 PST | @ 1 min                       | Sun Dec 31 17:33:01 2000 PST
     | Sun Dec 31 17:32:01 2000 PST | @ 5 hours                     | Sun Dec 31 22:32:01 2000 PST
     | Mon Jan 01 17:32:01 2001 PST | @ 14 secs ago                 | Mon Jan 01 17:31:47 2001 PST
     | Mon Jan 01 17:32:01 2001 PST | @ 1 min                       | Mon Jan 01 17:33:01 2001 PST
     | Sun Dec 31 17:32:01 2000 PST | @ 1 day 2 hours 3 mins 4 secs | Mon Jan 01 19:35:05 2001 PST
     | Mon Jan 01 17:32:01 2001 PST | @ 5 hours                     | Mon Jan 01 22:32:01 2001 PST
     | Mon Jan 01 17:32:01 2001 PST | @ 1 day 2 hours 3 mins 4 secs | Tue Jan 02 19:35:05 2001 PST
     | Sun Dec 31 17:32:01 2000 PST | @ 10 days                     | Wed Jan 10 17:32:01 2001 PST
     | Mon Jan 01 17:32:01 2001 PST | @ 10 days                     | Thu Jan 11 17:32:01 2001 PST
     | Sun Dec 31 17:32:01 2000 PST | @ 3 mons                      | Sat Mar 31 17:32:01 2001 PST
     | Mon Jan 01 17:32:01 2001 PST | @ 3 mons                      | Sun Apr 01 17:32:01 2001 PDT
     | Sun Dec 31 17:32:01 2000 PST | @ 5 mons                      | Thu May 31 17:32:01 2001 PDT
     | Sun Dec 31 17:32:01 2000 PST | @ 5 mons 12 hours             | Fri Jun 01 05:32:01 2001 PDT
     | Mon Jan 01 17:32:01 2001 PST | @ 5 mons                      | Fri Jun 01 17:32:01 2001 PDT
     | Mon Jan 01 17:32:01 2001 PST | @ 5 mons 12 hours             | Sat Jun 02 05:32:01 2001 PDT
     | Sat Sep 22 18:19:20 2001 PDT | @ 14 secs ago                 | Sat Sep 22 18:19:06 2001 PDT
     | Sat Sep 22 18:19:20 2001 PDT | @ 1 min                       | Sat Sep 22 18:20:20 2001 PDT
     | Sat Sep 22 18:19:20 2001 PDT | @ 5 hours                     | Sat Sep 22 23:19:20 2001 PDT
     | Sat Sep 22 18:19:20 2001 PDT | @ 1 day 2 hours 3 mins 4 secs | Sun Sep 23 20:22:24 2001 PDT
     | Sat Sep 22 18:19:20 2001 PDT | @ 10 days                     | Tue Oct 02 18:19:20 2001 PDT
     | Sat Sep 22 18:19:20 2001 PDT | @ 3 mons                      | Sat Dec 22 18:19:20 2001 PST
     | Sat Sep 22 18:19:20 2001 PDT | @ 5 mons                      | Fri Feb 22 18:19:20 2002 PST
     | Sat Sep 22 18:19:20 2001 PDT | @ 5 mons 12 hours             | Sat Feb 23 06:19:20 2002 PST
     | Wed Feb 28 17:32:01 1996 PST | @ 6 years                     | Thu Feb 28 17:32:01 2002 PST
     | Thu Feb 29 17:32:01 1996 PST | @ 6 years                     | Thu Feb 28 17:32:01 2002 PST
     | Fri Mar 01 17:32:01 1996 PST | @ 6 years                     | Fri Mar 01 17:32:01 2002 PST
     | Mon Dec 30 17:32:01 1996 PST | @ 6 years                     | Mon Dec 30 17:32:01 2002 PST
     | Tue Dec 31 17:32:01 1996 PST | @ 6 years                     | Tue Dec 31 17:32:01 2002 PST
     | Thu Jan 01 00:00:00 1970 PST | @ 34 years                    | Thu Jan 01 00:00:00 2004 PST
     | Fri Dec 31 17:32:01 1999 PST | @ 6 years                     | Sat Dec 31 17:32:01 2005 PST
     | Sat Jan 01 17:32:01 2000 PST | @ 6 years                     | Sun Jan 01 17:32:01 2006 PST
     | Wed Mar 15 02:14:05 2000 PST | @ 6 years                     | Wed Mar 15 02:14:05 2006 PST
     | Wed Mar 15 03:14:04 2000 PST | @ 6 years                     | Wed Mar 15 03:14:04 2006 PST
     | Wed Mar 15 08:14:01 2000 PST | @ 6 years                     | Wed Mar 15 08:14:01 2006 PST
     | Wed Mar 15 12:14:03 2000 PST | @ 6 years                     | Wed Mar 15 12:14:03 2006 PST
     | Wed Mar 15 13:14:02 2000 PST | @ 6 years                     | Wed Mar 15 13:14:02 2006 PST
     | Sun Dec 31 17:32:01 2000 PST | @ 6 years                     | Sun Dec 31 17:32:01 2006 PST
     | Mon Jan 01 17:32:01 2001 PST | @ 6 years                     | Mon Jan 01 17:32:01 2007 PST
     | Sat Sep 22 18:19:20 2001 PDT | @ 6 years                     | Sat Sep 22 18:19:20 2007 PDT
     | Wed Feb 28 17:32:01 1996 PST | @ 34 years                    | Thu Feb 28 17:32:01 2030 PST
     | Thu Feb 29 17:32:01 1996 PST | @ 34 years                    | Thu Feb 28 17:32:01 2030 PST
     | Fri Mar 01 17:32:01 1996 PST | @ 34 years                    | Fri Mar 01 17:32:01 2030 PST
     | Mon Dec 30 17:32:01 1996 PST | @ 34 years                    | Mon Dec 30 17:32:01 2030 PST
     | Tue Dec 31 17:32:01 1996 PST | @ 34 years                    | Tue Dec 31 17:32:01 2030 PST
     | Fri Dec 31 17:32:01 1999 PST | @ 34 years                    | Sat Dec 31 17:32:01 2033 PST
     | Sat Jan 01 17:32:01 2000 PST | @ 34 years                    | Sun Jan 01 17:32:01 2034 PST
     | Wed Mar 15 02:14:05 2000 PST | @ 34 years                    | Wed Mar 15 02:14:05 2034 PDT
     | Wed Mar 15 03:14:04 2000 PST | @ 34 years                    | Wed Mar 15 03:14:04 2034 PDT
     | Wed Mar 15 08:14:01 2000 PST | @ 34 years                    | Wed Mar 15 08:14:01 2034 PDT
     | Wed Mar 15 12:14:03 2000 PST | @ 34 years                    | Wed Mar 15 12:14:03 2034 PDT
     | Wed Mar 15 13:14:02 2000 PST | @ 34 years                    | Wed Mar 15 13:14:02 2034 PDT
     | Sun Dec 31 17:32:01 2000 PST | @ 34 years                    | Sun Dec 31 17:32:01 2034 PST
     | Mon Jan 01 17:32:01 2001 PST | @ 34 years                    | Mon Jan 01 17:32:01 2035 PST
     | Sat Sep 22 18:19:20 2001 PDT | @ 34 years                    | Sat Sep 22 18:19:20 2035 PDT
(160 rows)

SELECT '' AS "160", d.f1 AS "timestamp", t.f1 AS "interval", d.f1 - t.f1 AS minus
  FROM TEMP_TIMESTAMP d, INTERVAL_HOROLOGY_TBL t
  WHERE isfinite(d.f1)
  ORDER BY minus, "timestamp", "interval";
 160 |          timestamp           |           interval            |            minus             
-----+------------------------------+-------------------------------+------------------------------
     | Thu Jan 01 00:00:00 1970 PST | @ 34 years                    | Wed Jan 01 00:00:00 1936 PST
     | Wed Feb 28 17:32:01 1996 PST | @ 34 years                    | Wed Feb 28 17:32:01 1962 PST
     | Thu Feb 29 17:32:01 1996 PST | @ 34 years                    | Wed Feb 28 17:32:01 1962 PST
     | Fri Mar 01 17:32:01 1996 PST | @ 34 years                    | Thu Mar 01 17:32:01 1962 PST
     | Mon Dec 30 17:32:01 1996 PST | @ 34 years                    | Sun Dec 30 17:32:01 1962 PST
     | Tue Dec 31 17:32:01 1996 PST | @ 34 years                    | Mon Dec 31 17:32:01 1962 PST
     | Thu Jan 01 00:00:00 1970 PST | @ 6 years                     | Wed Jan 01 00:00:00 1964 PST
     | Fri Dec 31 17:32:01 1999 PST | @ 34 years                    | Fri Dec 31 17:32:01 1965 PST
     | Sat Jan 01 17:32:01 2000 PST | @ 34 years                    | Sat Jan 01 17:32:01 1966 PST
     | Wed Mar 15 02:14:05 2000 PST | @ 34 years                    | Tue Mar 15 02:14:05 1966 PST
     | Wed Mar 15 03:14:04 2000 PST | @ 34 years                    | Tue Mar 15 03:14:04 1966 PST
     | Wed Mar 15 08:14:01 2000 PST | @ 34 years                    | Tue Mar 15 08:14:01 1966 PST
     | Wed Mar 15 12:14:03 2000 PST | @ 34 years                    | Tue Mar 15 12:14:03 1966 PST
     | Wed Mar 15 13:14:02 2000 PST | @ 34 years                    | Tue Mar 15 13:14:02 1966 PST
     | Sun Dec 31 17:32:01 2000 PST | @ 34 years                    | Sat Dec 31 17:32:01 1966 PST
     | Mon Jan 01 17:32:01 2001 PST | @ 34 years                    | Sun Jan 01 17:32:01 1967 PST
     | Sat Sep 22 18:19:20 2001 PDT | @ 34 years                    | Fri Sep 22 18:19:20 1967 PDT
     | Thu Jan 01 00:00:00 1970 PST | @ 5 mons 12 hours             | Thu Jul 31 12:00:00 1969 PDT
     | Thu Jan 01 00:00:00 1970 PST | @ 5 mons                      | Fri Aug 01 00:00:00 1969 PDT
     | Thu Jan 01 00:00:00 1970 PST | @ 3 mons                      | Wed Oct 01 00:00:00 1969 PDT
     | Thu Jan 01 00:00:00 1970 PST | @ 10 days                     | Mon Dec 22 00:00:00 1969 PST
     | Thu Jan 01 00:00:00 1970 PST | @ 1 day 2 hours 3 mins 4 secs | Tue Dec 30 21:56:56 1969 PST
     | Thu Jan 01 00:00:00 1970 PST | @ 5 hours                     | Wed Dec 31 19:00:00 1969 PST
     | Thu Jan 01 00:00:00 1970 PST | @ 1 min                       | Wed Dec 31 23:59:00 1969 PST
     | Thu Jan 01 00:00:00 1970 PST | @ 14 secs ago                 | Thu Jan 01 00:00:14 1970 PST
     | Wed Feb 28 17:32:01 1996 PST | @ 6 years                     | Wed Feb 28 17:32:01 1990 PST
     | Thu Feb 29 17:32:01 1996 PST | @ 6 years                     | Wed Feb 28 17:32:01 1990 PST
     | Fri Mar 01 17:32:01 1996 PST | @ 6 years                     | Thu Mar 01 17:32:01 1990 PST
     | Mon Dec 30 17:32:01 1996 PST | @ 6 years                     | Sun Dec 30 17:32:01 1990 PST
     | Tue Dec 31 17:32:01 1996 PST | @ 6 years                     | Mon Dec 31 17:32:01 1990 PST
     | Fri Dec 31 17:32:01 1999 PST | @ 6 years                     | Fri Dec 31 17:32:01 1993 PST
     | Sat Jan 01 17:32:01 2000 PST | @ 6 years                     | Sat Jan 01 17:32:01 1994 PST
     | Wed Mar 15 02:14:05 2000 PST | @ 6 years                     | Tue Mar 15 02:14:05 1994 PST
     | Wed Mar 15 03:14:04 2000 PST | @ 6 years                     | Tue Mar 15 03:14:04 1994 PST
     | Wed Mar 15 08:14:01 2000 PST | @ 6 years                     | Tue Mar 15 08:14:01 1994 PST
     | Wed Mar 15 12:14:03 2000 PST | @ 6 years                     | Tue Mar 15 12:14:03 1994 PST
     | Wed Mar 15 13:14:02 2000 PST | @ 6 years                     | Tue Mar 15 13:14:02 1994 PST
     | Sun Dec 31 17:32:01 2000 PST | @ 6 years                     | Sat Dec 31 17:32:01 1994 PST
     | Mon Jan 01 17:32:01 2001 PST | @ 6 years                     | Sun Jan 01 17:32:01 1995 PST
     | Sat Sep 22 18:19:20 2001 PDT | @ 6 years                     | Fri Sep 22 18:19:20 1995 PDT
     | Wed Feb 28 17:32:01 1996 PST | @ 5 mons 12 hours             | Thu Sep 28 05:32:01 1995 PDT
     | Wed Feb 28 17:32:01 1996 PST | @ 5 mons                      | Thu Sep 28 17:32:01 1995 PDT
     | Thu Feb 29 17:32:01 1996 PST | @ 5 mons 12 hours             | Fri Sep 29 05:32:01 1995 PDT
     | Thu Feb 29 17:32:01 1996 PST | @ 5 mons                      | Fri Sep 29 17:32:01 1995 PDT
     | Fri Mar 01 17:32:01 1996 PST | @ 5 mons 12 hours             | Sun Oct 01 05:32:01 1995 PDT
     | Fri Mar 01 17:32:01 1996 PST | @ 5 mons                      | Sun Oct 01 17:32:01 1995 PDT
     | Wed Feb 28 17:32:01 1996 PST | @ 3 mons                      | Tue Nov 28 17:32:01 1995 PST
     | Thu Feb 29 17:32:01 1996 PST | @ 3 mons                      | Wed Nov 29 17:32:01 1995 PST
     | Fri Mar 01 17:32:01 1996 PST | @ 3 mons                      | Fri Dec 01 17:32:01 1995 PST
     | Wed Feb 28 17:32:01 1996 PST | @ 10 days                     | Sun Feb 18 17:32:01 1996 PST
     | Thu Feb 29 17:32:01 1996 PST | @ 10 days                     | Mon Feb 19 17:32:01 1996 PST
     | Fri Mar 01 17:32:01 1996 PST | @ 10 days                     | Tue Feb 20 17:32:01 1996 PST
     | Wed Feb 28 17:32:01 1996 PST | @ 1 day 2 hours 3 mins 4 secs | Tue Feb 27 15:28:57 1996 PST
     | Wed Feb 28 17:32:01 1996 PST | @ 5 hours                     | Wed Feb 28 12:32:01 1996 PST
     | Thu Feb 29 17:32:01 1996 PST | @ 1 day 2 hours 3 mins 4 secs | Wed Feb 28 15:28:57 1996 PST
     | Wed Feb 28 17:32:01 1996 PST | @ 1 min                       | Wed Feb 28 17:31:01 1996 PST
     | Wed Feb 28 17:32:01 1996 PST | @ 14 secs ago                 | Wed Feb 28 17:32:15 1996 PST
     | Thu Feb 29 17:32:01 1996 PST | @ 5 hours                     | Thu Feb 29 12:32:01 1996 PST
     | Fri Mar 01 17:32:01 1996 PST | @ 1 day 2 hours 3 mins 4 secs | Thu Feb 29 15:28:57 1996 PST
     | Thu Feb 29 17:32:01 1996 PST | @ 1 min                       | Thu Feb 29 17:31:01 1996 PST
     | Thu Feb 29 17:32:01 1996 PST | @ 14 secs ago                 | Thu Feb 29 17:32:15 1996 PST
     | Fri Mar 01 17:32:01 1996 PST | @ 5 hours                     | Fri Mar 01 12:32:01 1996 PST
     | Fri Mar 01 17:32:01 1996 PST | @ 1 min                       | Fri Mar 01 17:31:01 1996 PST
     | Fri Mar 01 17:32:01 1996 PST | @ 14 secs ago                 | Fri Mar 01 17:32:15 1996 PST
     | Mon Dec 30 17:32:01 1996 PST | @ 5 mons 12 hours             | Tue Jul 30 05:32:01 1996 PDT
     | Mon Dec 30 17:32:01 1996 PST | @ 5 mons                      | Tue Jul 30 17:32:01 1996 PDT
     | Tue Dec 31 17:32:01 1996 PST | @ 5 mons 12 hours             | Wed Jul 31 05:32:01 1996 PDT
     | Tue Dec 31 17:32:01 1996 PST | @ 5 mons                      | Wed Jul 31 17:32:01 1996 PDT
     | Mon Dec 30 17:32:01 1996 PST | @ 3 mons                      | Mon Sep 30 17:32:01 1996 PDT
     | Tue Dec 31 17:32:01 1996 PST | @ 3 mons                      | Mon Sep 30 17:32:01 1996 PDT
     | Mon Dec 30 17:32:01 1996 PST | @ 10 days                     | Fri Dec 20 17:32:01 1996 PST
     | Tue Dec 31 17:32:01 1996 PST | @ 10 days                     | Sat Dec 21 17:32:01 1996 PST
     | Mon Dec 30 17:32:01 1996 PST | @ 1 day 2 hours 3 mins 4 secs | Sun Dec 29 15:28:57 1996 PST
     | Mon Dec 30 17:32:01 1996 PST | @ 5 hours                     | Mon Dec 30 12:32:01 1996 PST
     | Tue Dec 31 17:32:01 1996 PST | @ 1 day 2 hours 3 mins 4 secs | Mon Dec 30 15:28:57 1996 PST
     | Mon Dec 30 17:32:01 1996 PST | @ 1 min                       | Mon Dec 30 17:31:01 1996 PST
     | Mon Dec 30 17:32:01 1996 PST | @ 14 secs ago                 | Mon Dec 30 17:32:15 1996 PST
     | Tue Dec 31 17:32:01 1996 PST | @ 5 hours                     | Tue Dec 31 12:32:01 1996 PST
     | Tue Dec 31 17:32:01 1996 PST | @ 1 min                       | Tue Dec 31 17:31:01 1996 PST
     | Tue Dec 31 17:32:01 1996 PST | @ 14 secs ago                 | Tue Dec 31 17:32:15 1996 PST
     | Fri Dec 31 17:32:01 1999 PST | @ 5 mons 12 hours             | Sat Jul 31 05:32:01 1999 PDT
     | Fri Dec 31 17:32:01 1999 PST | @ 5 mons                      | Sat Jul 31 17:32:01 1999 PDT
     | Sat Jan 01 17:32:01 2000 PST | @ 5 mons 12 hours             | Sun Aug 01 05:32:01 1999 PDT
     | Sat Jan 01 17:32:01 2000 PST | @ 5 mons                      | Sun Aug 01 17:32:01 1999 PDT
     | Fri Dec 31 17:32:01 1999 PST | @ 3 mons                      | Thu Sep 30 17:32:01 1999 PDT
     | Sat Jan 01 17:32:01 2000 PST | @ 3 mons                      | Fri Oct 01 17:32:01 1999 PDT
     | Wed Mar 15 02:14:05 2000 PST | @ 5 mons 12 hours             | Thu Oct 14 14:14:05 1999 PDT
     | Wed Mar 15 03:14:04 2000 PST | @ 5 mons 12 hours             | Thu Oct 14 15:14:04 1999 PDT
     | Wed Mar 15 08:14:01 2000 PST | @ 5 mons 12 hours             | Thu Oct 14 20:14:01 1999 PDT
     | Wed Mar 15 12:14:03 2000 PST | @ 5 mons 12 hours             | Fri Oct 15 00:14:03 1999 PDT
     | Wed Mar 15 13:14:02 2000 PST | @ 5 mons 12 hours             | Fri Oct 15 01:14:02 1999 PDT
     | Wed Mar 15 02:14:05 2000 PST | @ 5 mons                      | Fri Oct 15 02:14:05 1999 PDT
     | Wed Mar 15 03:14:04 2000 PST | @ 5 mons                      | Fri Oct 15 03:14:04 1999 PDT
     | Wed Mar 15 08:14:01 2000 PST | @ 5 mons                      | Fri Oct 15 08:14:01 1999 PDT
     | Wed Mar 15 12:14:03 2000 PST | @ 5 mons                      | Fri Oct 15 12:14:03 1999 PDT
     | Wed Mar 15 13:14:02 2000 PST | @ 5 mons                      | Fri Oct 15 13:14:02 1999 PDT
     | Wed Mar 15 02:14:05 2000 PST | @ 3 mons                      | Wed Dec 15 02:14:05 1999 PST
     | Wed Mar 15 03:14:04 2000 PST | @ 3 mons                      | Wed Dec 15 03:14:04 1999 PST
     | Wed Mar 15 08:14:01 2000 PST | @ 3 mons                      | Wed Dec 15 08:14:01 1999 PST
     | Wed Mar 15 12:14:03 2000 PST | @ 3 mons                      | Wed Dec 15 12:14:03 1999 PST
     | Wed Mar 15 13:14:02 2000 PST | @ 3 mons                      | Wed Dec 15 13:14:02 1999 PST
     | Fri Dec 31 17:32:01 1999 PST | @ 10 days                     | Tue Dec 21 17:32:01 1999 PST
     | Sat Jan 01 17:32:01 2000 PST | @ 10 days                     | Wed Dec 22 17:32:01 1999 PST
     | Fri Dec 31 17:32:01 1999 PST | @ 1 day 2 hours 3 mins 4 secs | Thu Dec 30 15:28:57 1999 PST
     | Fri Dec 31 17:32:01 1999 PST | @ 5 hours                     | Fri Dec 31 12:32:01 1999 PST
     | Sat Jan 01 17:32:01 2000 PST | @ 1 day 2 hours 3 mins 4 secs | Fri Dec 31 15:28:57 1999 PST
     | Fri Dec 31 17:32:01 1999 PST | @ 1 min                       | Fri Dec 31 17:31:01 1999 PST
     | Fri Dec 31 17:32:01 1999 PST | @ 14 secs ago                 | Fri Dec 31 17:32:15 1999 PST
     | Sat Jan 01 17:32:01 2000 PST | @ 5 hours                     | Sat Jan 01 12:32:01 2000 PST
     | Sat Jan 01 17:32:01 2000 PST | @ 1 min                       | Sat Jan 01 17:31:01 2000 PST
     | Sat Jan 01 17:32:01 2000 PST | @ 14 secs ago                 | Sat Jan 01 17:32:15 2000 PST
     | Wed Mar 15 02:14:05 2000 PST | @ 10 days                     | Sun Mar 05 02:14:05 2000 PST
     | Wed Mar 15 03:14:04 2000 PST | @ 10 days                     | Sun Mar 05 03:14:04 2000 PST
     | Wed Mar 15 08:14:01 2000 PST | @ 10 days                     | Sun Mar 05 08:14:01 2000 PST
     | Wed Mar 15 12:14:03 2000 PST | @ 10 days                     | Sun Mar 05 12:14:03 2000 PST
     | Wed Mar 15 13:14:02 2000 PST | @ 10 days                     | Sun Mar 05 13:14:02 2000 PST
     | Wed Mar 15 02:14:05 2000 PST | @ 1 day 2 hours 3 mins 4 secs | Tue Mar 14 00:11:01 2000 PST
     | Wed Mar 15 03:14:04 2000 PST | @ 1 day 2 hours 3 mins 4 secs | Tue Mar 14 01:11:00 2000 PST
     | Wed Mar 15 08:14:01 2000 PST | @ 1 day 2 hours 3 mins 4 secs | Tue Mar 14 06:10:57 2000 PST
     | Wed Mar 15 12:14:03 2000 PST | @ 1 day 2 hours 3 mins 4 secs | Tue Mar 14 10:10:59 2000 PST
     | Wed Mar 15 13:14:02 2000 PST | @ 1 day 2 hours 3 mins 4 secs | Tue Mar 14 11:10:58 2000 PST
     | Wed Mar 15 02:14:05 2000 PST | @ 5 hours                     | Tue Mar 14 21:14:05 2000 PST
     | Wed Mar 15 03:14:04 2000 PST | @ 5 hours                     | Tue Mar 14 22:14:04 2000 PST
     | Wed Mar 15 02:14:05 2000 PST | @ 1 min                       | Wed Mar 15 02:13:05 2000 PST
     | Wed Mar 15 02:14:05 2000 PST | @ 14 secs ago                 | Wed Mar 15 02:14:19 2000 PST
     | Wed Mar 15 03:14:04 2000 PST | @ 1 min                       | Wed Mar 15 03:13:04 2000 PST
     | Wed Mar 15 08:14:01 2000 PST | @ 5 hours                     | Wed Mar 15 03:14:01 2000 PST
     | Wed Mar 15 03:14:04 2000 PST | @ 14 secs ago                 | Wed Mar 15 03:14:18 2000 PST
     | Wed Mar 15 12:14:03 2000 PST | @ 5 hours                     | Wed Mar 15 07:14:03 2000 PST
     | Wed Mar 15 08:14:01 2000 PST | @ 1 min                       | Wed Mar 15 08:13:01 2000 PST
     | Wed Mar 15 13:14:02 2000 PST | @ 5 hours                     | Wed Mar 15 08:14:02 2000 PST
     | Wed Mar 15 08:14:01 2000 PST | @ 14 secs ago                 | Wed Mar 15 08:14:15 2000 PST
     | Wed Mar 15 12:14:03 2000 PST | @ 1 min                       | Wed Mar 15 12:13:03 2000 PST
     | Wed Mar 15 12:14:03 2000 PST | @ 14 secs ago                 | Wed Mar 15 12:14:17 2000 PST
     | Wed Mar 15 13:14:02 2000 PST | @ 1 min                       | Wed Mar 15 13:13:02 2000 PST
     | Wed Mar 15 13:14:02 2000 PST | @ 14 secs ago                 | Wed Mar 15 13:14:16 2000 PST
     | Sun Dec 31 17:32:01 2000 PST | @ 5 mons 12 hours             | Mon Jul 31 05:32:01 2000 PDT
     | Sun Dec 31 17:32:01 2000 PST | @ 5 mons                      | Mon Jul 31 17:32:01 2000 PDT
     | Mon Jan 01 17:32:01 2001 PST | @ 5 mons 12 hours             | Tue Aug 01 05:32:01 2000 PDT
     | Mon Jan 01 17:32:01 2001 PST | @ 5 mons                      | Tue Aug 01 17:32:01 2000 PDT
     | Sun Dec 31 17:32:01 2000 PST | @ 3 mons                      | Sat Sep 30 17:32:01 2000 PDT
     | Mon Jan 01 17:32:01 2001 PST | @ 3 mons                      | Sun Oct 01 17:32:01 2000 PDT
     | Sun Dec 31 17:32:01 2000 PST | @ 10 days                     | Thu Dec 21 17:32:01 2000 PST
     | Mon Jan 01 17:32:01 2001 PST | @ 10 days                     | Fri Dec 22 17:32:01 2000 PST
     | Sun Dec 31 17:32:01 2000 PST | @ 1 day 2 hours 3 mins 4 secs | Sat Dec 30 15:28:57 2000 PST
     | Sun Dec 31 17:32:01 2000 PST | @ 5 hours                     | Sun Dec 31 12:32:01 2000 PST
     | Mon Jan 01 17:32:01 2001 PST | @ 1 day 2 hours 3 mins 4 secs | Sun Dec 31 15:28:57 2000 PST
     | Sun Dec 31 17:32:01 2000 PST | @ 1 min                       | Sun Dec 31 17:31:01 2000 PST
     | Sun Dec 31 17:32:01 2000 PST | @ 14 secs ago                 | Sun Dec 31 17:32:15 2000 PST
     | Mon Jan 01 17:32:01 2001 PST | @ 5 hours                     | Mon Jan 01 12:32:01 2001 PST
     | Mon Jan 01 17:32:01 2001 PST | @ 1 min                       | Mon Jan 01 17:31:01 2001 PST
     | Mon Jan 01 17:32:01 2001 PST | @ 14 secs ago                 | Mon Jan 01 17:32:15 2001 PST
     | Sat Sep 22 18:19:20 2001 PDT | @ 5 mons 12 hours             | Sun Apr 22 06:19:20 2001 PDT
     | Sat Sep 22 18:19:20 2001 PDT | @ 5 mons                      | Sun Apr 22 18:19:20 2001 PDT
     | Sat Sep 22 18:19:20 2001 PDT | @ 3 mons                      | Fri Jun 22 18:19:20 2001 PDT
     | Sat Sep 22 18:19:20 2001 PDT | @ 10 days                     | Wed Sep 12 18:19:20 2001 PDT
     | Sat Sep 22 18:19:20 2001 PDT | @ 1 day 2 hours 3 mins 4 secs | Fri Sep 21 16:16:16 2001 PDT
     | Sat Sep 22 18:19:20 2001 PDT | @ 5 hours                     | Sat Sep 22 13:19:20 2001 PDT
     | Sat Sep 22 18:19:20 2001 PDT | @ 1 min                       | Sat Sep 22 18:18:20 2001 PDT
     | Sat Sep 22 18:19:20 2001 PDT | @ 14 secs ago                 | Sat Sep 22 18:19:34 2001 PDT
(160 rows)

SELECT '' AS "16", d.f1 AS "timestamp",
   timestamp with time zone '1980-01-06 00:00 GMT' AS gpstime_zero,
   d.f1 - timestamp with time zone '1980-01-06 00:00 GMT' AS difference
  FROM TEMP_TIMESTAMP d
  ORDER BY difference;
 16 |          timestamp           |         gpstime_zero         |             difference              
----+------------------------------+------------------------------+-------------------------------------
    | Thu Jan 01 00:00:00 1970 PST | Sat Jan 05 16:00:00 1980 PST | @ 3656 days 16 hours ago
    | Wed Feb 28 17:32:01 1996 PST | Sat Jan 05 16:00:00 1980 PST | @ 5898 days 1 hour 32 mins 1 sec
    | Thu Feb 29 17:32:01 1996 PST | Sat Jan 05 16:00:00 1980 PST | @ 5899 days 1 hour 32 mins 1 sec
    | Fri Mar 01 17:32:01 1996 PST | Sat Jan 05 16:00:00 1980 PST | @ 5900 days 1 hour 32 mins 1 sec
    | Mon Dec 30 17:32:01 1996 PST | Sat Jan 05 16:00:00 1980 PST | @ 6204 days 1 hour 32 mins 1 sec
    | Tue Dec 31 17:32:01 1996 PST | Sat Jan 05 16:00:00 1980 PST | @ 6205 days 1 hour 32 mins 1 sec
    | Fri Dec 31 17:32:01 1999 PST | Sat Jan 05 16:00:00 1980 PST | @ 7300 days 1 hour 32 mins 1 sec
    | Sat Jan 01 17:32:01 2000 PST | Sat Jan 05 16:00:00 1980 PST | @ 7301 days 1 hour 32 mins 1 sec
    | Wed Mar 15 02:14:05 2000 PST | Sat Jan 05 16:00:00 1980 PST | @ 7374 days 10 hours 14 mins 5 secs
    | Wed Mar 15 03:14:04 2000 PST | Sat Jan 05 16:00:00 1980 PST | @ 7374 days 11 hours 14 mins 4 secs
    | Wed Mar 15 08:14:01 2000 PST | Sat Jan 05 16:00:00 1980 PST | @ 7374 days 16 hours 14 mins 1 sec
    | Wed Mar 15 12:14:03 2000 PST | Sat Jan 05 16:00:00 1980 PST | @ 7374 days 20 hours 14 mins 3 secs
    | Wed Mar 15 13:14:02 2000 PST | Sat Jan 05 16:00:00 1980 PST | @ 7374 days 21 hours 14 mins 2 secs
    | Sun Dec 31 17:32:01 2000 PST | Sat Jan 05 16:00:00 1980 PST | @ 7666 days 1 hour 32 mins 1 sec
    | Mon Jan 01 17:32:01 2001 PST | Sat Jan 05 16:00:00 1980 PST | @ 7667 days 1 hour 32 mins 1 sec
    | Sat Sep 22 18:19:20 2001 PDT | Sat Jan 05 16:00:00 1980 PST | @ 7931 days 1 hour 19 mins 20 secs
(16 rows)

SELECT '' AS "226", d1.f1 AS timestamp1, d2.f1 AS timestamp2, d1.f1 - d2.f1 AS difference
  FROM TEMP_TIMESTAMP d1, TEMP_TIMESTAMP d2
  ORDER BY timestamp1, timestamp2, difference;
 226 |          timestamp1          |          timestamp2          |                difference                 
-----+------------------------------+------------------------------+-------------------------------------------
     | Thu Jan 01 00:00:00 1970 PST | Thu Jan 01 00:00:00 1970 PST | @ 0
     | Thu Jan 01 00:00:00 1970 PST | Wed Feb 28 17:32:01 1996 PST | @ 9554 days 17 hours 32 mins 1 sec ago
     | Thu Jan 01 00:00:00 1970 PST | Thu Feb 29 17:32:01 1996 PST | @ 9555 days 17 hours 32 mins 1 sec ago
     | Thu Jan 01 00:00:00 1970 PST | Fri Mar 01 17:32:01 1996 PST | @ 9556 days 17 hours 32 mins 1 sec ago
     | Thu Jan 01 00:00:00 1970 PST | Mon Dec 30 17:32:01 1996 PST | @ 9860 days 17 hours 32 mins 1 sec ago
     | Thu Jan 01 00:00:00 1970 PST | Tue Dec 31 17:32:01 1996 PST | @ 9861 days 17 hours 32 mins 1 sec ago
     | Thu Jan 01 00:00:00 1970 PST | Fri Dec 31 17:32:01 1999 PST | @ 10956 days 17 hours 32 mins 1 sec ago
     | Thu Jan 01 00:00:00 1970 PST | Sat Jan 01 17:32:01 2000 PST | @ 10957 days 17 hours 32 mins 1 sec ago
     | Thu Jan 01 00:00:00 1970 PST | Wed Mar 15 02:14:05 2000 PST | @ 11031 days 2 hours 14 mins 5 secs ago
     | Thu Jan 01 00:00:00 1970 PST | Wed Mar 15 03:14:04 2000 PST | @ 11031 days 3 hours 14 mins 4 secs ago
     | Thu Jan 01 00:00:00 1970 PST | Wed Mar 15 08:14:01 2000 PST | @ 11031 days 8 hours 14 mins 1 sec ago
     | Thu Jan 01 00:00:00 1970 PST | Wed Mar 15 12:14:03 2000 PST | @ 11031 days 12 hours 14 mins 3 secs ago
     | Thu Jan 01 00:00:00 1970 PST | Wed Mar 15 13:14:02 2000 PST | @ 11031 days 13 hours 14 mins 2 secs ago
     | Thu Jan 01 00:00:00 1970 PST | Sun Dec 31 17:32:01 2000 PST | @ 11322 days 17 hours 32 mins 1 sec ago
     | Thu Jan 01 00:00:00 1970 PST | Mon Jan 01 17:32:01 2001 PST | @ 11323 days 17 hours 32 mins 1 sec ago
     | Thu Jan 01 00:00:00 1970 PST | Sat Sep 22 18:19:20 2001 PDT | @ 11587 days 17 hours 19 mins 20 secs ago
     | Wed Feb 28 17:32:01 1996 PST | Thu Jan 01 00:00:00 1970 PST | @ 9554 days 17 hours 32 mins 1 sec
     | Wed Feb 28 17:32:01 1996 PST | Wed Feb 28 17:32:01 1996 PST | @ 0
     | Wed Feb 28 17:32:01 1996 PST | Thu Feb 29 17:32:01 1996 PST | @ 1 day ago
     | Wed Feb 28 17:32:01 1996 PST | Fri Mar 01 17:32:01 1996 PST | @ 2 days ago
     | Wed Feb 28 17:32:01 1996 PST | Mon Dec 30 17:32:01 1996 PST | @ 306 days ago
     | Wed Feb 28 17:32:01 1996 PST | Tue Dec 31 17:32:01 1996 PST | @ 307 days ago
     | Wed Feb 28 17:32:01 1996 PST | Fri Dec 31 17:32:01 1999 PST | @ 1402 days ago
     | Wed Feb 28 17:32:01 1996 PST | Sat Jan 01 17:32:01 2000 PST | @ 1403 days ago
     | Wed Feb 28 17:32:01 1996 PST | Wed Mar 15 02:14:05 2000 PST | @ 1476 days 8 hours 42 mins 4 secs ago
     | Wed Feb 28 17:32:01 1996 PST | Wed Mar 15 03:14:04 2000 PST | @ 1476 days 9 hours 42 mins 3 secs ago
     | Wed Feb 28 17:32:01 1996 PST | Wed Mar 15 08:14:01 2000 PST | @ 1476 days 14 hours 42 mins ago
     | Wed Feb 28 17:32:01 1996 PST | Wed Mar 15 12:14:03 2000 PST | @ 1476 days 18 hours 42 mins 2 secs ago
     | Wed Feb 28 17:32:01 1996 PST | Wed Mar 15 13:14:02 2000 PST | @ 1476 days 19 hours 42 mins 1 sec ago
     | Wed Feb 28 17:32:01 1996 PST | Sun Dec 31 17:32:01 2000 PST | @ 1768 days ago
     | Wed Feb 28 17:32:01 1996 PST | Mon Jan 01 17:32:01 2001 PST | @ 1769 days ago
     | Wed Feb 28 17:32:01 1996 PST | Sat Sep 22 18:19:20 2001 PDT | @ 2032 days 23 hours 47 mins 19 secs ago
     | Thu Feb 29 17:32:01 1996 PST | Thu Jan 01 00:00:00 1970 PST | @ 9555 days 17 hours 32 mins 1 sec
     | Thu Feb 29 17:32:01 1996 PST | Wed Feb 28 17:32:01 1996 PST | @ 1 day
     | Thu Feb 29 17:32:01 1996 PST | Thu Feb 29 17:32:01 1996 PST | @ 0
     | Thu Feb 29 17:32:01 1996 PST | Fri Mar 01 17:32:01 1996 PST | @ 1 day ago
     | Thu Feb 29 17:32:01 1996 PST | Mon Dec 30 17:32:01 1996 PST | @ 305 days ago
     | Thu Feb 29 17:32:01 1996 PST | Tue Dec 31 17:32:01 1996 PST | @ 306 days ago
     | Thu Feb 29 17:32:01 1996 PST | Fri Dec 31 17:32:01 1999 PST | @ 1401 days ago
     | Thu Feb 29 17:32:01 1996 PST | Sat Jan 01 17:32:01 2000 PST | @ 1402 days ago
     | Thu Feb 29 17:32:01 1996 PST | Wed Mar 15 02:14:05 2000 PST | @ 1475 days 8 hours 42 mins 4 secs ago
     | Thu Feb 29 17:32:01 1996 PST | Wed Mar 15 03:14:04 2000 PST | @ 1475 days 9 hours 42 mins 3 secs ago
     | Thu Feb 29 17:32:01 1996 PST | Wed Mar 15 08:14:01 2000 PST | @ 1475 days 14 hours 42 mins ago
     | Thu Feb 29 17:32:01 1996 PST | Wed Mar 15 12:14:03 2000 PST | @ 1475 days 18 hours 42 mins 2 secs ago
     | Thu Feb 29 17:32:01 1996 PST | Wed Mar 15 13:14:02 2000 PST | @ 1475 days 19 hours 42 mins 1 sec ago
     | Thu Feb 29 17:32:01 1996 PST | Sun Dec 31 17:32:01 2000 PST | @ 1767 days ago
     | Thu Feb 29 17:32:01 1996 PST | Mon Jan 01 17:32:01 2001 PST | @ 1768 days ago
     | Thu Feb 29 17:32:01 1996 PST | Sat Sep 22 18:19:20 2001 PDT | @ 2031 days 23 hours 47 mins 19 secs ago
     | Fri Mar 01 17:32:01 1996 PST | Thu Jan 01 00:00:00 1970 PST | @ 9556 days 17 hours 32 mins 1 sec
     | Fri Mar 01 17:32:01 1996 PST | Wed Feb 28 17:32:01 1996 PST | @ 2 days
     | Fri Mar 01 17:32:01 1996 PST | Thu Feb 29 17:32:01 1996 PST | @ 1 day
     | Fri Mar 01 17:32:01 1996 PST | Fri Mar 01 17:32:01 1996 PST | @ 0
     | Fri Mar 01 17:32:01 1996 PST | Mon Dec 30 17:32:01 1996 PST | @ 304 days ago
     | Fri Mar 01 17:32:01 1996 PST | Tue Dec 31 17:32:01 1996 PST | @ 305 days ago
     | Fri Mar 01 17:32:01 1996 PST | Fri Dec 31 17:32:01 1999 PST | @ 1400 days ago
     | Fri Mar 01 17:32:01 1996 PST | Sat Jan 01 17:32:01 2000 PST | @ 1401 days ago
     | Fri Mar 01 17:32:01 1996 PST | Wed Mar 15 02:14:05 2000 PST | @ 1474 days 8 hours 42 mins 4 secs ago
     | Fri Mar 01 17:32:01 1996 PST | Wed Mar 15 03:14:04 2000 PST | @ 1474 days 9 hours 42 mins 3 secs ago
     | Fri Mar 01 17:32:01 1996 PST | Wed Mar 15 08:14:01 2000 PST | @ 1474 days 14 hours 42 mins ago
     | Fri Mar 01 17:32:01 1996 PST | Wed Mar 15 12:14:03 2000 PST | @ 1474 days 18 hours 42 mins 2 secs ago
     | Fri Mar 01 17:32:01 1996 PST | Wed Mar 15 13:14:02 2000 PST | @ 1474 days 19 hours 42 mins 1 sec ago
     | Fri Mar 01 17:32:01 1996 PST | Sun Dec 31 17:32:01 2000 PST | @ 1766 days ago
     | Fri Mar 01 17:32:01 1996 PST | Mon Jan 01 17:32:01 2001 PST | @ 1767 days ago
     | Fri Mar 01 17:32:01 1996 PST | Sat Sep 22 18:19:20 2001 PDT | @ 2030 days 23 hours 47 mins 19 secs ago
     | Mon Dec 30 17:32:01 1996 PST | Thu Jan 01 00:00:00 1970 PST | @ 9860 days 17 hours 32 mins 1 sec
     | Mon Dec 30 17:32:01 1996 PST | Wed Feb 28 17:32:01 1996 PST | @ 306 days
     | Mon Dec 30 17:32:01 1996 PST | Thu Feb 29 17:32:01 1996 PST | @ 305 days
     | Mon Dec 30 17:32:01 1996 PST | Fri Mar 01 17:32:01 1996 PST | @ 304 days
     | Mon Dec 30 17:32:01 1996 PST | Mon Dec 30 17:32:01 1996 PST | @ 0
     | Mon Dec 30 17:32:01 1996 PST | Tue Dec 31 17:32:01 1996 PST | @ 1 day ago
     | Mon Dec 30 17:32:01 1996 PST | Fri Dec 31 17:32:01 1999 PST | @ 1096 days ago
     | Mon Dec 30 17:32:01 1996 PST | Sat Jan 01 17:32:01 2000 PST | @ 1097 days ago
     | Mon Dec 30 17:32:01 1996 PST | Wed Mar 15 02:14:05 2000 PST | @ 1170 days 8 hours 42 mins 4 secs ago
     | Mon Dec 30 17:32:01 1996 PST | Wed Mar 15 03:14:04 2000 PST | @ 1170 days 9 hours 42 mins 3 secs ago
     | Mon Dec 30 17:32:01 1996 PST | Wed Mar 15 08:14:01 2000 PST | @ 1170 days 14 hours 42 mins ago
     | Mon Dec 30 17:32:01 1996 PST | Wed Mar 15 12:14:03 2000 PST | @ 1170 days 18 hours 42 mins 2 secs ago
     | Mon Dec 30 17:32:01 1996 PST | Wed Mar 15 13:14:02 2000 PST | @ 1170 days 19 hours 42 mins 1 sec ago
     | Mon Dec 30 17:32:01 1996 PST | Sun Dec 31 17:32:01 2000 PST | @ 1462 days ago
     | Mon Dec 30 17:32:01 1996 PST | Mon Jan 01 17:32:01 2001 PST | @ 1463 days ago
     | Mon Dec 30 17:32:01 1996 PST | Sat Sep 22 18:19:20 2001 PDT | @ 1726 days 23 hours 47 mins 19 secs ago
     | Tue Dec 31 17:32:01 1996 PST | Thu Jan 01 00:00:00 1970 PST | @ 9861 days 17 hours 32 mins 1 sec
     | Tue Dec 31 17:32:01 1996 PST | Wed Feb 28 17:32:01 1996 PST | @ 307 days
     | Tue Dec 31 17:32:01 1996 PST | Thu Feb 29 17:32:01 1996 PST | @ 306 days
     | Tue Dec 31 17:32:01 1996 PST | Fri Mar 01 17:32:01 1996 PST | @ 305 days
     | Tue Dec 31 17:32:01 1996 PST | Mon Dec 30 17:32:01 1996 PST | @ 1 day
     | Tue Dec 31 17:32:01 1996 PST | Tue Dec 31 17:32:01 1996 PST | @ 0
     | Tue Dec 31 17:32:01 1996 PST | Fri Dec 31 17:32:01 1999 PST | @ 1095 days ago
     | Tue Dec 31 17:32:01 1996 PST | Sat Jan 01 17:32:01 2000 PST | @ 1096 days ago
     | Tue Dec 31 17:32:01 1996 PST | Wed Mar 15 02:14:05 2000 PST | @ 1169 days 8 hours 42 mins 4 secs ago
     | Tue Dec 31 17:32:01 1996 PST | Wed Mar 15 03:14:04 2000 PST | @ 1169 days 9 hours 42 mins 3 secs ago
     | Tue Dec 31 17:32:01 1996 PST | Wed Mar 15 08:14:01 2000 PST | @ 1169 days 14 hours 42 mins ago
     | Tue Dec 31 17:32:01 1996 PST | Wed Mar 15 12:14:03 2000 PST | @ 1169 days 18 hours 42 mins 2 secs ago
     | Tue Dec 31 17:32:01 1996 PST | Wed Mar 15 13:14:02 2000 PST | @ 1169 days 19 hours 42 mins 1 sec ago
     | Tue Dec 31 17:32:01 1996 PST | Sun Dec 31 17:32:01 2000 PST | @ 1461 days ago
     | Tue Dec 31 17:32:01 1996 PST | Mon Jan 01 17:32:01 2001 PST | @ 1462 days ago
     | Tue Dec 31 17:32:01 1996 PST | Sat Sep 22 18:19:20 2001 PDT | @ 1725 days 23 hours 47 mins 19 secs ago
     | Fri Dec 31 17:32:01 1999 PST | Thu Jan 01 00:00:00 1970 PST | @ 10956 days 17 hours 32 mins 1 sec
     | Fri Dec 31 17:32:01 1999 PST | Wed Feb 28 17:32:01 1996 PST | @ 1402 days
     | Fri Dec 31 17:32:01 1999 PST | Thu Feb 29 17:32:01 1996 PST | @ 1401 days
     | Fri Dec 31 17:32:01 1999 PST | Fri Mar 01 17:32:01 1996 PST | @ 1400 days
     | Fri Dec 31 17:32:01 1999 PST | Mon Dec 30 17:32:01 1996 PST | @ 1096 days
     | Fri Dec 31 17:32:01 1999 PST | Tue Dec 31 17:32:01 1996 PST | @ 1095 days
     | Fri Dec 31 17:32:01 1999 PST | Fri Dec 31 17:32:01 1999 PST | @ 0
     | Fri Dec 31 17:32:01 1999 PST | Sat Jan 01 17:32:01 2000 PST | @ 1 day ago
     | Fri Dec 31 17:32:01 1999 PST | Wed Mar 15 02:14:05 2000 PST | @ 74 days 8 hours 42 mins 4 secs ago
     | Fri Dec 31 17:32:01 1999 PST | Wed Mar 15 03:14:04 2000 PST | @ 74 days 9 hours 42 mins 3 secs ago
     | Fri Dec 31 17:32:01 1999 PST | Wed Mar 15 08:14:01 2000 PST | @ 74 days 14 hours 42 mins ago
     | Fri Dec 31 17:32:01 1999 PST | Wed Mar 15 12:14:03 2000 PST | @ 74 days 18 hours 42 mins 2 secs ago
     | Fri Dec 31 17:32:01 1999 PST | Wed Mar 15 13:14:02 2000 PST | @ 74 days 19 hours 42 mins 1 sec ago
     | Fri Dec 31 17:32:01 1999 PST | Sun Dec 31 17:32:01 2000 PST | @ 366 days ago
     | Fri Dec 31 17:32:01 1999 PST | Mon Jan 01 17:32:01 2001 PST | @ 367 days ago
     | Fri Dec 31 17:32:01 1999 PST | Sat Sep 22 18:19:20 2001 PDT | @ 630 days 23 hours 47 mins 19 secs ago
     | Sat Jan 01 17:32:01 2000 PST | Thu Jan 01 00:00:00 1970 PST | @ 10957 days 17 hours 32 mins 1 sec
     | Sat Jan 01 17:32:01 2000 PST | Wed Feb 28 17:32:01 1996 PST | @ 1403 days
     | Sat Jan 01 17:32:01 2000 PST | Thu Feb 29 17:32:01 1996 PST | @ 1402 days
     | Sat Jan 01 17:32:01 2000 PST | Fri Mar 01 17:32:01 1996 PST | @ 1401 days
     | Sat Jan 01 17:32:01 2000 PST | Mon Dec 30 17:32:01 1996 PST | @ 1097 days
     | Sat Jan 01 17:32:01 2000 PST | Tue Dec 31 17:32:01 1996 PST | @ 1096 days
     | Sat Jan 01 17:32:01 2000 PST | Fri Dec 31 17:32:01 1999 PST | @ 1 day
     | Sat Jan 01 17:32:01 2000 PST | Sat Jan 01 17:32:01 2000 PST | @ 0
     | Sat Jan 01 17:32:01 2000 PST | Wed Mar 15 02:14:05 2000 PST | @ 73 days 8 hours 42 mins 4 secs ago
     | Sat Jan 01 17:32:01 2000 PST | Wed Mar 15 03:14:04 2000 PST | @ 73 days 9 hours 42 mins 3 secs ago
     | Sat Jan 01 17:32:01 2000 PST | Wed Mar 15 08:14:01 2000 PST | @ 73 days 14 hours 42 mins ago
     | Sat Jan 01 17:32:01 2000 PST | Wed Mar 15 12:14:03 2000 PST | @ 73 days 18 hours 42 mins 2 secs ago
     | Sat Jan 01 17:32:01 2000 PST | Wed Mar 15 13:14:02 2000 PST | @ 73 days 19 hours 42 mins 1 sec ago
     | Sat Jan 01 17:32:01 2000 PST | Sun Dec 31 17:32:01 2000 PST | @ 365 days ago
     | Sat Jan 01 17:32:01 2000 PST | Mon Jan 01 17:32:01 2001 PST | @ 366 days ago
     | Sat Jan 01 17:32:01 2000 PST | Sat Sep 22 18:19:20 2001 PDT | @ 629 days 23 hours 47 mins 19 secs ago
     | Wed Mar 15 02:14:05 2000 PST | Thu Jan 01 00:00:00 1970 PST | @ 11031 days 2 hours 14 mins 5 secs
     | Wed Mar 15 02:14:05 2000 PST | Wed Feb 28 17:32:01 1996 PST | @ 1476 days 8 hours 42 mins 4 secs
     | Wed Mar 15 02:14:05 2000 PST | Thu Feb 29 17:32:01 1996 PST | @ 1475 days 8 hours 42 mins 4 secs
     | Wed Mar 15 02:14:05 2000 PST | Fri Mar 01 17:32:01 1996 PST | @ 1474 days 8 hours 42 mins 4 secs
     | Wed Mar 15 02:14:05 2000 PST | Mon Dec 30 17:32:01 1996 PST | @ 1170 days 8 hours 42 mins 4 secs
     | Wed Mar 15 02:14:05 2000 PST | Tue Dec 31 17:32:01 1996 PST | @ 1169 days 8 hours 42 mins 4 secs
     | Wed Mar 15 02:14:05 2000 PST | Fri Dec 31 17:32:01 1999 PST | @ 74 days 8 hours 42 mins 4 secs
     | Wed Mar 15 02:14:05 2000 PST | Sat Jan 01 17:32:01 2000 PST | @ 73 days 8 hours 42 mins 4 secs
     | Wed Mar 15 02:14:05 2000 PST | Wed Mar 15 02:14:05 2000 PST | @ 0
     | Wed Mar 15 02:14:05 2000 PST | Wed Mar 15 03:14:04 2000 PST | @ 59 mins 59 secs ago
     | Wed Mar 15 02:14:05 2000 PST | Wed Mar 15 08:14:01 2000 PST | @ 5 hours 59 mins 56 secs ago
     | Wed Mar 15 02:14:05 2000 PST | Wed Mar 15 12:14:03 2000 PST | @ 9 hours 59 mins 58 secs ago
     | Wed Mar 15 02:14:05 2000 PST | Wed Mar 15 13:14:02 2000 PST | @ 10 hours 59 mins 57 secs ago
     | Wed Mar 15 02:14:05 2000 PST | Sun Dec 31 17:32:01 2000 PST | @ 291 days 15 hours 17 mins 56 secs ago
     | Wed Mar 15 02:14:05 2000 PST | Mon Jan 01 17:32:01 2001 PST | @ 292 days 15 hours 17 mins 56 secs ago
     | Wed Mar 15 02:14:05 2000 PST | Sat Sep 22 18:19:20 2001 PDT | @ 556 days 15 hours 5 mins 15 secs ago
     | Wed Mar 15 03:14:04 2000 PST | Thu Jan 01 00:00:00 1970 PST | @ 11031 days 3 hours 14 mins 4 secs
     | Wed Mar 15 03:14:04 2000 PST | Wed Feb 28 17:32:01 1996 PST | @ 1476 days 9 hours 42 mins 3 secs
     | Wed Mar 15 03:14:04 2000 PST | Thu Feb 29 17:32:01 1996 PST | @ 1475 days 9 hours 42 mins 3 secs
     | Wed Mar 15 03:14:04 2000 PST | Fri Mar 01 17:32:01 1996 PST | @ 1474 days 9 hours 42 mins 3 secs
     | Wed Mar 15 03:14:04 2000 PST | Mon Dec 30 17:32:01 1996 PST | @ 1170 days 9 hours 42 mins 3 secs
     | Wed Mar 15 03:14:04 2000 PST | Tue Dec 31 17:32:01 1996 PST | @ 1169 days 9 hours 42 mins 3 secs
     | Wed Mar 15 03:14:04 2000 PST | Fri Dec 31 17:32:01 1999 PST | @ 74 days 9 hours 42 mins 3 secs
     | Wed Mar 15 03:14:04 2000 PST | Sat Jan 01 17:32:01 2000 PST | @ 73 days 9 hours 42 mins 3 secs
     | Wed Mar 15 03:14:04 2000 PST | Wed Mar 15 02:14:05 2000 PST | @ 59 mins 59 secs
     | Wed Mar 15 03:14:04 2000 PST | Wed Mar 15 03:14:04 2000 PST | @ 0
     | Wed Mar 15 03:14:04 2000 PST | Wed Mar 15 08:14:01 2000 PST | @ 4 hours 59 mins 57 secs ago
     | Wed Mar 15 03:14:04 2000 PST | Wed Mar 15 12:14:03 2000 PST | @ 8 hours 59 mins 59 secs ago
     | Wed Mar 15 03:14:04 2000 PST | Wed Mar 15 13:14:02 2000 PST | @ 9 hours 59 mins 58 secs ago
     | Wed Mar 15 03:14:04 2000 PST | Sun Dec 31 17:32:01 2000 PST | @ 291 days 14 hours 17 mins 57 secs ago
     | Wed Mar 15 03:14:04 2000 PST | Mon Jan 01 17:32:01 2001 PST | @ 292 days 14 hours 17 mins 57 secs ago
     | Wed Mar 15 03:14:04 2000 PST | Sat Sep 22 18:19:20 2001 PDT | @ 556 days 14 hours 5 mins 16 secs ago
     | Wed Mar 15 08:14:01 2000 PST | Thu Jan 01 00:00:00 1970 PST | @ 11031 days 8 hours 14 mins 1 sec
     | Wed Mar 15 08:14:01 2000 PST | Wed Feb 28 17:32:01 1996 PST | @ 1476 days 14 hours 42 mins
     | Wed Mar 15 08:14:01 2000 PST | Thu Feb 29 17:32:01 1996 PST | @ 1475 days 14 hours 42 mins
     | Wed Mar 15 08:14:01 2000 PST | Fri Mar 01 17:32:01 1996 PST | @ 1474 days 14 hours 42 mins
     | Wed Mar 15 08:14:01 2000 PST | Mon Dec 30 17:32:01 1996 PST | @ 1170 days 14 hours 42 mins
     | Wed Mar 15 08:14:01 2000 PST | Tue Dec 31 17:32:01 1996 PST | @ 1169 days 14 hours 42 mins
     | Wed Mar 15 08:14:01 2000 PST | Fri Dec 31 17:32:01 1999 PST | @ 74 days 14 hours 42 mins
     | Wed Mar 15 08:14:01 2000 PST | Sat Jan 01 17:32:01 2000 PST | @ 73 days 14 hours 42 mins
     | Wed Mar 15 08:14:01 2000 PST | Wed Mar 15 02:14:05 2000 PST | @ 5 hours 59 mins 56 secs
     | Wed Mar 15 08:14:01 2000 PST | Wed Mar 15 03:14:04 2000 PST | @ 4 hours 59 mins 57 secs
     | Wed Mar 15 08:14:01 2000 PST | Wed Mar 15 08:14:01 2000 PST | @ 0
     | Wed Mar 15 08:14:01 2000 PST | Wed Mar 15 12:14:03 2000 PST | @ 4 hours 2 secs ago
     | Wed Mar 15 08:14:01 2000 PST | Wed Mar 15 13:14:02 2000 PST | @ 5 hours 1 sec ago
     | Wed Mar 15 08:14:01 2000 PST | Sun Dec 31 17:32:01 2000 PST | @ 291 days 9 hours 18 mins ago
     | Wed Mar 15 08:14:01 2000 PST | Mon Jan 01 17:32:01 2001 PST | @ 292 days 9 hours 18 mins ago
     | Wed Mar 15 08:14:01 2000 PST | Sat Sep 22 18:19:20 2001 PDT | @ 556 days 9 hours 5 mins 19 secs ago
     | Wed Mar 15 12:14:03 2000 PST | Thu Jan 01 00:00:00 1970 PST | @ 11031 days 12 hours 14 mins 3 secs
     | Wed Mar 15 12:14:03 2000 PST | Wed Feb 28 17:32:01 1996 PST | @ 1476 days 18 hours 42 mins 2 secs
     | Wed Mar 15 12:14:03 2000 PST | Thu Feb 29 17:32:01 1996 PST | @ 1475 days 18 hours 42 mins 2 secs
     | Wed Mar 15 12:14:03 2000 PST | Fri Mar 01 17:32:01 1996 PST | @ 1474 days 18 hours 42 mins 2 secs
     | Wed Mar 15 12:14:03 2000 PST | Mon Dec 30 17:32:01 1996 PST | @ 1170 days 18 hours 42 mins 2 secs
     | Wed Mar 15 12:14:03 2000 PST | Tue Dec 31 17:32:01 1996 PST | @ 1169 days 18 hours 42 mins 2 secs
     | Wed Mar 15 12:14:03 2000 PST | Fri Dec 31 17:32:01 1999 PST | @ 74 days 18 hours 42 mins 2 secs
     | Wed Mar 15 12:14:03 2000 PST | Sat Jan 01 17:32:01 2000 PST | @ 73 days 18 hours 42 mins 2 secs
     | Wed Mar 15 12:14:03 2000 PST | Wed Mar 15 02:14:05 2000 PST | @ 9 hours 59 mins 58 secs
     | Wed Mar 15 12:14:03 2000 PST | Wed Mar 15 03:14:04 2000 PST | @ 8 hours 59 mins 59 secs
     | Wed Mar 15 12:14:03 2000 PST | Wed Mar 15 08:14:01 2000 PST | @ 4 hours 2 secs
     | Wed Mar 15 12:14:03 2000 PST | Wed Mar 15 12:14:03 2000 PST | @ 0
     | Wed Mar 15 12:14:03 2000 PST | Wed Mar 15 13:14:02 2000 PST | @ 59 mins 59 secs ago
     | Wed Mar 15 12:14:03 2000 PST | Sun Dec 31 17:32:01 2000 PST | @ 291 days 5 hours 17 mins 58 secs ago
     | Wed Mar 15 12:14:03 2000 PST | Mon Jan 01 17:32:01 2001 PST | @ 292 days 5 hours 17 mins 58 secs ago
     | Wed Mar 15 12:14:03 2000 PST | Sat Sep 22 18:19:20 2001 PDT | @ 556 days 5 hours 5 mins 17 secs ago
     | Wed Mar 15 13:14:02 2000 PST | Thu Jan 01 00:00:00 1970 PST | @ 11031 days 13 hours 14 mins 2 secs
     | Wed Mar 15 13:14:02 2000 PST | Wed Feb 28 17:32:01 1996 PST | @ 1476 days 19 hours 42 mins 1 sec
     | Wed Mar 15 13:14:02 2000 PST | Thu Feb 29 17:32:01 1996 PST | @ 1475 days 19 hours 42 mins 1 sec
     | Wed Mar 15 13:14:02 2000 PST | Fri Mar 01 17:32:01 1996 PST | @ 1474 days 19 hours 42 mins 1 sec
     | Wed Mar 15 13:14:02 2000 PST | Mon Dec 30 17:32:01 1996 PST | @ 1170 days 19 hours 42 mins 1 sec
     | Wed Mar 15 13:14:02 2000 PST | Tue Dec 31 17:32:01 1996 PST | @ 1169 days 19 hours 42 mins 1 sec
     | Wed Mar 15 13:14:02 2000 PST | Fri Dec 31 17:32:01 1999 PST | @ 74 days 19 hours 42 mins 1 sec
     | Wed Mar 15 13:14:02 2000 PST | Sat Jan 01 17:32:01 2000 PST | @ 73 days 19 hours 42 mins 1 sec
     | Wed Mar 15 13:14:02 2000 PST | Wed Mar 15 02:14:05 2000 PST | @ 10 hours 59 mins 57 secs
     | Wed Mar 15 13:14:02 2000 PST | Wed Mar 15 03:14:04 2000 PST | @ 9 hours 59 mins 58 secs
     | Wed Mar 15 13:14:02 2000 PST | Wed Mar 15 08:14:01 2000 PST | @ 5 hours 1 sec
     | Wed Mar 15 13:14:02 2000 PST | Wed Mar 15 12:14:03 2000 PST | @ 59 mins 59 secs
     | Wed Mar 15 13:14:02 2000 PST | Wed Mar 15 13:14:02 2000 PST | @ 0
     | Wed Mar 15 13:14:02 2000 PST | Sun Dec 31 17:32:01 2000 PST | @ 291 days 4 hours 17 mins 59 secs ago
     | Wed Mar 15 13:14:02 2000 PST | Mon Jan 01 17:32:01 2001 PST | @ 292 days 4 hours 17 mins 59 secs ago
     | Wed Mar 15 13:14:02 2000 PST | Sat Sep 22 18:19:20 2001 PDT | @ 556 days 4 hours 5 mins 18 secs ago
     | Sun Dec 31 17:32:01 2000 PST | Thu Jan 01 00:00:00 1970 PST | @ 11322 days 17 hours 32 mins 1 sec
     | Sun Dec 31 17:32:01 2000 PST | Wed Feb 28 17:32:01 1996 PST | @ 1768 days
     | Sun Dec 31 17:32:01 2000 PST | Thu Feb 29 17:32:01 1996 PST | @ 1767 days
     | Sun Dec 31 17:32:01 2000 PST | Fri Mar 01 17:32:01 1996 PST | @ 1766 days
     | Sun Dec 31 17:32:01 2000 PST | Mon Dec 30 17:32:01 1996 PST | @ 1462 days
     | Sun Dec 31 17:32:01 2000 PST | Tue Dec 31 17:32:01 1996 PST | @ 1461 days
     | Sun Dec 31 17:32:01 2000 PST | Fri Dec 31 17:32:01 1999 PST | @ 366 days
     | Sun Dec 31 17:32:01 2000 PST | Sat Jan 01 17:32:01 2000 PST | @ 365 days
     | Sun Dec 31 17:32:01 2000 PST | Wed Mar 15 02:14:05 2000 PST | @ 291 days 15 hours 17 mins 56 secs
     | Sun Dec 31 17:32:01 2000 PST | Wed Mar 15 03:14:04 2000 PST | @ 291 days 14 hours 17 mins 57 secs
     | Sun Dec 31 17:32:01 2000 PST | Wed Mar 15 08:14:01 2000 PST | @ 291 days 9 hours 18 mins
     | Sun Dec 31 17:32:01 2000 PST | Wed Mar 15 12:14:03 2000 PST | @ 291 days 5 hours 17 mins 58 secs
     | Sun Dec 31 17:32:01 2000 PST | Wed Mar 15 13:14:02 2000 PST | @ 291 days 4 hours 17 mins 59 secs
     | Sun Dec 31 17:32:01 2000 PST | Sun Dec 31 17:32:01 2000 PST | @ 0
     | Sun Dec 31 17:32:01 2000 PST | Mon Jan 01 17:32:01 2001 PST | @ 1 day ago
     | Sun Dec 31 17:32:01 2000 PST | Sat Sep 22 18:19:20 2001 PDT | @ 264 days 23 hours 47 mins 19 secs ago
     | Mon Jan 01 17:32:01 2001 PST | Thu Jan 01 00:00:00 1970 PST | @ 11323 days 17 hours 32 mins 1 sec
     | Mon Jan 01 17:32:01 2001 PST | Wed Feb 28 17:32:01 1996 PST | @ 1769 days
     | Mon Jan 01 17:32:01 2001 PST | Thu Feb 29 17:32:01 1996 PST | @ 1768 days
     | Mon Jan 01 17:32:01 2001 PST | Fri Mar 01 17:32:01 1996 PST | @ 1767 days
     | Mon Jan 01 17:32:01 2001 PST | Mon Dec 30 17:32:01 1996 PST | @ 1463 days
     | Mon Jan 01 17:32:01 2001 PST | Tue Dec 31 17:32:01 1996 PST | @ 1462 days
     | Mon Jan 01 17:32:01 2001 PST | Fri Dec 31 17:32:01 1999 PST | @ 367 days
     | Mon Jan 01 17:32:01 2001 PST | Sat Jan 01 17:32:01 2000 PST | @ 366 days
     | Mon Jan 01 17:32:01 2001 PST | Wed Mar 15 02:14:05 2000 PST | @ 292 days 15 hours 17 mins 56 secs
     | Mon Jan 01 17:32:01 2001 PST | Wed Mar 15 03:14:04 2000 PST | @ 292 days 14 hours 17 mins 57 secs
     | Mon Jan 01 17:32:01 2001 PST | Wed Mar 15 08:14:01 2000 PST | @ 292 days 9 hours 18 mins
     | Mon Jan 01 17:32:01 2001 PST | Wed Mar 15 12:14:03 2000 PST | @ 292 days 5 hours 17 mins 58 secs
     | Mon Jan 01 17:32:01 2001 PST | Wed Mar 15 13:14:02 2000 PST | @ 292 days 4 hours 17 mins 59 secs
     | Mon Jan 01 17:32:01 2001 PST | Sun Dec 31 17:32:01 2000 PST | @ 1 day
     | Mon Jan 01 17:32:01 2001 PST | Mon Jan 01 17:32:01 2001 PST | @ 0
     | Mon Jan 01 17:32:01 2001 PST | Sat Sep 22 18:19:20 2001 PDT | @ 263 days 23 hours 47 mins 19 secs ago
     | Sat Sep 22 18:19:20 2001 PDT | Thu Jan 01 00:00:00 1970 PST | @ 11587 days 17 hours 19 mins 20 secs
     | Sat Sep 22 18:19:20 2001 PDT | Wed Feb 28 17:32:01 1996 PST | @ 2032 days 23 hours 47 mins 19 secs
     | Sat Sep 22 18:19:20 2001 PDT | Thu Feb 29 17:32:01 1996 PST | @ 2031 days 23 hours 47 mins 19 secs
     | Sat Sep 22 18:19:20 2001 PDT | Fri Mar 01 17:32:01 1996 PST | @ 2030 days 23 hours 47 mins 19 secs
     | Sat Sep 22 18:19:20 2001 PDT | Mon Dec 30 17:32:01 1996 PST | @ 1726 days 23 hours 47 mins 19 secs
     | Sat Sep 22 18:19:20 2001 PDT | Tue Dec 31 17:32:01 1996 PST | @ 1725 days 23 hours 47 mins 19 secs
     | Sat Sep 22 18:19:20 2001 PDT | Fri Dec 31 17:32:01 1999 PST | @ 630 days 23 hours 47 mins 19 secs
     | Sat Sep 22 18:19:20 2001 PDT | Sat Jan 01 17:32:01 2000 PST | @ 629 days 23 hours 47 mins 19 secs
     | Sat Sep 22 18:19:20 2001 PDT | Wed Mar 15 02:14:05 2000 PST | @ 556 days 15 hours 5 mins 15 secs
     | Sat Sep 22 18:19:20 2001 PDT | Wed Mar 15 03:14:04 2000 PST | @ 556 days 14 hours 5 mins 16 secs
     | Sat Sep 22 18:19:20 2001 PDT | Wed Mar 15 08:14:01 2000 PST | @ 556 days 9 hours 5 mins 19 secs
     | Sat Sep 22 18:19:20 2001 PDT | Wed Mar 15 12:14:03 2000 PST | @ 556 days 5 hours 5 mins 17 secs
     | Sat Sep 22 18:19:20 2001 PDT | Wed Mar 15 13:14:02 2000 PST | @ 556 days 4 hours 5 mins 18 secs
     | Sat Sep 22 18:19:20 2001 PDT | Sun Dec 31 17:32:01 2000 PST | @ 264 days 23 hours 47 mins 19 secs
     | Sat Sep 22 18:19:20 2001 PDT | Mon Jan 01 17:32:01 2001 PST | @ 263 days 23 hours 47 mins 19 secs
     | Sat Sep 22 18:19:20 2001 PDT | Sat Sep 22 18:19:20 2001 PDT | @ 0
(256 rows)

--
<<<<<<< HEAD
-- abstime, reltime arithmetic
--
SELECT '' AS ten, ABSTIME_HOROLOGY_TBL.f1 AS abstime, RELTIME_HOROLOGY_TBL.f1 AS reltime
    FROM ABSTIME_HOROLOGY_TBL, RELTIME_HOROLOGY_TBL
   WHERE (ABSTIME_HOROLOGY_TBL.f1 + RELTIME_HOROLOGY_TBL.f1) < abstime 'Jan 14 14:00:00 1971'
   ORDER BY abstime, reltime;
 ten |           abstime            |    reltime    
-----+------------------------------+---------------
     | Sat May 10 23:59:12 1947 PST | @ 14 secs ago
     | Sat May 10 23:59:12 1947 PST | @ 1 min
     | Sat May 10 23:59:12 1947 PST | @ 5 hours
     | Sat May 10 23:59:12 1947 PST | @ 10 days
     | Sat May 10 23:59:12 1947 PST | @ 3 mons
     | Wed Dec 31 16:00:00 1969 PST | @ 14 secs ago
     | Wed Dec 31 16:00:00 1969 PST | @ 1 min
     | Wed Dec 31 16:00:00 1969 PST | @ 5 hours
     | Wed Dec 31 16:00:00 1969 PST | @ 10 days
     | Wed Dec 31 16:00:00 1969 PST | @ 3 mons
(10 rows)

-- these four queries should return the same answer
-- the "infinity" and "-infinity" tuples in ABSTIME_HOROLOGY_TBL cannot be added and
-- therefore, should not show up in the results.
SELECT '' AS three, * FROM ABSTIME_HOROLOGY_TBL
  WHERE  (ABSTIME_HOROLOGY_TBL.f1 + reltime '@ 3 year')         -- +3 years
    < abstime 'Jan 14 14:00:00 1977' ORDER BY 2;
 three |              f1              
-------+------------------------------
       | Sat May 10 23:59:12 1947 PST
       | Wed Dec 31 16:00:00 1969 PST
       | Sun Jan 14 03:14:21 1973 PST
(3 rows)

SELECT '' AS three, * FROM ABSTIME_HOROLOGY_TBL
   WHERE  (ABSTIME_HOROLOGY_TBL.f1 + reltime '@ 3 year ago')    -- -3 years
     < abstime 'Jan 14 14:00:00 1971' ORDER BY 2;
 three |              f1              
-------+------------------------------
       | Sat May 10 23:59:12 1947 PST
       | Wed Dec 31 16:00:00 1969 PST
       | Sun Jan 14 03:14:21 1973 PST
(3 rows)

SELECT '' AS three, * FROM ABSTIME_HOROLOGY_TBL
   WHERE  (ABSTIME_HOROLOGY_TBL.f1 - reltime '@ 3 year')        -- -(+3) years
    < abstime 'Jan 14 14:00:00 1971' ORDER BY 2;
 three |              f1              
-------+------------------------------
       | Sat May 10 23:59:12 1947 PST
       | Wed Dec 31 16:00:00 1969 PST
       | Sun Jan 14 03:14:21 1973 PST
(3 rows)

SELECT '' AS three, * FROM ABSTIME_HOROLOGY_TBL
   WHERE  (ABSTIME_HOROLOGY_TBL.f1 - reltime '@ 3 year ago')    -- -(-3) years
     < abstime 'Jan 14 14:00:00 1977' ORDER BY 2;
 three |              f1              
-------+------------------------------
       | Sat May 10 23:59:12 1947 PST
       | Wed Dec 31 16:00:00 1969 PST
       | Sun Jan 14 03:14:21 1973 PST
(3 rows)

--
=======
>>>>>>> 9e1c9f95
-- Conversions
--
SELECT '' AS "16", f1 AS "timestamp", date(f1) AS date
  FROM TEMP_TIMESTAMP
  WHERE f1 <> timestamp 'now'
  ORDER BY date, "timestamp";
 16 |          timestamp           |    date    
----+------------------------------+------------
    | Thu Jan 01 00:00:00 1970 PST | 01-01-1970
    | Wed Feb 28 17:32:01 1996 PST | 02-28-1996
    | Thu Feb 29 17:32:01 1996 PST | 02-29-1996
    | Fri Mar 01 17:32:01 1996 PST | 03-01-1996
    | Mon Dec 30 17:32:01 1996 PST | 12-30-1996
    | Tue Dec 31 17:32:01 1996 PST | 12-31-1996
    | Fri Dec 31 17:32:01 1999 PST | 12-31-1999
    | Sat Jan 01 17:32:01 2000 PST | 01-01-2000
    | Wed Mar 15 02:14:05 2000 PST | 03-15-2000
    | Wed Mar 15 03:14:04 2000 PST | 03-15-2000
    | Wed Mar 15 08:14:01 2000 PST | 03-15-2000
    | Wed Mar 15 12:14:03 2000 PST | 03-15-2000
    | Wed Mar 15 13:14:02 2000 PST | 03-15-2000
    | Sun Dec 31 17:32:01 2000 PST | 12-31-2000
    | Mon Jan 01 17:32:01 2001 PST | 01-01-2001
    | Sat Sep 22 18:19:20 2001 PDT | 09-22-2001
(16 rows)

<<<<<<< HEAD
SELECT '' AS "16", f1 AS "timestamp", abstime(f1) AS abstime
  FROM TEMP_TIMESTAMP
  ORDER BY abstime;
 16 |          timestamp           |           abstime            
----+------------------------------+------------------------------
    | Thu Jan 01 00:00:00 1970 PST | Thu Jan 01 00:00:00 1970 PST
    | Wed Feb 28 17:32:01 1996 PST | Wed Feb 28 17:32:01 1996 PST
    | Thu Feb 29 17:32:01 1996 PST | Thu Feb 29 17:32:01 1996 PST
    | Fri Mar 01 17:32:01 1996 PST | Fri Mar 01 17:32:01 1996 PST
    | Mon Dec 30 17:32:01 1996 PST | Mon Dec 30 17:32:01 1996 PST
    | Tue Dec 31 17:32:01 1996 PST | Tue Dec 31 17:32:01 1996 PST
    | Fri Dec 31 17:32:01 1999 PST | Fri Dec 31 17:32:01 1999 PST
    | Sat Jan 01 17:32:01 2000 PST | Sat Jan 01 17:32:01 2000 PST
    | Wed Mar 15 02:14:05 2000 PST | Wed Mar 15 02:14:05 2000 PST
    | Wed Mar 15 03:14:04 2000 PST | Wed Mar 15 03:14:04 2000 PST
    | Wed Mar 15 08:14:01 2000 PST | Wed Mar 15 08:14:01 2000 PST
    | Wed Mar 15 12:14:03 2000 PST | Wed Mar 15 12:14:03 2000 PST
    | Wed Mar 15 13:14:02 2000 PST | Wed Mar 15 13:14:02 2000 PST
    | Sun Dec 31 17:32:01 2000 PST | Sun Dec 31 17:32:01 2000 PST
    | Mon Jan 01 17:32:01 2001 PST | Mon Jan 01 17:32:01 2001 PST
    | Sat Sep 22 18:19:20 2001 PDT | Sat Sep 22 18:19:20 2001 PDT
(16 rows)

SELECT '' AS four, f1 AS abstime, date(f1) AS date
  FROM ABSTIME_HOROLOGY_TBL
  WHERE isfinite(f1) AND f1 <> abstime 'now'
  ORDER BY date, abstime;
 four |           abstime            |    date    
------+------------------------------+------------
      | Sat May 10 23:59:12 1947 PST | 05-10-1947
      | Wed Dec 31 16:00:00 1969 PST | 12-31-1969
      | Sun Jan 14 03:14:21 1973 PST | 01-14-1973
      | Mon May 01 00:30:30 1995 PDT | 05-01-1995
(4 rows)

SELECT '' AS two, d1 AS "timestamp", abstime(d1) AS abstime
  FROM TIMESTAMP_HOROLOGY_TBL WHERE NOT isfinite(d1) ORDER BY 2;
 two | timestamp |  abstime  
-----+-----------+-----------
     | -infinity | -infinity
     | infinity  | infinity
(2 rows)

SELECT '' AS three, f1 as abstime, cast(f1 as timestamp) AS "timestamp"
  FROM ABSTIME_HOROLOGY_TBL WHERE NOT isfinite(f1) ORDER BY 2;
ERROR:  cannot convert abstime "invalid" to timestamp
SELECT '' AS ten, f1 AS interval, reltime(f1) AS reltime
  FROM INTERVAL_HOROLOGY_TBL ORDER BY 2;
 ten |           interval            |            reltime            
-----+-------------------------------+-------------------------------
     | @ 14 secs ago                 | @ 14 secs ago
     | @ 1 min                       | @ 1 min
     | @ 5 hours                     | @ 5 hours
     | @ 1 day 2 hours 3 mins 4 secs | @ 1 day 2 hours 3 mins 4 secs
     | @ 10 days                     | @ 10 days
     | @ 3 mons                      | @ 3 mons
     | @ 5 mons                      | @ 5 mons
     | @ 5 mons 12 hours             | @ 5 mons 12 hours
     | @ 6 years                     | @ 6 years
     | @ 34 years                    | @ 34 years
(10 rows)

SELECT '' AS six, f1 as reltime, CAST(f1 AS interval) AS interval
  FROM RELTIME_HOROLOGY_TBL ORDER BY 2;
 six |    reltime    |   interval    
-----+---------------+---------------
     | @ 14 secs ago | @ 14 secs ago
     | @ 1 min       | @ 1 min
     | @ 5 hours     | @ 5 hours
     | @ 10 days     | @ 10 days
     | @ 3 mons      | @ 3 mons
     | @ 34 years    | @ 34 years
(6 rows)

=======
>>>>>>> 9e1c9f95
DROP TABLE TEMP_TIMESTAMP;
--
-- Formats
--
SET DateStyle TO 'US,Postgres';
SHOW DateStyle;
   DateStyle   
---------------
 Postgres, MDY
(1 row)

SELECT '' AS "64", d1 AS us_postgres FROM TIMESTAMP_HOROLOGY_TBL ORDER BY 2;
 64 |         us_postgres         
----+-----------------------------
    | -infinity
    | Tue Feb 16 17:32:01 0097 BC
    | Sat Feb 16 17:32:01 0097
    | Thu Feb 16 17:32:01 0597
    | Tue Feb 16 17:32:01 1097
    | Sat Feb 16 17:32:01 1697
    | Thu Feb 16 17:32:01 1797
    | Tue Feb 16 17:32:01 1897
    | Thu Jan 01 00:00:00 1970
    | Wed Feb 28 17:32:01 1996
    | Thu Feb 29 17:32:01 1996
    | Fri Mar 01 17:32:01 1996
    | Mon Dec 30 17:32:01 1996
    | Tue Dec 31 17:32:01 1996
    | Wed Jan 01 17:32:01 1997
    | Thu Jan 02 00:00:00 1997
    | Thu Jan 02 03:04:05 1997
    | Mon Feb 10 17:32:00 1997
    | Mon Feb 10 17:32:01 1997
    | Mon Feb 10 17:32:01 1997
    | Mon Feb 10 17:32:01 1997
    | Mon Feb 10 17:32:01 1997
    | Mon Feb 10 17:32:01 1997
    | Mon Feb 10 17:32:01 1997
    | Mon Feb 10 17:32:01 1997
    | Mon Feb 10 17:32:01 1997
    | Mon Feb 10 17:32:01 1997
    | Mon Feb 10 17:32:01 1997
    | Mon Feb 10 17:32:01 1997
    | Mon Feb 10 17:32:01 1997
    | Mon Feb 10 17:32:01 1997
    | Mon Feb 10 17:32:01 1997
    | Mon Feb 10 17:32:01 1997
    | Mon Feb 10 17:32:01 1997
    | Mon Feb 10 17:32:01 1997
    | Mon Feb 10 17:32:01 1997
    | Mon Feb 10 17:32:01.4 1997
    | Mon Feb 10 17:32:01.5 1997
    | Mon Feb 10 17:32:01.6 1997
    | Mon Feb 10 17:32:02 1997
    | Tue Feb 11 17:32:01 1997
    | Wed Feb 12 17:32:01 1997
    | Thu Feb 13 17:32:01 1997
    | Fri Feb 14 17:32:01 1997
    | Sat Feb 15 17:32:01 1997
    | Sun Feb 16 17:32:01 1997
    | Sun Feb 16 17:32:01 1997
    | Fri Feb 28 17:32:01 1997
    | Sat Mar 01 17:32:01 1997
    | Tue Jun 10 17:32:01 1997
    | Tue Jun 10 18:32:01 1997
    | Tue Dec 30 17:32:01 1997
    | Wed Dec 31 17:32:01 1997
    | Fri Dec 31 17:32:01 1999
    | Sat Jan 01 17:32:01 2000
    | Wed Mar 15 02:14:05 2000
    | Wed Mar 15 03:14:04 2000
    | Wed Mar 15 08:14:01 2000
    | Wed Mar 15 12:14:03 2000
    | Wed Mar 15 13:14:02 2000
    | Sun Dec 31 17:32:01 2000
    | Mon Jan 01 17:32:01 2001
    | Sat Sep 22 18:19:20 2001
    | Sat Feb 16 17:32:01 2097
    | infinity
(65 rows)

<<<<<<< HEAD
SELECT '' AS seven, f1 AS us_postgres FROM ABSTIME_HOROLOGY_TBL ORDER BY 2;
 seven |         us_postgres          
-------+------------------------------
       | -infinity
       | Sat May 10 23:59:12 1947 PST
       | Wed Dec 31 16:00:00 1969 PST
       | Sun Jan 14 03:14:21 1973 PST
       | Mon May 01 00:30:30 1995 PDT
       | infinity
       | invalid
(7 rows)

=======
>>>>>>> 9e1c9f95
SET DateStyle TO 'US,ISO';
SELECT '' AS "64", d1 AS us_iso FROM TIMESTAMP_HOROLOGY_TBL ORDER BY 2;
 64 |         us_iso         
----+------------------------
    | -infinity
    | 0097-02-16 17:32:01 BC
    | 0097-02-16 17:32:01
    | 0597-02-16 17:32:01
    | 1097-02-16 17:32:01
    | 1697-02-16 17:32:01
    | 1797-02-16 17:32:01
    | 1897-02-16 17:32:01
    | 1970-01-01 00:00:00
    | 1996-02-28 17:32:01
    | 1996-02-29 17:32:01
    | 1996-03-01 17:32:01
    | 1996-12-30 17:32:01
    | 1996-12-31 17:32:01
    | 1997-01-01 17:32:01
    | 1997-01-02 00:00:00
    | 1997-01-02 03:04:05
    | 1997-02-10 17:32:00
    | 1997-02-10 17:32:01
    | 1997-02-10 17:32:01
    | 1997-02-10 17:32:01
    | 1997-02-10 17:32:01
    | 1997-02-10 17:32:01
    | 1997-02-10 17:32:01
    | 1997-02-10 17:32:01
    | 1997-02-10 17:32:01
    | 1997-02-10 17:32:01
    | 1997-02-10 17:32:01
    | 1997-02-10 17:32:01
    | 1997-02-10 17:32:01
    | 1997-02-10 17:32:01
    | 1997-02-10 17:32:01
    | 1997-02-10 17:32:01
    | 1997-02-10 17:32:01
    | 1997-02-10 17:32:01
    | 1997-02-10 17:32:01
    | 1997-02-10 17:32:01.4
    | 1997-02-10 17:32:01.5
    | 1997-02-10 17:32:01.6
    | 1997-02-10 17:32:02
    | 1997-02-11 17:32:01
    | 1997-02-12 17:32:01
    | 1997-02-13 17:32:01
    | 1997-02-14 17:32:01
    | 1997-02-15 17:32:01
    | 1997-02-16 17:32:01
    | 1997-02-16 17:32:01
    | 1997-02-28 17:32:01
    | 1997-03-01 17:32:01
    | 1997-06-10 17:32:01
    | 1997-06-10 18:32:01
    | 1997-12-30 17:32:01
    | 1997-12-31 17:32:01
    | 1999-12-31 17:32:01
    | 2000-01-01 17:32:01
    | 2000-03-15 02:14:05
    | 2000-03-15 03:14:04
    | 2000-03-15 08:14:01
    | 2000-03-15 12:14:03
    | 2000-03-15 13:14:02
    | 2000-12-31 17:32:01
    | 2001-01-01 17:32:01
    | 2001-09-22 18:19:20
    | 2097-02-16 17:32:01
    | infinity
(65 rows)

<<<<<<< HEAD
SELECT '' AS seven, f1 AS us_iso FROM ABSTIME_HOROLOGY_TBL ORDER BY 2;
 seven |         us_iso         
-------+------------------------
       | -infinity
       | 1947-05-10 23:59:12-08
       | 1969-12-31 16:00:00-08
       | 1973-01-14 03:14:21-08
       | 1995-05-01 00:30:30-07
       | infinity
       | invalid
(7 rows)

=======
>>>>>>> 9e1c9f95
SET DateStyle TO 'US,SQL';
SHOW DateStyle;
 DateStyle 
-----------
 SQL, MDY
(1 row)

SELECT '' AS "64", d1 AS us_sql FROM TIMESTAMP_HOROLOGY_TBL ORDER BY 2;
 64 |         us_sql         
----+------------------------
    | -infinity
    | 02/16/0097 17:32:01 BC
    | 02/16/0097 17:32:01
    | 02/16/0597 17:32:01
    | 02/16/1097 17:32:01
    | 02/16/1697 17:32:01
    | 02/16/1797 17:32:01
    | 02/16/1897 17:32:01
    | 01/01/1970 00:00:00
    | 02/28/1996 17:32:01
    | 02/29/1996 17:32:01
    | 03/01/1996 17:32:01
    | 12/30/1996 17:32:01
    | 12/31/1996 17:32:01
    | 01/01/1997 17:32:01
    | 01/02/1997 00:00:00
    | 01/02/1997 03:04:05
    | 02/10/1997 17:32:00
    | 02/10/1997 17:32:01
    | 02/10/1997 17:32:01
    | 02/10/1997 17:32:01
    | 02/10/1997 17:32:01
    | 02/10/1997 17:32:01
    | 02/10/1997 17:32:01
    | 02/10/1997 17:32:01
    | 02/10/1997 17:32:01
    | 02/10/1997 17:32:01
    | 02/10/1997 17:32:01
    | 02/10/1997 17:32:01
    | 02/10/1997 17:32:01
    | 02/10/1997 17:32:01
    | 02/10/1997 17:32:01
    | 02/10/1997 17:32:01
    | 02/10/1997 17:32:01
    | 02/10/1997 17:32:01
    | 02/10/1997 17:32:01
    | 02/10/1997 17:32:01.4
    | 02/10/1997 17:32:01.5
    | 02/10/1997 17:32:01.6
    | 02/10/1997 17:32:02
    | 02/11/1997 17:32:01
    | 02/12/1997 17:32:01
    | 02/13/1997 17:32:01
    | 02/14/1997 17:32:01
    | 02/15/1997 17:32:01
    | 02/16/1997 17:32:01
    | 02/16/1997 17:32:01
    | 02/28/1997 17:32:01
    | 03/01/1997 17:32:01
    | 06/10/1997 17:32:01
    | 06/10/1997 18:32:01
    | 12/30/1997 17:32:01
    | 12/31/1997 17:32:01
    | 12/31/1999 17:32:01
    | 01/01/2000 17:32:01
    | 03/15/2000 02:14:05
    | 03/15/2000 03:14:04
    | 03/15/2000 08:14:01
    | 03/15/2000 12:14:03
    | 03/15/2000 13:14:02
    | 12/31/2000 17:32:01
    | 01/01/2001 17:32:01
    | 09/22/2001 18:19:20
    | 02/16/2097 17:32:01
    | infinity
(65 rows)

<<<<<<< HEAD
SELECT '' AS seven, f1 AS us_sql FROM ABSTIME_HOROLOGY_TBL ORDER BY 2;
 seven |         us_sql          
-------+-------------------------
       | -infinity
       | 05/10/1947 23:59:12 PST
       | 12/31/1969 16:00:00 PST
       | 01/14/1973 03:14:21 PST
       | 05/01/1995 00:30:30 PDT
       | infinity
       | invalid
(7 rows)

=======
>>>>>>> 9e1c9f95
SET DateStyle TO 'European,Postgres';
SHOW DateStyle;
   DateStyle   
---------------
 Postgres, DMY
(1 row)

INSERT INTO TIMESTAMP_HOROLOGY_TBL VALUES('13/06/1957');
SELECT count(*) as one FROM TIMESTAMP_HOROLOGY_TBL WHERE d1 = 'Jun 13 1957';
 one 
-----
   1
(1 row)

SELECT '' AS "65", d1 AS european_postgres FROM TIMESTAMP_HOROLOGY_TBL ORDER BY 2;
 65 |      european_postgres      
----+-----------------------------
    | -infinity
    | Tue 16 Feb 17:32:01 0097 BC
    | Sat 16 Feb 17:32:01 0097
    | Thu 16 Feb 17:32:01 0597
    | Tue 16 Feb 17:32:01 1097
    | Sat 16 Feb 17:32:01 1697
    | Thu 16 Feb 17:32:01 1797
    | Tue 16 Feb 17:32:01 1897
    | Thu 13 Jun 00:00:00 1957
    | Thu 01 Jan 00:00:00 1970
    | Wed 28 Feb 17:32:01 1996
    | Thu 29 Feb 17:32:01 1996
    | Fri 01 Mar 17:32:01 1996
    | Mon 30 Dec 17:32:01 1996
    | Tue 31 Dec 17:32:01 1996
    | Wed 01 Jan 17:32:01 1997
    | Thu 02 Jan 00:00:00 1997
    | Thu 02 Jan 03:04:05 1997
    | Mon 10 Feb 17:32:00 1997
    | Mon 10 Feb 17:32:01 1997
    | Mon 10 Feb 17:32:01 1997
    | Mon 10 Feb 17:32:01 1997
    | Mon 10 Feb 17:32:01 1997
    | Mon 10 Feb 17:32:01 1997
    | Mon 10 Feb 17:32:01 1997
    | Mon 10 Feb 17:32:01 1997
    | Mon 10 Feb 17:32:01 1997
    | Mon 10 Feb 17:32:01 1997
    | Mon 10 Feb 17:32:01 1997
    | Mon 10 Feb 17:32:01 1997
    | Mon 10 Feb 17:32:01 1997
    | Mon 10 Feb 17:32:01 1997
    | Mon 10 Feb 17:32:01 1997
    | Mon 10 Feb 17:32:01 1997
    | Mon 10 Feb 17:32:01 1997
    | Mon 10 Feb 17:32:01 1997
    | Mon 10 Feb 17:32:01 1997
    | Mon 10 Feb 17:32:01.4 1997
    | Mon 10 Feb 17:32:01.5 1997
    | Mon 10 Feb 17:32:01.6 1997
    | Mon 10 Feb 17:32:02 1997
    | Tue 11 Feb 17:32:01 1997
    | Wed 12 Feb 17:32:01 1997
    | Thu 13 Feb 17:32:01 1997
    | Fri 14 Feb 17:32:01 1997
    | Sat 15 Feb 17:32:01 1997
    | Sun 16 Feb 17:32:01 1997
    | Sun 16 Feb 17:32:01 1997
    | Fri 28 Feb 17:32:01 1997
    | Sat 01 Mar 17:32:01 1997
    | Tue 10 Jun 17:32:01 1997
    | Tue 10 Jun 18:32:01 1997
    | Tue 30 Dec 17:32:01 1997
    | Wed 31 Dec 17:32:01 1997
    | Fri 31 Dec 17:32:01 1999
    | Sat 01 Jan 17:32:01 2000
    | Wed 15 Mar 02:14:05 2000
    | Wed 15 Mar 03:14:04 2000
    | Wed 15 Mar 08:14:01 2000
    | Wed 15 Mar 12:14:03 2000
    | Wed 15 Mar 13:14:02 2000
    | Sun 31 Dec 17:32:01 2000
    | Mon 01 Jan 17:32:01 2001
    | Sat 22 Sep 18:19:20 2001
    | Sat 16 Feb 17:32:01 2097
    | infinity
(66 rows)

<<<<<<< HEAD
SELECT '' AS seven, f1 AS european_postgres FROM ABSTIME_HOROLOGY_TBL ORDER BY 2;
 seven |      european_postgres       
-------+------------------------------
       | -infinity
       | Sat 10 May 23:59:12 1947 PST
       | Wed 31 Dec 16:00:00 1969 PST
       | Sun 14 Jan 03:14:21 1973 PST
       | Mon 01 May 00:30:30 1995 PDT
       | infinity
       | invalid
(7 rows)

=======
>>>>>>> 9e1c9f95
SET DateStyle TO 'European,ISO';
SHOW DateStyle;
 DateStyle 
-----------
 ISO, DMY
(1 row)

SELECT '' AS "65", d1 AS european_iso FROM TIMESTAMP_HOROLOGY_TBL ORDER BY 2;
 65 |      european_iso      
----+------------------------
    | -infinity
    | 0097-02-16 17:32:01 BC
    | 0097-02-16 17:32:01
    | 0597-02-16 17:32:01
    | 1097-02-16 17:32:01
    | 1697-02-16 17:32:01
    | 1797-02-16 17:32:01
    | 1897-02-16 17:32:01
    | 1957-06-13 00:00:00
    | 1970-01-01 00:00:00
    | 1996-02-28 17:32:01
    | 1996-02-29 17:32:01
    | 1996-03-01 17:32:01
    | 1996-12-30 17:32:01
    | 1996-12-31 17:32:01
    | 1997-01-01 17:32:01
    | 1997-01-02 00:00:00
    | 1997-01-02 03:04:05
    | 1997-02-10 17:32:00
    | 1997-02-10 17:32:01
    | 1997-02-10 17:32:01
    | 1997-02-10 17:32:01
    | 1997-02-10 17:32:01
    | 1997-02-10 17:32:01
    | 1997-02-10 17:32:01
    | 1997-02-10 17:32:01
    | 1997-02-10 17:32:01
    | 1997-02-10 17:32:01
    | 1997-02-10 17:32:01
    | 1997-02-10 17:32:01
    | 1997-02-10 17:32:01
    | 1997-02-10 17:32:01
    | 1997-02-10 17:32:01
    | 1997-02-10 17:32:01
    | 1997-02-10 17:32:01
    | 1997-02-10 17:32:01
    | 1997-02-10 17:32:01
    | 1997-02-10 17:32:01.4
    | 1997-02-10 17:32:01.5
    | 1997-02-10 17:32:01.6
    | 1997-02-10 17:32:02
    | 1997-02-11 17:32:01
    | 1997-02-12 17:32:01
    | 1997-02-13 17:32:01
    | 1997-02-14 17:32:01
    | 1997-02-15 17:32:01
    | 1997-02-16 17:32:01
    | 1997-02-16 17:32:01
    | 1997-02-28 17:32:01
    | 1997-03-01 17:32:01
    | 1997-06-10 17:32:01
    | 1997-06-10 18:32:01
    | 1997-12-30 17:32:01
    | 1997-12-31 17:32:01
    | 1999-12-31 17:32:01
    | 2000-01-01 17:32:01
    | 2000-03-15 02:14:05
    | 2000-03-15 03:14:04
    | 2000-03-15 08:14:01
    | 2000-03-15 12:14:03
    | 2000-03-15 13:14:02
    | 2000-12-31 17:32:01
    | 2001-01-01 17:32:01
    | 2001-09-22 18:19:20
    | 2097-02-16 17:32:01
    | infinity
(66 rows)

<<<<<<< HEAD
SELECT '' AS seven, f1 AS european_iso FROM ABSTIME_HOROLOGY_TBL ORDER BY 2;
 seven |      european_iso      
-------+------------------------
       | -infinity
       | 1947-05-10 23:59:12-08
       | 1969-12-31 16:00:00-08
       | 1973-01-14 03:14:21-08
       | 1995-05-01 00:30:30-07
       | infinity
       | invalid
(7 rows)

=======
>>>>>>> 9e1c9f95
SET DateStyle TO 'European,SQL';
SHOW DateStyle;
 DateStyle 
-----------
 SQL, DMY
(1 row)

SELECT '' AS "65", d1 AS european_sql FROM TIMESTAMP_HOROLOGY_TBL ORDER BY 2;
 65 |      european_sql      
----+------------------------
    | -infinity
    | 16/02/0097 17:32:01 BC
    | 16/02/0097 17:32:01
    | 16/02/0597 17:32:01
    | 16/02/1097 17:32:01
    | 16/02/1697 17:32:01
    | 16/02/1797 17:32:01
    | 16/02/1897 17:32:01
    | 13/06/1957 00:00:00
    | 01/01/1970 00:00:00
    | 28/02/1996 17:32:01
    | 29/02/1996 17:32:01
    | 01/03/1996 17:32:01
    | 30/12/1996 17:32:01
    | 31/12/1996 17:32:01
    | 01/01/1997 17:32:01
    | 02/01/1997 00:00:00
    | 02/01/1997 03:04:05
    | 10/02/1997 17:32:00
    | 10/02/1997 17:32:01
    | 10/02/1997 17:32:01
    | 10/02/1997 17:32:01
    | 10/02/1997 17:32:01
    | 10/02/1997 17:32:01
    | 10/02/1997 17:32:01
    | 10/02/1997 17:32:01
    | 10/02/1997 17:32:01
    | 10/02/1997 17:32:01
    | 10/02/1997 17:32:01
    | 10/02/1997 17:32:01
    | 10/02/1997 17:32:01
    | 10/02/1997 17:32:01
    | 10/02/1997 17:32:01
    | 10/02/1997 17:32:01
    | 10/02/1997 17:32:01
    | 10/02/1997 17:32:01
    | 10/02/1997 17:32:01
    | 10/02/1997 17:32:01.4
    | 10/02/1997 17:32:01.5
    | 10/02/1997 17:32:01.6
    | 10/02/1997 17:32:02
    | 11/02/1997 17:32:01
    | 12/02/1997 17:32:01
    | 13/02/1997 17:32:01
    | 14/02/1997 17:32:01
    | 15/02/1997 17:32:01
    | 16/02/1997 17:32:01
    | 16/02/1997 17:32:01
    | 28/02/1997 17:32:01
    | 01/03/1997 17:32:01
    | 10/06/1997 17:32:01
    | 10/06/1997 18:32:01
    | 30/12/1997 17:32:01
    | 31/12/1997 17:32:01
    | 31/12/1999 17:32:01
    | 01/01/2000 17:32:01
    | 15/03/2000 02:14:05
    | 15/03/2000 03:14:04
    | 15/03/2000 08:14:01
    | 15/03/2000 12:14:03
    | 15/03/2000 13:14:02
    | 31/12/2000 17:32:01
    | 01/01/2001 17:32:01
    | 22/09/2001 18:19:20
    | 16/02/2097 17:32:01
    | infinity
(66 rows)

<<<<<<< HEAD
SELECT '' AS seven, f1 AS european_sql FROM ABSTIME_HOROLOGY_TBL ORDER BY 2;
 seven |      european_sql       
-------+-------------------------
       | -infinity
       | 10/05/1947 23:59:12 PST
       | 31/12/1969 16:00:00 PST
       | 14/01/1973 03:14:21 PST
       | 01/05/1995 00:30:30 PDT
       | infinity
       | invalid
(7 rows)

=======
>>>>>>> 9e1c9f95
RESET DateStyle;
--
-- to_timestamp()
--
SELECT to_timestamp('0097/Feb/16 --> 08:14:30', 'YYYY/Mon/DD --> HH:MI:SS');
         to_timestamp         
------------------------------
 Sat Feb 16 08:14:30 0097 PST
(1 row)

SELECT to_timestamp('97/2/16 8:14:30', 'FMYYYY/FMMM/FMDD FMHH:FMMI:FMSS');
         to_timestamp         
------------------------------
 Sat Feb 16 08:14:30 0097 PST
(1 row)

SELECT to_timestamp('2011$03!18 23_38_15', 'YYYY-MM-DD HH24:MI:SS');
         to_timestamp         
------------------------------
 Fri Mar 18 23:38:15 2011 PDT
(1 row)

SELECT to_timestamp('1985 January 12', 'YYYY FMMonth DD');
         to_timestamp         
------------------------------
 Sat Jan 12 00:00:00 1985 PST
(1 row)

SELECT to_timestamp('1985 FMMonth 12', 'YYYY "FMMonth" DD');
         to_timestamp         
------------------------------
 Sat Jan 12 00:00:00 1985 PST
(1 row)

SELECT to_timestamp('1985 \ 12', 'YYYY \\ DD');
         to_timestamp         
------------------------------
 Sat Jan 12 00:00:00 1985 PST
(1 row)

SELECT to_timestamp('My birthday-> Year: 1976, Month: May, Day: 16',
                    '"My birthday-> Year:" YYYY, "Month:" FMMonth, "Day:" DD');
         to_timestamp         
------------------------------
 Sun May 16 00:00:00 1976 PDT
(1 row)

SELECT to_timestamp('1,582nd VIII 21', 'Y,YYYth FMRM DD');
         to_timestamp         
------------------------------
 Sat Aug 21 00:00:00 1582 PST
(1 row)

SELECT to_timestamp('15 "text between quote marks" 98 54 45',
                    E'HH24 "\\"text between quote marks\\"" YY MI SS');
         to_timestamp         
------------------------------
 Thu Jan 01 15:54:45 1998 PST
(1 row)

SELECT to_timestamp('05121445482000', 'MMDDHH24MISSYYYY');
         to_timestamp         
------------------------------
 Fri May 12 14:45:48 2000 PDT
(1 row)

SELECT to_timestamp('2000January09Sunday', 'YYYYFMMonthDDFMDay');
         to_timestamp         
------------------------------
 Sun Jan 09 00:00:00 2000 PST
(1 row)

SELECT to_timestamp('97/Feb/16', 'YYMonDD');
ERROR:  invalid value "/Fe" for "Mon"
DETAIL:  The given value did not match any of the allowed values for this field.
SELECT to_timestamp('97/Feb/16', 'YY:Mon:DD');
         to_timestamp         
------------------------------
 Sun Feb 16 00:00:00 1997 PST
(1 row)

SELECT to_timestamp('97/Feb/16', 'FXYY:Mon:DD');
         to_timestamp         
------------------------------
 Sun Feb 16 00:00:00 1997 PST
(1 row)

SELECT to_timestamp('97/Feb/16', 'FXYY/Mon/DD');
         to_timestamp         
------------------------------
 Sun Feb 16 00:00:00 1997 PST
(1 row)

SELECT to_timestamp('19971116', 'YYYYMMDD');
         to_timestamp         
------------------------------
 Sun Nov 16 00:00:00 1997 PST
(1 row)

SELECT to_timestamp('20000-1116', 'YYYY-MMDD');
         to_timestamp          
-------------------------------
 Thu Nov 16 00:00:00 20000 PST
(1 row)

SELECT to_timestamp('1997 AD 11 16', 'YYYY BC MM DD');
         to_timestamp         
------------------------------
 Sun Nov 16 00:00:00 1997 PST
(1 row)

SELECT to_timestamp('1997 BC 11 16', 'YYYY BC MM DD');
          to_timestamp           
---------------------------------
 Tue Nov 16 00:00:00 1997 PST BC
(1 row)

SELECT to_timestamp('9-1116', 'Y-MMDD');
         to_timestamp         
------------------------------
 Mon Nov 16 00:00:00 2009 PST
(1 row)

SELECT to_timestamp('95-1116', 'YY-MMDD');
         to_timestamp         
------------------------------
 Thu Nov 16 00:00:00 1995 PST
(1 row)

SELECT to_timestamp('995-1116', 'YYY-MMDD');
         to_timestamp         
------------------------------
 Thu Nov 16 00:00:00 1995 PST
(1 row)

SELECT to_timestamp('2005426', 'YYYYWWD');
         to_timestamp         
------------------------------
 Sat Oct 15 00:00:00 2005 PDT
(1 row)

SELECT to_timestamp('2005300', 'YYYYDDD');
         to_timestamp         
------------------------------
 Thu Oct 27 00:00:00 2005 PDT
(1 row)

SELECT to_timestamp('2005527', 'IYYYIWID');
         to_timestamp         
------------------------------
 Sun Jan 01 00:00:00 2006 PST
(1 row)

SELECT to_timestamp('005527', 'IYYIWID');
         to_timestamp         
------------------------------
 Sun Jan 01 00:00:00 2006 PST
(1 row)

SELECT to_timestamp('05527', 'IYIWID');
         to_timestamp         
------------------------------
 Sun Jan 01 00:00:00 2006 PST
(1 row)

SELECT to_timestamp('5527', 'IIWID');
         to_timestamp         
------------------------------
 Sun Jan 01 00:00:00 2006 PST
(1 row)

SELECT to_timestamp('2005364', 'IYYYIDDD');
         to_timestamp         
------------------------------
 Sun Jan 01 00:00:00 2006 PST
(1 row)

SELECT to_timestamp('20050302', 'YYYYMMDD');
         to_timestamp         
------------------------------
 Wed Mar 02 00:00:00 2005 PST
(1 row)

SELECT to_timestamp('2005 03 02', 'YYYYMMDD');
         to_timestamp         
------------------------------
 Wed Mar 02 00:00:00 2005 PST
(1 row)

SELECT to_timestamp(' 2005 03 02', 'YYYYMMDD');
         to_timestamp         
------------------------------
 Wed Mar 02 00:00:00 2005 PST
(1 row)

SELECT to_timestamp('  20050302', 'YYYYMMDD');
         to_timestamp         
------------------------------
 Wed Mar 02 00:00:00 2005 PST
(1 row)

SELECT to_timestamp('2011-12-18 11:38 AM', 'YYYY-MM-DD HH12:MI PM');
         to_timestamp         
------------------------------
 Sun Dec 18 11:38:00 2011 PST
(1 row)

SELECT to_timestamp('2011-12-18 11:38 PM', 'YYYY-MM-DD HH12:MI PM');
         to_timestamp         
------------------------------
 Sun Dec 18 23:38:00 2011 PST
(1 row)

<<<<<<< HEAD
=======
SELECT to_timestamp('2011-12-18 11:38 +05',    'YYYY-MM-DD HH12:MI TZH');
         to_timestamp         
------------------------------
 Sat Dec 17 22:38:00 2011 PST
(1 row)

SELECT to_timestamp('2011-12-18 11:38 -05',    'YYYY-MM-DD HH12:MI TZH');
         to_timestamp         
------------------------------
 Sun Dec 18 08:38:00 2011 PST
(1 row)

SELECT to_timestamp('2011-12-18 11:38 +05:20', 'YYYY-MM-DD HH12:MI TZH:TZM');
         to_timestamp         
------------------------------
 Sat Dec 17 22:18:00 2011 PST
(1 row)

SELECT to_timestamp('2011-12-18 11:38 -05:20', 'YYYY-MM-DD HH12:MI TZH:TZM');
         to_timestamp         
------------------------------
 Sun Dec 18 08:58:00 2011 PST
(1 row)

SELECT to_timestamp('2011-12-18 11:38 20',     'YYYY-MM-DD HH12:MI TZM');
         to_timestamp         
------------------------------
 Sun Dec 18 03:18:00 2011 PST
(1 row)

>>>>>>> 9e1c9f95
--
-- Check handling of multiple spaces in format and/or input
--
SELECT to_timestamp('2011-12-18 23:38:15', 'YYYY-MM-DD  HH24:MI:SS');
         to_timestamp         
------------------------------
 Sun Dec 18 23:38:15 2011 PST
(1 row)

SELECT to_timestamp('2011-12-18  23:38:15', 'YYYY-MM-DD  HH24:MI:SS');
         to_timestamp         
------------------------------
 Sun Dec 18 23:38:15 2011 PST
(1 row)

SELECT to_timestamp('2011-12-18   23:38:15', 'YYYY-MM-DD  HH24:MI:SS');
         to_timestamp         
------------------------------
 Sun Dec 18 23:38:15 2011 PST
(1 row)

SELECT to_timestamp('2011-12-18  23:38:15', 'YYYY-MM-DD HH24:MI:SS');
         to_timestamp         
------------------------------
 Sun Dec 18 23:38:15 2011 PST
(1 row)

SELECT to_timestamp('2011-12-18  23:38:15', 'YYYY-MM-DD  HH24:MI:SS');
         to_timestamp         
------------------------------
 Sun Dec 18 23:38:15 2011 PST
(1 row)

SELECT to_timestamp('2011-12-18  23:38:15', 'YYYY-MM-DD   HH24:MI:SS');
         to_timestamp         
------------------------------
 Sun Dec 18 23:38:15 2011 PST
(1 row)

SELECT to_timestamp('2000+   JUN', 'YYYY/MON');
         to_timestamp         
------------------------------
 Thu Jun 01 00:00:00 2000 PDT
(1 row)

SELECT to_timestamp('  2000 +JUN', 'YYYY/MON');
         to_timestamp         
------------------------------
 Thu Jun 01 00:00:00 2000 PDT
(1 row)

SELECT to_timestamp(' 2000 +JUN', 'YYYY//MON');
         to_timestamp         
------------------------------
 Thu Jun 01 00:00:00 2000 PDT
(1 row)

SELECT to_timestamp('2000  +JUN', 'YYYY//MON');
         to_timestamp         
------------------------------
 Thu Jun 01 00:00:00 2000 PDT
(1 row)

SELECT to_timestamp('2000 + JUN', 'YYYY MON');
         to_timestamp         
------------------------------
 Thu Jun 01 00:00:00 2000 PDT
(1 row)

SELECT to_timestamp('2000 ++ JUN', 'YYYY  MON');
         to_timestamp         
------------------------------
 Thu Jun 01 00:00:00 2000 PDT
(1 row)

SELECT to_timestamp('2000 + + JUN', 'YYYY  MON');
ERROR:  invalid value "+ J" for "MON"
DETAIL:  The given value did not match any of the allowed values for this field.
SELECT to_timestamp('2000 + + JUN', 'YYYY   MON');
         to_timestamp         
------------------------------
 Thu Jun 01 00:00:00 2000 PDT
(1 row)

SELECT to_timestamp('2000 -10', 'YYYY TZH');
         to_timestamp         
------------------------------
 Sat Jan 01 02:00:00 2000 PST
(1 row)

SELECT to_timestamp('2000 -10', 'YYYY  TZH');
         to_timestamp         
------------------------------
 Fri Dec 31 06:00:00 1999 PST
(1 row)

SELECT to_date('2011 12  18', 'YYYY MM DD');
  to_date   
------------
 12-18-2011
(1 row)

SELECT to_date('2011 12  18', 'YYYY MM  DD');
  to_date   
------------
 12-18-2011
(1 row)

SELECT to_date('2011 12  18', 'YYYY MM   DD');
  to_date   
------------
 12-18-2011
(1 row)

SELECT to_date('2011 12 18', 'YYYY  MM DD');
  to_date   
------------
 12-18-2011
(1 row)

SELECT to_date('2011  12 18', 'YYYY  MM DD');
  to_date   
------------
 12-18-2011
(1 row)

SELECT to_date('2011   12 18', 'YYYY  MM DD');
  to_date   
------------
 12-18-2011
(1 row)

SELECT to_date('2011 12 18', 'YYYYxMMxDD');
  to_date   
------------
 12-18-2011
(1 row)

SELECT to_date('2011x 12x 18', 'YYYYxMMxDD');
  to_date   
------------
 12-18-2011
(1 row)

SELECT to_date('2011 x12 x18', 'YYYYxMMxDD');
ERROR:  invalid value "x1" for "MM"
DETAIL:  Value must be an integer.
--
-- Check errors for some incorrect usages of to_timestamp() and to_date()
--
-- Mixture of date conventions (ISO week and Gregorian):
SELECT to_timestamp('2005527', 'YYYYIWID');
ERROR:  invalid combination of date conventions
HINT:  Do not mix Gregorian and ISO week date conventions in a formatting template.
-- Insufficient characters in the source string:
SELECT to_timestamp('19971', 'YYYYMMDD');
ERROR:  source string too short for "MM" formatting field
DETAIL:  Field requires 2 characters, but only 1 remain.
HINT:  If your source string is not fixed-width, try using the "FM" modifier.
-- Insufficient digit characters for a single node:
SELECT to_timestamp('19971)24', 'YYYYMMDD');
ERROR:  invalid value "1)" for "MM"
DETAIL:  Field requires 2 characters, but only 1 could be parsed.
HINT:  If your source string is not fixed-width, try using the "FM" modifier.
-- Value clobbering:
SELECT to_timestamp('1997-11-Jan-16', 'YYYY-MM-Mon-DD');
ERROR:  conflicting values for "Mon" field in formatting string
DETAIL:  This value contradicts a previous setting for the same field type.
-- Non-numeric input:
SELECT to_timestamp('199711xy', 'YYYYMMDD');
ERROR:  invalid value "xy" for "DD"
DETAIL:  Value must be an integer.
-- Input that doesn't fit in an int:
SELECT to_timestamp('10000000000', 'FMYYYY');
ERROR:  value for "YYYY" in source string is out of range
DETAIL:  Value must be in the range -2147483648 to 2147483647.
-- Out-of-range and not-quite-out-of-range fields:
SELECT to_timestamp('2016-06-13 25:00:00', 'YYYY-MM-DD HH24:MI:SS');
ERROR:  date/time field value out of range: "2016-06-13 25:00:00"
SELECT to_timestamp('2016-06-13 15:60:00', 'YYYY-MM-DD HH24:MI:SS');
ERROR:  date/time field value out of range: "2016-06-13 15:60:00"
SELECT to_timestamp('2016-06-13 15:50:60', 'YYYY-MM-DD HH24:MI:SS');
ERROR:  date/time field value out of range: "2016-06-13 15:50:60"
SELECT to_timestamp('2016-06-13 15:50:55', 'YYYY-MM-DD HH24:MI:SS');  -- ok
         to_timestamp         
------------------------------
 Mon Jun 13 15:50:55 2016 PDT
(1 row)

SELECT to_timestamp('2016-06-13 15:50:55', 'YYYY-MM-DD HH:MI:SS');
<<<<<<< HEAD
WARNING:  hour "15" is invalid for the 12-hour clock
HINT:  Use the 24-hour clock, or give an hour between 1 and 12.
         to_timestamp         
------------------------------
 Mon Jun 13 15:50:55 2016 PDT
(1 row)

=======
ERROR:  hour "15" is invalid for the 12-hour clock
HINT:  Use the 24-hour clock, or give an hour between 1 and 12.
>>>>>>> 9e1c9f95
SELECT to_timestamp('2016-13-01 15:50:55', 'YYYY-MM-DD HH24:MI:SS');
ERROR:  date/time field value out of range: "2016-13-01 15:50:55"
SELECT to_timestamp('2016-02-30 15:50:55', 'YYYY-MM-DD HH24:MI:SS');
ERROR:  date/time field value out of range: "2016-02-30 15:50:55"
SELECT to_timestamp('2016-02-29 15:50:55', 'YYYY-MM-DD HH24:MI:SS');  -- ok
         to_timestamp         
------------------------------
 Mon Feb 29 15:50:55 2016 PST
(1 row)

SELECT to_timestamp('2015-02-29 15:50:55', 'YYYY-MM-DD HH24:MI:SS');
ERROR:  date/time field value out of range: "2015-02-29 15:50:55"
SELECT to_timestamp('2015-02-11 86000', 'YYYY-MM-DD SSSS');  -- ok
         to_timestamp         
------------------------------
 Wed Feb 11 23:53:20 2015 PST
(1 row)

SELECT to_timestamp('2015-02-11 86400', 'YYYY-MM-DD SSSS');
ERROR:  date/time field value out of range: "2015-02-11 86400"
SELECT to_date('2016-13-10', 'YYYY-MM-DD');
ERROR:  date/time field value out of range: "2016-13-10"
SELECT to_date('2016-02-30', 'YYYY-MM-DD');
ERROR:  date/time field value out of range: "2016-02-30"
SELECT to_date('2016-02-29', 'YYYY-MM-DD');  -- ok
  to_date   
------------
 02-29-2016
(1 row)

SELECT to_date('2015-02-29', 'YYYY-MM-DD');
ERROR:  date/time field value out of range: "2015-02-29"
SELECT to_date('2015 365', 'YYYY DDD');  -- ok
  to_date   
------------
 12-31-2015
(1 row)

SELECT to_date('2015 366', 'YYYY DDD');
ERROR:  date/time field value out of range: "2015 366"
SELECT to_date('2016 365', 'YYYY DDD');  -- ok
  to_date   
------------
 12-30-2016
(1 row)

SELECT to_date('2016 366', 'YYYY DDD');  -- ok
  to_date   
------------
 12-31-2016
(1 row)

SELECT to_date('2016 367', 'YYYY DDD');
ERROR:  date/time field value out of range: "2016 367"
--
-- Check behavior with SQL-style fixed-GMT-offset time zone (cf bug #8572)
--
SET TIME ZONE 'America/New_York';
SET TIME ZONE '-1.5';
SHOW TIME ZONE;
    TimeZone    
----------------
 <-01:30>+01:30
(1 row)

SELECT '2012-12-12 12:00'::timestamptz;
           timestamptz           
---------------------------------
 Wed Dec 12 12:00:00 2012 -01:30
(1 row)

SELECT '2012-12-12 12:00 America/New_York'::timestamptz;
           timestamptz           
---------------------------------
 Wed Dec 12 15:30:00 2012 -01:30
(1 row)

SELECT to_char('2012-12-12 12:00'::timestamptz, 'YYYY-MM-DD HH:MI:SS TZ');
          to_char           
----------------------------
 2012-12-12 12:00:00 -01:30
(1 row)

RESET TIME ZONE;
-- Clean up
DROP TABLE abstime_horology_tbl;
DROP TABLE interval_horology_tbl;
DROP TABLE reltime_horology_tbl;
DROP TABLE time_horology_tbl;
DROP TABLE timestamp_horology_tbl;
DROP TABLE timestamptz_horology_tbl;
DROP TABLE timetz_horology_tbl;
--
-- Drop tables that we don't want to keep because they interfere with
-- testing pg_upgrade to v12 and up
--
DROP TABLE abstime_tbl;
DROP TABLE reltime_tbl;
DROP TABLE tinterval_tbl;<|MERGE_RESOLUTION|>--- conflicted
+++ resolved
@@ -2,17 +2,6 @@
 -- HOROLOGY
 --
 -- create needed tables
-CREATE TABLE ABSTIME_HOROLOGY_TBL (f1 abstime);
-NOTICE:  Table doesn't have 'DISTRIBUTED BY' clause -- Using column named 'f1' as the Greenplum Database data distribution key for this table.
-HINT:  The 'DISTRIBUTED BY' clause determines the distribution of data. Make sure column(s) chosen are the optimal data distribution key to minimize skew.
-INSERT INTO ABSTIME_HOROLOGY_TBL (f1) VALUES ('Jan 14, 1973 03:14:21'),
-(abstime 'Mon May  1 00:30:30 1995'),
-(abstime 'epoch'),
-(abstime 'infinity'),
-(abstime '-infinity'),
-(abstime 'May 10, 1947 23:59:12');
--- orca will fail for this
-INSERT INTO ABSTIME_HOROLOGY_TBL (f1) VALUES('Jun 10, 1843');
 CREATE TABLE INTERVAL_HOROLOGY_TBL (f1 interval);
 NOTICE:  Table doesn't have 'DISTRIBUTED BY' clause -- Using column named 'f1' as the Greenplum Database data distribution key for this table.
 HINT:  The 'DISTRIBUTED BY' clause determines the distribution of data. Make sure column(s) chosen are the optimal data distribution key to minimize skew.
@@ -26,15 +15,6 @@
 ('6 years'),
 ('5 months'),
 ('5 months 12 hours');
-CREATE TABLE RELTIME_HOROLOGY_TBL (f1 reltime);
-NOTICE:  Table doesn't have 'DISTRIBUTED BY' clause -- Using column named 'f1' as the Greenplum Database data distribution key for this table.
-HINT:  The 'DISTRIBUTED BY' clause determines the distribution of data. Make sure column(s) chosen are the optimal data distribution key to minimize skew.
-INSERT INTO RELTIME_HOROLOGY_TBL (f1) VALUES ('@ 1 minute'),
-('@ 5 hour'),
-('@ 10 day'),
-('@ 34 year'),
-('@ 3 months'),
-('@ 14 seconds ago');
 CREATE TABLE TIME_HOROLOGY_TBL (f1 time(2));
 NOTICE:  Table doesn't have 'DISTRIBUTED BY' clause -- Using column named 'f1' as the Greenplum Database data distribution key for this table.
 HINT:  The 'DISTRIBUTED BY' clause determines the distribution of data. Make sure column(s) chosen are the optimal data distribution key to minimize skew.
@@ -2254,73 +2234,6 @@
 (256 rows)
 
 --
-<<<<<<< HEAD
--- abstime, reltime arithmetic
---
-SELECT '' AS ten, ABSTIME_HOROLOGY_TBL.f1 AS abstime, RELTIME_HOROLOGY_TBL.f1 AS reltime
-    FROM ABSTIME_HOROLOGY_TBL, RELTIME_HOROLOGY_TBL
-   WHERE (ABSTIME_HOROLOGY_TBL.f1 + RELTIME_HOROLOGY_TBL.f1) < abstime 'Jan 14 14:00:00 1971'
-   ORDER BY abstime, reltime;
- ten |           abstime            |    reltime    
------+------------------------------+---------------
-     | Sat May 10 23:59:12 1947 PST | @ 14 secs ago
-     | Sat May 10 23:59:12 1947 PST | @ 1 min
-     | Sat May 10 23:59:12 1947 PST | @ 5 hours
-     | Sat May 10 23:59:12 1947 PST | @ 10 days
-     | Sat May 10 23:59:12 1947 PST | @ 3 mons
-     | Wed Dec 31 16:00:00 1969 PST | @ 14 secs ago
-     | Wed Dec 31 16:00:00 1969 PST | @ 1 min
-     | Wed Dec 31 16:00:00 1969 PST | @ 5 hours
-     | Wed Dec 31 16:00:00 1969 PST | @ 10 days
-     | Wed Dec 31 16:00:00 1969 PST | @ 3 mons
-(10 rows)
-
--- these four queries should return the same answer
--- the "infinity" and "-infinity" tuples in ABSTIME_HOROLOGY_TBL cannot be added and
--- therefore, should not show up in the results.
-SELECT '' AS three, * FROM ABSTIME_HOROLOGY_TBL
-  WHERE  (ABSTIME_HOROLOGY_TBL.f1 + reltime '@ 3 year')         -- +3 years
-    < abstime 'Jan 14 14:00:00 1977' ORDER BY 2;
- three |              f1              
--------+------------------------------
-       | Sat May 10 23:59:12 1947 PST
-       | Wed Dec 31 16:00:00 1969 PST
-       | Sun Jan 14 03:14:21 1973 PST
-(3 rows)
-
-SELECT '' AS three, * FROM ABSTIME_HOROLOGY_TBL
-   WHERE  (ABSTIME_HOROLOGY_TBL.f1 + reltime '@ 3 year ago')    -- -3 years
-     < abstime 'Jan 14 14:00:00 1971' ORDER BY 2;
- three |              f1              
--------+------------------------------
-       | Sat May 10 23:59:12 1947 PST
-       | Wed Dec 31 16:00:00 1969 PST
-       | Sun Jan 14 03:14:21 1973 PST
-(3 rows)
-
-SELECT '' AS three, * FROM ABSTIME_HOROLOGY_TBL
-   WHERE  (ABSTIME_HOROLOGY_TBL.f1 - reltime '@ 3 year')        -- -(+3) years
-    < abstime 'Jan 14 14:00:00 1971' ORDER BY 2;
- three |              f1              
--------+------------------------------
-       | Sat May 10 23:59:12 1947 PST
-       | Wed Dec 31 16:00:00 1969 PST
-       | Sun Jan 14 03:14:21 1973 PST
-(3 rows)
-
-SELECT '' AS three, * FROM ABSTIME_HOROLOGY_TBL
-   WHERE  (ABSTIME_HOROLOGY_TBL.f1 - reltime '@ 3 year ago')    -- -(-3) years
-     < abstime 'Jan 14 14:00:00 1977' ORDER BY 2;
- three |              f1              
--------+------------------------------
-       | Sat May 10 23:59:12 1947 PST
-       | Wed Dec 31 16:00:00 1969 PST
-       | Sun Jan 14 03:14:21 1973 PST
-(3 rows)
-
---
-=======
->>>>>>> 9e1c9f95
 -- Conversions
 --
 SELECT '' AS "16", f1 AS "timestamp", date(f1) AS date
@@ -2347,83 +2260,6 @@
     | Sat Sep 22 18:19:20 2001 PDT | 09-22-2001
 (16 rows)
 
-<<<<<<< HEAD
-SELECT '' AS "16", f1 AS "timestamp", abstime(f1) AS abstime
-  FROM TEMP_TIMESTAMP
-  ORDER BY abstime;
- 16 |          timestamp           |           abstime            
-----+------------------------------+------------------------------
-    | Thu Jan 01 00:00:00 1970 PST | Thu Jan 01 00:00:00 1970 PST
-    | Wed Feb 28 17:32:01 1996 PST | Wed Feb 28 17:32:01 1996 PST
-    | Thu Feb 29 17:32:01 1996 PST | Thu Feb 29 17:32:01 1996 PST
-    | Fri Mar 01 17:32:01 1996 PST | Fri Mar 01 17:32:01 1996 PST
-    | Mon Dec 30 17:32:01 1996 PST | Mon Dec 30 17:32:01 1996 PST
-    | Tue Dec 31 17:32:01 1996 PST | Tue Dec 31 17:32:01 1996 PST
-    | Fri Dec 31 17:32:01 1999 PST | Fri Dec 31 17:32:01 1999 PST
-    | Sat Jan 01 17:32:01 2000 PST | Sat Jan 01 17:32:01 2000 PST
-    | Wed Mar 15 02:14:05 2000 PST | Wed Mar 15 02:14:05 2000 PST
-    | Wed Mar 15 03:14:04 2000 PST | Wed Mar 15 03:14:04 2000 PST
-    | Wed Mar 15 08:14:01 2000 PST | Wed Mar 15 08:14:01 2000 PST
-    | Wed Mar 15 12:14:03 2000 PST | Wed Mar 15 12:14:03 2000 PST
-    | Wed Mar 15 13:14:02 2000 PST | Wed Mar 15 13:14:02 2000 PST
-    | Sun Dec 31 17:32:01 2000 PST | Sun Dec 31 17:32:01 2000 PST
-    | Mon Jan 01 17:32:01 2001 PST | Mon Jan 01 17:32:01 2001 PST
-    | Sat Sep 22 18:19:20 2001 PDT | Sat Sep 22 18:19:20 2001 PDT
-(16 rows)
-
-SELECT '' AS four, f1 AS abstime, date(f1) AS date
-  FROM ABSTIME_HOROLOGY_TBL
-  WHERE isfinite(f1) AND f1 <> abstime 'now'
-  ORDER BY date, abstime;
- four |           abstime            |    date    
-------+------------------------------+------------
-      | Sat May 10 23:59:12 1947 PST | 05-10-1947
-      | Wed Dec 31 16:00:00 1969 PST | 12-31-1969
-      | Sun Jan 14 03:14:21 1973 PST | 01-14-1973
-      | Mon May 01 00:30:30 1995 PDT | 05-01-1995
-(4 rows)
-
-SELECT '' AS two, d1 AS "timestamp", abstime(d1) AS abstime
-  FROM TIMESTAMP_HOROLOGY_TBL WHERE NOT isfinite(d1) ORDER BY 2;
- two | timestamp |  abstime  
------+-----------+-----------
-     | -infinity | -infinity
-     | infinity  | infinity
-(2 rows)
-
-SELECT '' AS three, f1 as abstime, cast(f1 as timestamp) AS "timestamp"
-  FROM ABSTIME_HOROLOGY_TBL WHERE NOT isfinite(f1) ORDER BY 2;
-ERROR:  cannot convert abstime "invalid" to timestamp
-SELECT '' AS ten, f1 AS interval, reltime(f1) AS reltime
-  FROM INTERVAL_HOROLOGY_TBL ORDER BY 2;
- ten |           interval            |            reltime            
------+-------------------------------+-------------------------------
-     | @ 14 secs ago                 | @ 14 secs ago
-     | @ 1 min                       | @ 1 min
-     | @ 5 hours                     | @ 5 hours
-     | @ 1 day 2 hours 3 mins 4 secs | @ 1 day 2 hours 3 mins 4 secs
-     | @ 10 days                     | @ 10 days
-     | @ 3 mons                      | @ 3 mons
-     | @ 5 mons                      | @ 5 mons
-     | @ 5 mons 12 hours             | @ 5 mons 12 hours
-     | @ 6 years                     | @ 6 years
-     | @ 34 years                    | @ 34 years
-(10 rows)
-
-SELECT '' AS six, f1 as reltime, CAST(f1 AS interval) AS interval
-  FROM RELTIME_HOROLOGY_TBL ORDER BY 2;
- six |    reltime    |   interval    
------+---------------+---------------
-     | @ 14 secs ago | @ 14 secs ago
-     | @ 1 min       | @ 1 min
-     | @ 5 hours     | @ 5 hours
-     | @ 10 days     | @ 10 days
-     | @ 3 mons      | @ 3 mons
-     | @ 34 years    | @ 34 years
-(6 rows)
-
-=======
->>>>>>> 9e1c9f95
 DROP TABLE TEMP_TIMESTAMP;
 --
 -- Formats
@@ -2505,21 +2341,6 @@
     | infinity
 (65 rows)
 
-<<<<<<< HEAD
-SELECT '' AS seven, f1 AS us_postgres FROM ABSTIME_HOROLOGY_TBL ORDER BY 2;
- seven |         us_postgres          
--------+------------------------------
-       | -infinity
-       | Sat May 10 23:59:12 1947 PST
-       | Wed Dec 31 16:00:00 1969 PST
-       | Sun Jan 14 03:14:21 1973 PST
-       | Mon May 01 00:30:30 1995 PDT
-       | infinity
-       | invalid
-(7 rows)
-
-=======
->>>>>>> 9e1c9f95
 SET DateStyle TO 'US,ISO';
 SELECT '' AS "64", d1 AS us_iso FROM TIMESTAMP_HOROLOGY_TBL ORDER BY 2;
  64 |         us_iso         
@@ -2591,21 +2412,6 @@
     | infinity
 (65 rows)
 
-<<<<<<< HEAD
-SELECT '' AS seven, f1 AS us_iso FROM ABSTIME_HOROLOGY_TBL ORDER BY 2;
- seven |         us_iso         
--------+------------------------
-       | -infinity
-       | 1947-05-10 23:59:12-08
-       | 1969-12-31 16:00:00-08
-       | 1973-01-14 03:14:21-08
-       | 1995-05-01 00:30:30-07
-       | infinity
-       | invalid
-(7 rows)
-
-=======
->>>>>>> 9e1c9f95
 SET DateStyle TO 'US,SQL';
 SHOW DateStyle;
  DateStyle 
@@ -2683,21 +2489,6 @@
     | infinity
 (65 rows)
 
-<<<<<<< HEAD
-SELECT '' AS seven, f1 AS us_sql FROM ABSTIME_HOROLOGY_TBL ORDER BY 2;
- seven |         us_sql          
--------+-------------------------
-       | -infinity
-       | 05/10/1947 23:59:12 PST
-       | 12/31/1969 16:00:00 PST
-       | 01/14/1973 03:14:21 PST
-       | 05/01/1995 00:30:30 PDT
-       | infinity
-       | invalid
-(7 rows)
-
-=======
->>>>>>> 9e1c9f95
 SET DateStyle TO 'European,Postgres';
 SHOW DateStyle;
    DateStyle   
@@ -2783,21 +2574,6 @@
     | infinity
 (66 rows)
 
-<<<<<<< HEAD
-SELECT '' AS seven, f1 AS european_postgres FROM ABSTIME_HOROLOGY_TBL ORDER BY 2;
- seven |      european_postgres       
--------+------------------------------
-       | -infinity
-       | Sat 10 May 23:59:12 1947 PST
-       | Wed 31 Dec 16:00:00 1969 PST
-       | Sun 14 Jan 03:14:21 1973 PST
-       | Mon 01 May 00:30:30 1995 PDT
-       | infinity
-       | invalid
-(7 rows)
-
-=======
->>>>>>> 9e1c9f95
 SET DateStyle TO 'European,ISO';
 SHOW DateStyle;
  DateStyle 
@@ -2876,21 +2652,6 @@
     | infinity
 (66 rows)
 
-<<<<<<< HEAD
-SELECT '' AS seven, f1 AS european_iso FROM ABSTIME_HOROLOGY_TBL ORDER BY 2;
- seven |      european_iso      
--------+------------------------
-       | -infinity
-       | 1947-05-10 23:59:12-08
-       | 1969-12-31 16:00:00-08
-       | 1973-01-14 03:14:21-08
-       | 1995-05-01 00:30:30-07
-       | infinity
-       | invalid
-(7 rows)
-
-=======
->>>>>>> 9e1c9f95
 SET DateStyle TO 'European,SQL';
 SHOW DateStyle;
  DateStyle 
@@ -2969,21 +2730,6 @@
     | infinity
 (66 rows)
 
-<<<<<<< HEAD
-SELECT '' AS seven, f1 AS european_sql FROM ABSTIME_HOROLOGY_TBL ORDER BY 2;
- seven |      european_sql       
--------+-------------------------
-       | -infinity
-       | 10/05/1947 23:59:12 PST
-       | 31/12/1969 16:00:00 PST
-       | 14/01/1973 03:14:21 PST
-       | 01/05/1995 00:30:30 PDT
-       | infinity
-       | invalid
-(7 rows)
-
-=======
->>>>>>> 9e1c9f95
 RESET DateStyle;
 --
 -- to_timestamp()
@@ -3197,8 +2943,6 @@
  Sun Dec 18 23:38:00 2011 PST
 (1 row)
 
-<<<<<<< HEAD
-=======
 SELECT to_timestamp('2011-12-18 11:38 +05',    'YYYY-MM-DD HH12:MI TZH');
          to_timestamp         
 ------------------------------
@@ -3229,7 +2973,6 @@
  Sun Dec 18 03:18:00 2011 PST
 (1 row)
 
->>>>>>> 9e1c9f95
 --
 -- Check handling of multiple spaces in format and/or input
 --
@@ -3420,7 +3163,6 @@
 (1 row)
 
 SELECT to_timestamp('2016-06-13 15:50:55', 'YYYY-MM-DD HH:MI:SS');
-<<<<<<< HEAD
 WARNING:  hour "15" is invalid for the 12-hour clock
 HINT:  Use the 24-hour clock, or give an hour between 1 and 12.
          to_timestamp         
@@ -3428,10 +3170,6 @@
  Mon Jun 13 15:50:55 2016 PDT
 (1 row)
 
-=======
-ERROR:  hour "15" is invalid for the 12-hour clock
-HINT:  Use the 24-hour clock, or give an hour between 1 and 12.
->>>>>>> 9e1c9f95
 SELECT to_timestamp('2016-13-01 15:50:55', 'YYYY-MM-DD HH24:MI:SS');
 ERROR:  date/time field value out of range: "2016-13-01 15:50:55"
 SELECT to_timestamp('2016-02-30 15:50:55', 'YYYY-MM-DD HH24:MI:SS');
@@ -3517,17 +3255,8 @@
 
 RESET TIME ZONE;
 -- Clean up
-DROP TABLE abstime_horology_tbl;
 DROP TABLE interval_horology_tbl;
-DROP TABLE reltime_horology_tbl;
 DROP TABLE time_horology_tbl;
 DROP TABLE timestamp_horology_tbl;
 DROP TABLE timestamptz_horology_tbl;
-DROP TABLE timetz_horology_tbl;
---
--- Drop tables that we don't want to keep because they interfere with
--- testing pg_upgrade to v12 and up
---
-DROP TABLE abstime_tbl;
-DROP TABLE reltime_tbl;
-DROP TABLE tinterval_tbl;+DROP TABLE timetz_horology_tbl;