--- conflicted
+++ resolved
@@ -3217,16 +3217,6 @@
 SELECT to_timestamp('10000000000', 'FMYYYY');
 ERROR:  value for "YYYY" in source string is out of range
 DETAIL:  Value must be in the range -2147483648 to 2147483647.
-<<<<<<< HEAD
--- Clean up
-DROP TABLE abstime_horology_tbl;
-DROP TABLE interval_horology_tbl;
-DROP TABLE reltime_horology_tbl;
-DROP TABLE time_horology_tbl;
-DROP TABLE timestamp_horology_tbl;
-DROP TABLE timestamptz_horology_tbl;
-DROP TABLE timetz_horology_tbl;
-=======
 --
 -- Check behavior with SQL-style fixed-GMT-offset time zone (cf bug #8572)
 --
@@ -3257,4 +3247,11 @@
 (1 row)
 
 RESET TIME ZONE;
->>>>>>> ab76208e
+-- Clean up
+DROP TABLE abstime_horology_tbl;
+DROP TABLE interval_horology_tbl;
+DROP TABLE reltime_horology_tbl;
+DROP TABLE time_horology_tbl;
+DROP TABLE timestamp_horology_tbl;
+DROP TABLE timestamptz_horology_tbl;
+DROP TABLE timetz_horology_tbl;