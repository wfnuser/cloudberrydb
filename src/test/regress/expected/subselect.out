--- conflicted
+++ resolved
@@ -567,7 +567,6 @@
    from int8_tbl) sq0
   join
   int4_tbl i4 on dummy = i4.f1;
-<<<<<<< HEAD
 ERROR:  correlated subquery with skip-level correlations is not supported
 --
 -- Check that whole-row Vars reading the result of a subselect don't include
@@ -611,11 +610,6 @@
   1 |  0
   1 |   
 (2 rows)
-=======
- qq1 
------
-(0 rows)
->>>>>>> a4bebdd9
 
 --
 -- Test case for premature memory release during hashing of subplan output
@@ -625,7 +619,6 @@
 ----------
  t
 (1 row)
-<<<<<<< HEAD
 
 --
 -- Check sane behavior with nested IN SubLinks
@@ -683,5 +676,3 @@
  (1,2,3)
  (4,5,6.0)
 (5 rows)
-=======
->>>>>>> a4bebdd9
