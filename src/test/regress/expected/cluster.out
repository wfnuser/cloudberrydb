--- conflicted
+++ resolved
@@ -9,7 +9,7 @@
 	d TEXT,
 	CONSTRAINT clstr_tst_con FOREIGN KEY (b) REFERENCES clstr_tst_s)
 	DISTRIBUTED BY (a);
-WARNING:  referential integrity (FOREIGN KEY) constraints are not supported in Greenplum Database, will not be enforced
+WARNING:  referential integrity (FOREIGN KEY) constraints are not supported in Cloudberry Database, will not be enforced
 CREATE INDEX clstr_tst_b ON clstr_tst (b);
 CREATE INDEX clstr_tst_c ON clstr_tst (c);
 CREATE INDEX clstr_tst_c_b ON clstr_tst (c,b);
@@ -482,15 +482,19 @@
 INSERT INTO clstr_expression(a, b) SELECT g.i % 42, 'prefix'||g.i FROM generate_series(1, 133) g(i);
 CREATE INDEX clstr_expression_minus_a ON clstr_expression ((-a), b);
 CREATE INDEX clstr_expression_upper_b ON clstr_expression ((upper(b)));
+-- enable to keep same plan with pg
+SET gp_enable_relsize_collection= on;
 -- verify indexes work before cluster
 BEGIN;
 SET LOCAL enable_seqscan = false;
 EXPLAIN (COSTS OFF) SELECT * FROM clstr_expression WHERE upper(b) = 'PREFIX3';
                           QUERY PLAN                           
 ---------------------------------------------------------------
- Index Scan using clstr_expression_upper_b on clstr_expression
-   Index Cond: (upper(b) = 'PREFIX3'::text)
-(2 rows)
+ Gather Motion 3:1  (slice1; segments: 3)
+   ->  Index Scan using clstr_expression_upper_b on clstr_expression
+         Index Cond: (upper(b) = 'PREFIX3'::text)
+ Optimizer: Postgres query optimizer
+(4 rows)
 
 SELECT * FROM clstr_expression WHERE upper(b) = 'PREFIX3';
  id | a |    b    
@@ -501,9 +505,12 @@
 EXPLAIN (COSTS OFF) SELECT * FROM clstr_expression WHERE -a = -3 ORDER BY -a, b;
                           QUERY PLAN                           
 ---------------------------------------------------------------
- Index Scan using clstr_expression_minus_a on clstr_expression
-   Index Cond: ((- a) = '-3'::integer)
-(2 rows)
+ Gather Motion 3:1  (slice1; segments: 3)
+   Merge Key: b
+   ->  Index Scan using clstr_expression_minus_a on clstr_expression
+         Index Cond: ((- a) = '-3'::integer)
+ Optimizer: Postgres query optimizer
+(5 rows)
 
 SELECT * FROM clstr_expression WHERE -a = -3 ORDER BY -a, b;
  id  | a |     b     
@@ -518,7 +525,7 @@
 -- and after clustering on clstr_expression_minus_a
 CLUSTER clstr_expression USING clstr_expression_minus_a;
 WITH rows AS
-  (SELECT ctid, lag(a) OVER (ORDER BY ctid) AS la, a FROM clstr_expression)
+  (SELECT ctid, lag(a) OVER (PARTITION BY gp_segment_id ORDER BY ctid) AS la, a FROM clstr_expression)
 SELECT * FROM rows WHERE la < a;
  ctid | la | a 
 ------+----+---
@@ -529,9 +536,11 @@
 EXPLAIN (COSTS OFF) SELECT * FROM clstr_expression WHERE upper(b) = 'PREFIX3';
                           QUERY PLAN                           
 ---------------------------------------------------------------
- Index Scan using clstr_expression_upper_b on clstr_expression
-   Index Cond: (upper(b) = 'PREFIX3'::text)
-(2 rows)
+ Gather Motion 3:1  (slice1; segments: 3)
+   ->  Index Scan using clstr_expression_upper_b on clstr_expression
+         Index Cond: (upper(b) = 'PREFIX3'::text)
+ Optimizer: Postgres query optimizer
+(4 rows)
 
 SELECT * FROM clstr_expression WHERE upper(b) = 'PREFIX3';
  id | a |    b    
@@ -542,9 +551,12 @@
 EXPLAIN (COSTS OFF) SELECT * FROM clstr_expression WHERE -a = -3 ORDER BY -a, b;
                           QUERY PLAN                           
 ---------------------------------------------------------------
- Index Scan using clstr_expression_minus_a on clstr_expression
-   Index Cond: ((- a) = '-3'::integer)
-(2 rows)
+ Gather Motion 3:1  (slice1; segments: 3)
+   Merge Key: b
+   ->  Index Scan using clstr_expression_minus_a on clstr_expression
+         Index Cond: ((- a) = '-3'::integer)
+ Optimizer: Postgres query optimizer
+(5 rows)
 
 SELECT * FROM clstr_expression WHERE -a = -3 ORDER BY -a, b;
  id  | a |     b     
@@ -559,7 +571,7 @@
 -- and after clustering on clstr_expression_upper_b
 CLUSTER clstr_expression USING clstr_expression_upper_b;
 WITH rows AS
-  (SELECT ctid, lag(b) OVER (ORDER BY ctid) AS lb, b FROM clstr_expression)
+  (SELECT ctid, lag(b) OVER (PARTITION BY gp_segment_id ORDER BY ctid) AS lb, b FROM clstr_expression)
 SELECT * FROM rows WHERE upper(lb) > upper(b);
  ctid | lb | b 
 ------+----+---
@@ -570,9 +582,11 @@
 EXPLAIN (COSTS OFF) SELECT * FROM clstr_expression WHERE upper(b) = 'PREFIX3';
                           QUERY PLAN                           
 ---------------------------------------------------------------
- Index Scan using clstr_expression_upper_b on clstr_expression
-   Index Cond: (upper(b) = 'PREFIX3'::text)
-(2 rows)
+ Gather Motion 3:1  (slice1; segments: 3)
+   ->  Index Scan using clstr_expression_upper_b on clstr_expression
+         Index Cond: (upper(b) = 'PREFIX3'::text)
+ Optimizer: Postgres query optimizer
+(4 rows)
 
 SELECT * FROM clstr_expression WHERE upper(b) = 'PREFIX3';
  id | a |    b    
@@ -583,9 +597,12 @@
 EXPLAIN (COSTS OFF) SELECT * FROM clstr_expression WHERE -a = -3 ORDER BY -a, b;
                           QUERY PLAN                           
 ---------------------------------------------------------------
- Index Scan using clstr_expression_minus_a on clstr_expression
-   Index Cond: ((- a) = '-3'::integer)
-(2 rows)
+ Gather Motion 3:1  (slice1; segments: 3)
+   Merge Key: b
+   ->  Index Scan using clstr_expression_minus_a on clstr_expression
+         Index Cond: ((- a) = '-3'::integer)
+ Optimizer: Postgres query optimizer
+(5 rows)
 
 SELECT * FROM clstr_expression WHERE -a = -3 ORDER BY -a, b;
  id  | a |     b     
@@ -598,12 +615,13 @@
 
 COMMIT;
 -- clean up
+SET gp_enable_relsize_collection= off;
 DROP TABLE clustertest;
 DROP TABLE clstr_1;
 DROP TABLE clstr_2;
 DROP TABLE clstr_3;
 DROP TABLE clstr_4;
-<<<<<<< HEAD
+DROP TABLE clstr_expression;
 DROP USER regress_clstr_user;
 -- Test transactional safety of CLUSTER against heap
 CREATE TABLE foo (a int, b varchar, c int) DISTRIBUTED BY (a);
@@ -615,8 +633,4 @@
 ABORT;
 -- try cluster again
 CLUSTER foo USING ifoo;
-DROP TABLE foo;
-=======
-DROP TABLE clstr_expression;
-DROP USER regress_clstr_user;
->>>>>>> d457cb4e
+DROP TABLE foo;