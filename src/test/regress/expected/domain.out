--
-- Test domains.
--
-- Test Comment / Drop
create domain domaindroptest int4;
comment on domain domaindroptest is 'About to drop this..';
create domain dependenttypetest domaindroptest;
-- fail because of dependent type
drop domain domaindroptest;
NOTICE:  type dependenttypetest depends on type domaindroptest
ERROR:  cannot drop type domaindroptest because other objects depend on it
HINT:  Use DROP ... CASCADE to drop the dependent objects too.
drop domain domaindroptest cascade;
NOTICE:  drop cascades to type dependenttypetest
-- this should fail because already gone
drop domain domaindroptest cascade;
ERROR:  type "domaindroptest" does not exist
-- Test domain input.
-- Note: the point of checking both INSERT and COPY FROM is that INSERT
-- exercises CoerceToDomain while COPY exercises domain_in.
create domain domainvarchar varchar(5);
create domain domainnumeric numeric(8,2);
create domain domainint4 int4;
create domain domaintext text;
-- Test explicit coercions --- these should succeed (and truncate)
SELECT cast('123456' as domainvarchar);
 domainvarchar 
---------------
 12345
(1 row)

SELECT cast('12345' as domainvarchar);
 domainvarchar 
---------------
 12345
(1 row)

-- Test tables using domains
create table basictest
           ( testint4 domainint4
           , testtext domaintext
           , testvarchar domainvarchar
           , testnumeric domainnumeric
           );
INSERT INTO basictest values ('88', 'haha', 'short', '123.12');      -- Good
INSERT INTO basictest values ('88', 'haha', 'short text', '123.12'); -- Bad varchar
ERROR:  value too long for type character varying(5)
INSERT INTO basictest values ('88', 'haha', 'short', '123.1212');    -- Truncate numeric
-- Test copy
COPY basictest (testvarchar) FROM stdin; -- fail
ERROR:  value too long for type character varying(5)
CONTEXT:  COPY basictest, line 1, column testvarchar: "notsoshorttext"
COPY basictest (testvarchar) FROM stdin;
select * from basictest;
 testint4 | testtext | testvarchar | testnumeric 
----------+----------+-------------+-------------
       88 | haha     | short       |      123.12
       88 | haha     | short       |      123.12
          |          | short       |            
(3 rows)

-- check that domains inherit operations from base types
select testtext || testvarchar as concat, testnumeric + 42 as sum
from basictest;
  concat   |  sum   
-----------+--------
 hahashort | 165.12
 hahashort | 165.12
           |       
(3 rows)

drop table basictest;
drop domain domainvarchar restrict;
drop domain domainnumeric restrict;
drop domain domainint4 restrict;
drop domain domaintext;
-- Test domains over array types
create domain domainint4arr int4[1];
create domain domainchar4arr varchar(4)[2][3];
create table domarrtest
           ( testint4arr domainint4arr
           , testchar4arr domainchar4arr
            );
INSERT INTO domarrtest values ('{2,2}', '{{"a","b"},{"c","d"}}');
INSERT INTO domarrtest values ('{{2,2},{2,2}}', '{{"a","b"}}');
INSERT INTO domarrtest values ('{2,2}', '{{"a","b"},{"c","d"},{"e","f"}}');
INSERT INTO domarrtest values ('{2,2}', '{{"a"},{"c"}}');
INSERT INTO domarrtest values (NULL, '{{"a","b","c"},{"d","e","f"}}');
INSERT INTO domarrtest values (NULL, '{{"toolong","b","c"},{"d","e","f"}}');
ERROR:  value too long for type character varying(4)
select * from domarrtest;
  testint4arr  |    testchar4arr     
---------------+---------------------
 {2,2}         | {{a,b},{c,d}}
 {{2,2},{2,2}} | {{a,b}}
 {2,2}         | {{a,b},{c,d},{e,f}}
 {2,2}         | {{a},{c}}
               | {{a,b,c},{d,e,f}}
(5 rows)

select testint4arr[1], testchar4arr[2:2] from domarrtest;
 testint4arr | testchar4arr 
-------------+--------------
           2 | {{c,d}}
             | {}
           2 | {{c,d}}
           2 | {{c}}
             | {{d,e,f}}
(5 rows)

COPY domarrtest FROM stdin;
COPY domarrtest FROM stdin;	-- fail
ERROR:  value too long for type character varying(4)
CONTEXT:  COPY domarrtest, line 1, column testchar4arr: "{qwerty,w,e}"
select * from domarrtest;
  testint4arr  |    testchar4arr     
---------------+---------------------
 {2,2}         | {{a,b},{c,d}}
 {{2,2},{2,2}} | {{a,b}}
 {2,2}         | {{a,b},{c,d},{e,f}}
 {2,2}         | {{a},{c}}
               | {{a,b,c},{d,e,f}}
 {3,4}         | {q,w,e}
               | 
(7 rows)

drop table domarrtest;
drop domain domainint4arr restrict;
drop domain domainchar4arr restrict;
create domain dnotnull varchar(15) NOT NULL;
create domain dnull    varchar(15);
create domain dcheck   varchar(15) NOT NULL CHECK (VALUE = 'a' OR VALUE = 'c' OR VALUE = 'd');
create table nulltest
           ( col1 dnotnull
           , col2 dnotnull NULL  -- NOT NULL in the domain cannot be overridden
           , col3 dnull    NOT NULL
           , col4 dnull
           , col5 dcheck CHECK (col5 IN ('c', 'd'))
           );
INSERT INTO nulltest DEFAULT VALUES;
ERROR:  domain dnotnull does not allow null values
INSERT INTO nulltest values ('a', 'b', 'c', 'd', 'c');  -- Good
insert into nulltest values ('a', 'b', 'c', 'd', NULL);
ERROR:  domain dcheck does not allow null values
insert into nulltest values ('a', 'b', 'c', 'd', 'a');
ERROR:  new row for relation "nulltest" violates check constraint "nulltest_col5_check"
INSERT INTO nulltest values (NULL, 'b', 'c', 'd', 'd');
ERROR:  domain dnotnull does not allow null values
INSERT INTO nulltest values ('a', NULL, 'c', 'd', 'c');
ERROR:  domain dnotnull does not allow null values
INSERT INTO nulltest values ('a', 'b', NULL, 'd', 'c');
ERROR:  null value in column "col3" violates not-null constraint
INSERT INTO nulltest values ('a', 'b', 'c', NULL, 'd'); -- Good
-- Test copy
COPY nulltest FROM stdin; --fail
ERROR:  null value in column "col3" violates not-null constraint
CONTEXT:  COPY nulltest, line 1: "a	b	\N	d	d"
COPY nulltest FROM stdin; --fail
ERROR:  domain dcheck does not allow null values
CONTEXT:  COPY nulltest, line 1, column col5: null input
-- Last row is bad
COPY nulltest FROM stdin;
ERROR:  new row for relation "nulltest" violates check constraint "nulltest_col5_check"
CONTEXT:  COPY nulltest, line 3: "a	b	c	\N	a"
select * from nulltest;
 col1 | col2 | col3 | col4 | col5 
------+------+------+------+------
 a    | b    | c    | d    | c
 a    | b    | c    |      | d
(2 rows)

-- Test out coerced (casted) constraints
SELECT cast('1' as dnotnull);
 dnotnull 
----------
 1
(1 row)

SELECT cast(NULL as dnotnull); -- fail
ERROR:  domain dnotnull does not allow null values
SELECT cast(cast(NULL as dnull) as dnotnull); -- fail
ERROR:  domain dnotnull does not allow null values
SELECT cast(col4 as dnotnull) from nulltest; -- fail
ERROR:  domain dnotnull does not allow null values
-- cleanup
drop table nulltest;
drop domain dnotnull restrict;
drop domain dnull restrict;
drop domain dcheck restrict;
create domain ddef1 int4 DEFAULT 3;
create domain ddef2 oid DEFAULT '12';
-- Type mixing, function returns int8
create domain ddef3 text DEFAULT 5;
create sequence ddef4_seq;
create domain ddef4 int4 DEFAULT nextval('ddef4_seq');
create domain ddef5 numeric(8,2) NOT NULL DEFAULT '12.12';
create table defaulttest
            ( col1 ddef1
            , col2 ddef2
            , col3 ddef3
            , col4 ddef4 PRIMARY KEY
            , col5 ddef1 NOT NULL DEFAULT NULL
            , col6 ddef2 DEFAULT '88'
            , col7 ddef4 DEFAULT 8000
            , col8 ddef5
            );
NOTICE:  CREATE TABLE / PRIMARY KEY will create implicit index "defaulttest_pkey" for table "defaulttest"
insert into defaulttest default values;
insert into defaulttest default values;
insert into defaulttest default values;
-- Test defaults with copy
COPY defaulttest(col5) FROM stdin;
select * from defaulttest;
 col1 | col2 | col3 | col4 | col5 | col6 | col7 | col8  
------+------+------+------+------+------+------+-------
    3 |   12 | 5    |    1 |    3 |   88 | 8000 | 12.12
    3 |   12 | 5    |    2 |    3 |   88 | 8000 | 12.12
    3 |   12 | 5    |    3 |    3 |   88 | 8000 | 12.12
    3 |   12 | 5    |    4 |   42 |   88 | 8000 | 12.12
(4 rows)

drop table defaulttest cascade;
-- Test ALTER DOMAIN .. NOT NULL
create domain dnotnulltest integer;
create table domnotnull
( col1 dnotnulltest
, col2 dnotnulltest
, id int4 -- distribute on this column, so that we can UPDATE the others
) distributed by (id);
insert into domnotnull default values;
alter domain dnotnulltest set not null; -- fails
ERROR:  column "col1" of table "domnotnull" contains null values
update domnotnull set col1 = 5;
alter domain dnotnulltest set not null; -- fails
ERROR:  column "col2" of table "domnotnull" contains null values
update domnotnull set col2 = 6;
alter domain dnotnulltest set not null;
update domnotnull set col1 = null; -- fails
ERROR:  domain dnotnulltest does not allow null values
alter domain dnotnulltest drop not null;
update domnotnull set col1 = null;
drop domain dnotnulltest cascade;
NOTICE:  drop cascades to table domnotnull column col2
NOTICE:  drop cascades to table domnotnull column col1
-- Test ALTER DOMAIN .. DEFAULT ..
create table domdeftest (col1 ddef1);
insert into domdeftest default values;
select * from domdeftest;
 col1 
------
    3
(1 row)

alter domain ddef1 set default '42';
insert into domdeftest default values;
select * from domdeftest;
 col1 
------
    3
   42
(2 rows)

alter domain ddef1 drop default;
insert into domdeftest default values;
select * from domdeftest;
 col1 
------
    3
   42
     
(3 rows)

drop table domdeftest;
-- Test ALTER DOMAIN .. CONSTRAINT ..
create domain con as integer;
create table domcontest (col1 con);
insert into domcontest values (1);
insert into domcontest values (2);
alter domain con add constraint t check (VALUE < 1); -- fails
ERROR:  column "col1" of table "domcontest" contains values that violate the new constraint
alter domain con add constraint t check (VALUE < 34);
alter domain con add check (VALUE > 0);
insert into domcontest values (-5); -- fails
ERROR:  value for domain con violates check constraint "con_check"
insert into domcontest values (42); -- fails
ERROR:  value for domain con violates check constraint "t"
insert into domcontest values (5);
alter domain con drop constraint t;
insert into domcontest values (-5); --fails
ERROR:  value for domain con violates check constraint "con_check"
insert into domcontest values (42);
-- Confirm ALTER DOMAIN with RULES.
create table domtab (col1 integer);
create domain dom as integer;
create view domview as select cast(col1 as dom) from domtab;
insert into domtab (col1) values (null);
insert into domtab (col1) values (5);
select * from domview;
 col1 
------
     
    5
(2 rows)

alter domain dom set not null;
select * from domview; -- fail
ERROR:  domain dom does not allow null values
alter domain dom drop not null;
select * from domview;
 col1 
------
     
    5
(2 rows)

alter domain dom add constraint domchkgt6 check(value > 6);
select * from domview; --fail
ERROR:  value for domain dom violates check constraint "domchkgt6"
alter domain dom drop constraint domchkgt6 restrict;
select * from domview;
 col1 
------
     
    5
(2 rows)

-- cleanup
drop domain ddef1 restrict;
drop domain ddef2 restrict;
drop domain ddef3 restrict;
drop domain ddef4 restrict;
drop domain ddef5 restrict;
drop sequence ddef4_seq;
-- Test domains over domains
create domain vchar4 varchar(4);
create domain dinter vchar4 check (substring(VALUE, 1, 1) = 'x');
create domain dtop dinter check (substring(VALUE, 2, 1) = '1');
select 'x123'::dtop;
 dtop 
------
 x123
(1 row)

select 'x1234'::dtop; -- explicit coercion should truncate
 dtop 
------
 x123
(1 row)

select 'y1234'::dtop; -- fail
ERROR:  value for domain dtop violates check constraint "dinter_check"
select 'y123'::dtop; -- fail
ERROR:  value for domain dtop violates check constraint "dinter_check"
select 'yz23'::dtop; -- fail
ERROR:  value for domain dtop violates check constraint "dinter_check"
select 'xz23'::dtop; -- fail
ERROR:  value for domain dtop violates check constraint "dtop_check"
create temp table dtest(f1 dtop);
insert into dtest values('x123');
insert into dtest values('x1234'); -- fail, implicit coercion
ERROR:  value too long for type character varying(4)
insert into dtest values('y1234'); -- fail, implicit coercion
ERROR:  value too long for type character varying(4)
insert into dtest values('y123'); -- fail
ERROR:  value for domain dtop violates check constraint "dinter_check"
insert into dtest values('yz23'); -- fail
ERROR:  value for domain dtop violates check constraint "dinter_check"
insert into dtest values('xz23'); -- fail
ERROR:  value for domain dtop violates check constraint "dtop_check"
drop table dtest;
drop domain vchar4 cascade;
NOTICE:  drop cascades to type dinter
NOTICE:  drop cascades to type dtop
-- Make sure that constraints of newly-added domain columns are
-- enforced correctly, even if there's no default value for the new
-- column. Per bug #1433
create domain str_domain as text not null;
create table domain_test (a int, b int);
insert into domain_test values (1, 2);
insert into domain_test values (1, 2);
-- should fail
alter table domain_test add column c str_domain;
ERROR:  domain str_domain does not allow null values
create domain str_domain2 as text check (value <> 'foo') default 'foo';
-- should fail
alter table domain_test add column d str_domain2;
ERROR:  value for domain str_domain2 violates check constraint "str_domain2_check"
-- Check that domain constraints on prepared statement parameters of
-- unknown type are enforced correctly.
create domain pos_int as int4 check (value > 0) not null;
prepare s1 as select $1::pos_int = 10 as "is_ten";
execute s1(10);
 is_ten 
--------
 t
(1 row)

execute s1(0); -- should fail
ERROR:  value for domain pos_int violates check constraint "pos_int_check"
execute s1(NULL); -- should fail
ERROR:  domain pos_int does not allow null values
-- Check that domain constraints on plpgsql function parameters, results,
-- and local variables are enforced correctly.
create function doubledecrement(p1 pos_int) returns pos_int as $$
declare v pos_int;
begin
    return p1;
end$$ language plpgsql;
select doubledecrement(3); -- fail because of implicit null assignment
ERROR:  domain pos_int does not allow null values
<<<<<<< HEAD
CONTEXT:  PL/pgSQL function "doubledecrement" line 2 at block variables initialization
=======
CONTEXT:  PL/pgSQL function "doubledecrement" line 2 during statement block local variable initialization
>>>>>>> dc4c26c3
create or replace function doubledecrement(p1 pos_int) returns pos_int as $$
declare v pos_int := 0;
begin
    return p1;
end$$ language plpgsql;
select doubledecrement(3); -- fail at initialization assignment
ERROR:  value for domain pos_int violates check constraint "pos_int_check"
<<<<<<< HEAD
CONTEXT:  PL/pgSQL function "doubledecrement" line 2 at block variables initialization
=======
CONTEXT:  PL/pgSQL function "doubledecrement" line 2 during statement block local variable initialization
>>>>>>> dc4c26c3
create or replace function doubledecrement(p1 pos_int) returns pos_int as $$
declare v pos_int := 1;
begin
    v := p1 - 1;
    return v - 1;
end$$ language plpgsql;
select doubledecrement(null); -- fail before call
ERROR:  domain pos_int does not allow null values
select doubledecrement(0); -- fail before call
ERROR:  value for domain pos_int violates check constraint "pos_int_check"
select doubledecrement(1); -- fail at assignment to v
ERROR:  value for domain pos_int violates check constraint "pos_int_check"
CONTEXT:  PL/pgSQL function "doubledecrement" line 3 at assignment
select doubledecrement(2); -- fail at return
ERROR:  value for domain pos_int violates check constraint "pos_int_check"
CONTEXT:  PL/pgSQL function "doubledecrement" while casting return value to function's return type
select doubledecrement(3); -- good
 doubledecrement 
-----------------
               1
(1 row)

-- Check that ALTER DOMAIN tests columns of derived types
create domain posint as int4;
-- Currently, this doesn't work for composite types, but verify it complains
create type ddtest1 as (f1 posint);
create table ddtest2(f1 ddtest1);
insert into ddtest2 values(row(-1));
alter domain posint add constraint c1 check(value >= 0);
ERROR:  cannot alter type "posint" because column "ddtest2"."f1" uses it
drop table ddtest2;
alter domain posint add constraint c1 check(value >= 0);
create domain posint2 as posint check (value % 2 = 0);
create table ddtest2(f1 posint2);
insert into ddtest2 values(11); -- fail
ERROR:  value for domain posint2 violates check constraint "posint2_check"
insert into ddtest2 values(-2); -- fail
ERROR:  value for domain posint2 violates check constraint "c1"
insert into ddtest2 values(2);
alter domain posint add constraint c2 check(value >= 10); -- fail
ERROR:  column "f1" of table "ddtest2" contains values that violate the new constraint
alter domain posint add constraint c2 check(value > 0); -- OK
drop table ddtest2;
drop type ddtest1;
drop domain posint cascade;
NOTICE:  drop cascades to type posint2<|MERGE_RESOLUTION|>--- conflicted
+++ resolved
@@ -408,11 +408,7 @@
 end$$ language plpgsql;
 select doubledecrement(3); -- fail because of implicit null assignment
 ERROR:  domain pos_int does not allow null values
-<<<<<<< HEAD
-CONTEXT:  PL/pgSQL function "doubledecrement" line 2 at block variables initialization
-=======
 CONTEXT:  PL/pgSQL function "doubledecrement" line 2 during statement block local variable initialization
->>>>>>> dc4c26c3
 create or replace function doubledecrement(p1 pos_int) returns pos_int as $$
 declare v pos_int := 0;
 begin
@@ -420,11 +416,7 @@
 end$$ language plpgsql;
 select doubledecrement(3); -- fail at initialization assignment
 ERROR:  value for domain pos_int violates check constraint "pos_int_check"
-<<<<<<< HEAD
-CONTEXT:  PL/pgSQL function "doubledecrement" line 2 at block variables initialization
-=======
 CONTEXT:  PL/pgSQL function "doubledecrement" line 2 during statement block local variable initialization
->>>>>>> dc4c26c3
 create or replace function doubledecrement(p1 pos_int) returns pos_int as $$
 declare v pos_int := 1;
 begin
