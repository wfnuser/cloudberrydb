--- conflicted
+++ resolved
@@ -522,9 +522,7 @@
   (11004, '((-infinity,100),(-infinity,500))'),
   (11005, '((-infinity,-infinity),(700,infinity))');
 CREATE INDEX quad_box_tbl_idx ON quad_box_tbl USING spgist(b);
-<<<<<<< HEAD
 ANALYZE quad_box_tbl;
-=======
 -- get reference results for ORDER BY distance from seq scan
 SET enable_seqscan = ON;
 SET enable_indexscan = OFF;
@@ -535,7 +533,6 @@
 CREATE TABLE quad_box_tbl_ord_seq2 AS
 SELECT rank() OVER (ORDER BY b <-> point '123,456') n, b <-> point '123,456' dist, id
 FROM quad_box_tbl WHERE b <@ box '((200,300),(500,600))';
->>>>>>> d457cb4e
 SET enable_seqscan = OFF;
 SET enable_indexscan = ON;
 SET enable_bitmapscan = ON;
@@ -623,12 +620,16 @@
 EXPLAIN (COSTS OFF)
 SELECT rank() OVER (ORDER BY b <-> point '123,456') n, b <-> point '123,456' dist, id
 FROM quad_box_tbl;
-                       QUERY PLAN                        
----------------------------------------------------------
+                          QUERY PLAN                           
+---------------------------------------------------------------
  WindowAgg
-   ->  Index Scan using quad_box_tbl_idx on quad_box_tbl
-         Order By: (b <-> '(123,456)'::point)
-(3 rows)
+   Order By: ((b <-> '(123,456)'::point))
+   ->  Gather Motion 3:1  (slice1; segments: 3)
+         Merge Key: ((b <-> '(123,456)'::point))
+         ->  Index Scan using quad_box_tbl_idx on quad_box_tbl
+               Order By: (b <-> '(123,456)'::point)
+ Optimizer: Postgres query optimizer
+(7 rows)
 
 CREATE TEMP TABLE quad_box_tbl_ord_idx1 AS
 SELECT rank() OVER (ORDER BY b <-> point '123,456') n, b <-> point '123,456' dist, id
@@ -645,13 +646,17 @@
 EXPLAIN (COSTS OFF)
 SELECT rank() OVER (ORDER BY b <-> point '123,456') n, b <-> point '123,456' dist, id
 FROM quad_box_tbl WHERE b <@ box '((200,300),(500,600))';
-                       QUERY PLAN                        
----------------------------------------------------------
+                          QUERY PLAN                           
+---------------------------------------------------------------
  WindowAgg
-   ->  Index Scan using quad_box_tbl_idx on quad_box_tbl
-         Index Cond: (b <@ '(500,600),(200,300)'::box)
-         Order By: (b <-> '(123,456)'::point)
-(4 rows)
+   Order By: ((b <-> '(123,456)'::point))
+   ->  Gather Motion 3:1  (slice1; segments: 3)
+         Merge Key: ((b <-> '(123,456)'::point))
+         ->  Index Scan using quad_box_tbl_idx on quad_box_tbl
+               Index Cond: (b <@ '(500,600),(200,300)'::box)
+               Order By: (b <-> '(123,456)'::point)
+ Optimizer: Postgres query optimizer
+(8 rows)
 
 CREATE TEMP TABLE quad_box_tbl_ord_idx2 AS
 SELECT rank() OVER (ORDER BY b <-> point '123,456') n, b <-> point '123,456' dist, id
