--- conflicted
+++ resolved
@@ -3,12 +3,8 @@
 MODULES = tablefunc
 
 EXTENSION = tablefunc
-<<<<<<< HEAD
-DATA = tablefunc--1.0.sql tablefunc--unpackaged--1.0.sql
-=======
 DATA = tablefunc--1.0.sql
 PGFILEDESC = "tablefunc - various functions that return tables"
->>>>>>> d457cb4e
 
 REGRESS = tablefunc
 REGRESS_OPTS += --init-file=$(top_srcdir)/src/test/regress/init_file
