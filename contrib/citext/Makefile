# contrib/citext/Makefile

MODULES = citext

EXTENSION = citext
<<<<<<< HEAD
DATA = citext--1.0.sql citext--1.1.sql citext--1.0--1.1.sql \
       citext--1.1--1.0.sql citext--unpackaged--1.0.sql
=======
DATA = citext--1.1.sql citext--1.0--1.1.sql citext--unpackaged--1.0.sql
>>>>>>> ab93f90c
PGFILEDESC = "citext - case-insensitive character string data type"

REGRESS = citext
REGRESS_OPTS += --init-file=$(top_srcdir)/src/test/regress/init_file

ifdef USE_PGXS
PG_CONFIG = pg_config
PGXS := $(shell $(PG_CONFIG) --pgxs)
include $(PGXS)
else
subdir = contrib/citext
top_builddir = ../..
include $(top_builddir)/src/Makefile.global
include $(top_srcdir)/contrib/contrib-global.mk
endif<|MERGE_RESOLUTION|>--- conflicted
+++ resolved
@@ -3,12 +3,7 @@
 MODULES = citext
 
 EXTENSION = citext
-<<<<<<< HEAD
-DATA = citext--1.0.sql citext--1.1.sql citext--1.0--1.1.sql \
-       citext--1.1--1.0.sql citext--unpackaged--1.0.sql
-=======
 DATA = citext--1.1.sql citext--1.0--1.1.sql citext--unpackaged--1.0.sql
->>>>>>> ab93f90c
 PGFILEDESC = "citext - case-insensitive character string data type"
 
 REGRESS = citext
