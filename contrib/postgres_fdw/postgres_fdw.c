/*-------------------------------------------------------------------------
 *
 * postgres_fdw.c
 *		  Foreign-data wrapper for remote PostgreSQL servers
 *
 * Portions Copyright (c) 2012-2021, PostgreSQL Global Development Group
 *
 * IDENTIFICATION
 *		  contrib/postgres_fdw/postgres_fdw.c
 *
 *-------------------------------------------------------------------------
 */
#include "postgres.h"

#include <limits.h>

#include "access/htup_details.h"
#include "access/sysattr.h"
#include "access/table.h"
#include "catalog/pg_class.h"
#include "catalog/pg_opfamily.h"
#include "commands/defrem.h"
#include "commands/explain.h"
#include "commands/vacuum.h"
#include "executor/execAsync.h"
#include "foreign/fdwapi.h"
#include "funcapi.h"
#include "miscadmin.h"
#include "nodes/makefuncs.h"
#include "nodes/nodeFuncs.h"
#include "optimizer/appendinfo.h"
#include "optimizer/clauses.h"
#include "optimizer/cost.h"
#include "optimizer/optimizer.h"
#include "optimizer/pathnode.h"
#include "optimizer/paths.h"
#include "optimizer/planmain.h"
#include "optimizer/prep.h"
#include "optimizer/restrictinfo.h"
#include "optimizer/tlist.h"
#include "parser/parsetree.h"
#include "postgres_fdw.h"
#include "storage/latch.h"
#include "utils/builtins.h"
#include "utils/float.h"
#include "utils/guc.h"
#include "utils/lsyscache.h"
#include "utils/memutils.h"
#include "utils/rel.h"
#include "utils/sampling.h"
#include "utils/selfuncs.h"

PG_MODULE_MAGIC;

/* Default CPU cost to start up a foreign query. */
#define DEFAULT_FDW_STARTUP_COST	100.0

/* Default CPU cost to process 1 row (above and beyond cpu_tuple_cost). */
#define DEFAULT_FDW_TUPLE_COST		0.01

/* If no remote estimates, assume a sort costs 20% extra */
#define DEFAULT_FDW_SORT_MULTIPLIER 1.2

/*
 * Indexes of FDW-private information stored in fdw_private lists.
 *
 * These items are indexed with the enum FdwScanPrivateIndex, so an item
 * can be fetched with list_nth().  For example, to get the SELECT statement:
 *		sql = strVal(list_nth(fdw_private, FdwScanPrivateSelectSql));
 */
enum FdwScanPrivateIndex
{
	/* SQL statement to execute remotely (as a String node) */
	FdwScanPrivateSelectSql,
	/* Integer list of attribute numbers retrieved by the SELECT */
	FdwScanPrivateRetrievedAttrs,
	/* Integer representing the desired fetch_size */
	FdwScanPrivateFetchSize,

	/*
	 * String describing join i.e. names of relations being joined and types
	 * of join, added when the scan is join
	 */
	FdwScanPrivateRelations
};

/*
 * Similarly, this enum describes what's kept in the fdw_private list for
 * a ModifyTable node referencing a postgres_fdw foreign table.  We store:
 *
 * 1) INSERT/UPDATE/DELETE statement text to be sent to the remote server
 * 2) Integer list of target attribute numbers for INSERT/UPDATE
 *	  (NIL for a DELETE)
 * 3) Length till the end of VALUES clause for INSERT
 *	  (-1 for a DELETE/UPDATE)
 * 4) Boolean flag showing if the remote query has a RETURNING clause
 * 5) Integer list of attribute numbers retrieved by RETURNING, if any
 */
enum FdwModifyPrivateIndex
{
	/* SQL statement to execute remotely (as a String node) */
	FdwModifyPrivateUpdateSql,
	/* Integer list of target attribute numbers for INSERT/UPDATE */
	FdwModifyPrivateTargetAttnums,
	/* Length till the end of VALUES clause (as an integer Value node) */
	FdwModifyPrivateLen,
	/* has-returning flag (as an integer Value node) */
	FdwModifyPrivateHasReturning,
	/* Integer list of attribute numbers retrieved by RETURNING */
	FdwModifyPrivateRetrievedAttrs
};

/*
 * Similarly, this enum describes what's kept in the fdw_private list for
 * a ForeignScan node that modifies a foreign table directly.  We store:
 *
 * 1) UPDATE/DELETE statement text to be sent to the remote server
 * 2) Boolean flag showing if the remote query has a RETURNING clause
 * 3) Integer list of attribute numbers retrieved by RETURNING, if any
 * 4) Boolean flag showing if we set the command es_processed
 */
enum FdwDirectModifyPrivateIndex
{
	/* SQL statement to execute remotely (as a String node) */
	FdwDirectModifyPrivateUpdateSql,
	/* has-returning flag (as an integer Value node) */
	FdwDirectModifyPrivateHasReturning,
	/* Integer list of attribute numbers retrieved by RETURNING */
	FdwDirectModifyPrivateRetrievedAttrs,
	/* set-processed flag (as an integer Value node) */
	FdwDirectModifyPrivateSetProcessed
};

/*
 * Execution state of a foreign scan using postgres_fdw.
 */
typedef struct PgFdwScanState
{
	Relation	rel;			/* relcache entry for the foreign table. NULL
								 * for a foreign join scan. */
	TupleDesc	tupdesc;		/* tuple descriptor of scan */
	AttInMetadata *attinmeta;	/* attribute datatype conversion metadata */

	/* extracted fdw_private data */
	char	   *query;			/* text of SELECT command */
	List	   *retrieved_attrs;	/* list of retrieved attribute numbers */

	/* for remote query execution */
	PGconn	   *conn;			/* connection for the scan */
	PgFdwConnState *conn_state; /* extra per-connection state */
	unsigned int cursor_number; /* quasi-unique ID for my cursor */
	bool		cursor_exists;	/* have we created the cursor? */
	int			numParams;		/* number of parameters passed to query */
	FmgrInfo   *param_flinfo;	/* output conversion functions for them */
	List	   *param_exprs;	/* executable expressions for param values */
	const char **param_values;	/* textual values of query parameters */

	/* for storing result tuples */
	HeapTuple  *tuples;			/* array of currently-retrieved tuples */
	int			num_tuples;		/* # of tuples in array */
	int			next_tuple;		/* index of next one to return */

	/* batch-level state, for optimizing rewinds and avoiding useless fetch */
	int			fetch_ct_2;		/* Min(# of fetches done, 2) */
	bool		eof_reached;	/* true if last fetch reached EOF */

	/* for asynchronous execution */
	bool		async_capable;	/* engage asynchronous-capable logic? */

	/* working memory contexts */
	MemoryContext batch_cxt;	/* context holding current batch of tuples */
	MemoryContext temp_cxt;		/* context for per-tuple temporary data */

	int			fetch_size;		/* number of tuples per fetch */
} PgFdwScanState;

/*
 * Execution state of a foreign insert/update/delete operation.
 */
typedef struct PgFdwModifyState
{
	Relation	rel;			/* relcache entry for the foreign table */
	AttInMetadata *attinmeta;	/* attribute datatype conversion metadata */

	/* for remote query execution */
	PGconn	   *conn;			/* connection for the scan */
	PgFdwConnState *conn_state; /* extra per-connection state */
	char	   *p_name;			/* name of prepared statement, if created */

	/* extracted fdw_private data */
	char	   *query;			/* text of INSERT/UPDATE/DELETE command */
	char	   *orig_query;		/* original text of INSERT command */
	List	   *target_attrs;	/* list of target attribute numbers */
	int			values_end;		/* length up to the end of VALUES */
	int			batch_size;		/* value of FDW option "batch_size" */
	bool		has_returning;	/* is there a RETURNING clause? */
	List	   *retrieved_attrs;	/* attr numbers retrieved by RETURNING */

	/* info about parameters for prepared statement */
	AttrNumber	ctidAttno;		/* attnum of input resjunk ctid column */
	int			p_nums;			/* number of parameters to transmit */
	FmgrInfo   *p_flinfo;		/* output conversion functions for them */

	/* batch operation stuff */
	int			num_slots;		/* number of slots to insert */

	/* working memory context */
	MemoryContext temp_cxt;		/* context for per-tuple temporary data */

	/* for update row movement if subplan result rel */
	struct PgFdwModifyState *aux_fmstate;	/* foreign-insert state, if
											 * created */
} PgFdwModifyState;

/*
 * Execution state of a foreign scan that modifies a foreign table directly.
 */
typedef struct PgFdwDirectModifyState
{
	Relation	rel;			/* relcache entry for the foreign table */
	AttInMetadata *attinmeta;	/* attribute datatype conversion metadata */

	/* extracted fdw_private data */
	char	   *query;			/* text of UPDATE/DELETE command */
	bool		has_returning;	/* is there a RETURNING clause? */
	List	   *retrieved_attrs;	/* attr numbers retrieved by RETURNING */
	bool		set_processed;	/* do we set the command es_processed? */

	/* for remote query execution */
	PGconn	   *conn;			/* connection for the update */
	PgFdwConnState *conn_state; /* extra per-connection state */
	int			numParams;		/* number of parameters passed to query */
	FmgrInfo   *param_flinfo;	/* output conversion functions for them */
	List	   *param_exprs;	/* executable expressions for param values */
	const char **param_values;	/* textual values of query parameters */

	/* for storing result tuples */
	PGresult   *result;			/* result for query */
	int			num_tuples;		/* # of result tuples */
	int			next_tuple;		/* index of next one to return */
	Relation	resultRel;		/* relcache entry for the target relation */
	AttrNumber *attnoMap;		/* array of attnums of input user columns */
	AttrNumber	ctidAttno;		/* attnum of input ctid column */
	AttrNumber	oidAttno;		/* attnum of input oid column */
	bool		hasSystemCols;	/* are there system columns of resultRel? */

	/* working memory context */
	MemoryContext temp_cxt;		/* context for per-tuple temporary data */
} PgFdwDirectModifyState;

/*
 * Workspace for analyzing a foreign table.
 */
typedef struct PgFdwAnalyzeState
{
	Relation	rel;			/* relcache entry for the foreign table */
	AttInMetadata *attinmeta;	/* attribute datatype conversion metadata */
	List	   *retrieved_attrs;	/* attr numbers retrieved by query */

	/* collected sample rows */
	HeapTuple  *rows;			/* array of size targrows */
	int			targrows;		/* target # of sample rows */
	int			numrows;		/* # of sample rows collected */

	/* for random sampling */
	double		samplerows;		/* # of rows fetched */
	double		rowstoskip;		/* # of rows to skip before next sample */
	ReservoirStateData rstate;	/* state for reservoir sampling */

	/* working memory contexts */
	MemoryContext anl_cxt;		/* context for per-analyze lifespan data */
	MemoryContext temp_cxt;		/* context for per-tuple temporary data */
} PgFdwAnalyzeState;

/*
 * This enum describes what's kept in the fdw_private list for a ForeignPath.
 * We store:
 *
 * 1) Boolean flag showing if the remote query has the final sort
 * 2) Boolean flag showing if the remote query has the LIMIT clause
 */
enum FdwPathPrivateIndex
{
	/* has-final-sort flag (as an integer Value node) */
	FdwPathPrivateHasFinalSort,
	/* has-limit flag (as an integer Value node) */
	FdwPathPrivateHasLimit
};

/* Struct for extra information passed to estimate_path_cost_size() */
typedef struct
{
	PathTarget *target;
	bool		has_final_sort;
	bool		has_limit;
	double		limit_tuples;
	int64		count_est;
	int64		offset_est;
} PgFdwPathExtraData;

/*
 * Identify the attribute where data conversion fails.
 */
typedef struct ConversionLocation
{
	AttrNumber	cur_attno;		/* attribute number being processed, or 0 */
	Relation	rel;			/* foreign table being processed, or NULL */
	ForeignScanState *fsstate;	/* plan node being processed, or NULL */
} ConversionLocation;

/* Callback argument for ec_member_matches_foreign */
typedef struct
{
	Expr	   *current;		/* current expr, or NULL if not yet found */
	List	   *already_used;	/* expressions already dealt with */
} ec_member_foreign_arg;

/*
 * SQL functions
 */
PG_FUNCTION_INFO_V1(postgres_fdw_handler);

/*
 * FDW callback routines
 */
static void postgresGetForeignRelSize(PlannerInfo *root,
									  RelOptInfo *baserel,
									  Oid foreigntableid);
static void postgresGetForeignPaths(PlannerInfo *root,
									RelOptInfo *baserel,
									Oid foreigntableid);
static ForeignScan *postgresGetForeignPlan(PlannerInfo *root,
										   RelOptInfo *foreignrel,
										   Oid foreigntableid,
										   ForeignPath *best_path,
										   List *tlist,
										   List *scan_clauses,
										   Plan *outer_plan);
static void postgresBeginForeignScan(ForeignScanState *node, int eflags);
static TupleTableSlot *postgresIterateForeignScan(ForeignScanState *node);
static void postgresReScanForeignScan(ForeignScanState *node);
static void postgresEndForeignScan(ForeignScanState *node);
static void postgresAddForeignUpdateTargets(PlannerInfo *root,
											Index rtindex,
											RangeTblEntry *target_rte,
											Relation target_relation);
static List *postgresPlanForeignModify(PlannerInfo *root,
									   ModifyTable *plan,
									   Index resultRelation,
									   int subplan_index);
static void postgresBeginForeignModify(ModifyTableState *mtstate,
									   ResultRelInfo *resultRelInfo,
									   List *fdw_private,
									   int subplan_index,
									   int eflags);
static TupleTableSlot *postgresExecForeignInsert(EState *estate,
												 ResultRelInfo *resultRelInfo,
												 TupleTableSlot *slot,
												 TupleTableSlot *planSlot);
static TupleTableSlot **postgresExecForeignBatchInsert(EState *estate,
													   ResultRelInfo *resultRelInfo,
													   TupleTableSlot **slots,
													   TupleTableSlot **planSlots,
													   int *numSlots);
static int	postgresGetForeignModifyBatchSize(ResultRelInfo *resultRelInfo);
static TupleTableSlot *postgresExecForeignUpdate(EState *estate,
												 ResultRelInfo *resultRelInfo,
												 TupleTableSlot *slot,
												 TupleTableSlot *planSlot);
static TupleTableSlot *postgresExecForeignDelete(EState *estate,
												 ResultRelInfo *resultRelInfo,
												 TupleTableSlot *slot,
												 TupleTableSlot *planSlot);
static void postgresEndForeignModify(EState *estate,
									 ResultRelInfo *resultRelInfo);
static void postgresBeginForeignInsert(ModifyTableState *mtstate,
									   ResultRelInfo *resultRelInfo);
static void postgresEndForeignInsert(EState *estate,
									 ResultRelInfo *resultRelInfo);
static int	postgresIsForeignRelUpdatable(Relation rel);
static bool postgresPlanDirectModify(PlannerInfo *root,
									 ModifyTable *plan,
									 Index resultRelation,
									 int subplan_index);
static void postgresBeginDirectModify(ForeignScanState *node, int eflags);
static TupleTableSlot *postgresIterateDirectModify(ForeignScanState *node);
static void postgresEndDirectModify(ForeignScanState *node);
static void postgresExplainForeignScan(ForeignScanState *node,
									   ExplainState *es);
static void postgresExplainForeignModify(ModifyTableState *mtstate,
										 ResultRelInfo *rinfo,
										 List *fdw_private,
										 int subplan_index,
										 ExplainState *es);
static void postgresExplainDirectModify(ForeignScanState *node,
										ExplainState *es);
static void postgresExecForeignTruncate(List *rels,
										DropBehavior behavior,
										bool restart_seqs);
static bool postgresAnalyzeForeignTable(Relation relation,
										AcquireSampleRowsFunc *func,
										BlockNumber *totalpages);
static List *postgresImportForeignSchema(ImportForeignSchemaStmt *stmt,
										 Oid serverOid);
static void postgresGetForeignJoinPaths(PlannerInfo *root,
										RelOptInfo *joinrel,
										RelOptInfo *outerrel,
										RelOptInfo *innerrel,
										JoinType jointype,
										JoinPathExtraData *extra);
static bool postgresRecheckForeignScan(ForeignScanState *node,
									   TupleTableSlot *slot);
static void postgresGetForeignUpperPaths(PlannerInfo *root,
										 UpperRelationKind stage,
										 RelOptInfo *input_rel,
										 RelOptInfo *output_rel,
										 void *extra);
<<<<<<< HEAD
static int greenplumCheckIsGreenplum(UserMapping *user);
=======
static bool postgresIsForeignPathAsyncCapable(ForeignPath *path);
static void postgresForeignAsyncRequest(AsyncRequest *areq);
static void postgresForeignAsyncConfigureWait(AsyncRequest *areq);
static void postgresForeignAsyncNotify(AsyncRequest *areq);
>>>>>>> d457cb4e

/*
 * Helper functions
 */
static void estimate_path_cost_size(PlannerInfo *root,
									RelOptInfo *foreignrel,
									List *param_join_conds,
									List *pathkeys,
									PgFdwPathExtraData *fpextra,
									double *p_rows, int *p_width,
									Cost *p_startup_cost, Cost *p_total_cost);
static void get_remote_estimate(const char *sql,
								PGconn *conn,
								double *rows,
								int *width,
								Cost *startup_cost,
								Cost *total_cost);
static void adjust_foreign_grouping_path_cost(PlannerInfo *root,
											  List *pathkeys,
											  double retrieved_rows,
											  double width,
											  double limit_tuples,
											  Cost *p_startup_cost,
											  Cost *p_run_cost);
static bool ec_member_matches_foreign(PlannerInfo *root, RelOptInfo *rel,
									  EquivalenceClass *ec, EquivalenceMember *em,
									  void *arg);
static void create_cursor(ForeignScanState *node);
static void fetch_more_data(ForeignScanState *node);
static void close_cursor(PGconn *conn, unsigned int cursor_number,
						 PgFdwConnState *conn_state);
static PgFdwModifyState *create_foreign_modify(EState *estate,
											   RangeTblEntry *rte,
											   ResultRelInfo *resultRelInfo,
											   CmdType operation,
											   Plan *subplan,
											   char *query,
											   List *target_attrs,
											   int len,
											   bool has_returning,
											   List *retrieved_attrs);
static TupleTableSlot **execute_foreign_modify(EState *estate,
											   ResultRelInfo *resultRelInfo,
											   CmdType operation,
											   TupleTableSlot **slots,
											   TupleTableSlot **planSlots,
											   int *numSlots);
static void prepare_foreign_modify(PgFdwModifyState *fmstate);
static const char **convert_prep_stmt_params(PgFdwModifyState *fmstate,
											 ItemPointer tupleid,
											 TupleTableSlot **slots,
											 int numSlots);
static void store_returning_result(PgFdwModifyState *fmstate,
								   TupleTableSlot *slot, PGresult *res);
static void finish_foreign_modify(PgFdwModifyState *fmstate);
static void deallocate_query(PgFdwModifyState *fmstate);
static List *build_remote_returning(Index rtindex, Relation rel,
									List *returningList);
static void rebuild_fdw_scan_tlist(ForeignScan *fscan, List *tlist);
static void execute_dml_stmt(ForeignScanState *node);
static TupleTableSlot *get_returning_data(ForeignScanState *node);
static void init_returning_filter(PgFdwDirectModifyState *dmstate,
								  List *fdw_scan_tlist,
								  Index rtindex);
static TupleTableSlot *apply_returning_filter(PgFdwDirectModifyState *dmstate,
											  ResultRelInfo *resultRelInfo,
											  TupleTableSlot *slot,
											  EState *estate);
static void prepare_query_params(PlanState *node,
								 List *fdw_exprs,
								 int numParams,
								 FmgrInfo **param_flinfo,
								 List **param_exprs,
								 const char ***param_values);
static void process_query_params(ExprContext *econtext,
								 FmgrInfo *param_flinfo,
								 List *param_exprs,
								 const char **param_values);
static int	postgresAcquireSampleRowsFunc(Relation relation, int elevel,
										  HeapTuple *rows, int targrows,
										  double *totalrows,
										  double *totaldeadrows);
static void analyze_row_processor(PGresult *res, int row,
								  PgFdwAnalyzeState *astate);
static void produce_tuple_asynchronously(AsyncRequest *areq, bool fetch);
static void fetch_more_data_begin(AsyncRequest *areq);
static void complete_pending_request(AsyncRequest *areq);
static HeapTuple make_tuple_from_result_row(PGresult *res,
											int row,
											Relation rel,
											AttInMetadata *attinmeta,
											List *retrieved_attrs,
											ForeignScanState *fsstate,
											MemoryContext temp_context);
static void conversion_error_callback(void *arg);
static bool foreign_join_ok(PlannerInfo *root, RelOptInfo *joinrel,
							JoinType jointype, RelOptInfo *outerrel, RelOptInfo *innerrel,
							JoinPathExtraData *extra);
static bool foreign_grouping_ok(PlannerInfo *root, RelOptInfo *grouped_rel,
								Node *havingQual);
static List *get_useful_pathkeys_for_relation(PlannerInfo *root,
											  RelOptInfo *rel);
static List *get_useful_ecs_for_relation(PlannerInfo *root, RelOptInfo *rel);
static void add_paths_with_pathkeys_for_rel(PlannerInfo *root, RelOptInfo *rel,
											Path *epq_path);
static void add_foreign_grouping_paths(PlannerInfo *root,
									   RelOptInfo *input_rel,
									   RelOptInfo *grouped_rel,
									   GroupPathExtraData *extra);
static void add_foreign_ordered_paths(PlannerInfo *root,
									  RelOptInfo *input_rel,
									  RelOptInfo *ordered_rel);
static void add_foreign_final_paths(PlannerInfo *root,
									RelOptInfo *input_rel,
									RelOptInfo *final_rel,
									FinalPathExtraData *extra);
static void apply_server_options(PgFdwRelationInfo *fpinfo);
static void apply_table_options(PgFdwRelationInfo *fpinfo);
static void merge_fdw_options(PgFdwRelationInfo *fpinfo,
							  const PgFdwRelationInfo *fpinfo_o,
							  const PgFdwRelationInfo *fpinfo_i);
static int	get_batch_size_option(Relation rel);


/*
 * Foreign-data wrapper handler function: return a struct with pointers
 * to my callback routines.
 */
Datum
postgres_fdw_handler(PG_FUNCTION_ARGS)
{
	FdwRoutine *routine = makeNode(FdwRoutine);

	/* Functions for scanning foreign tables */
	routine->GetForeignRelSize = postgresGetForeignRelSize;
	routine->GetForeignPaths = postgresGetForeignPaths;
	routine->GetForeignPlan = postgresGetForeignPlan;
	routine->BeginForeignScan = postgresBeginForeignScan;
	routine->IterateForeignScan = postgresIterateForeignScan;
	routine->ReScanForeignScan = postgresReScanForeignScan;
	routine->EndForeignScan = postgresEndForeignScan;

	/* Functions for updating foreign tables */
	routine->AddForeignUpdateTargets = postgresAddForeignUpdateTargets;
	routine->PlanForeignModify = postgresPlanForeignModify;
	routine->BeginForeignModify = postgresBeginForeignModify;
	routine->ExecForeignInsert = postgresExecForeignInsert;
	routine->ExecForeignBatchInsert = postgresExecForeignBatchInsert;
	routine->GetForeignModifyBatchSize = postgresGetForeignModifyBatchSize;
	routine->ExecForeignUpdate = postgresExecForeignUpdate;
	routine->ExecForeignDelete = postgresExecForeignDelete;
	routine->EndForeignModify = postgresEndForeignModify;
	routine->BeginForeignInsert = postgresBeginForeignInsert;
	routine->EndForeignInsert = postgresEndForeignInsert;
	routine->IsForeignRelUpdatable = postgresIsForeignRelUpdatable;
	routine->PlanDirectModify = postgresPlanDirectModify;
	routine->BeginDirectModify = postgresBeginDirectModify;
	routine->IterateDirectModify = postgresIterateDirectModify;
	routine->EndDirectModify = postgresEndDirectModify;

	/* Function for EvalPlanQual rechecks */
	routine->RecheckForeignScan = postgresRecheckForeignScan;
	/* Support functions for EXPLAIN */
	routine->ExplainForeignScan = postgresExplainForeignScan;
	routine->ExplainForeignModify = postgresExplainForeignModify;
	routine->ExplainDirectModify = postgresExplainDirectModify;

	/* Support function for TRUNCATE */
	routine->ExecForeignTruncate = postgresExecForeignTruncate;

	/* Support functions for ANALYZE */
	routine->AnalyzeForeignTable = postgresAnalyzeForeignTable;

	/* Support functions for IMPORT FOREIGN SCHEMA */
	routine->ImportForeignSchema = postgresImportForeignSchema;

	/* Support functions for join push-down */
	routine->GetForeignJoinPaths = postgresGetForeignJoinPaths;

	/* Support functions for upper relation push-down */
	routine->GetForeignUpperPaths = postgresGetForeignUpperPaths;

	/* Support functions for asynchronous execution */
	routine->IsForeignPathAsyncCapable = postgresIsForeignPathAsyncCapable;
	routine->ForeignAsyncRequest = postgresForeignAsyncRequest;
	routine->ForeignAsyncConfigureWait = postgresForeignAsyncConfigureWait;
	routine->ForeignAsyncNotify = postgresForeignAsyncNotify;

	PG_RETURN_POINTER(routine);
}

/*
 * postgresGetForeignRelSize
 *		Estimate # of rows and width of the result of the scan
 *
 * We should consider the effect of all baserestrictinfo clauses here, but
 * not any join clauses.
 */
static void
postgresGetForeignRelSize(PlannerInfo *root,
						  RelOptInfo *baserel,
						  Oid foreigntableid)
{
	PgFdwRelationInfo *fpinfo;
	ListCell   *lc;
	RangeTblEntry *rte = planner_rt_fetch(baserel->relid, root);

	/*
	 * We use PgFdwRelationInfo to pass various information to subsequent
	 * functions.
	 */
	fpinfo = (PgFdwRelationInfo *) palloc0(sizeof(PgFdwRelationInfo));
	baserel->fdw_private = (void *) fpinfo;

	/* Base foreign tables need to be pushed down always. */
	fpinfo->pushdown_safe = true;

	/* Look up foreign-table catalog info. */
	fpinfo->table = GetForeignTable(foreigntableid);
	fpinfo->server = GetForeignServer(fpinfo->table->serverid);

	/*
	 * Extract user-settable option values.  Note that per-table settings of
	 * use_remote_estimate, fetch_size and async_capable override per-server
	 * settings of them, respectively.
	 */
	fpinfo->use_remote_estimate = false;
	fpinfo->fdw_startup_cost = DEFAULT_FDW_STARTUP_COST;
	fpinfo->fdw_tuple_cost = DEFAULT_FDW_TUPLE_COST;
	fpinfo->shippable_extensions = NIL;
	fpinfo->fetch_size = 100;
	fpinfo->async_capable = false;

	apply_server_options(fpinfo);
	apply_table_options(fpinfo);

	/*
	 * If the table or the server is configured to use remote estimates,
	 * identify which user to do remote access as during planning.  This
	 * should match what ExecCheckRTEPerms() does.  If we fail due to lack of
	 * permissions, the query would have failed at runtime anyway.
	 */
	if (fpinfo->use_remote_estimate)
	{
		Oid			userid = rte->checkAsUser ? rte->checkAsUser : GetUserId();

		fpinfo->user = GetUserMapping(userid, fpinfo->server->serverid);
	}
	else
		fpinfo->user = NULL;

	/*
	 * Identify which baserestrictinfo clauses can be sent to the remote
	 * server and which can't.
	 */
	classifyConditions(root, baserel, baserel->baserestrictinfo,
					   &fpinfo->remote_conds, &fpinfo->local_conds);

	/*
	 * Identify which attributes will need to be retrieved from the remote
	 * server.  These include all attrs needed for joins or final output, plus
	 * all attrs used in the local_conds.  (Note: if we end up using a
	 * parameterized scan, it's possible that some of the join clauses will be
	 * sent to the remote and thus we wouldn't really need to retrieve the
	 * columns used in them.  Doesn't seem worth detecting that case though.)
	 */
	fpinfo->attrs_used = NULL;
	pull_varattnos((Node *) baserel->reltarget->exprs, baserel->relid,
				   &fpinfo->attrs_used);
	foreach(lc, fpinfo->local_conds)
	{
		RestrictInfo *rinfo = lfirst_node(RestrictInfo, lc);

		pull_varattnos((Node *) rinfo->clause, baserel->relid,
					   &fpinfo->attrs_used);
	}

	/*
	 * Compute the selectivity and cost of the local_conds, so we don't have
	 * to do it over again for each path.  The best we can do for these
	 * conditions is to estimate selectivity on the basis of local statistics.
	 */
	fpinfo->local_conds_sel = clauselist_selectivity(root,
													 fpinfo->local_conds,
													 baserel->relid,
													 JOIN_INNER,
													 NULL,
													 false);

	cost_qual_eval(&fpinfo->local_conds_cost, fpinfo->local_conds, root);

	/*
	 * Set # of retrieved rows and cached relation costs to some negative
	 * value, so that we can detect when they are set to some sensible values,
	 * during one (usually the first) of the calls to estimate_path_cost_size.
	 */
	fpinfo->retrieved_rows = -1;
	fpinfo->rel_startup_cost = -1;
	fpinfo->rel_total_cost = -1;

	/*
	 * If the table or the server is configured to use remote estimates,
	 * connect to the foreign server and execute EXPLAIN to estimate the
	 * number of rows selected by the restriction clauses, as well as the
	 * average row width.  Otherwise, estimate using whatever statistics we
	 * have locally, in a way similar to ordinary tables.
	 */
	if (fpinfo->use_remote_estimate)
	{
		/*
		 * Get cost/size estimates with help of remote server.  Save the
		 * values in fpinfo so we don't need to do it again to generate the
		 * basic foreign path.
		 */
		estimate_path_cost_size(root, baserel, NIL, NIL, NULL,
								&fpinfo->rows, &fpinfo->width,
								&fpinfo->startup_cost, &fpinfo->total_cost);

		/* Report estimated baserel size to planner. */
		baserel->rows = fpinfo->rows;
		baserel->reltarget->width = fpinfo->width;
	}
	else
	{
		/*
		 * If the foreign table has never been ANALYZEd, it will have
		 * reltuples < 0, meaning "unknown".  We can't do much if we're not
		 * allowed to consult the remote server, but we can use a hack similar
		 * to plancat.c's treatment of empty relations: use a minimum size
		 * estimate of 10 pages, and divide by the column-datatype-based width
		 * estimate to get the corresponding number of tuples.
		 */
		if (baserel->tuples < 0)
		{
			baserel->pages = 10;
			baserel->tuples =
				(10 * BLCKSZ) / (baserel->reltarget->width +
								 MAXALIGN(SizeofHeapTupleHeader));
		}

		/* Estimate baserel size as best we can with local statistics. */
		set_baserel_size_estimates(root, baserel);

		/* Fill in basically-bogus cost estimates for use later. */
		estimate_path_cost_size(root, baserel, NIL, NIL, NULL,
								&fpinfo->rows, &fpinfo->width,
								&fpinfo->startup_cost, &fpinfo->total_cost);
	}

	/*
	 * fpinfo->relation_name gets the numeric rangetable index of the foreign
	 * table RTE.  (If this query gets EXPLAIN'd, we'll convert that to a
	 * human-readable string at that time.)
	 */
	fpinfo->relation_name = psprintf("%u", baserel->relid);

	/* No outer and inner relations. */
	fpinfo->make_outerrel_subquery = false;
	fpinfo->make_innerrel_subquery = false;
	fpinfo->lower_subquery_rels = NULL;
	/* Set the relation index. */
	fpinfo->relation_index = baserel->relid;
}

/*
 * get_useful_ecs_for_relation
 *		Determine which EquivalenceClasses might be involved in useful
 *		orderings of this relation.
 *
 * This function is in some respects a mirror image of the core function
 * pathkeys_useful_for_merging: for a regular table, we know what indexes
 * we have and want to test whether any of them are useful.  For a foreign
 * table, we don't know what indexes are present on the remote side but
 * want to speculate about which ones we'd like to use if they existed.
 *
 * This function returns a list of potentially-useful equivalence classes,
 * but it does not guarantee that an EquivalenceMember exists which contains
 * Vars only from the given relation.  For example, given ft1 JOIN t1 ON
 * ft1.x + t1.x = 0, this function will say that the equivalence class
 * containing ft1.x + t1.x is potentially useful.  Supposing ft1 is remote and
 * t1 is local (or on a different server), it will turn out that no useful
 * ORDER BY clause can be generated.  It's not our job to figure that out
 * here; we're only interested in identifying relevant ECs.
 */
static List *
get_useful_ecs_for_relation(PlannerInfo *root, RelOptInfo *rel)
{
	List	   *useful_eclass_list = NIL;
	ListCell   *lc;
	Relids		relids;

	/*
	 * First, consider whether any active EC is potentially useful for a merge
	 * join against this relation.
	 */
	if (rel->has_eclass_joins)
	{
		foreach(lc, root->eq_classes)
		{
			EquivalenceClass *cur_ec = (EquivalenceClass *) lfirst(lc);

			if (eclass_useful_for_merging(root, cur_ec, rel))
				useful_eclass_list = lappend(useful_eclass_list, cur_ec);
		}
	}

	/*
	 * Next, consider whether there are any non-EC derivable join clauses that
	 * are merge-joinable.  If the joininfo list is empty, we can exit
	 * quickly.
	 */
	if (rel->joininfo == NIL)
		return useful_eclass_list;

	/* If this is a child rel, we must use the topmost parent rel to search. */
	if (IS_OTHER_REL(rel))
	{
		Assert(!bms_is_empty(rel->top_parent_relids));
		relids = rel->top_parent_relids;
	}
	else
		relids = rel->relids;

	/* Check each join clause in turn. */
	foreach(lc, rel->joininfo)
	{
		RestrictInfo *restrictinfo = (RestrictInfo *) lfirst(lc);

		/* Consider only mergejoinable clauses */
		if (restrictinfo->mergeopfamilies == NIL)
			continue;

		/* Make sure we've got canonical ECs. */
		update_mergeclause_eclasses(root, restrictinfo);

		/*
		 * restrictinfo->mergeopfamilies != NIL is sufficient to guarantee
		 * that left_ec and right_ec will be initialized, per comments in
		 * distribute_qual_to_rels.
		 *
		 * We want to identify which side of this merge-joinable clause
		 * contains columns from the relation produced by this RelOptInfo. We
		 * test for overlap, not containment, because there could be extra
		 * relations on either side.  For example, suppose we've got something
		 * like ((A JOIN B ON A.x = B.x) JOIN C ON A.y = C.y) LEFT JOIN D ON
		 * A.y = D.y.  The input rel might be the joinrel between A and B, and
		 * we'll consider the join clause A.y = D.y. relids contains a
		 * relation not involved in the join class (B) and the equivalence
		 * class for the left-hand side of the clause contains a relation not
		 * involved in the input rel (C).  Despite the fact that we have only
		 * overlap and not containment in either direction, A.y is potentially
		 * useful as a sort column.
		 *
		 * Note that it's even possible that relids overlaps neither side of
		 * the join clause.  For example, consider A LEFT JOIN B ON A.x = B.x
		 * AND A.x = 1.  The clause A.x = 1 will appear in B's joininfo list,
		 * but overlaps neither side of B.  In that case, we just skip this
		 * join clause, since it doesn't suggest a useful sort order for this
		 * relation.
		 */
		if (bms_overlap(relids, restrictinfo->right_ec->ec_relids))
			useful_eclass_list = list_append_unique_ptr(useful_eclass_list,
														restrictinfo->right_ec);
		else if (bms_overlap(relids, restrictinfo->left_ec->ec_relids))
			useful_eclass_list = list_append_unique_ptr(useful_eclass_list,
														restrictinfo->left_ec);
	}

	return useful_eclass_list;
}

/*
 * get_useful_pathkeys_for_relation
 *		Determine which orderings of a relation might be useful.
 *
 * Getting data in sorted order can be useful either because the requested
 * order matches the final output ordering for the overall query we're
 * planning, or because it enables an efficient merge join.  Here, we try
 * to figure out which pathkeys to consider.
 */
static List *
get_useful_pathkeys_for_relation(PlannerInfo *root, RelOptInfo *rel)
{
	List	   *useful_pathkeys_list = NIL;
	List	   *useful_eclass_list;
	PgFdwRelationInfo *fpinfo = (PgFdwRelationInfo *) rel->fdw_private;
	EquivalenceClass *query_ec = NULL;
	ListCell   *lc;

	/*
	 * Pushing the query_pathkeys to the remote server is always worth
	 * considering, because it might let us avoid a local sort.
	 */
	fpinfo->qp_is_pushdown_safe = false;
	if (root->query_pathkeys)
	{
		bool		query_pathkeys_ok = true;

		foreach(lc, root->query_pathkeys)
		{
			PathKey    *pathkey = (PathKey *) lfirst(lc);

			/*
			 * The planner and executor don't have any clever strategy for
			 * taking data sorted by a prefix of the query's pathkeys and
			 * getting it to be sorted by all of those pathkeys. We'll just
			 * end up resorting the entire data set.  So, unless we can push
			 * down all of the query pathkeys, forget it.
			 */
			if (!is_foreign_pathkey(root, rel, pathkey))
			{
				query_pathkeys_ok = false;
				break;
			}
		}

		if (query_pathkeys_ok)
		{
			useful_pathkeys_list = list_make1(list_copy(root->query_pathkeys));
			fpinfo->qp_is_pushdown_safe = true;
		}
	}

	/*
	 * Even if we're not using remote estimates, having the remote side do the
	 * sort generally won't be any worse than doing it locally, and it might
	 * be much better if the remote side can generate data in the right order
	 * without needing a sort at all.  However, what we're going to do next is
	 * try to generate pathkeys that seem promising for possible merge joins,
	 * and that's more speculative.  A wrong choice might hurt quite a bit, so
	 * bail out if we can't use remote estimates.
	 */
	if (!fpinfo->use_remote_estimate)
		return useful_pathkeys_list;

	/* Get the list of interesting EquivalenceClasses. */
	useful_eclass_list = get_useful_ecs_for_relation(root, rel);

	/* Extract unique EC for query, if any, so we don't consider it again. */
	if (list_length(root->query_pathkeys) == 1)
	{
		PathKey    *query_pathkey = linitial(root->query_pathkeys);

		query_ec = query_pathkey->pk_eclass;
	}

	/*
	 * As a heuristic, the only pathkeys we consider here are those of length
	 * one.  It's surely possible to consider more, but since each one we
	 * choose to consider will generate a round-trip to the remote side, we
	 * need to be a bit cautious here.  It would sure be nice to have a local
	 * cache of information about remote index definitions...
	 */
	foreach(lc, useful_eclass_list)
	{
		EquivalenceClass *cur_ec = lfirst(lc);
		PathKey    *pathkey;

		/* If redundant with what we did above, skip it. */
		if (cur_ec == query_ec)
			continue;

		/* Can't push down the sort if the EC's opfamily is not shippable. */
		if (!is_shippable(linitial_oid(cur_ec->ec_opfamilies),
						  OperatorFamilyRelationId, fpinfo))
			continue;

		/* If no pushable expression for this rel, skip it. */
		if (find_em_for_rel(root, cur_ec, rel) == NULL)
			continue;

		/* Looks like we can generate a pathkey, so let's do it. */
		pathkey = make_canonical_pathkey(root, cur_ec,
										 linitial_oid(cur_ec->ec_opfamilies),
										 BTLessStrategyNumber,
										 false);
		useful_pathkeys_list = lappend(useful_pathkeys_list,
									   list_make1(pathkey));
	}

	return useful_pathkeys_list;
}

/*
 * postgresGetForeignPaths
 *		Create possible scan paths for a scan on the foreign table
 */
static void
postgresGetForeignPaths(PlannerInfo *root,
						RelOptInfo *baserel,
						Oid foreigntableid)
{
	PgFdwRelationInfo *fpinfo = (PgFdwRelationInfo *) baserel->fdw_private;
	ForeignPath *path;
	List	   *ppi_list;
	ListCell   *lc;

	/*
	 * Create simplest ForeignScan path node and add it to baserel.  This path
	 * corresponds to SeqScan path of regular tables (though depending on what
	 * baserestrict conditions we were able to send to remote, there might
	 * actually be an indexscan happening there).  We already did all the work
	 * to estimate cost and size of this path.
	 *
	 * Although this path uses no join clauses, it could still have required
	 * parameterization due to LATERAL refs in its tlist.
	 */
	path = create_foreignscan_path(root, baserel,
								   NULL,	/* default pathtarget */
								   fpinfo->rows,
								   fpinfo->startup_cost,
								   fpinfo->total_cost,
								   NIL, /* no pathkeys */
								   baserel->lateral_relids,
								   NULL,	/* no extra plan */
								   NIL);	/* no fdw_private list */
	add_path(baserel, (Path *) path);

	/* Add paths with pathkeys */
	add_paths_with_pathkeys_for_rel(root, baserel, NULL);

	/*
	 * If we're not using remote estimates, stop here.  We have no way to
	 * estimate whether any join clauses would be worth sending across, so
	 * don't bother building parameterized paths.
	 */
	if (!fpinfo->use_remote_estimate)
		return;

	/*
	 * Thumb through all join clauses for the rel to identify which outer
	 * relations could supply one or more safe-to-send-to-remote join clauses.
	 * We'll build a parameterized path for each such outer relation.
	 *
	 * It's convenient to manage this by representing each candidate outer
	 * relation by the ParamPathInfo node for it.  We can then use the
	 * ppi_clauses list in the ParamPathInfo node directly as a list of the
	 * interesting join clauses for that rel.  This takes care of the
	 * possibility that there are multiple safe join clauses for such a rel,
	 * and also ensures that we account for unsafe join clauses that we'll
	 * still have to enforce locally (since the parameterized-path machinery
	 * insists that we handle all movable clauses).
	 */
	ppi_list = NIL;
	foreach(lc, baserel->joininfo)
	{
		RestrictInfo *rinfo = (RestrictInfo *) lfirst(lc);
		Relids		required_outer;
		ParamPathInfo *param_info;

		/* Check if clause can be moved to this rel */
		if (!join_clause_is_movable_to(rinfo, baserel))
			continue;

		/* See if it is safe to send to remote */
		if (!is_foreign_expr(root, baserel, rinfo->clause))
			continue;

		/* Calculate required outer rels for the resulting path */
		required_outer = bms_union(rinfo->clause_relids,
								   baserel->lateral_relids);
		/* We do not want the foreign rel itself listed in required_outer */
		required_outer = bms_del_member(required_outer, baserel->relid);

		/*
		 * required_outer probably can't be empty here, but if it were, we
		 * couldn't make a parameterized path.
		 */
		if (bms_is_empty(required_outer))
			continue;

		/* Get the ParamPathInfo */
		param_info = get_baserel_parampathinfo(root, baserel,
											   required_outer);
		Assert(param_info != NULL);

		/*
		 * Add it to list unless we already have it.  Testing pointer equality
		 * is OK since get_baserel_parampathinfo won't make duplicates.
		 */
		ppi_list = list_append_unique_ptr(ppi_list, param_info);
	}

	/*
	 * The above scan examined only "generic" join clauses, not those that
	 * were absorbed into EquivalenceClauses.  See if we can make anything out
	 * of EquivalenceClauses.
	 */
	if (baserel->has_eclass_joins)
	{
		/*
		 * We repeatedly scan the eclass list looking for column references
		 * (or expressions) belonging to the foreign rel.  Each time we find
		 * one, we generate a list of equivalence joinclauses for it, and then
		 * see if any are safe to send to the remote.  Repeat till there are
		 * no more candidate EC members.
		 */
		ec_member_foreign_arg arg;

		arg.already_used = NIL;
		for (;;)
		{
			List	   *clauses;

			/* Make clauses, skipping any that join to lateral_referencers */
			arg.current = NULL;
			clauses = generate_implied_equalities_for_column(root,
															 baserel,
															 ec_member_matches_foreign,
															 (void *) &arg,
															 baserel->lateral_referencers);

			/* Done if there are no more expressions in the foreign rel */
			if (arg.current == NULL)
			{
				Assert(clauses == NIL);
				break;
			}

			/* Scan the extracted join clauses */
			foreach(lc, clauses)
			{
				RestrictInfo *rinfo = (RestrictInfo *) lfirst(lc);
				Relids		required_outer;
				ParamPathInfo *param_info;

				/* Check if clause can be moved to this rel */
				if (!join_clause_is_movable_to(rinfo, baserel))
					continue;

				/* See if it is safe to send to remote */
				if (!is_foreign_expr(root, baserel, rinfo->clause))
					continue;

				/* Calculate required outer rels for the resulting path */
				required_outer = bms_union(rinfo->clause_relids,
										   baserel->lateral_relids);
				required_outer = bms_del_member(required_outer, baserel->relid);
				if (bms_is_empty(required_outer))
					continue;

				/* Get the ParamPathInfo */
				param_info = get_baserel_parampathinfo(root, baserel,
													   required_outer);
				Assert(param_info != NULL);

				/* Add it to list unless we already have it */
				ppi_list = list_append_unique_ptr(ppi_list, param_info);
			}

			/* Try again, now ignoring the expression we found this time */
			arg.already_used = lappend(arg.already_used, arg.current);
		}
	}

	/*
	 * Now build a path for each useful outer relation.
	 */
	foreach(lc, ppi_list)
	{
		ParamPathInfo *param_info = (ParamPathInfo *) lfirst(lc);
		double		rows;
		int			width;
		Cost		startup_cost;
		Cost		total_cost;

		/* Get a cost estimate from the remote */
		estimate_path_cost_size(root, baserel,
								param_info->ppi_clauses, NIL, NULL,
								&rows, &width,
								&startup_cost, &total_cost);

		/*
		 * ppi_rows currently won't get looked at by anything, but still we
		 * may as well ensure that it matches our idea of the rowcount.
		 */
		param_info->ppi_rows = rows;

		/* Make the path */
		path = create_foreignscan_path(root, baserel,
									   NULL,	/* default pathtarget */
									   rows,
									   startup_cost,
									   total_cost,
									   NIL, /* no pathkeys */
									   param_info->ppi_req_outer,
									   NULL,
									   NIL);	/* no fdw_private list */
		add_path(baserel, (Path *) path);
	}
}

/*
 * postgresGetForeignPlan
 *		Create ForeignScan plan node which implements selected best path
 */
static ForeignScan *
postgresGetForeignPlan(PlannerInfo *root,
					   RelOptInfo *foreignrel,
					   Oid foreigntableid,
					   ForeignPath *best_path,
					   List *tlist,
					   List *scan_clauses,
					   Plan *outer_plan)
{
	PgFdwRelationInfo *fpinfo = (PgFdwRelationInfo *) foreignrel->fdw_private;
	Index		scan_relid;
	List	   *fdw_private;
	List	   *remote_exprs = NIL;
	List	   *local_exprs = NIL;
	List	   *params_list = NIL;
	List	   *fdw_scan_tlist = NIL;
	List	   *fdw_recheck_quals = NIL;
	List	   *retrieved_attrs;
	StringInfoData sql;
	bool		has_final_sort = false;
	bool		has_limit = false;
	ListCell   *lc;

	/*
	 * Get FDW private data created by postgresGetForeignUpperPaths(), if any.
	 */
	if (best_path->fdw_private)
	{
		has_final_sort = intVal(list_nth(best_path->fdw_private,
										 FdwPathPrivateHasFinalSort));
		has_limit = intVal(list_nth(best_path->fdw_private,
									FdwPathPrivateHasLimit));
	}

	if (IS_SIMPLE_REL(foreignrel))
	{
		/*
		 * For base relations, set scan_relid as the relid of the relation.
		 */
		scan_relid = foreignrel->relid;

		/*
		 * In a base-relation scan, we must apply the given scan_clauses.
		 *
		 * Separate the scan_clauses into those that can be executed remotely
		 * and those that can't.  baserestrictinfo clauses that were
		 * previously determined to be safe or unsafe by classifyConditions
		 * are found in fpinfo->remote_conds and fpinfo->local_conds. Anything
		 * else in the scan_clauses list will be a join clause, which we have
		 * to check for remote-safety.
		 *
		 * Note: the join clauses we see here should be the exact same ones
		 * previously examined by postgresGetForeignPaths.  Possibly it'd be
		 * worth passing forward the classification work done then, rather
		 * than repeating it here.
		 *
		 * This code must match "extract_actual_clauses(scan_clauses, false)"
		 * except for the additional decision about remote versus local
		 * execution.
		 */
		foreach(lc, scan_clauses)
		{
			RestrictInfo *rinfo = lfirst_node(RestrictInfo, lc);

			/* Ignore any pseudoconstants, they're dealt with elsewhere */
			if (rinfo->pseudoconstant)
				continue;

			if (list_member_ptr(fpinfo->remote_conds, rinfo))
				remote_exprs = lappend(remote_exprs, rinfo->clause);
			else if (list_member_ptr(fpinfo->local_conds, rinfo))
				local_exprs = lappend(local_exprs, rinfo->clause);
			else if (is_foreign_expr(root, foreignrel, rinfo->clause))
				remote_exprs = lappend(remote_exprs, rinfo->clause);
			else
				local_exprs = lappend(local_exprs, rinfo->clause);
		}

		/*
		 * For a base-relation scan, we have to support EPQ recheck, which
		 * should recheck all the remote quals.
		 */
		fdw_recheck_quals = remote_exprs;
	}
	else
	{
		/*
		 * Join relation or upper relation - set scan_relid to 0.
		 */
		scan_relid = 0;

		/*
		 * For a join rel, baserestrictinfo is NIL and we are not considering
		 * parameterization right now, so there should be no scan_clauses for
		 * a joinrel or an upper rel either.
		 */
		Assert(!scan_clauses);

		/*
		 * Instead we get the conditions to apply from the fdw_private
		 * structure.
		 */
		remote_exprs = extract_actual_clauses(fpinfo->remote_conds, false);
		local_exprs = extract_actual_clauses(fpinfo->local_conds, false);

		/*
		 * We leave fdw_recheck_quals empty in this case, since we never need
		 * to apply EPQ recheck clauses.  In the case of a joinrel, EPQ
		 * recheck is handled elsewhere --- see postgresGetForeignJoinPaths().
		 * If we're planning an upperrel (ie, remote grouping or aggregation)
		 * then there's no EPQ to do because SELECT FOR UPDATE wouldn't be
		 * allowed, and indeed we *can't* put the remote clauses into
		 * fdw_recheck_quals because the unaggregated Vars won't be available
		 * locally.
		 */

		/* Build the list of columns to be fetched from the foreign server. */
		fdw_scan_tlist = build_tlist_to_deparse(foreignrel);

		/*
		 * Ensure that the outer plan produces a tuple whose descriptor
		 * matches our scan tuple slot.  Also, remove the local conditions
		 * from outer plan's quals, lest they be evaluated twice, once by the
		 * local plan and once by the scan.
		 */
		if (outer_plan)
		{
			ListCell   *lc;

			/*
			 * Right now, we only consider grouping and aggregation beyond
			 * joins. Queries involving aggregates or grouping do not require
			 * EPQ mechanism, hence should not have an outer plan here.
			 */
			Assert(!IS_UPPER_REL(foreignrel));

			/*
			 * First, update the plan's qual list if possible.  In some cases
			 * the quals might be enforced below the topmost plan level, in
			 * which case we'll fail to remove them; it's not worth working
			 * harder than this.
			 */
			foreach(lc, local_exprs)
			{
				Node	   *qual = lfirst(lc);

				outer_plan->qual = list_delete(outer_plan->qual, qual);

				/*
				 * For an inner join the local conditions of foreign scan plan
				 * can be part of the joinquals as well.  (They might also be
				 * in the mergequals or hashquals, but we can't touch those
				 * without breaking the plan.)
				 */
				if (IsA(outer_plan, NestLoop) ||
					IsA(outer_plan, MergeJoin) ||
					IsA(outer_plan, HashJoin))
				{
					Join	   *join_plan = (Join *) outer_plan;

					if (join_plan->jointype == JOIN_INNER)
						join_plan->joinqual = list_delete(join_plan->joinqual,
														  qual);
				}
			}

			/*
			 * Now fix the subplan's tlist --- this might result in inserting
			 * a Result node atop the plan tree.
			 */
			outer_plan = change_plan_targetlist(outer_plan, fdw_scan_tlist,
												best_path->path.parallel_safe);
		}
	}

	/*
	 * Build the query string to be sent for execution, and identify
	 * expressions to be sent as parameters.
	 */
	initStringInfo(&sql);
	deparseSelectStmtForRel(&sql, root, foreignrel, fdw_scan_tlist,
							remote_exprs, best_path->path.pathkeys,
							has_final_sort, has_limit, false,
							&retrieved_attrs, &params_list);

	/* Remember remote_exprs for possible use by postgresPlanDirectModify */
	fpinfo->final_remote_exprs = remote_exprs;

	/*
	 * Build the fdw_private list that will be available to the executor.
	 * Items in the list must match order in enum FdwScanPrivateIndex.
	 */
	fdw_private = list_make3(makeString(sql.data),
							 retrieved_attrs,
							 makeInteger(fpinfo->fetch_size));
	if (IS_JOIN_REL(foreignrel) || IS_UPPER_REL(foreignrel))
		fdw_private = lappend(fdw_private,
							  makeString(fpinfo->relation_name));

	/*
	 * Create the ForeignScan node for the given relation.
	 *
	 * Note that the remote parameter expressions are stored in the fdw_exprs
	 * field of the finished plan node; we can't keep them in private state
	 * because then they wouldn't be subject to later planner processing.
	 */
	return make_foreignscan(tlist,
							local_exprs,
							scan_relid,
							params_list,
							fdw_private,
							fdw_scan_tlist,
							fdw_recheck_quals,
							outer_plan);
}

/*
 * Construct a tuple descriptor for the scan tuples handled by a foreign join.
 */
static TupleDesc
get_tupdesc_for_join_scan_tuples(ForeignScanState *node)
{
	ForeignScan *fsplan = (ForeignScan *) node->ss.ps.plan;
	EState	   *estate = node->ss.ps.state;
	TupleDesc	tupdesc;

	/*
	 * The core code has already set up a scan tuple slot based on
	 * fsplan->fdw_scan_tlist, and this slot's tupdesc is mostly good enough,
	 * but there's one case where it isn't.  If we have any whole-row row
	 * identifier Vars, they may have vartype RECORD, and we need to replace
	 * that with the associated table's actual composite type.  This ensures
	 * that when we read those ROW() expression values from the remote server,
	 * we can convert them to a composite type the local server knows.
	 */
	tupdesc = CreateTupleDescCopy(node->ss.ss_ScanTupleSlot->tts_tupleDescriptor);
	for (int i = 0; i < tupdesc->natts; i++)
	{
		Form_pg_attribute att = TupleDescAttr(tupdesc, i);
		Var		   *var;
		RangeTblEntry *rte;
		Oid			reltype;

		/* Nothing to do if it's not a generic RECORD attribute */
		if (att->atttypid != RECORDOID || att->atttypmod >= 0)
			continue;

		/*
		 * If we can't identify the referenced table, do nothing.  This'll
		 * likely lead to failure later, but perhaps we can muddle through.
		 */
		var = (Var *) list_nth_node(TargetEntry, fsplan->fdw_scan_tlist,
									i)->expr;
		if (!IsA(var, Var) || var->varattno != 0)
			continue;
		rte = list_nth(estate->es_range_table, var->varno - 1);
		if (rte->rtekind != RTE_RELATION)
			continue;
		reltype = get_rel_type_id(rte->relid);
		if (!OidIsValid(reltype))
			continue;
		att->atttypid = reltype;
		/* shouldn't need to change anything else */
	}
	return tupdesc;
}

/*
 * postgresBeginForeignScan
 *		Initiate an executor scan of a foreign PostgreSQL table.
 */
static void
postgresBeginForeignScan(ForeignScanState *node, int eflags)
{
	ForeignScan *fsplan = (ForeignScan *) node->ss.ps.plan;
	EState	   *estate = node->ss.ps.state;
	PgFdwScanState *fsstate;
	RangeTblEntry *rte;
	Oid			userid;
	ForeignTable *table;
	UserMapping *user;
	int			rtindex;
	int			numParams;

	/*
	 * Do nothing in EXPLAIN (no ANALYZE) case.  node->fdw_state stays NULL.
	 */
	if (eflags & EXEC_FLAG_EXPLAIN_ONLY)
		return;

	/*
	 * We'll save private state in node->fdw_state.
	 */
	fsstate = (PgFdwScanState *) palloc0(sizeof(PgFdwScanState));
	node->fdw_state = (void *) fsstate;

	/*
	 * Identify which user to do the remote access as.  This should match what
	 * ExecCheckRTEPerms() does.  In case of a join or aggregate, use the
	 * lowest-numbered member RTE as a representative; we would get the same
	 * result from any.
	 */
	if (fsplan->scan.scanrelid > 0)
		rtindex = fsplan->scan.scanrelid;
	else
		rtindex = bms_next_member(fsplan->fs_relids, -1);
	rte = exec_rt_fetch(rtindex, estate);
	userid = rte->checkAsUser ? rte->checkAsUser : GetUserId();

	/* Get info about foreign table. */
	table = GetForeignTable(rte->relid);
	user = GetUserMapping(userid, table->serverid);

	/*
	 * Get connection to the foreign server.  Connection manager will
	 * establish new connection if necessary.
	 */
	fsstate->conn = GetConnection(user, false, &fsstate->conn_state);

	/* Assign a unique ID for my cursor */
	fsstate->cursor_number = GetCursorNumber(fsstate->conn);
	fsstate->cursor_exists = false;

	/* Get private info created by planner functions. */
	fsstate->query = strVal(list_nth(fsplan->fdw_private,
									 FdwScanPrivateSelectSql));
	fsstate->retrieved_attrs = (List *) list_nth(fsplan->fdw_private,
												 FdwScanPrivateRetrievedAttrs);
	fsstate->fetch_size = intVal(list_nth(fsplan->fdw_private,
										  FdwScanPrivateFetchSize));

	/* Create contexts for batches of tuples and per-tuple temp workspace. */
	fsstate->batch_cxt = AllocSetContextCreate(estate->es_query_cxt,
											   "postgres_fdw tuple data",
											   ALLOCSET_DEFAULT_SIZES);
	fsstate->temp_cxt = AllocSetContextCreate(estate->es_query_cxt,
											  "postgres_fdw temporary data",
											  ALLOCSET_SMALL_SIZES);

	/*
	 * Get info we'll need for converting data fetched from the foreign server
	 * into local representation and error reporting during that process.
	 */
	if (fsplan->scan.scanrelid > 0)
	{
		fsstate->rel = node->ss.ss_currentRelation;
		fsstate->tupdesc = RelationGetDescr(fsstate->rel);
	}
	else
	{
		fsstate->rel = NULL;
		fsstate->tupdesc = get_tupdesc_for_join_scan_tuples(node);
	}

	fsstate->attinmeta = TupleDescGetAttInMetadata(fsstate->tupdesc);

	/*
	 * Prepare for processing of parameters used in remote query, if any.
	 */
	numParams = list_length(fsplan->fdw_exprs);
	fsstate->numParams = numParams;
	if (numParams > 0)
		prepare_query_params((PlanState *) node,
							 fsplan->fdw_exprs,
							 numParams,
							 &fsstate->param_flinfo,
							 &fsstate->param_exprs,
							 &fsstate->param_values);

	/* Set the async-capable flag */
	fsstate->async_capable = node->ss.ps.async_capable;
}

/*
 * postgresIterateForeignScan
 *		Retrieve next row from the result set, or clear tuple slot to indicate
 *		EOF.
 */
static TupleTableSlot *
postgresIterateForeignScan(ForeignScanState *node)
{
	PgFdwScanState *fsstate = (PgFdwScanState *) node->fdw_state;
	TupleTableSlot *slot = node->ss.ss_ScanTupleSlot;

	/*
	 * In sync mode, if this is the first call after Begin or ReScan, we need
	 * to create the cursor on the remote side.  In async mode, we would have
	 * already created the cursor before we get here, even if this is the
	 * first call after Begin or ReScan.
	 */
	if (!fsstate->cursor_exists)
		create_cursor(node);

	/*
	 * Get some more tuples, if we've run out.
	 */
	if (fsstate->next_tuple >= fsstate->num_tuples)
	{
		/* In async mode, just clear tuple slot. */
		if (fsstate->async_capable)
			return ExecClearTuple(slot);
		/* No point in another fetch if we already detected EOF, though. */
		if (!fsstate->eof_reached)
			fetch_more_data(node);
		/* If we didn't get any tuples, must be end of data. */
		if (fsstate->next_tuple >= fsstate->num_tuples)
			return ExecClearTuple(slot);
	}

	/*
	 * Return the next tuple.
	 */
	ExecStoreHeapTuple(fsstate->tuples[fsstate->next_tuple++],
					   slot,
					   false);

	return slot;
}

/*
 * postgresReScanForeignScan
 *		Restart the scan.
 */
static void
postgresReScanForeignScan(ForeignScanState *node)
{
	PgFdwScanState *fsstate = (PgFdwScanState *) node->fdw_state;
	char		sql[64];
	PGresult   *res;

	/* If we haven't created the cursor yet, nothing to do. */
	if (!fsstate->cursor_exists)
		return;

	/*
	 * If the node is async-capable, and an asynchronous fetch for it has been
	 * begun, the asynchronous fetch might not have yet completed.  Check if
	 * the node is async-capable, and an asynchronous fetch for it is still in
	 * progress; if so, complete the asynchronous fetch before restarting the
	 * scan.
	 */
	if (fsstate->async_capable &&
		fsstate->conn_state->pendingAreq &&
		fsstate->conn_state->pendingAreq->requestee == (PlanState *) node)
		fetch_more_data(node);

	/*
	 * If any internal parameters affecting this node have changed, we'd
	 * better destroy and recreate the cursor.  Otherwise, rewinding it should
	 * be good enough.  If we've only fetched zero or one batch, we needn't
	 * even rewind the cursor, just rescan what we have.
	 */
	if (node->ss.ps.chgParam != NULL)
	{
		fsstate->cursor_exists = false;
		snprintf(sql, sizeof(sql), "CLOSE c%u",
				 fsstate->cursor_number);
	}
	else if (fsstate->fetch_ct_2 > 1)
	{
		snprintf(sql, sizeof(sql), "MOVE BACKWARD ALL IN c%u",
				 fsstate->cursor_number);
	}
	else
	{
		/* Easy: just rescan what we already have in memory, if anything */
		fsstate->next_tuple = 0;
		return;
	}

	/*
	 * We don't use a PG_TRY block here, so be careful not to throw error
	 * without releasing the PGresult.
	 */
	res = pgfdw_exec_query(fsstate->conn, sql, fsstate->conn_state);
	if (PQresultStatus(res) != PGRES_COMMAND_OK)
		pgfdw_report_error(ERROR, res, fsstate->conn, true, sql);
	PQclear(res);

	/* Now force a fresh FETCH. */
	fsstate->tuples = NULL;
	fsstate->num_tuples = 0;
	fsstate->next_tuple = 0;
	fsstate->fetch_ct_2 = 0;
	fsstate->eof_reached = false;
}

/*
 * postgresEndForeignScan
 *		Finish scanning foreign table and dispose objects used for this scan
 */
static void
postgresEndForeignScan(ForeignScanState *node)
{
	PgFdwScanState *fsstate = (PgFdwScanState *) node->fdw_state;

	/* if fsstate is NULL, we are in EXPLAIN; nothing to do */
	if (fsstate == NULL)
		return;

	/* Close the cursor if open, to prevent accumulation of cursors */
	if (fsstate->cursor_exists)
		close_cursor(fsstate->conn, fsstate->cursor_number,
					 fsstate->conn_state);

	/* Release remote connection */
	ReleaseConnection(fsstate->conn);
	fsstate->conn = NULL;

	/* MemoryContexts will be deleted automatically. */
}

/*
 * postgresAddForeignUpdateTargets
 *		Add resjunk column(s) needed for update/delete on a foreign table
 */
static void
postgresAddForeignUpdateTargets(PlannerInfo *root,
								Index rtindex,
								RangeTblEntry *target_rte,
								Relation target_relation)
{
	Var		   *var;

	/*
	 * In postgres_fdw, what we need is the ctid, same as for a regular table.
	 */

	/* Make a Var representing the desired value */
	var = makeVar(rtindex,
				  SelfItemPointerAttributeNumber,
				  TIDOID,
				  -1,
				  InvalidOid,
				  0);

	/* Register it as a row-identity column needed by this target rel */
	add_row_identity_var(root, var, rtindex, "ctid");
}

/*
 * postgresPlanForeignModify
 *		Plan an insert/update/delete operation on a foreign table
 */
static List *
postgresPlanForeignModify(PlannerInfo *root,
						  ModifyTable *plan,
						  Index resultRelation,
						  int subplan_index)
{
	CmdType		operation = plan->operation;
	RangeTblEntry *rte = planner_rt_fetch(resultRelation, root);
	Relation	rel;
	StringInfoData sql;
	List	   *targetAttrs = NIL;
	List	   *withCheckOptionList = NIL;
	List	   *returningList = NIL;
	List	   *retrieved_attrs = NIL;
	bool		doNothing = false;
	int			values_end_len = -1;

	initStringInfo(&sql);

	/*
	 * Core code already has some lock on each rel being planned, so we can
	 * use NoLock here.
	 */
	rel = table_open(rte->relid, NoLock);

	/*
	 * In an INSERT, we transmit all columns that are defined in the foreign
	 * table.  In an UPDATE, if there are BEFORE ROW UPDATE triggers on the
	 * foreign table, we transmit all columns like INSERT; else we transmit
	 * only columns that were explicitly targets of the UPDATE, so as to avoid
	 * unnecessary data transmission.  (We can't do that for INSERT since we
	 * would miss sending default values for columns not listed in the source
	 * statement, and for UPDATE if there are BEFORE ROW UPDATE triggers since
	 * those triggers might change values for non-target columns, in which
	 * case we would miss sending changed values for those columns.)
	 */
	if (operation == CMD_INSERT ||
		(operation == CMD_UPDATE &&
		 rel->trigdesc &&
		 rel->trigdesc->trig_update_before_row))
	{
		TupleDesc	tupdesc = RelationGetDescr(rel);
		int			attnum;

		for (attnum = 1; attnum <= tupdesc->natts; attnum++)
		{
			Form_pg_attribute attr = TupleDescAttr(tupdesc, attnum - 1);

			if (!attr->attisdropped)
				targetAttrs = lappend_int(targetAttrs, attnum);
		}
	}
	else if (operation == CMD_UPDATE)
	{
		int			col;
		Bitmapset  *allUpdatedCols = bms_union(rte->updatedCols, rte->extraUpdatedCols);

		col = -1;
		while ((col = bms_next_member(allUpdatedCols, col)) >= 0)
		{
			/* bit numbers are offset by FirstLowInvalidHeapAttributeNumber */
			AttrNumber	attno = col + FirstLowInvalidHeapAttributeNumber;

			if (attno <= InvalidAttrNumber) /* shouldn't happen */
				elog(ERROR, "system-column update is not supported");
			targetAttrs = lappend_int(targetAttrs, attno);
		}
	}

	/*
	 * Extract the relevant WITH CHECK OPTION list if any.
	 */
	if (plan->withCheckOptionLists)
		withCheckOptionList = (List *) list_nth(plan->withCheckOptionLists,
												subplan_index);

	/*
	 * Extract the relevant RETURNING list if any.
	 */
	if (plan->returningLists)
		returningList = (List *) list_nth(plan->returningLists, subplan_index);

	/*
	 * ON CONFLICT DO UPDATE and DO NOTHING case with inference specification
	 * should have already been rejected in the optimizer, as presently there
	 * is no way to recognize an arbiter index on a foreign table.  Only DO
	 * NOTHING is supported without an inference specification.
	 */
	if (plan->onConflictAction == ONCONFLICT_NOTHING)
		doNothing = true;
	else if (plan->onConflictAction != ONCONFLICT_NONE)
		elog(ERROR, "unexpected ON CONFLICT specification: %d",
			 (int) plan->onConflictAction);

	/*
	 * Construct the SQL command string.
	 */
	switch (operation)
	{
		case CMD_INSERT:
			deparseInsertSql(&sql, rte, resultRelation, rel,
							 targetAttrs, doNothing,
							 withCheckOptionList, returningList,
							 &retrieved_attrs, &values_end_len);
			break;
		case CMD_UPDATE:
			deparseUpdateSql(&sql, rte, resultRelation, rel,
							 targetAttrs,
							 withCheckOptionList, returningList,
							 &retrieved_attrs);
			break;
		case CMD_DELETE:
			deparseDeleteSql(&sql, rte, resultRelation, rel,
							 returningList,
							 &retrieved_attrs);
			break;
		default:
			elog(ERROR, "unexpected operation: %d", (int) operation);
			break;
	}

	table_close(rel, NoLock);

	/*
	 * Build the fdw_private list that will be available to the executor.
	 * Items in the list must match enum FdwModifyPrivateIndex, above.
	 */
	return list_make5(makeString(sql.data),
					  targetAttrs,
					  makeInteger(values_end_len),
					  makeInteger((retrieved_attrs != NIL)),
					  retrieved_attrs);
}

/*
 * postgresBeginForeignModify
 *		Begin an insert/update/delete operation on a foreign table
 */
static void
postgresBeginForeignModify(ModifyTableState *mtstate,
						   ResultRelInfo *resultRelInfo,
						   List *fdw_private,
						   int subplan_index,
						   int eflags)
{
	PgFdwModifyState *fmstate;
	char	   *query;
	List	   *target_attrs;
	bool		has_returning;
	int			values_end_len;
	List	   *retrieved_attrs;
	RangeTblEntry *rte;

	/*
	 * Do nothing in EXPLAIN (no ANALYZE) case.  resultRelInfo->ri_FdwState
	 * stays NULL.
	 */
	if (eflags & EXEC_FLAG_EXPLAIN_ONLY)
		return;

	/* Deconstruct fdw_private data. */
	query = strVal(list_nth(fdw_private,
							FdwModifyPrivateUpdateSql));
	target_attrs = (List *) list_nth(fdw_private,
									 FdwModifyPrivateTargetAttnums);
	values_end_len = intVal(list_nth(fdw_private,
									 FdwModifyPrivateLen));
	has_returning = intVal(list_nth(fdw_private,
									FdwModifyPrivateHasReturning));
	retrieved_attrs = (List *) list_nth(fdw_private,
										FdwModifyPrivateRetrievedAttrs);

	/* Find RTE. */
	rte = exec_rt_fetch(resultRelInfo->ri_RangeTableIndex,
						mtstate->ps.state);

	/* Construct an execution state. */
	fmstate = create_foreign_modify(mtstate->ps.state,
									rte,
									resultRelInfo,
									mtstate->operation,
									outerPlanState(mtstate)->plan,
									query,
									target_attrs,
									values_end_len,
									has_returning,
									retrieved_attrs);

	resultRelInfo->ri_FdwState = fmstate;
}

/*
 * postgresExecForeignInsert
 *		Insert one row into a foreign table
 */
static TupleTableSlot *
postgresExecForeignInsert(EState *estate,
						  ResultRelInfo *resultRelInfo,
						  TupleTableSlot *slot,
						  TupleTableSlot *planSlot)
{
	PgFdwModifyState *fmstate = (PgFdwModifyState *) resultRelInfo->ri_FdwState;
	TupleTableSlot **rslot;
	int			numSlots = 1;

	/*
	 * If the fmstate has aux_fmstate set, use the aux_fmstate (see
	 * postgresBeginForeignInsert())
	 */
	if (fmstate->aux_fmstate)
		resultRelInfo->ri_FdwState = fmstate->aux_fmstate;
	rslot = execute_foreign_modify(estate, resultRelInfo, CMD_INSERT,
								   &slot, &planSlot, &numSlots);
	/* Revert that change */
	if (fmstate->aux_fmstate)
		resultRelInfo->ri_FdwState = fmstate;

	return rslot ? *rslot : NULL;
}

/*
 * postgresExecForeignBatchInsert
 *		Insert multiple rows into a foreign table
 */
static TupleTableSlot **
postgresExecForeignBatchInsert(EState *estate,
							   ResultRelInfo *resultRelInfo,
							   TupleTableSlot **slots,
							   TupleTableSlot **planSlots,
							   int *numSlots)
{
	PgFdwModifyState *fmstate = (PgFdwModifyState *) resultRelInfo->ri_FdwState;
	TupleTableSlot **rslot;

	/*
	 * If the fmstate has aux_fmstate set, use the aux_fmstate (see
	 * postgresBeginForeignInsert())
	 */
	if (fmstate->aux_fmstate)
		resultRelInfo->ri_FdwState = fmstate->aux_fmstate;
	rslot = execute_foreign_modify(estate, resultRelInfo, CMD_INSERT,
								   slots, planSlots, numSlots);
	/* Revert that change */
	if (fmstate->aux_fmstate)
		resultRelInfo->ri_FdwState = fmstate;

	return rslot;
}

/*
 * postgresGetForeignModifyBatchSize
 *		Determine the maximum number of tuples that can be inserted in bulk
 *
 * Returns the batch size specified for server or table. When batching is not
 * allowed (e.g. for tables with BEFORE/AFTER ROW triggers or with RETURNING
 * clause), returns 1.
 */
static int
postgresGetForeignModifyBatchSize(ResultRelInfo *resultRelInfo)
{
	int			batch_size;
	PgFdwModifyState *fmstate = resultRelInfo->ri_FdwState ?
	(PgFdwModifyState *) resultRelInfo->ri_FdwState :
	NULL;

	/* should be called only once */
	Assert(resultRelInfo->ri_BatchSize == 0);

	/*
	 * Should never get called when the insert is being performed as part of a
	 * row movement operation.
	 */
	Assert(fmstate == NULL || fmstate->aux_fmstate == NULL);

	/*
	 * In EXPLAIN without ANALYZE, ri_FdwState is NULL, so we have to lookup
	 * the option directly in server/table options. Otherwise just use the
	 * value we determined earlier.
	 */
	if (fmstate)
		batch_size = fmstate->batch_size;
	else
		batch_size = get_batch_size_option(resultRelInfo->ri_RelationDesc);

	/*
	 * Disable batching when we have to use RETURNING or there are any
	 * BEFORE/AFTER ROW INSERT triggers on the foreign table.
	 *
	 * When there are any BEFORE ROW INSERT triggers on the table, we can't
	 * support it, because such triggers might query the table we're inserting
	 * into and act differently if the tuples that have already been processed
	 * and prepared for insertion are not there.
	 */
	if (resultRelInfo->ri_projectReturning != NULL ||
		(resultRelInfo->ri_TrigDesc &&
		 (resultRelInfo->ri_TrigDesc->trig_insert_before_row ||
		  resultRelInfo->ri_TrigDesc->trig_insert_after_row)))
		return 1;

	/*
	 * Otherwise use the batch size specified for server/table. The number of
	 * parameters in a batch is limited to 65535 (uint16), so make sure we
	 * don't exceed this limit by using the maximum batch_size possible.
	 */
	if (fmstate && fmstate->p_nums > 0)
		batch_size = Min(batch_size, PQ_QUERY_PARAM_MAX_LIMIT / fmstate->p_nums);

	return batch_size;
}

/*
 * postgresExecForeignUpdate
 *		Update one row in a foreign table
 */
static TupleTableSlot *
postgresExecForeignUpdate(EState *estate,
						  ResultRelInfo *resultRelInfo,
						  TupleTableSlot *slot,
						  TupleTableSlot *planSlot)
{
	TupleTableSlot **rslot;
	int			numSlots = 1;

	rslot = execute_foreign_modify(estate, resultRelInfo, CMD_UPDATE,
								   &slot, &planSlot, &numSlots);

	return rslot ? rslot[0] : NULL;
}

/*
 * postgresExecForeignDelete
 *		Delete one row from a foreign table
 */
static TupleTableSlot *
postgresExecForeignDelete(EState *estate,
						  ResultRelInfo *resultRelInfo,
						  TupleTableSlot *slot,
						  TupleTableSlot *planSlot)
{
	TupleTableSlot **rslot;
	int			numSlots = 1;

	rslot = execute_foreign_modify(estate, resultRelInfo, CMD_DELETE,
								   &slot, &planSlot, &numSlots);

	return rslot ? rslot[0] : NULL;
}

/*
 * postgresEndForeignModify
 *		Finish an insert/update/delete operation on a foreign table
 */
static void
postgresEndForeignModify(EState *estate,
						 ResultRelInfo *resultRelInfo)
{
	PgFdwModifyState *fmstate = (PgFdwModifyState *) resultRelInfo->ri_FdwState;

	/* If fmstate is NULL, we are in EXPLAIN; nothing to do */
	if (fmstate == NULL)
		return;

	/* Destroy the execution state */
	finish_foreign_modify(fmstate);
}

/*
 * postgresBeginForeignInsert
 *		Begin an insert operation on a foreign table
 */
static void
postgresBeginForeignInsert(ModifyTableState *mtstate,
						   ResultRelInfo *resultRelInfo)
{
	PgFdwModifyState *fmstate;
	ModifyTable *plan = castNode(ModifyTable, mtstate->ps.plan);
	EState	   *estate = mtstate->ps.state;
	Index		resultRelation;
	Relation	rel = resultRelInfo->ri_RelationDesc;
	RangeTblEntry *rte;
	TupleDesc	tupdesc = RelationGetDescr(rel);
	int			attnum;
	int			values_end_len;
	StringInfoData sql;
	List	   *targetAttrs = NIL;
	List	   *retrieved_attrs = NIL;
	bool		doNothing = false;

	/*
	 * If the foreign table we are about to insert routed rows into is also an
	 * UPDATE subplan result rel that will be updated later, proceeding with
	 * the INSERT will result in the later UPDATE incorrectly modifying those
	 * routed rows, so prevent the INSERT --- it would be nice if we could
	 * handle this case; but for now, throw an error for safety.
	 */
	if (plan && plan->operation == CMD_UPDATE &&
		(resultRelInfo->ri_usesFdwDirectModify ||
		 resultRelInfo->ri_FdwState))
		ereport(ERROR,
				(errcode(ERRCODE_FEATURE_NOT_SUPPORTED),
				 errmsg("cannot route tuples into foreign table to be updated \"%s\"",
						RelationGetRelationName(rel))));

	initStringInfo(&sql);

	/* We transmit all columns that are defined in the foreign table. */
	for (attnum = 1; attnum <= tupdesc->natts; attnum++)
	{
		Form_pg_attribute attr = TupleDescAttr(tupdesc, attnum - 1);

		if (!attr->attisdropped)
			targetAttrs = lappend_int(targetAttrs, attnum);
	}

	/* Check if we add the ON CONFLICT clause to the remote query. */
	if (plan)
	{
		OnConflictAction onConflictAction = plan->onConflictAction;

		/* We only support DO NOTHING without an inference specification. */
		if (onConflictAction == ONCONFLICT_NOTHING)
			doNothing = true;
		else if (onConflictAction != ONCONFLICT_NONE)
			elog(ERROR, "unexpected ON CONFLICT specification: %d",
				 (int) onConflictAction);
	}

	/*
	 * If the foreign table is a partition that doesn't have a corresponding
	 * RTE entry, we need to create a new RTE describing the foreign table for
	 * use by deparseInsertSql and create_foreign_modify() below, after first
	 * copying the parent's RTE and modifying some fields to describe the
	 * foreign partition to work on. However, if this is invoked by UPDATE,
	 * the existing RTE may already correspond to this partition if it is one
	 * of the UPDATE subplan target rels; in that case, we can just use the
	 * existing RTE as-is.
	 */
	if (resultRelInfo->ri_RangeTableIndex == 0)
	{
		ResultRelInfo *rootResultRelInfo = resultRelInfo->ri_RootResultRelInfo;

		rte = exec_rt_fetch(rootResultRelInfo->ri_RangeTableIndex, estate);
		rte = copyObject(rte);
		rte->relid = RelationGetRelid(rel);
		rte->relkind = RELKIND_FOREIGN_TABLE;

		/*
		 * For UPDATE, we must use the RT index of the first subplan target
		 * rel's RTE, because the core code would have built expressions for
		 * the partition, such as RETURNING, using that RT index as varno of
		 * Vars contained in those expressions.
		 */
		if (plan && plan->operation == CMD_UPDATE &&
			rootResultRelInfo->ri_RangeTableIndex == plan->rootRelation)
			resultRelation = mtstate->resultRelInfo[0].ri_RangeTableIndex;
		else
			resultRelation = rootResultRelInfo->ri_RangeTableIndex;
	}
	else
	{
		resultRelation = resultRelInfo->ri_RangeTableIndex;
		rte = exec_rt_fetch(resultRelation, estate);
	}

	/* Construct the SQL command string. */
	deparseInsertSql(&sql, rte, resultRelation, rel, targetAttrs, doNothing,
					 resultRelInfo->ri_WithCheckOptions,
					 resultRelInfo->ri_returningList,
					 &retrieved_attrs, &values_end_len);

	/* Construct an execution state. */
	fmstate = create_foreign_modify(mtstate->ps.state,
									rte,
									resultRelInfo,
									CMD_INSERT,
									NULL,
									sql.data,
									targetAttrs,
									values_end_len,
									retrieved_attrs != NIL,
									retrieved_attrs);

	/*
	 * If the given resultRelInfo already has PgFdwModifyState set, it means
	 * the foreign table is an UPDATE subplan result rel; in which case, store
	 * the resulting state into the aux_fmstate of the PgFdwModifyState.
	 */
	if (resultRelInfo->ri_FdwState)
	{
		Assert(plan && plan->operation == CMD_UPDATE);
		Assert(resultRelInfo->ri_usesFdwDirectModify == false);
		((PgFdwModifyState *) resultRelInfo->ri_FdwState)->aux_fmstate = fmstate;
	}
	else
		resultRelInfo->ri_FdwState = fmstate;
}

/*
 * postgresEndForeignInsert
 *		Finish an insert operation on a foreign table
 */
static void
postgresEndForeignInsert(EState *estate,
						 ResultRelInfo *resultRelInfo)
{
	PgFdwModifyState *fmstate = (PgFdwModifyState *) resultRelInfo->ri_FdwState;

	Assert(fmstate != NULL);

	/*
	 * If the fmstate has aux_fmstate set, get the aux_fmstate (see
	 * postgresBeginForeignInsert())
	 */
	if (fmstate->aux_fmstate)
		fmstate = fmstate->aux_fmstate;

	/* Destroy the execution state */
	finish_foreign_modify(fmstate);
}

/*
 * postgresIsForeignRelUpdatable
 *		Determine whether a foreign table supports INSERT, UPDATE and/or
 *		DELETE.
 */
static int
postgresIsForeignRelUpdatable(Relation rel)
{
	bool		updatable;
	ForeignTable *table;
	ForeignServer *server;
	ListCell   *lc;

	/*
	 * By default, all postgres_fdw foreign tables are assumed updatable. This
	 * can be overridden by a per-server setting, which in turn can be
	 * overridden by a per-table setting.
	 */
	updatable = true;

	table = GetForeignTable(RelationGetRelid(rel));
	server = GetForeignServer(table->serverid);

	foreach(lc, server->options)
	{
		DefElem    *def = (DefElem *) lfirst(lc);

		if (strcmp(def->defname, "updatable") == 0)
			updatable = defGetBoolean(def);
	}
	foreach(lc, table->options)
	{
		DefElem    *def = (DefElem *) lfirst(lc);

		if (strcmp(def->defname, "updatable") == 0)
			updatable = defGetBoolean(def);
	}

	/*
	 * Currently "updatable" means support for INSERT, UPDATE and DELETE.
	 */
	if (!updatable)
		return 0;

	/*
	 * Greenplum only supports INSERT, because UPDATE/DELETE SELECT requires
	 * the hidden column gp_segment_id and the other "ModifyTable mixes
	 * distributed and entry-only tables" issue.
	 */
	UserMapping *user = GetUserMapping(rel->rd_rel->relowner, table->serverid);
	if (greenplumCheckIsGreenplum(user))
		return (1 << CMD_INSERT);
	else
		return (1 << CMD_INSERT) | (1 << CMD_UPDATE) | (1 << CMD_DELETE);
}

/*
 * postgresRecheckForeignScan
 *		Execute a local join execution plan for a foreign join
 */
static bool
postgresRecheckForeignScan(ForeignScanState *node, TupleTableSlot *slot)
{
	Index		scanrelid = ((Scan *) node->ss.ps.plan)->scanrelid;
	PlanState  *outerPlan = outerPlanState(node);
	TupleTableSlot *result;

	/* For base foreign relations, it suffices to set fdw_recheck_quals */
	if (scanrelid > 0)
		return true;

	Assert(outerPlan != NULL);

	/* Execute a local join execution plan */
	result = ExecProcNode(outerPlan);
	if (TupIsNull(result))
		return false;

	/* Store result in the given slot */
	ExecCopySlot(slot, result);

	return true;
}

/*
 * find_modifytable_subplan
 *		Helper routine for postgresPlanDirectModify to find the
 *		ModifyTable subplan node that scans the specified RTI.
 *
 * Returns NULL if the subplan couldn't be identified.  That's not a fatal
 * error condition, we just abandon trying to do the update directly.
 */
static ForeignScan *
find_modifytable_subplan(PlannerInfo *root,
						 ModifyTable *plan,
						 Index rtindex,
						 int subplan_index)
{
	Plan	   *subplan = outerPlan(plan);

	/*
	 * The cases we support are (1) the desired ForeignScan is the immediate
	 * child of ModifyTable, or (2) it is the subplan_index'th child of an
	 * Append node that is the immediate child of ModifyTable.  There is no
	 * point in looking further down, as that would mean that local joins are
	 * involved, so we can't do the update directly.
	 *
	 * There could be a Result atop the Append too, acting to compute the
	 * UPDATE targetlist values.  We ignore that here; the tlist will be
	 * checked by our caller.
	 *
	 * In principle we could examine all the children of the Append, but it's
	 * currently unlikely that the core planner would generate such a plan
	 * with the children out-of-order.  Moreover, such a search risks costing
	 * O(N^2) time when there are a lot of children.
	 */
	if (IsA(subplan, Append))
	{
		Append	   *appendplan = (Append *) subplan;

		if (subplan_index < list_length(appendplan->appendplans))
			subplan = (Plan *) list_nth(appendplan->appendplans, subplan_index);
	}
	else if (IsA(subplan, Result) &&
			 outerPlan(subplan) != NULL &&
			 IsA(outerPlan(subplan), Append))
	{
		Append	   *appendplan = (Append *) outerPlan(subplan);

		if (subplan_index < list_length(appendplan->appendplans))
			subplan = (Plan *) list_nth(appendplan->appendplans, subplan_index);
	}

	/* Now, have we got a ForeignScan on the desired rel? */
	if (IsA(subplan, ForeignScan))
	{
		ForeignScan *fscan = (ForeignScan *) subplan;

		if (bms_is_member(rtindex, fscan->fs_relids))
			return fscan;
	}

	return NULL;
}

/*
 * postgresPlanDirectModify
 *		Consider a direct foreign table modification
 *
 * Decide whether it is safe to modify a foreign table directly, and if so,
 * rewrite subplan accordingly.
 */
static bool
postgresPlanDirectModify(PlannerInfo *root,
						 ModifyTable *plan,
						 Index resultRelation,
						 int subplan_index)
{
	CmdType		operation = plan->operation;
	RelOptInfo *foreignrel;
	RangeTblEntry *rte;
	PgFdwRelationInfo *fpinfo;
	Relation	rel;
	StringInfoData sql;
	ForeignScan *fscan;
	List	   *processed_tlist = NIL;
	List	   *targetAttrs = NIL;
	List	   *remote_exprs;
	List	   *params_list = NIL;
	List	   *returningList = NIL;
	List	   *retrieved_attrs = NIL;

	/*
	 * Decide whether it is safe to modify a foreign table directly.
	 */

	/*
	 * The table modification must be an UPDATE or DELETE.
	 */
	if (operation != CMD_UPDATE && operation != CMD_DELETE)
		return false;

	/*
	 * Try to locate the ForeignScan subplan that's scanning resultRelation.
	 */
	fscan = find_modifytable_subplan(root, plan, resultRelation, subplan_index);
	if (!fscan)
		return false;

	/*
	 * It's unsafe to modify a foreign table directly if there are any quals
	 * that should be evaluated locally.
	 */
	if (fscan->scan.plan.qual != NIL)
		return false;

	/* Safe to fetch data about the target foreign rel */
	if (fscan->scan.scanrelid == 0)
	{
		foreignrel = find_join_rel(root, fscan->fs_relids);
		/* We should have a rel for this foreign join. */
		Assert(foreignrel);
	}
	else
		foreignrel = root->simple_rel_array[resultRelation];
	rte = root->simple_rte_array[resultRelation];
	fpinfo = (PgFdwRelationInfo *) foreignrel->fdw_private;

	/*
	 * It's unsafe to update a foreign table directly, if any expressions to
	 * assign to the target columns are unsafe to evaluate remotely.
	 */
	if (operation == CMD_UPDATE)
	{
		ListCell   *lc,
				   *lc2;

		/*
		 * The expressions of concern are the first N columns of the processed
		 * targetlist, where N is the length of the rel's update_colnos.
		 */
		get_translated_update_targetlist(root, resultRelation,
										 &processed_tlist, &targetAttrs);
		forboth(lc, processed_tlist, lc2, targetAttrs)
		{
			TargetEntry *tle = lfirst_node(TargetEntry, lc);
			AttrNumber	attno = lfirst_int(lc2);

			/* update's new-value expressions shouldn't be resjunk */
			Assert(!tle->resjunk);

			if (attno <= InvalidAttrNumber) /* shouldn't happen */
				elog(ERROR, "system-column update is not supported");

			if (!is_foreign_expr(root, foreignrel, (Expr *) tle->expr))
				return false;
		}
	}

	/*
	 * Ok, rewrite subplan so as to modify the foreign table directly.
	 */
	initStringInfo(&sql);

	/*
	 * Core code already has some lock on each rel being planned, so we can
	 * use NoLock here.
	 */
	rel = table_open(rte->relid, NoLock);

	/*
	 * Recall the qual clauses that must be evaluated remotely.  (These are
	 * bare clauses not RestrictInfos, but deparse.c's appendConditions()
	 * doesn't care.)
	 */
	remote_exprs = fpinfo->final_remote_exprs;

	/*
	 * Extract the relevant RETURNING list if any.
	 */
	if (plan->returningLists)
	{
		returningList = (List *) list_nth(plan->returningLists, subplan_index);

		/*
		 * When performing an UPDATE/DELETE .. RETURNING on a join directly,
		 * we fetch from the foreign server any Vars specified in RETURNING
		 * that refer not only to the target relation but to non-target
		 * relations.  So we'll deparse them into the RETURNING clause of the
		 * remote query; use a targetlist consisting of them instead, which
		 * will be adjusted to be new fdw_scan_tlist of the foreign-scan plan
		 * node below.
		 */
		if (fscan->scan.scanrelid == 0)
			returningList = build_remote_returning(resultRelation, rel,
												   returningList);
	}

	/*
	 * Construct the SQL command string.
	 */
	switch (operation)
	{
		case CMD_UPDATE:
			deparseDirectUpdateSql(&sql, root, resultRelation, rel,
								   foreignrel,
								   processed_tlist,
								   targetAttrs,
								   remote_exprs, &params_list,
								   returningList, &retrieved_attrs);
			break;
		case CMD_DELETE:
			deparseDirectDeleteSql(&sql, root, resultRelation, rel,
								   foreignrel,
								   remote_exprs, &params_list,
								   returningList, &retrieved_attrs);
			break;
		default:
			elog(ERROR, "unexpected operation: %d", (int) operation);
			break;
	}

	/*
	 * Update the operation and target relation info.
	 */
	fscan->operation = operation;
	fscan->resultRelation = resultRelation;

	/*
	 * Update the fdw_exprs list that will be available to the executor.
	 */
	fscan->fdw_exprs = params_list;

	/*
	 * Update the fdw_private list that will be available to the executor.
	 * Items in the list must match enum FdwDirectModifyPrivateIndex, above.
	 */
	fscan->fdw_private = list_make4(makeString(sql.data),
									makeInteger((retrieved_attrs != NIL)),
									retrieved_attrs,
									makeInteger(plan->canSetTag));

	/*
	 * Update the foreign-join-related fields.
	 */
	if (fscan->scan.scanrelid == 0)
	{
		/* No need for the outer subplan. */
		fscan->scan.plan.lefttree = NULL;

		/* Build new fdw_scan_tlist if UPDATE/DELETE .. RETURNING. */
		if (returningList)
			rebuild_fdw_scan_tlist(fscan, returningList);
	}

	/*
	 * Finally, unset the async-capable flag if it is set, as we currently
	 * don't support asynchronous execution of direct modifications.
	 */
	if (fscan->scan.plan.async_capable)
		fscan->scan.plan.async_capable = false;

	table_close(rel, NoLock);
	return true;
}

/*
 * postgresBeginDirectModify
 *		Prepare a direct foreign table modification
 */
static void
postgresBeginDirectModify(ForeignScanState *node, int eflags)
{
	ForeignScan *fsplan = (ForeignScan *) node->ss.ps.plan;
	EState	   *estate = node->ss.ps.state;
	PgFdwDirectModifyState *dmstate;
	Index		rtindex;
	RangeTblEntry *rte;
	Oid			userid;
	ForeignTable *table;
	UserMapping *user;
	int			numParams;

	/*
	 * Do nothing in EXPLAIN (no ANALYZE) case.  node->fdw_state stays NULL.
	 */
	if (eflags & EXEC_FLAG_EXPLAIN_ONLY)
		return;

	/*
	 * We'll save private state in node->fdw_state.
	 */
	dmstate = (PgFdwDirectModifyState *) palloc0(sizeof(PgFdwDirectModifyState));
	node->fdw_state = (void *) dmstate;

	/*
	 * Identify which user to do the remote access as.  This should match what
	 * ExecCheckRTEPerms() does.
	 */
	rtindex = node->resultRelInfo->ri_RangeTableIndex;
	rte = exec_rt_fetch(rtindex, estate);
	userid = rte->checkAsUser ? rte->checkAsUser : GetUserId();

	/* Get info about foreign table. */
	if (fsplan->scan.scanrelid == 0)
		dmstate->rel = ExecOpenScanRelation(estate, rtindex, eflags);
	else
		dmstate->rel = node->ss.ss_currentRelation;
	table = GetForeignTable(RelationGetRelid(dmstate->rel));
	user = GetUserMapping(userid, table->serverid);

	/*
	 * Get connection to the foreign server.  Connection manager will
	 * establish new connection if necessary.
	 */
	dmstate->conn = GetConnection(user, false, &dmstate->conn_state);

	/* Update the foreign-join-related fields. */
	if (fsplan->scan.scanrelid == 0)
	{
		/* Save info about foreign table. */
		dmstate->resultRel = dmstate->rel;

		/*
		 * Set dmstate->rel to NULL to teach get_returning_data() and
		 * make_tuple_from_result_row() that columns fetched from the remote
		 * server are described by fdw_scan_tlist of the foreign-scan plan
		 * node, not the tuple descriptor for the target relation.
		 */
		dmstate->rel = NULL;
	}

	/* Initialize state variable */
	dmstate->num_tuples = -1;	/* -1 means not set yet */

	/* Get private info created by planner functions. */
	dmstate->query = strVal(list_nth(fsplan->fdw_private,
									 FdwDirectModifyPrivateUpdateSql));
	dmstate->has_returning = intVal(list_nth(fsplan->fdw_private,
											 FdwDirectModifyPrivateHasReturning));
	dmstate->retrieved_attrs = (List *) list_nth(fsplan->fdw_private,
												 FdwDirectModifyPrivateRetrievedAttrs);
	dmstate->set_processed = intVal(list_nth(fsplan->fdw_private,
											 FdwDirectModifyPrivateSetProcessed));

	/* Create context for per-tuple temp workspace. */
	dmstate->temp_cxt = AllocSetContextCreate(estate->es_query_cxt,
											  "postgres_fdw temporary data",
											  ALLOCSET_SMALL_SIZES);

	/* Prepare for input conversion of RETURNING results. */
	if (dmstate->has_returning)
	{
		TupleDesc	tupdesc;

		if (fsplan->scan.scanrelid == 0)
			tupdesc = get_tupdesc_for_join_scan_tuples(node);
		else
			tupdesc = RelationGetDescr(dmstate->rel);

		dmstate->attinmeta = TupleDescGetAttInMetadata(tupdesc);

		/*
		 * When performing an UPDATE/DELETE .. RETURNING on a join directly,
		 * initialize a filter to extract an updated/deleted tuple from a scan
		 * tuple.
		 */
		if (fsplan->scan.scanrelid == 0)
			init_returning_filter(dmstate, fsplan->fdw_scan_tlist, rtindex);
	}

	/*
	 * Prepare for processing of parameters used in remote query, if any.
	 */
	numParams = list_length(fsplan->fdw_exprs);
	dmstate->numParams = numParams;
	if (numParams > 0)
		prepare_query_params((PlanState *) node,
							 fsplan->fdw_exprs,
							 numParams,
							 &dmstate->param_flinfo,
							 &dmstate->param_exprs,
							 &dmstate->param_values);
}

/*
 * postgresIterateDirectModify
 *		Execute a direct foreign table modification
 */
static TupleTableSlot *
postgresIterateDirectModify(ForeignScanState *node)
{
	PgFdwDirectModifyState *dmstate = (PgFdwDirectModifyState *) node->fdw_state;
	EState	   *estate = node->ss.ps.state;
	ResultRelInfo *resultRelInfo = node->resultRelInfo;

	/*
	 * If this is the first call after Begin, execute the statement.
	 */
	if (dmstate->num_tuples == -1)
		execute_dml_stmt(node);

	/*
	 * If the local query doesn't specify RETURNING, just clear tuple slot.
	 */
	if (!resultRelInfo->ri_projectReturning)
	{
		TupleTableSlot *slot = node->ss.ss_ScanTupleSlot;
		Instrumentation *instr = node->ss.ps.instrument;

		Assert(!dmstate->has_returning);

		/* Increment the command es_processed count if necessary. */
		if (dmstate->set_processed)
			estate->es_processed += dmstate->num_tuples;

		/* Increment the tuple count for EXPLAIN ANALYZE if necessary. */
		if (instr)
			instr->tuplecount += dmstate->num_tuples;

		return ExecClearTuple(slot);
	}

	/*
	 * Get the next RETURNING tuple.
	 */
	return get_returning_data(node);
}

/*
 * postgresEndDirectModify
 *		Finish a direct foreign table modification
 */
static void
postgresEndDirectModify(ForeignScanState *node)
{
	PgFdwDirectModifyState *dmstate = (PgFdwDirectModifyState *) node->fdw_state;

	/* if dmstate is NULL, we are in EXPLAIN; nothing to do */
	if (dmstate == NULL)
		return;

	/* Release PGresult */
	if (dmstate->result)
		PQclear(dmstate->result);

	/* Release remote connection */
	ReleaseConnection(dmstate->conn);
	dmstate->conn = NULL;

	/* MemoryContext will be deleted automatically. */
}

/*
 * postgresExplainForeignScan
 *		Produce extra output for EXPLAIN of a ForeignScan on a foreign table
 */
static void
postgresExplainForeignScan(ForeignScanState *node, ExplainState *es)
{
	ForeignScan *plan = castNode(ForeignScan, node->ss.ps.plan);
	List	   *fdw_private = plan->fdw_private;

	/*
	 * Identify foreign scans that are really joins or upper relations.  The
	 * input looks something like "(1) LEFT JOIN (2)", and we must replace the
	 * digit string(s), which are RT indexes, with the correct relation names.
	 * We do that here, not when the plan is created, because we can't know
	 * what aliases ruleutils.c will assign at plan creation time.
	 */
	if (list_length(fdw_private) > FdwScanPrivateRelations)
	{
		StringInfo	relations;
		char	   *rawrelations;
		char	   *ptr;
		int			minrti,
					rtoffset;

		rawrelations = strVal(list_nth(fdw_private, FdwScanPrivateRelations));

		/*
		 * A difficulty with using a string representation of RT indexes is
		 * that setrefs.c won't update the string when flattening the
		 * rangetable.  To find out what rtoffset was applied, identify the
		 * minimum RT index appearing in the string and compare it to the
		 * minimum member of plan->fs_relids.  (We expect all the relids in
		 * the join will have been offset by the same amount; the Asserts
		 * below should catch it if that ever changes.)
		 */
		minrti = INT_MAX;
		ptr = rawrelations;
		while (*ptr)
		{
			if (isdigit((unsigned char) *ptr))
			{
				int			rti = strtol(ptr, &ptr, 10);

				if (rti < minrti)
					minrti = rti;
			}
			else
				ptr++;
		}
		rtoffset = bms_next_member(plan->fs_relids, -1) - minrti;

		/* Now we can translate the string */
		relations = makeStringInfo();
		ptr = rawrelations;
		while (*ptr)
		{
			if (isdigit((unsigned char) *ptr))
			{
				int			rti = strtol(ptr, &ptr, 10);
				RangeTblEntry *rte;
				char	   *relname;
				char	   *refname;

				rti += rtoffset;
				Assert(bms_is_member(rti, plan->fs_relids));
				rte = rt_fetch(rti, es->rtable);
				Assert(rte->rtekind == RTE_RELATION);
				/* This logic should agree with explain.c's ExplainTargetRel */
				relname = get_rel_name(rte->relid);
				if (es->verbose)
				{
					char	   *namespace;

					namespace = get_namespace_name(get_rel_namespace(rte->relid));
					appendStringInfo(relations, "%s.%s",
									 quote_identifier(namespace),
									 quote_identifier(relname));
				}
				else
					appendStringInfoString(relations,
										   quote_identifier(relname));
				refname = (char *) list_nth(es->rtable_names, rti - 1);
				if (refname == NULL)
					refname = rte->eref->aliasname;
				if (strcmp(refname, relname) != 0)
					appendStringInfo(relations, " %s",
									 quote_identifier(refname));
			}
			else
				appendStringInfoChar(relations, *ptr++);
		}
		ExplainPropertyText("Relations", relations->data, es);
	}

	/*
	 * Add remote query, when VERBOSE option is specified.
	 */
	if (es->verbose)
	{
		char	   *sql;

		sql = strVal(list_nth(fdw_private, FdwScanPrivateSelectSql));
		ExplainPropertyText("Remote SQL", sql, es);
	}
}

/*
 * postgresExplainForeignModify
 *		Produce extra output for EXPLAIN of a ModifyTable on a foreign table
 */
static void
postgresExplainForeignModify(ModifyTableState *mtstate,
							 ResultRelInfo *rinfo,
							 List *fdw_private,
							 int subplan_index,
							 ExplainState *es)
{
	if (es->verbose)
	{
		char	   *sql = strVal(list_nth(fdw_private,
										  FdwModifyPrivateUpdateSql));

		ExplainPropertyText("Remote SQL", sql, es);

		/*
		 * For INSERT we should always have batch size >= 1, but UPDATE and
		 * DELETE don't support batching so don't show the property.
		 */
		if (rinfo->ri_BatchSize > 0)
			ExplainPropertyInteger("Batch Size", NULL, rinfo->ri_BatchSize, es);
	}
}

/*
 * postgresExplainDirectModify
 *		Produce extra output for EXPLAIN of a ForeignScan that modifies a
 *		foreign table directly
 */
static void
postgresExplainDirectModify(ForeignScanState *node, ExplainState *es)
{
	List	   *fdw_private;
	char	   *sql;

	if (es->verbose)
	{
		fdw_private = ((ForeignScan *) node->ss.ps.plan)->fdw_private;
		sql = strVal(list_nth(fdw_private, FdwDirectModifyPrivateUpdateSql));
		ExplainPropertyText("Remote SQL", sql, es);
	}
}

/*
 * postgresExecForeignTruncate
 *		Truncate one or more foreign tables
 */
static void
postgresExecForeignTruncate(List *rels,
							DropBehavior behavior,
							bool restart_seqs)
{
	Oid			serverid = InvalidOid;
	UserMapping *user = NULL;
	PGconn	   *conn = NULL;
	StringInfoData sql;
	ListCell   *lc;
	bool		server_truncatable = true;

	/*
	 * By default, all postgres_fdw foreign tables are assumed truncatable.
	 * This can be overridden by a per-server setting, which in turn can be
	 * overridden by a per-table setting.
	 */
	foreach(lc, rels)
	{
		ForeignServer *server = NULL;
		Relation	rel = lfirst(lc);
		ForeignTable *table = GetForeignTable(RelationGetRelid(rel));
		ListCell   *cell;
		bool		truncatable;

		/*
		 * First time through, determine whether the foreign server allows
		 * truncates. Since all specified foreign tables are assumed to belong
		 * to the same foreign server, this result can be used for other
		 * foreign tables.
		 */
		if (!OidIsValid(serverid))
		{
			serverid = table->serverid;
			server = GetForeignServer(serverid);

			foreach(cell, server->options)
			{
				DefElem    *defel = (DefElem *) lfirst(cell);

				if (strcmp(defel->defname, "truncatable") == 0)
				{
					server_truncatable = defGetBoolean(defel);
					break;
				}
			}
		}

		/*
		 * Confirm that all specified foreign tables belong to the same
		 * foreign server.
		 */
		Assert(table->serverid == serverid);

		/* Determine whether this foreign table allows truncations */
		truncatable = server_truncatable;
		foreach(cell, table->options)
		{
			DefElem    *defel = (DefElem *) lfirst(cell);

			if (strcmp(defel->defname, "truncatable") == 0)
			{
				truncatable = defGetBoolean(defel);
				break;
			}
		}

		if (!truncatable)
			ereport(ERROR,
					(errcode(ERRCODE_OBJECT_NOT_IN_PREREQUISITE_STATE),
					 errmsg("foreign table \"%s\" does not allow truncates",
							RelationGetRelationName(rel))));
	}
	Assert(OidIsValid(serverid));

	/*
	 * Get connection to the foreign server.  Connection manager will
	 * establish new connection if necessary.
	 */
	user = GetUserMapping(GetUserId(), serverid);
	conn = GetConnection(user, false, NULL);

	/* Construct the TRUNCATE command string */
	initStringInfo(&sql);
	deparseTruncateSql(&sql, rels, behavior, restart_seqs);

	/* Issue the TRUNCATE command to remote server */
	do_sql_command(conn, sql.data);

	pfree(sql.data);
}

/*
 * estimate_path_cost_size
 *		Get cost and size estimates for a foreign scan on given foreign relation
 *		either a base relation or a join between foreign relations or an upper
 *		relation containing foreign relations.
 *
 * param_join_conds are the parameterization clauses with outer relations.
 * pathkeys specify the expected sort order if any for given path being costed.
 * fpextra specifies additional post-scan/join-processing steps such as the
 * final sort and the LIMIT restriction.
 *
 * The function returns the cost and size estimates in p_rows, p_width,
 * p_startup_cost and p_total_cost variables.
 */
static void
estimate_path_cost_size(PlannerInfo *root,
						RelOptInfo *foreignrel,
						List *param_join_conds,
						List *pathkeys,
						PgFdwPathExtraData *fpextra,
						double *p_rows, int *p_width,
						Cost *p_startup_cost, Cost *p_total_cost)
{
	PgFdwRelationInfo *fpinfo = (PgFdwRelationInfo *) foreignrel->fdw_private;
	double		rows;
	double		retrieved_rows;
	int			width;
	Cost		startup_cost;
	Cost		total_cost;

	/* Make sure the core code has set up the relation's reltarget */
	Assert(foreignrel->reltarget);

	/*
	 * If the table or the server is configured to use remote estimates,
	 * connect to the foreign server and execute EXPLAIN to estimate the
	 * number of rows selected by the restriction+join clauses.  Otherwise,
	 * estimate rows using whatever statistics we have locally, in a way
	 * similar to ordinary tables.
	 */
	if (fpinfo->use_remote_estimate)
	{
		List	   *remote_param_join_conds;
		List	   *local_param_join_conds;
		StringInfoData sql;
		PGconn	   *conn;
		Selectivity local_sel;
		QualCost	local_cost;
		List	   *fdw_scan_tlist = NIL;
		List	   *remote_conds;

		/* Required only to be passed to deparseSelectStmtForRel */
		List	   *retrieved_attrs;

		/*
		 * param_join_conds might contain both clauses that are safe to send
		 * across, and clauses that aren't.
		 */
		classifyConditions(root, foreignrel, param_join_conds,
						   &remote_param_join_conds, &local_param_join_conds);

		/* Build the list of columns to be fetched from the foreign server. */
		if (IS_JOIN_REL(foreignrel) || IS_UPPER_REL(foreignrel))
			fdw_scan_tlist = build_tlist_to_deparse(foreignrel);
		else
			fdw_scan_tlist = NIL;

		/*
		 * The complete list of remote conditions includes everything from
		 * baserestrictinfo plus any extra join_conds relevant to this
		 * particular path.
		 */
		remote_conds = list_concat(remote_param_join_conds,
								   fpinfo->remote_conds);

		/*
		 * Construct EXPLAIN query including the desired SELECT, FROM, and
		 * WHERE clauses. Params and other-relation Vars are replaced by dummy
		 * values, so don't request params_list.
		 */
		initStringInfo(&sql);
		appendStringInfoString(&sql, "EXPLAIN ");
		deparseSelectStmtForRel(&sql, root, foreignrel, fdw_scan_tlist,
								remote_conds, pathkeys,
								fpextra ? fpextra->has_final_sort : false,
								fpextra ? fpextra->has_limit : false,
								false, &retrieved_attrs, NULL);

		/* Get the remote estimate */
		conn = GetConnection(fpinfo->user, false, NULL);
		get_remote_estimate(sql.data, conn, &rows, &width,
							&startup_cost, &total_cost);
		ReleaseConnection(conn);

		retrieved_rows = rows;

		/* Factor in the selectivity of the locally-checked quals */
		local_sel = clauselist_selectivity(root,
										   local_param_join_conds,
										   foreignrel->relid,
										   JOIN_INNER,
										   NULL,
										   false);
		local_sel *= fpinfo->local_conds_sel;

		rows = clamp_row_est(rows * local_sel);

		/* Add in the eval cost of the locally-checked quals */
		startup_cost += fpinfo->local_conds_cost.startup;
		total_cost += fpinfo->local_conds_cost.per_tuple * retrieved_rows;
		cost_qual_eval(&local_cost, local_param_join_conds, root);
		startup_cost += local_cost.startup;
		total_cost += local_cost.per_tuple * retrieved_rows;

		/*
		 * Add in tlist eval cost for each output row.  In case of an
		 * aggregate, some of the tlist expressions such as grouping
		 * expressions will be evaluated remotely, so adjust the costs.
		 */
		startup_cost += foreignrel->reltarget->cost.startup;
		total_cost += foreignrel->reltarget->cost.startup;
		total_cost += foreignrel->reltarget->cost.per_tuple * rows;
		if (IS_UPPER_REL(foreignrel))
		{
			QualCost	tlist_cost;

			cost_qual_eval(&tlist_cost, fdw_scan_tlist, root);
			startup_cost -= tlist_cost.startup;
			total_cost -= tlist_cost.startup;
			total_cost -= tlist_cost.per_tuple * rows;
		}
	}
	else
	{
		Cost		run_cost = 0;

		/*
		 * We don't support join conditions in this mode (hence, no
		 * parameterized paths can be made).
		 */
		Assert(param_join_conds == NIL);

		/*
		 * We will come here again and again with different set of pathkeys or
		 * additional post-scan/join-processing steps that caller wants to
		 * cost.  We don't need to calculate the cost/size estimates for the
		 * underlying scan, join, or grouping each time.  Instead, use those
		 * estimates if we have cached them already.
		 */
		if (fpinfo->rel_startup_cost >= 0 && fpinfo->rel_total_cost >= 0)
		{
			Assert(fpinfo->retrieved_rows >= 0);

			rows = fpinfo->rows;
			retrieved_rows = fpinfo->retrieved_rows;
			width = fpinfo->width;
			startup_cost = fpinfo->rel_startup_cost;
			run_cost = fpinfo->rel_total_cost - fpinfo->rel_startup_cost;

			/*
			 * If we estimate the costs of a foreign scan or a foreign join
			 * with additional post-scan/join-processing steps, the scan or
			 * join costs obtained from the cache wouldn't yet contain the
			 * eval costs for the final scan/join target, which would've been
			 * updated by apply_scanjoin_target_to_paths(); add the eval costs
			 * now.
			 */
			if (fpextra && !IS_UPPER_REL(foreignrel))
			{
				/* Shouldn't get here unless we have LIMIT */
				Assert(fpextra->has_limit);
				Assert(foreignrel->reloptkind == RELOPT_BASEREL ||
					   foreignrel->reloptkind == RELOPT_JOINREL);
				startup_cost += foreignrel->reltarget->cost.startup;
				run_cost += foreignrel->reltarget->cost.per_tuple * rows;
			}
		}
		else if (IS_JOIN_REL(foreignrel))
		{
			PgFdwRelationInfo *fpinfo_i;
			PgFdwRelationInfo *fpinfo_o;
			QualCost	join_cost;
			QualCost	remote_conds_cost;
			double		nrows;

			/* Use rows/width estimates made by the core code. */
			rows = foreignrel->rows;
			width = foreignrel->reltarget->width;

			/* For join we expect inner and outer relations set */
			Assert(fpinfo->innerrel && fpinfo->outerrel);

			fpinfo_i = (PgFdwRelationInfo *) fpinfo->innerrel->fdw_private;
			fpinfo_o = (PgFdwRelationInfo *) fpinfo->outerrel->fdw_private;

			/* Estimate of number of rows in cross product */
			nrows = fpinfo_i->rows * fpinfo_o->rows;

			/*
			 * Back into an estimate of the number of retrieved rows.  Just in
			 * case this is nuts, clamp to at most nrows.
			 */
			retrieved_rows = clamp_row_est(rows / fpinfo->local_conds_sel);
			retrieved_rows = Min(retrieved_rows, nrows);

			/*
			 * The cost of foreign join is estimated as cost of generating
			 * rows for the joining relations + cost for applying quals on the
			 * rows.
			 */

			/*
			 * Calculate the cost of clauses pushed down to the foreign server
			 */
			cost_qual_eval(&remote_conds_cost, fpinfo->remote_conds, root);
			/* Calculate the cost of applying join clauses */
			cost_qual_eval(&join_cost, fpinfo->joinclauses, root);

			/*
			 * Startup cost includes startup cost of joining relations and the
			 * startup cost for join and other clauses. We do not include the
			 * startup cost specific to join strategy (e.g. setting up hash
			 * tables) since we do not know what strategy the foreign server
			 * is going to use.
			 */
			startup_cost = fpinfo_i->rel_startup_cost + fpinfo_o->rel_startup_cost;
			startup_cost += join_cost.startup;
			startup_cost += remote_conds_cost.startup;
			startup_cost += fpinfo->local_conds_cost.startup;

			/*
			 * Run time cost includes:
			 *
			 * 1. Run time cost (total_cost - startup_cost) of relations being
			 * joined
			 *
			 * 2. Run time cost of applying join clauses on the cross product
			 * of the joining relations.
			 *
			 * 3. Run time cost of applying pushed down other clauses on the
			 * result of join
			 *
			 * 4. Run time cost of applying nonpushable other clauses locally
			 * on the result fetched from the foreign server.
			 */
			run_cost = fpinfo_i->rel_total_cost - fpinfo_i->rel_startup_cost;
			run_cost += fpinfo_o->rel_total_cost - fpinfo_o->rel_startup_cost;
			run_cost += nrows * join_cost.per_tuple;
			nrows = clamp_row_est(nrows * fpinfo->joinclause_sel);
			run_cost += nrows * remote_conds_cost.per_tuple;
			run_cost += fpinfo->local_conds_cost.per_tuple * retrieved_rows;

			/* Add in tlist eval cost for each output row */
			startup_cost += foreignrel->reltarget->cost.startup;
			run_cost += foreignrel->reltarget->cost.per_tuple * rows;
		}
		else if (IS_UPPER_REL(foreignrel))
		{
			RelOptInfo *outerrel = fpinfo->outerrel;
			PgFdwRelationInfo *ofpinfo;
			AggClauseCosts aggcosts;
			double		input_rows;
			int			numGroupCols;
			double		numGroups = 1;

			/* The upper relation should have its outer relation set */
			Assert(outerrel);
			/* and that outer relation should have its reltarget set */
			Assert(outerrel->reltarget);

			/*
			 * This cost model is mixture of costing done for sorted and
			 * hashed aggregates in cost_agg().  We are not sure which
			 * strategy will be considered at remote side, thus for
			 * simplicity, we put all startup related costs in startup_cost
			 * and all finalization and run cost are added in total_cost.
			 */

			ofpinfo = (PgFdwRelationInfo *) outerrel->fdw_private;

			/* Get rows from input rel */
			input_rows = ofpinfo->rows;

			/* Collect statistics about aggregates for estimating costs. */
			MemSet(&aggcosts, 0, sizeof(AggClauseCosts));
			if (root->parse->hasAggs)
			{
				get_agg_clause_costs(root, AGGSPLIT_SIMPLE, &aggcosts);
			}

			/* Get number of grouping columns and possible number of groups */
			numGroupCols = list_length(root->parse->groupClause);
			numGroups = estimate_num_groups(root,
											get_sortgrouplist_exprs(root->parse->groupClause,
																	fpinfo->grouped_tlist),
											input_rows, NULL, NULL);

			/*
			 * Get the retrieved_rows and rows estimates.  If there are HAVING
			 * quals, account for their selectivity.
			 */
			if (root->parse->havingQual)
			{
				/* Factor in the selectivity of the remotely-checked quals */
				retrieved_rows =
					clamp_row_est(numGroups *
								  clauselist_selectivity(root,
														 fpinfo->remote_conds,
														 0,
														 JOIN_INNER,
														 NULL,
														 false));
				/* Factor in the selectivity of the locally-checked quals */
				rows = clamp_row_est(retrieved_rows * fpinfo->local_conds_sel);
			}
			else
			{
				rows = retrieved_rows = numGroups;
			}

			/* Use width estimate made by the core code. */
			width = foreignrel->reltarget->width;

			/*-----
			 * Startup cost includes:
			 *	  1. Startup cost for underneath input relation, adjusted for
			 *	     tlist replacement by apply_scanjoin_target_to_paths()
			 *	  2. Cost of performing aggregation, per cost_agg()
			 *-----
			 */
			startup_cost = ofpinfo->rel_startup_cost;
			startup_cost += outerrel->reltarget->cost.startup;
			startup_cost += aggcosts.transCost.startup;
			startup_cost += aggcosts.transCost.per_tuple * input_rows;
			startup_cost += aggcosts.finalCost.startup;
			startup_cost += (cpu_operator_cost * numGroupCols) * input_rows;

			/*-----
			 * Run time cost includes:
			 *	  1. Run time cost of underneath input relation, adjusted for
			 *	     tlist replacement by apply_scanjoin_target_to_paths()
			 *	  2. Run time cost of performing aggregation, per cost_agg()
			 *-----
			 */
			run_cost = ofpinfo->rel_total_cost - ofpinfo->rel_startup_cost;
			run_cost += outerrel->reltarget->cost.per_tuple * input_rows;
			run_cost += aggcosts.finalCost.per_tuple * numGroups;
			run_cost += cpu_tuple_cost * numGroups;

			/* Account for the eval cost of HAVING quals, if any */
			if (root->parse->havingQual)
			{
				QualCost	remote_cost;

				/* Add in the eval cost of the remotely-checked quals */
				cost_qual_eval(&remote_cost, fpinfo->remote_conds, root);
				startup_cost += remote_cost.startup;
				run_cost += remote_cost.per_tuple * numGroups;
				/* Add in the eval cost of the locally-checked quals */
				startup_cost += fpinfo->local_conds_cost.startup;
				run_cost += fpinfo->local_conds_cost.per_tuple * retrieved_rows;
			}

			/* Add in tlist eval cost for each output row */
			startup_cost += foreignrel->reltarget->cost.startup;
			run_cost += foreignrel->reltarget->cost.per_tuple * rows;
		}
		else
		{
			Cost		cpu_per_tuple;

			/* Use rows/width estimates made by set_baserel_size_estimates. */
			rows = foreignrel->rows;
			width = foreignrel->reltarget->width;

			/*
			 * Back into an estimate of the number of retrieved rows.  Just in
			 * case this is nuts, clamp to at most foreignrel->tuples.
			 */
			retrieved_rows = clamp_row_est(rows / fpinfo->local_conds_sel);
			retrieved_rows = Min(retrieved_rows, foreignrel->tuples);

			/*
			 * Cost as though this were a seqscan, which is pessimistic.  We
			 * effectively imagine the local_conds are being evaluated
			 * remotely, too.
			 */
			startup_cost = 0;
			run_cost = 0;
			run_cost += seq_page_cost * foreignrel->pages;

			startup_cost += foreignrel->baserestrictcost.startup;
			cpu_per_tuple = cpu_tuple_cost + foreignrel->baserestrictcost.per_tuple;
			run_cost += cpu_per_tuple * foreignrel->tuples;

			/* Add in tlist eval cost for each output row */
			startup_cost += foreignrel->reltarget->cost.startup;
			run_cost += foreignrel->reltarget->cost.per_tuple * rows;
		}

		/*
		 * Without remote estimates, we have no real way to estimate the cost
		 * of generating sorted output.  It could be free if the query plan
		 * the remote side would have chosen generates properly-sorted output
		 * anyway, but in most cases it will cost something.  Estimate a value
		 * high enough that we won't pick the sorted path when the ordering
		 * isn't locally useful, but low enough that we'll err on the side of
		 * pushing down the ORDER BY clause when it's useful to do so.
		 */
		if (pathkeys != NIL)
		{
			if (IS_UPPER_REL(foreignrel))
			{
				Assert(foreignrel->reloptkind == RELOPT_UPPER_REL &&
					   fpinfo->stage == UPPERREL_GROUP_AGG);
				adjust_foreign_grouping_path_cost(root, pathkeys,
												  retrieved_rows, width,
												  fpextra->limit_tuples,
												  &startup_cost, &run_cost);
			}
			else
			{
				startup_cost *= DEFAULT_FDW_SORT_MULTIPLIER;
				run_cost *= DEFAULT_FDW_SORT_MULTIPLIER;
			}
		}

		total_cost = startup_cost + run_cost;

		/* Adjust the cost estimates if we have LIMIT */
		if (fpextra && fpextra->has_limit)
		{
			adjust_limit_rows_costs(&rows, &startup_cost, &total_cost,
									fpextra->offset_est, fpextra->count_est);
			retrieved_rows = rows;
		}
	}

	/*
	 * If this includes the final sort step, the given target, which will be
	 * applied to the resulting path, might have different expressions from
	 * the foreignrel's reltarget (see make_sort_input_target()); adjust tlist
	 * eval costs.
	 */
	if (fpextra && fpextra->has_final_sort &&
		fpextra->target != foreignrel->reltarget)
	{
		QualCost	oldcost = foreignrel->reltarget->cost;
		QualCost	newcost = fpextra->target->cost;

		startup_cost += newcost.startup - oldcost.startup;
		total_cost += newcost.startup - oldcost.startup;
		total_cost += (newcost.per_tuple - oldcost.per_tuple) * rows;
	}

	/*
	 * Cache the retrieved rows and cost estimates for scans, joins, or
	 * groupings without any parameterization, pathkeys, or additional
	 * post-scan/join-processing steps, before adding the costs for
	 * transferring data from the foreign server.  These estimates are useful
	 * for costing remote joins involving this relation or costing other
	 * remote operations on this relation such as remote sorts and remote
	 * LIMIT restrictions, when the costs can not be obtained from the foreign
	 * server.  This function will be called at least once for every foreign
	 * relation without any parameterization, pathkeys, or additional
	 * post-scan/join-processing steps.
	 */
	if (pathkeys == NIL && param_join_conds == NIL && fpextra == NULL)
	{
		fpinfo->retrieved_rows = retrieved_rows;
		fpinfo->rel_startup_cost = startup_cost;
		fpinfo->rel_total_cost = total_cost;
	}

	/*
	 * Add some additional cost factors to account for connection overhead
	 * (fdw_startup_cost), transferring data across the network
	 * (fdw_tuple_cost per retrieved row), and local manipulation of the data
	 * (cpu_tuple_cost per retrieved row).
	 */
	startup_cost += fpinfo->fdw_startup_cost;
	total_cost += fpinfo->fdw_startup_cost;
	total_cost += fpinfo->fdw_tuple_cost * retrieved_rows;
	total_cost += cpu_tuple_cost * retrieved_rows;

	/*
	 * If we have LIMIT, we should prefer performing the restriction remotely
	 * rather than locally, as the former avoids extra row fetches from the
	 * remote that the latter might cause.  But since the core code doesn't
	 * account for such fetches when estimating the costs of the local
	 * restriction (see create_limit_path()), there would be no difference
	 * between the costs of the local restriction and the costs of the remote
	 * restriction estimated above if we don't use remote estimates (except
	 * for the case where the foreignrel is a grouping relation, the given
	 * pathkeys is not NIL, and the effects of a bounded sort for that rel is
	 * accounted for in costing the remote restriction).  Tweak the costs of
	 * the remote restriction to ensure we'll prefer it if LIMIT is a useful
	 * one.
	 */
	if (!fpinfo->use_remote_estimate &&
		fpextra && fpextra->has_limit &&
		fpextra->limit_tuples > 0 &&
		fpextra->limit_tuples < fpinfo->rows)
	{
		Assert(fpinfo->rows > 0);
		total_cost -= (total_cost - startup_cost) * 0.05 *
			(fpinfo->rows - fpextra->limit_tuples) / fpinfo->rows;
	}

	/* Return results. */
	*p_rows = rows;
	*p_width = width;
	*p_startup_cost = startup_cost;
	*p_total_cost = total_cost;
}

/*
 * Estimate costs of executing a SQL statement remotely.
 * The given "sql" must be an EXPLAIN command.
 */
static void
get_remote_estimate(const char *sql, PGconn *conn,
					double *rows, int *width,
					Cost *startup_cost, Cost *total_cost)
{
	PGresult   *volatile res = NULL;

	/* PGresult must be released before leaving this function. */
	PG_TRY();
	{
		char	   *line;
		char	   *p;
		int			n;

		/*
		 * Execute EXPLAIN remotely.
		 */
		res = pgfdw_exec_query(conn, sql, NULL);
		if (PQresultStatus(res) != PGRES_TUPLES_OK)
			pgfdw_report_error(ERROR, res, conn, false, sql);

		/*
		 * Extract cost numbers for topmost plan node.  Note we search for a
		 * left paren from the end of the line to avoid being confused by
		 * other uses of parentheses.
		 */
		line = PQgetvalue(res, 0, 0);
		p = strrchr(line, '(');
		if (p == NULL)
			elog(ERROR, "could not interpret EXPLAIN output: \"%s\"", line);
		n = sscanf(p, "(cost=%lf..%lf rows=%lf width=%d)",
				   startup_cost, total_cost, rows, width);
		if (n != 4)
			elog(ERROR, "could not interpret EXPLAIN output: \"%s\"", line);
	}
	PG_FINALLY();
	{
		if (res)
			PQclear(res);
	}
	PG_END_TRY();
}

/*
 * Adjust the cost estimates of a foreign grouping path to include the cost of
 * generating properly-sorted output.
 */
static void
adjust_foreign_grouping_path_cost(PlannerInfo *root,
								  List *pathkeys,
								  double retrieved_rows,
								  double width,
								  double limit_tuples,
								  Cost *p_startup_cost,
								  Cost *p_run_cost)
{
	/*
	 * If the GROUP BY clause isn't sort-able, the plan chosen by the remote
	 * side is unlikely to generate properly-sorted output, so it would need
	 * an explicit sort; adjust the given costs with cost_sort().  Likewise,
	 * if the GROUP BY clause is sort-able but isn't a superset of the given
	 * pathkeys, adjust the costs with that function.  Otherwise, adjust the
	 * costs by applying the same heuristic as for the scan or join case.
	 */
	if (!grouping_is_sortable(root->parse->groupClause) ||
		!pathkeys_contained_in(pathkeys, root->group_pathkeys))
	{
		Path		sort_path;	/* dummy for result of cost_sort */

		cost_sort(&sort_path,
				  root,
				  pathkeys,
				  *p_startup_cost + *p_run_cost,
				  retrieved_rows,
				  width,
				  0.0,
				  work_mem,
				  limit_tuples);

		*p_startup_cost = sort_path.startup_cost;
		*p_run_cost = sort_path.total_cost - sort_path.startup_cost;
	}
	else
	{
		/*
		 * The default extra cost seems too large for foreign-grouping cases;
		 * add 1/4th of that default.
		 */
		double		sort_multiplier = 1.0 + (DEFAULT_FDW_SORT_MULTIPLIER
											 - 1.0) * 0.25;

		*p_startup_cost *= sort_multiplier;
		*p_run_cost *= sort_multiplier;
	}
}

/*
 * Detect whether we want to process an EquivalenceClass member.
 *
 * This is a callback for use by generate_implied_equalities_for_column.
 */
static bool
ec_member_matches_foreign(PlannerInfo *root, RelOptInfo *rel,
						  EquivalenceClass *ec, EquivalenceMember *em,
						  void *arg)
{
	ec_member_foreign_arg *state = (ec_member_foreign_arg *) arg;
	Expr	   *expr = em->em_expr;

	/*
	 * If we've identified what we're processing in the current scan, we only
	 * want to match that expression.
	 */
	if (state->current != NULL)
		return equal(expr, state->current);

	/*
	 * Otherwise, ignore anything we've already processed.
	 */
	if (list_member(state->already_used, expr))
		return false;

	/* This is the new target to process. */
	state->current = expr;
	return true;
}

/*
 * Create cursor for node's query with current parameter values.
 */
static void
create_cursor(ForeignScanState *node)
{
	PgFdwScanState *fsstate = (PgFdwScanState *) node->fdw_state;
	ExprContext *econtext = node->ss.ps.ps_ExprContext;
	int			numParams = fsstate->numParams;
	const char **values = fsstate->param_values;
	PGconn	   *conn = fsstate->conn;
	StringInfoData buf;
	PGresult   *res;

	/* First, process a pending asynchronous request, if any. */
	if (fsstate->conn_state->pendingAreq)
		process_pending_request(fsstate->conn_state->pendingAreq);

	/*
	 * Construct array of query parameter values in text format.  We do the
	 * conversions in the short-lived per-tuple context, so as not to cause a
	 * memory leak over repeated scans.
	 */
	if (numParams > 0)
	{
		MemoryContext oldcontext;

		oldcontext = MemoryContextSwitchTo(econtext->ecxt_per_tuple_memory);

		process_query_params(econtext,
							 fsstate->param_flinfo,
							 fsstate->param_exprs,
							 values);

		MemoryContextSwitchTo(oldcontext);
	}

	/* Construct the DECLARE CURSOR command */
	initStringInfo(&buf);
	appendStringInfo(&buf, "DECLARE c%u CURSOR FOR\n%s",
					 fsstate->cursor_number, fsstate->query);

	/*
	 * Notice that we pass NULL for paramTypes, thus forcing the remote server
	 * to infer types for all parameters.  Since we explicitly cast every
	 * parameter (see deparse.c), the "inference" is trivial and will produce
	 * the desired result.  This allows us to avoid assuming that the remote
	 * server has the same OIDs we do for the parameters' types.
	 */
	if (!PQsendQueryParams(conn, buf.data, numParams,
						   NULL, values, NULL, NULL, 0))
		pgfdw_report_error(ERROR, NULL, conn, false, buf.data);

	/*
	 * Get the result, and check for success.
	 *
	 * We don't use a PG_TRY block here, so be careful not to throw error
	 * without releasing the PGresult.
	 */
	res = pgfdw_get_result(conn, buf.data);
	if (PQresultStatus(res) != PGRES_COMMAND_OK)
		pgfdw_report_error(ERROR, res, conn, true, fsstate->query);
	PQclear(res);

	/* Mark the cursor as created, and show no tuples have been retrieved */
	fsstate->cursor_exists = true;
	fsstate->tuples = NULL;
	fsstate->num_tuples = 0;
	fsstate->next_tuple = 0;
	fsstate->fetch_ct_2 = 0;
	fsstate->eof_reached = false;

	/* Clean up */
	pfree(buf.data);
}

/*
 * Fetch some more rows from the node's cursor.
 */
static void
fetch_more_data(ForeignScanState *node)
{
	PgFdwScanState *fsstate = (PgFdwScanState *) node->fdw_state;
	PGresult   *volatile res = NULL;
	MemoryContext oldcontext;

	/*
	 * We'll store the tuples in the batch_cxt.  First, flush the previous
	 * batch.
	 */
	fsstate->tuples = NULL;
	MemoryContextReset(fsstate->batch_cxt);
	oldcontext = MemoryContextSwitchTo(fsstate->batch_cxt);

	/* PGresult must be released before leaving this function. */
	PG_TRY();
	{
		PGconn	   *conn = fsstate->conn;
		int			numrows;
		int			i;

		if (fsstate->async_capable)
		{
			Assert(fsstate->conn_state->pendingAreq);

			/*
			 * The query was already sent by an earlier call to
			 * fetch_more_data_begin.  So now we just fetch the result.
			 */
			res = pgfdw_get_result(conn, fsstate->query);
			/* On error, report the original query, not the FETCH. */
			if (PQresultStatus(res) != PGRES_TUPLES_OK)
				pgfdw_report_error(ERROR, res, conn, false, fsstate->query);

			/* Reset per-connection state */
			fsstate->conn_state->pendingAreq = NULL;
		}
		else
		{
			char		sql[64];

			/* This is a regular synchronous fetch. */
			snprintf(sql, sizeof(sql), "FETCH %d FROM c%u",
					 fsstate->fetch_size, fsstate->cursor_number);

			res = pgfdw_exec_query(conn, sql, fsstate->conn_state);
			/* On error, report the original query, not the FETCH. */
			if (PQresultStatus(res) != PGRES_TUPLES_OK)
				pgfdw_report_error(ERROR, res, conn, false, fsstate->query);
		}

		/* Convert the data into HeapTuples */
		numrows = PQntuples(res);
		fsstate->tuples = (HeapTuple *) palloc0(numrows * sizeof(HeapTuple));
		fsstate->num_tuples = numrows;
		fsstate->next_tuple = 0;

		for (i = 0; i < numrows; i++)
		{
			Assert(IsA(node->ss.ps.plan, ForeignScan));

			fsstate->tuples[i] =
				make_tuple_from_result_row(res, i,
										   fsstate->rel,
										   fsstate->attinmeta,
										   fsstate->retrieved_attrs,
										   node,
										   fsstate->temp_cxt);
		}

		/* Update fetch_ct_2 */
		if (fsstate->fetch_ct_2 < 2)
			fsstate->fetch_ct_2++;

		/* Must be EOF if we didn't get as many tuples as we asked for. */
		fsstate->eof_reached = (numrows < fsstate->fetch_size);
	}
	PG_FINALLY();
	{
		if (res)
			PQclear(res);
	}
	PG_END_TRY();

	MemoryContextSwitchTo(oldcontext);
}

/*
 * Force assorted GUC parameters to settings that ensure that we'll output
 * data values in a form that is unambiguous to the remote server.
 *
 * This is rather expensive and annoying to do once per row, but there's
 * little choice if we want to be sure values are transmitted accurately;
 * we can't leave the settings in place between rows for fear of affecting
 * user-visible computations.
 *
 * We use the equivalent of a function SET option to allow the settings to
 * persist only until the caller calls reset_transmission_modes().  If an
 * error is thrown in between, guc.c will take care of undoing the settings.
 *
 * The return value is the nestlevel that must be passed to
 * reset_transmission_modes() to undo things.
 */
int
set_transmission_modes(void)
{
	int			nestlevel = NewGUCNestLevel();

	/*
	 * The values set here should match what pg_dump does.  See also
	 * configure_remote_session in connection.c.
	 */
	if (DateStyle != USE_ISO_DATES)
		(void) set_config_option("datestyle", "ISO",
								 PGC_USERSET, PGC_S_SESSION,
								 GUC_ACTION_SAVE, true, 0, false);
	if (IntervalStyle != INTSTYLE_POSTGRES)
		(void) set_config_option("intervalstyle", "postgres",
								 PGC_USERSET, PGC_S_SESSION,
								 GUC_ACTION_SAVE, true, 0, false);
	if (extra_float_digits < 3)
		(void) set_config_option("extra_float_digits", "3",
								 PGC_USERSET, PGC_S_SESSION,
								 GUC_ACTION_SAVE, true, 0, false);

	return nestlevel;
}

/*
 * Undo the effects of set_transmission_modes().
 */
void
reset_transmission_modes(int nestlevel)
{
	AtEOXact_GUC(true, nestlevel);
}

/*
 * Utility routine to close a cursor.
 */
static void
close_cursor(PGconn *conn, unsigned int cursor_number,
			 PgFdwConnState *conn_state)
{
	char		sql[64];
	PGresult   *res;

	snprintf(sql, sizeof(sql), "CLOSE c%u", cursor_number);

	/*
	 * We don't use a PG_TRY block here, so be careful not to throw error
	 * without releasing the PGresult.
	 */
	res = pgfdw_exec_query(conn, sql, conn_state);
	if (PQresultStatus(res) != PGRES_COMMAND_OK)
		pgfdw_report_error(ERROR, res, conn, true, sql);
	PQclear(res);
}

/*
 * create_foreign_modify
 *		Construct an execution state of a foreign insert/update/delete
 *		operation
 */
static PgFdwModifyState *
create_foreign_modify(EState *estate,
					  RangeTblEntry *rte,
					  ResultRelInfo *resultRelInfo,
					  CmdType operation,
					  Plan *subplan,
					  char *query,
					  List *target_attrs,
					  int values_end,
					  bool has_returning,
					  List *retrieved_attrs)
{
	PgFdwModifyState *fmstate;
	Relation	rel = resultRelInfo->ri_RelationDesc;
	TupleDesc	tupdesc = RelationGetDescr(rel);
	Oid			userid;
	ForeignTable *table;
	UserMapping *user;
	AttrNumber	n_params;
	Oid			typefnoid;
	bool		isvarlena;
	ListCell   *lc;

	/* Begin constructing PgFdwModifyState. */
	fmstate = (PgFdwModifyState *) palloc0(sizeof(PgFdwModifyState));
	fmstate->rel = rel;

	/*
	 * Identify which user to do the remote access as.  This should match what
	 * ExecCheckRTEPerms() does.
	 */
	userid = rte->checkAsUser ? rte->checkAsUser : GetUserId();

	/* Get info about foreign table. */
	table = GetForeignTable(RelationGetRelid(rel));
	user = GetUserMapping(userid, table->serverid);

	/* Open connection; report that we'll create a prepared statement. */
	fmstate->conn = GetConnection(user, true, &fmstate->conn_state);
	fmstate->p_name = NULL;		/* prepared statement not made yet */

	/* Set up remote query information. */
	fmstate->query = query;
	if (operation == CMD_INSERT)
	{
		fmstate->query = pstrdup(fmstate->query);
		fmstate->orig_query = pstrdup(fmstate->query);
	}
	fmstate->target_attrs = target_attrs;
	fmstate->values_end = values_end;
	fmstate->has_returning = has_returning;
	fmstate->retrieved_attrs = retrieved_attrs;

	/* Create context for per-tuple temp workspace. */
	fmstate->temp_cxt = AllocSetContextCreate(estate->es_query_cxt,
											  "postgres_fdw temporary data",
											  ALLOCSET_SMALL_SIZES);

	/* Prepare for input conversion of RETURNING results. */
	if (fmstate->has_returning)
		fmstate->attinmeta = TupleDescGetAttInMetadata(tupdesc);

	/* Prepare for output conversion of parameters used in prepared stmt. */
	n_params = list_length(fmstate->target_attrs) + 1;
	fmstate->p_flinfo = (FmgrInfo *) palloc0(sizeof(FmgrInfo) * n_params);
	fmstate->p_nums = 0;

	if (operation == CMD_UPDATE || operation == CMD_DELETE)
	{
		Assert(subplan != NULL);

		/* Find the ctid resjunk column in the subplan's result */
		fmstate->ctidAttno = ExecFindJunkAttributeInTlist(subplan->targetlist,
														  "ctid");
		if (!AttributeNumberIsValid(fmstate->ctidAttno))
			elog(ERROR, "could not find junk ctid column");

		/* First transmittable parameter will be ctid */
		getTypeOutputInfo(TIDOID, &typefnoid, &isvarlena);
		fmgr_info(typefnoid, &fmstate->p_flinfo[fmstate->p_nums]);
		fmstate->p_nums++;
	}

	if (operation == CMD_INSERT || operation == CMD_UPDATE)
	{
		/* Set up for remaining transmittable parameters */
		foreach(lc, fmstate->target_attrs)
		{
			int			attnum = lfirst_int(lc);
			Form_pg_attribute attr = TupleDescAttr(tupdesc, attnum - 1);

			Assert(!attr->attisdropped);

			/* Ignore generated columns; they are set to DEFAULT */
			if (attr->attgenerated)
				continue;
			getTypeOutputInfo(attr->atttypid, &typefnoid, &isvarlena);
			fmgr_info(typefnoid, &fmstate->p_flinfo[fmstate->p_nums]);
			fmstate->p_nums++;
		}
	}

	Assert(fmstate->p_nums <= n_params);

	/* Set batch_size from foreign server/table options. */
	if (operation == CMD_INSERT)
		fmstate->batch_size = get_batch_size_option(rel);

	fmstate->num_slots = 1;

	/* Initialize auxiliary state */
	fmstate->aux_fmstate = NULL;

	return fmstate;
}

/*
 * execute_foreign_modify
 *		Perform foreign-table modification as required, and fetch RETURNING
 *		result if any.  (This is the shared guts of postgresExecForeignInsert,
 *		postgresExecForeignBatchInsert, postgresExecForeignUpdate, and
 *		postgresExecForeignDelete.)
 */
static TupleTableSlot **
execute_foreign_modify(EState *estate,
					   ResultRelInfo *resultRelInfo,
					   CmdType operation,
					   TupleTableSlot **slots,
					   TupleTableSlot **planSlots,
					   int *numSlots)
{
	PgFdwModifyState *fmstate = (PgFdwModifyState *) resultRelInfo->ri_FdwState;
	ItemPointer ctid = NULL;
	const char **p_values;
	PGresult   *res;
	int			n_rows;
	StringInfoData sql;

	/* The operation should be INSERT, UPDATE, or DELETE */
	Assert(operation == CMD_INSERT ||
		   operation == CMD_UPDATE ||
		   operation == CMD_DELETE);

	/* First, process a pending asynchronous request, if any. */
	if (fmstate->conn_state->pendingAreq)
		process_pending_request(fmstate->conn_state->pendingAreq);

	/*
	 * If the existing query was deparsed and prepared for a different number
	 * of rows, rebuild it for the proper number.
	 */
	if (operation == CMD_INSERT && fmstate->num_slots != *numSlots)
	{
		/* Destroy the prepared statement created previously */
		if (fmstate->p_name)
			deallocate_query(fmstate);

		/* Build INSERT string with numSlots records in its VALUES clause. */
		initStringInfo(&sql);
		rebuildInsertSql(&sql, fmstate->rel,
						 fmstate->orig_query, fmstate->target_attrs,
						 fmstate->values_end, fmstate->p_nums,
						 *numSlots - 1);
		pfree(fmstate->query);
		fmstate->query = sql.data;
		fmstate->num_slots = *numSlots;
	}

	/* Set up the prepared statement on the remote server, if we didn't yet */
	if (!fmstate->p_name)
		prepare_foreign_modify(fmstate);

	/*
	 * For UPDATE/DELETE, get the ctid that was passed up as a resjunk column
	 */
	if (operation == CMD_UPDATE || operation == CMD_DELETE)
	{
		Datum		datum;
		bool		isNull;

		datum = ExecGetJunkAttribute(planSlots[0],
									 fmstate->ctidAttno,
									 &isNull);
		/* shouldn't ever get a null result... */
		if (isNull)
			elog(ERROR, "ctid is NULL");
		ctid = (ItemPointer) DatumGetPointer(datum);
	}

	/* Convert parameters needed by prepared statement to text form */
	p_values = convert_prep_stmt_params(fmstate, ctid, slots, *numSlots);

	/*
	 * Execute the prepared statement.
	 */
	if (!PQsendQueryPrepared(fmstate->conn,
							 fmstate->p_name,
							 fmstate->p_nums * (*numSlots),
							 p_values,
							 NULL,
							 NULL,
							 0))
		pgfdw_report_error(ERROR, NULL, fmstate->conn, false, fmstate->query);

	/*
	 * Get the result, and check for success.
	 *
	 * We don't use a PG_TRY block here, so be careful not to throw error
	 * without releasing the PGresult.
	 */
	res = pgfdw_get_result(fmstate->conn, fmstate->query);
	if (PQresultStatus(res) !=
		(fmstate->has_returning ? PGRES_TUPLES_OK : PGRES_COMMAND_OK))
		pgfdw_report_error(ERROR, res, fmstate->conn, true, fmstate->query);

	/* Check number of rows affected, and fetch RETURNING tuple if any */
	if (fmstate->has_returning)
	{
		Assert(*numSlots == 1);
		n_rows = PQntuples(res);
		if (n_rows > 0)
			store_returning_result(fmstate, slots[0], res);
	}
	else
		n_rows = atoi(PQcmdTuples(res));

	/* And clean up */
	PQclear(res);

	MemoryContextReset(fmstate->temp_cxt);

	*numSlots = n_rows;

	/*
	 * Return NULL if nothing was inserted/updated/deleted on the remote end
	 */
	return (n_rows > 0) ? slots : NULL;
}

/*
 * prepare_foreign_modify
 *		Establish a prepared statement for execution of INSERT/UPDATE/DELETE
 */
static void
prepare_foreign_modify(PgFdwModifyState *fmstate)
{
	char		prep_name[NAMEDATALEN];
	char	   *p_name;
	PGresult   *res;

	/*
	 * The caller would already have processed a pending asynchronous request
	 * if any, so no need to do it here.
	 */

	/* Construct name we'll use for the prepared statement. */
	snprintf(prep_name, sizeof(prep_name), "pgsql_fdw_prep_%u",
			 GetPrepStmtNumber(fmstate->conn));
	p_name = pstrdup(prep_name);

	/*
	 * We intentionally do not specify parameter types here, but leave the
	 * remote server to derive them by default.  This avoids possible problems
	 * with the remote server using different type OIDs than we do.  All of
	 * the prepared statements we use in this module are simple enough that
	 * the remote server will make the right choices.
	 */
	if (!PQsendPrepare(fmstate->conn,
					   p_name,
					   fmstate->query,
					   0,
					   NULL))
		pgfdw_report_error(ERROR, NULL, fmstate->conn, false, fmstate->query);

	/*
	 * Get the result, and check for success.
	 *
	 * We don't use a PG_TRY block here, so be careful not to throw error
	 * without releasing the PGresult.
	 */
	res = pgfdw_get_result(fmstate->conn, fmstate->query);
	if (PQresultStatus(res) != PGRES_COMMAND_OK)
		pgfdw_report_error(ERROR, res, fmstate->conn, true, fmstate->query);
	PQclear(res);

	/* This action shows that the prepare has been done. */
	fmstate->p_name = p_name;
}

/*
 * convert_prep_stmt_params
 *		Create array of text strings representing parameter values
 *
 * tupleid is ctid to send, or NULL if none
 * slot is slot to get remaining parameters from, or NULL if none
 *
 * Data is constructed in temp_cxt; caller should reset that after use.
 */
static const char **
convert_prep_stmt_params(PgFdwModifyState *fmstate,
						 ItemPointer tupleid,
						 TupleTableSlot **slots,
						 int numSlots)
{
	const char **p_values;
	int			i;
	int			j;
	int			pindex = 0;
	MemoryContext oldcontext;

	oldcontext = MemoryContextSwitchTo(fmstate->temp_cxt);

	p_values = (const char **) palloc(sizeof(char *) * fmstate->p_nums * numSlots);

	/* ctid is provided only for UPDATE/DELETE, which don't allow batching */
	Assert(!(tupleid != NULL && numSlots > 1));

	/* 1st parameter should be ctid, if it's in use */
	if (tupleid != NULL)
	{
		Assert(numSlots == 1);
		/* don't need set_transmission_modes for TID output */
		p_values[pindex] = OutputFunctionCall(&fmstate->p_flinfo[pindex],
											  PointerGetDatum(tupleid));
		pindex++;
	}

	/* get following parameters from slots */
	if (slots != NULL && fmstate->target_attrs != NIL)
	{
		TupleDesc	tupdesc = RelationGetDescr(fmstate->rel);
		int			nestlevel;
		ListCell   *lc;

		nestlevel = set_transmission_modes();

		for (i = 0; i < numSlots; i++)
		{
			j = (tupleid != NULL) ? 1 : 0;
			foreach(lc, fmstate->target_attrs)
			{
				int			attnum = lfirst_int(lc);
				Form_pg_attribute attr = TupleDescAttr(tupdesc, attnum - 1);
				Datum		value;
				bool		isnull;

				/* Ignore generated columns; they are set to DEFAULT */
				if (attr->attgenerated)
					continue;
				value = slot_getattr(slots[i], attnum, &isnull);
				if (isnull)
					p_values[pindex] = NULL;
				else
					p_values[pindex] = OutputFunctionCall(&fmstate->p_flinfo[j],
														  value);
				pindex++;
				j++;
			}
		}

		reset_transmission_modes(nestlevel);
	}

	Assert(pindex == fmstate->p_nums * numSlots);

	MemoryContextSwitchTo(oldcontext);

	return p_values;
}

/*
 * store_returning_result
 *		Store the result of a RETURNING clause
 *
 * On error, be sure to release the PGresult on the way out.  Callers do not
 * have PG_TRY blocks to ensure this happens.
 */
static void
store_returning_result(PgFdwModifyState *fmstate,
					   TupleTableSlot *slot, PGresult *res)
{
	PG_TRY();
	{
		HeapTuple	newtup;

		newtup = make_tuple_from_result_row(res, 0,
											fmstate->rel,
											fmstate->attinmeta,
											fmstate->retrieved_attrs,
											NULL,
											fmstate->temp_cxt);

		/*
		 * The returning slot will not necessarily be suitable to store
		 * heaptuples directly, so allow for conversion.
		 */
		ExecForceStoreHeapTuple(newtup, slot, true);
	}
	PG_CATCH();
	{
		if (res)
			PQclear(res);
		PG_RE_THROW();
	}
	PG_END_TRY();
}

/*
 * finish_foreign_modify
 *		Release resources for a foreign insert/update/delete operation
 */
static void
finish_foreign_modify(PgFdwModifyState *fmstate)
{
	Assert(fmstate != NULL);

	/* If we created a prepared statement, destroy it */
	deallocate_query(fmstate);

	/* Release remote connection */
	ReleaseConnection(fmstate->conn);
	fmstate->conn = NULL;
}

/*
 * deallocate_query
 *		Deallocate a prepared statement for a foreign insert/update/delete
 *		operation
 */
static void
deallocate_query(PgFdwModifyState *fmstate)
{
	char		sql[64];
	PGresult   *res;

	/* do nothing if the query is not allocated */
	if (!fmstate->p_name)
		return;

	snprintf(sql, sizeof(sql), "DEALLOCATE %s", fmstate->p_name);

	/*
	 * We don't use a PG_TRY block here, so be careful not to throw error
	 * without releasing the PGresult.
	 */
	res = pgfdw_exec_query(fmstate->conn, sql, fmstate->conn_state);
	if (PQresultStatus(res) != PGRES_COMMAND_OK)
		pgfdw_report_error(ERROR, res, fmstate->conn, true, sql);
	PQclear(res);
	pfree(fmstate->p_name);
	fmstate->p_name = NULL;
}

/*
 * build_remote_returning
 *		Build a RETURNING targetlist of a remote query for performing an
 *		UPDATE/DELETE .. RETURNING on a join directly
 */
static List *
build_remote_returning(Index rtindex, Relation rel, List *returningList)
{
	bool		have_wholerow = false;
	List	   *tlist = NIL;
	List	   *vars;
	ListCell   *lc;

	Assert(returningList);

	vars = pull_var_clause((Node *) returningList, PVC_INCLUDE_PLACEHOLDERS);

	/*
	 * If there's a whole-row reference to the target relation, then we'll
	 * need all the columns of the relation.
	 */
	foreach(lc, vars)
	{
		Var		   *var = (Var *) lfirst(lc);

		if (IsA(var, Var) &&
			var->varno == rtindex &&
			var->varattno == InvalidAttrNumber)
		{
			have_wholerow = true;
			break;
		}
	}

	if (have_wholerow)
	{
		TupleDesc	tupdesc = RelationGetDescr(rel);
		int			i;

		for (i = 1; i <= tupdesc->natts; i++)
		{
			Form_pg_attribute attr = TupleDescAttr(tupdesc, i - 1);
			Var		   *var;

			/* Ignore dropped attributes. */
			if (attr->attisdropped)
				continue;

			var = makeVar(rtindex,
						  i,
						  attr->atttypid,
						  attr->atttypmod,
						  attr->attcollation,
						  0);

			tlist = lappend(tlist,
							makeTargetEntry((Expr *) var,
											list_length(tlist) + 1,
											NULL,
											false));
		}
	}

	/* Now add any remaining columns to tlist. */
	foreach(lc, vars)
	{
		Var		   *var = (Var *) lfirst(lc);

		/*
		 * No need for whole-row references to the target relation.  We don't
		 * need system columns other than ctid and oid either, since those are
		 * set locally.
		 */
		if (IsA(var, Var) &&
			var->varno == rtindex &&
			var->varattno <= InvalidAttrNumber &&
			var->varattno != SelfItemPointerAttributeNumber)
			continue;			/* don't need it */

		if (tlist_member((Expr *) var, tlist))
			continue;			/* already got it */

		tlist = lappend(tlist,
						makeTargetEntry((Expr *) var,
										list_length(tlist) + 1,
										NULL,
										false));
	}

	list_free(vars);

	return tlist;
}

/*
 * rebuild_fdw_scan_tlist
 *		Build new fdw_scan_tlist of given foreign-scan plan node from given
 *		tlist
 *
 * There might be columns that the fdw_scan_tlist of the given foreign-scan
 * plan node contains that the given tlist doesn't.  The fdw_scan_tlist would
 * have contained resjunk columns such as 'ctid' of the target relation and
 * 'wholerow' of non-target relations, but the tlist might not contain them,
 * for example.  So, adjust the tlist so it contains all the columns specified
 * in the fdw_scan_tlist; else setrefs.c will get confused.
 */
static void
rebuild_fdw_scan_tlist(ForeignScan *fscan, List *tlist)
{
	List	   *new_tlist = tlist;
	List	   *old_tlist = fscan->fdw_scan_tlist;
	ListCell   *lc;

	foreach(lc, old_tlist)
	{
		TargetEntry *tle = (TargetEntry *) lfirst(lc);

		if (tlist_member(tle->expr, new_tlist))
			continue;			/* already got it */

		new_tlist = lappend(new_tlist,
							makeTargetEntry(tle->expr,
											list_length(new_tlist) + 1,
											NULL,
											false));
	}
	fscan->fdw_scan_tlist = new_tlist;
}

/*
 * Execute a direct UPDATE/DELETE statement.
 */
static void
execute_dml_stmt(ForeignScanState *node)
{
	PgFdwDirectModifyState *dmstate = (PgFdwDirectModifyState *) node->fdw_state;
	ExprContext *econtext = node->ss.ps.ps_ExprContext;
	int			numParams = dmstate->numParams;
	const char **values = dmstate->param_values;

	/* First, process a pending asynchronous request, if any. */
	if (dmstate->conn_state->pendingAreq)
		process_pending_request(dmstate->conn_state->pendingAreq);

	/*
	 * Construct array of query parameter values in text format.
	 */
	if (numParams > 0)
		process_query_params(econtext,
							 dmstate->param_flinfo,
							 dmstate->param_exprs,
							 values);

	/*
	 * Notice that we pass NULL for paramTypes, thus forcing the remote server
	 * to infer types for all parameters.  Since we explicitly cast every
	 * parameter (see deparse.c), the "inference" is trivial and will produce
	 * the desired result.  This allows us to avoid assuming that the remote
	 * server has the same OIDs we do for the parameters' types.
	 */
	if (!PQsendQueryParams(dmstate->conn, dmstate->query, numParams,
						   NULL, values, NULL, NULL, 0))
		pgfdw_report_error(ERROR, NULL, dmstate->conn, false, dmstate->query);

	/*
	 * Get the result, and check for success.
	 *
	 * We don't use a PG_TRY block here, so be careful not to throw error
	 * without releasing the PGresult.
	 */
	dmstate->result = pgfdw_get_result(dmstate->conn, dmstate->query);
	if (PQresultStatus(dmstate->result) !=
		(dmstate->has_returning ? PGRES_TUPLES_OK : PGRES_COMMAND_OK))
		pgfdw_report_error(ERROR, dmstate->result, dmstate->conn, true,
						   dmstate->query);

	/* Get the number of rows affected. */
	if (dmstate->has_returning)
		dmstate->num_tuples = PQntuples(dmstate->result);
	else
		dmstate->num_tuples = atoi(PQcmdTuples(dmstate->result));
}

/*
 * Get the result of a RETURNING clause.
 */
static TupleTableSlot *
get_returning_data(ForeignScanState *node)
{
	PgFdwDirectModifyState *dmstate = (PgFdwDirectModifyState *) node->fdw_state;
	EState	   *estate = node->ss.ps.state;
	ResultRelInfo *resultRelInfo = node->resultRelInfo;
	TupleTableSlot *slot = node->ss.ss_ScanTupleSlot;
	TupleTableSlot *resultSlot;

	Assert(resultRelInfo->ri_projectReturning);

	/* If we didn't get any tuples, must be end of data. */
	if (dmstate->next_tuple >= dmstate->num_tuples)
		return ExecClearTuple(slot);

	/* Increment the command es_processed count if necessary. */
	if (dmstate->set_processed)
		estate->es_processed += 1;

	/*
	 * Store a RETURNING tuple.  If has_returning is false, just emit a dummy
	 * tuple.  (has_returning is false when the local query is of the form
	 * "UPDATE/DELETE .. RETURNING 1" for example.)
	 */
	if (!dmstate->has_returning)
	{
		ExecStoreAllNullTuple(slot);
		resultSlot = slot;
	}
	else
	{
		/*
		 * On error, be sure to release the PGresult on the way out.  Callers
		 * do not have PG_TRY blocks to ensure this happens.
		 */
		PG_TRY();
		{
			HeapTuple	newtup;

			newtup = make_tuple_from_result_row(dmstate->result,
												dmstate->next_tuple,
												dmstate->rel,
												dmstate->attinmeta,
												dmstate->retrieved_attrs,
												node,
												dmstate->temp_cxt);
			ExecStoreHeapTuple(newtup, slot, false);
		}
		PG_CATCH();
		{
			if (dmstate->result)
				PQclear(dmstate->result);
			PG_RE_THROW();
		}
		PG_END_TRY();

		/* Get the updated/deleted tuple. */
		if (dmstate->rel)
			resultSlot = slot;
		else
			resultSlot = apply_returning_filter(dmstate, resultRelInfo, slot, estate);
	}
	dmstate->next_tuple++;

	/* Make slot available for evaluation of the local query RETURNING list. */
	resultRelInfo->ri_projectReturning->pi_exprContext->ecxt_scantuple =
		resultSlot;

	return slot;
}

/*
 * Initialize a filter to extract an updated/deleted tuple from a scan tuple.
 */
static void
init_returning_filter(PgFdwDirectModifyState *dmstate,
					  List *fdw_scan_tlist,
					  Index rtindex)
{
	TupleDesc	resultTupType = RelationGetDescr(dmstate->resultRel);
	ListCell   *lc;
	int			i;

	/*
	 * Calculate the mapping between the fdw_scan_tlist's entries and the
	 * result tuple's attributes.
	 *
	 * The "map" is an array of indexes of the result tuple's attributes in
	 * fdw_scan_tlist, i.e., one entry for every attribute of the result
	 * tuple.  We store zero for any attributes that don't have the
	 * corresponding entries in that list, marking that a NULL is needed in
	 * the result tuple.
	 *
	 * Also get the indexes of the entries for ctid and oid if any.
	 */
	dmstate->attnoMap = (AttrNumber *)
		palloc0(resultTupType->natts * sizeof(AttrNumber));

	dmstate->ctidAttno = dmstate->oidAttno = 0;

	i = 1;
	dmstate->hasSystemCols = false;
	foreach(lc, fdw_scan_tlist)
	{
		TargetEntry *tle = (TargetEntry *) lfirst(lc);
		Var		   *var = (Var *) tle->expr;

		Assert(IsA(var, Var));

		/*
		 * If the Var is a column of the target relation to be retrieved from
		 * the foreign server, get the index of the entry.
		 */
		if (var->varno == rtindex &&
			list_member_int(dmstate->retrieved_attrs, i))
		{
			int			attrno = var->varattno;

			if (attrno < 0)
			{
				/*
				 * We don't retrieve system columns other than ctid and oid.
				 */
				if (attrno == SelfItemPointerAttributeNumber)
					dmstate->ctidAttno = i;
				else
					Assert(false);
				dmstate->hasSystemCols = true;
			}
			else
			{
				/*
				 * We don't retrieve whole-row references to the target
				 * relation either.
				 */
				Assert(attrno > 0);

				dmstate->attnoMap[attrno - 1] = i;
			}
		}
		i++;
	}
}

/*
 * Extract and return an updated/deleted tuple from a scan tuple.
 */
static TupleTableSlot *
apply_returning_filter(PgFdwDirectModifyState *dmstate,
					   ResultRelInfo *resultRelInfo,
					   TupleTableSlot *slot,
					   EState *estate)
{
	TupleDesc	resultTupType = RelationGetDescr(dmstate->resultRel);
	TupleTableSlot *resultSlot;
	Datum	   *values;
	bool	   *isnull;
	Datum	   *old_values;
	bool	   *old_isnull;
	int			i;

	/*
	 * Use the return tuple slot as a place to store the result tuple.
	 */
	resultSlot = ExecGetReturningSlot(estate, resultRelInfo);

	/*
	 * Extract all the values of the scan tuple.
	 */
	slot_getallattrs(slot);
	old_values = slot->tts_values;
	old_isnull = slot->tts_isnull;

	/*
	 * Prepare to build the result tuple.
	 */
	ExecClearTuple(resultSlot);
	values = resultSlot->tts_values;
	isnull = resultSlot->tts_isnull;

	/*
	 * Transpose data into proper fields of the result tuple.
	 */
	for (i = 0; i < resultTupType->natts; i++)
	{
		int			j = dmstate->attnoMap[i];

		if (j == 0)
		{
			values[i] = (Datum) 0;
			isnull[i] = true;
		}
		else
		{
			values[i] = old_values[j - 1];
			isnull[i] = old_isnull[j - 1];
		}
	}

	/*
	 * Build the virtual tuple.
	 */
	ExecStoreVirtualTuple(resultSlot);

	/*
	 * If we have any system columns to return, materialize a heap tuple in
	 * the slot from column values set above and install system columns in
	 * that tuple.
	 */
	if (dmstate->hasSystemCols)
	{
		HeapTuple	resultTup = ExecFetchSlotHeapTuple(resultSlot, true, NULL);

		/* ctid */
		if (dmstate->ctidAttno)
		{
			ItemPointer ctid = NULL;

			ctid = (ItemPointer) DatumGetPointer(old_values[dmstate->ctidAttno - 1]);
			resultTup->t_self = *ctid;
		}

		/*
		 * And remaining columns
		 *
		 * Note: since we currently don't allow the target relation to appear
		 * on the nullable side of an outer join, any system columns wouldn't
		 * go to NULL.
		 *
		 * Note: no need to care about tableoid here because it will be
		 * initialized in ExecProcessReturning().
		 */
		HeapTupleHeaderSetXmin(resultTup->t_data, InvalidTransactionId);
		HeapTupleHeaderSetXmax(resultTup->t_data, InvalidTransactionId);
		HeapTupleHeaderSetCmin(resultTup->t_data, InvalidTransactionId);
	}

	/*
	 * And return the result tuple.
	 */
	return resultSlot;
}

/*
 * Prepare for processing of parameters used in remote query.
 */
static void
prepare_query_params(PlanState *node,
					 List *fdw_exprs,
					 int numParams,
					 FmgrInfo **param_flinfo,
					 List **param_exprs,
					 const char ***param_values)
{
	int			i;
	ListCell   *lc;

	Assert(numParams > 0);

	/* Prepare for output conversion of parameters used in remote query. */
	*param_flinfo = (FmgrInfo *) palloc0(sizeof(FmgrInfo) * numParams);

	i = 0;
	foreach(lc, fdw_exprs)
	{
		Node	   *param_expr = (Node *) lfirst(lc);
		Oid			typefnoid;
		bool		isvarlena;

		getTypeOutputInfo(exprType(param_expr), &typefnoid, &isvarlena);
		fmgr_info(typefnoid, &(*param_flinfo)[i]);
		i++;
	}

	/*
	 * Prepare remote-parameter expressions for evaluation.  (Note: in
	 * practice, we expect that all these expressions will be just Params, so
	 * we could possibly do something more efficient than using the full
	 * expression-eval machinery for this.  But probably there would be little
	 * benefit, and it'd require postgres_fdw to know more than is desirable
	 * about Param evaluation.)
	 */
	*param_exprs = ExecInitExprList(fdw_exprs, node);

	/* Allocate buffer for text form of query parameters. */
	*param_values = (const char **) palloc0(numParams * sizeof(char *));
}

/*
 * Construct array of query parameter values in text format.
 */
static void
process_query_params(ExprContext *econtext,
					 FmgrInfo *param_flinfo,
					 List *param_exprs,
					 const char **param_values)
{
	int			nestlevel;
	int			i;
	ListCell   *lc;

	nestlevel = set_transmission_modes();

	i = 0;
	foreach(lc, param_exprs)
	{
		ExprState  *expr_state = (ExprState *) lfirst(lc);
		Datum		expr_value;
		bool		isNull;

		/* Evaluate the parameter expression */
		expr_value = ExecEvalExpr(expr_state, econtext, &isNull);

		/*
		 * Get string representation of each parameter value by invoking
		 * type-specific output function, unless the value is null.
		 */
		if (isNull)
			param_values[i] = NULL;
		else
			param_values[i] = OutputFunctionCall(&param_flinfo[i], expr_value);

		i++;
	}

	reset_transmission_modes(nestlevel);
}

/*
 * postgresAnalyzeForeignTable
 *		Test whether analyzing this foreign table is supported
 */
static bool
postgresAnalyzeForeignTable(Relation relation,
							AcquireSampleRowsFunc *func,
							BlockNumber *totalpages)
{
	ForeignTable *table;
	UserMapping *user;
	PGconn	   *conn;
	StringInfoData sql;
	PGresult   *volatile res = NULL;

	/* Return the row-analysis function pointer */
	*func = postgresAcquireSampleRowsFunc;

	/*
	 * Now we have to get the number of pages.  It's annoying that the ANALYZE
	 * API requires us to return that now, because it forces some duplication
	 * of effort between this routine and postgresAcquireSampleRowsFunc.  But
	 * it's probably not worth redefining that API at this point.
	 */

	/*
	 * Get the connection to use.  We do the remote access as the table's
	 * owner, even if the ANALYZE was started by some other user.
	 */
	table = GetForeignTable(RelationGetRelid(relation));
	user = GetUserMapping(relation->rd_rel->relowner, table->serverid);
	conn = GetConnection(user, false, NULL);

	/*
	 * Construct command to get page count for relation.
	 */
	initStringInfo(&sql);
	deparseAnalyzeSizeSql(&sql, relation);

	/* In what follows, do not risk leaking any PGresults. */
	PG_TRY();
	{
		res = pgfdw_exec_query(conn, sql.data, NULL);
		if (PQresultStatus(res) != PGRES_TUPLES_OK)
			pgfdw_report_error(ERROR, res, conn, false, sql.data);

		if (PQntuples(res) != 1 || PQnfields(res) != 1)
			elog(ERROR, "unexpected result from deparseAnalyzeSizeSql query");
		*totalpages = strtoul(PQgetvalue(res, 0, 0), NULL, 10);
	}
	PG_FINALLY();
	{
		if (res)
			PQclear(res);
	}
	PG_END_TRY();

	ReleaseConnection(conn);

	return true;
}

/*
 * Acquire a random sample of rows from foreign table managed by postgres_fdw.
 *
 * We fetch the whole table from the remote side and pick out some sample rows.
 *
 * Selected rows are returned in the caller-allocated array rows[],
 * which must have at least targrows entries.
 * The actual number of rows selected is returned as the function result.
 * We also count the total number of rows in the table and return it into
 * *totalrows.  Note that *totaldeadrows is always set to 0.
 *
 * Note that the returned list of rows is not always in order by physical
 * position in the table.  Therefore, correlation estimates derived later
 * may be meaningless, but it's OK because we don't use the estimates
 * currently (the planner only pays attention to correlation for indexscans).
 */
static int
postgresAcquireSampleRowsFunc(Relation relation, int elevel,
							  HeapTuple *rows, int targrows,
							  double *totalrows,
							  double *totaldeadrows)
{
	PgFdwAnalyzeState astate;
	ForeignTable *table;
	ForeignServer *server;
	UserMapping *user;
	PGconn	   *conn;
	unsigned int cursor_number;
	StringInfoData sql;
	PGresult   *volatile res = NULL;

	/* Initialize workspace state */
	astate.rel = relation;
	astate.attinmeta = TupleDescGetAttInMetadata(RelationGetDescr(relation));

	astate.rows = rows;
	astate.targrows = targrows;
	astate.numrows = 0;
	astate.samplerows = 0;
	astate.rowstoskip = -1;		/* -1 means not set yet */
	reservoir_init_selection_state(&astate.rstate, targrows);

	/* Remember ANALYZE context, and create a per-tuple temp context */
	astate.anl_cxt = CurrentMemoryContext;
	astate.temp_cxt = AllocSetContextCreate(CurrentMemoryContext,
											"postgres_fdw temporary data",
											ALLOCSET_SMALL_SIZES);

	/*
	 * Get the connection to use.  We do the remote access as the table's
	 * owner, even if the ANALYZE was started by some other user.
	 */
	table = GetForeignTable(RelationGetRelid(relation));
	server = GetForeignServer(table->serverid);
	user = GetUserMapping(relation->rd_rel->relowner, table->serverid);
	conn = GetConnection(user, false, NULL);

	/*
	 * Construct cursor that retrieves whole rows from remote.
	 */
	cursor_number = GetCursorNumber(conn);
	initStringInfo(&sql);
	appendStringInfo(&sql, "DECLARE c%u CURSOR FOR ", cursor_number);
	deparseAnalyzeSql(&sql, relation, &astate.retrieved_attrs);

	/* In what follows, do not risk leaking any PGresults. */
	PG_TRY();
	{
		char		fetch_sql[64];
		int			fetch_size;
		ListCell   *lc;

		res = pgfdw_exec_query(conn, sql.data, NULL);
		if (PQresultStatus(res) != PGRES_COMMAND_OK)
			pgfdw_report_error(ERROR, res, conn, false, sql.data);
		PQclear(res);
		res = NULL;

		/*
		 * Determine the fetch size.  The default is arbitrary, but shouldn't
		 * be enormous.
		 */
		fetch_size = 100;
		foreach(lc, server->options)
		{
			DefElem    *def = (DefElem *) lfirst(lc);

			if (strcmp(def->defname, "fetch_size") == 0)
			{
				(void) parse_int(defGetString(def), &fetch_size, 0, NULL);
				break;
			}
		}
		foreach(lc, table->options)
		{
			DefElem    *def = (DefElem *) lfirst(lc);

			if (strcmp(def->defname, "fetch_size") == 0)
			{
				(void) parse_int(defGetString(def), &fetch_size, 0, NULL);
				break;
			}
		}

		/* Construct command to fetch rows from remote. */
		snprintf(fetch_sql, sizeof(fetch_sql), "FETCH %d FROM c%u",
				 fetch_size, cursor_number);

		/* Retrieve and process rows a batch at a time. */
		for (;;)
		{
			int			numrows;
			int			i;

			/* Allow users to cancel long query */
			CHECK_FOR_INTERRUPTS();

			/*
			 * XXX possible future improvement: if rowstoskip is large, we
			 * could issue a MOVE rather than physically fetching the rows,
			 * then just adjust rowstoskip and samplerows appropriately.
			 */

			/* Fetch some rows */
			res = pgfdw_exec_query(conn, fetch_sql, NULL);
			/* On error, report the original query, not the FETCH. */
			if (PQresultStatus(res) != PGRES_TUPLES_OK)
				pgfdw_report_error(ERROR, res, conn, false, sql.data);

			/* Process whatever we got. */
			numrows = PQntuples(res);
			for (i = 0; i < numrows; i++)
				analyze_row_processor(res, i, &astate);

			PQclear(res);
			res = NULL;

			/* Must be EOF if we didn't get all the rows requested. */
			if (numrows < fetch_size)
				break;
		}

		/* Close the cursor, just to be tidy. */
		close_cursor(conn, cursor_number, NULL);
	}
	PG_CATCH();
	{
		if (res)
			PQclear(res);
		PG_RE_THROW();
	}
	PG_END_TRY();

	ReleaseConnection(conn);

	/* We assume that we have no dead tuple. */
	*totaldeadrows = 0.0;

	/* We've retrieved all living tuples from foreign server. */
	*totalrows = astate.samplerows;

	/*
	 * Emit some interesting relation info
	 */
	ereport(elevel,
			(errmsg("\"%s\": table contains %.0f rows, %d rows in sample",
					RelationGetRelationName(relation),
					astate.samplerows, astate.numrows)));

	return astate.numrows;
}

/*
 * Collect sample rows from the result of query.
 *	 - Use all tuples in sample until target # of samples are collected.
 *	 - Subsequently, replace already-sampled tuples randomly.
 */
static void
analyze_row_processor(PGresult *res, int row, PgFdwAnalyzeState *astate)
{
	int			targrows = astate->targrows;
	int			pos;			/* array index to store tuple in */
	MemoryContext oldcontext;

	/* Always increment sample row counter. */
	astate->samplerows += 1;

	/*
	 * Determine the slot where this sample row should be stored.  Set pos to
	 * negative value to indicate the row should be skipped.
	 */
	if (astate->numrows < targrows)
	{
		/* First targrows rows are always included into the sample */
		pos = astate->numrows++;
	}
	else
	{
		/*
		 * Now we start replacing tuples in the sample until we reach the end
		 * of the relation.  Same algorithm as in acquire_sample_rows in
		 * analyze.c; see Jeff Vitter's paper.
		 */
		if (astate->rowstoskip < 0)
			astate->rowstoskip = reservoir_get_next_S(&astate->rstate, astate->samplerows, targrows);

		if (astate->rowstoskip <= 0)
		{
			/* Choose a random reservoir element to replace. */
			pos = (int) (targrows * sampler_random_fract(astate->rstate.randstate));
			Assert(pos >= 0 && pos < targrows);
			heap_freetuple(astate->rows[pos]);
		}
		else
		{
			/* Skip this tuple. */
			pos = -1;
		}

		astate->rowstoskip -= 1;
	}

	if (pos >= 0)
	{
		/*
		 * Create sample tuple from current result row, and store it in the
		 * position determined above.  The tuple has to be created in anl_cxt.
		 */
		oldcontext = MemoryContextSwitchTo(astate->anl_cxt);

		astate->rows[pos] = make_tuple_from_result_row(res, row,
													   astate->rel,
													   astate->attinmeta,
													   astate->retrieved_attrs,
													   NULL,
													   astate->temp_cxt);

		MemoryContextSwitchTo(oldcontext);
	}
}

/*
 * Import a foreign schema
 */
static List *
postgresImportForeignSchema(ImportForeignSchemaStmt *stmt, Oid serverOid)
{
	List	   *commands = NIL;
	bool		import_collate = true;
	bool		import_default = false;
	bool		import_generated = true;
	bool		import_not_null = true;
	ForeignServer *server;
	UserMapping *mapping;
	PGconn	   *conn;
	StringInfoData buf;
	PGresult   *volatile res = NULL;
	int			numrows,
				i;
	ListCell   *lc;

	/* Parse statement options */
	foreach(lc, stmt->options)
	{
		DefElem    *def = (DefElem *) lfirst(lc);

		if (strcmp(def->defname, "import_collate") == 0)
			import_collate = defGetBoolean(def);
		else if (strcmp(def->defname, "import_default") == 0)
			import_default = defGetBoolean(def);
		else if (strcmp(def->defname, "import_generated") == 0)
			import_generated = defGetBoolean(def);
		else if (strcmp(def->defname, "import_not_null") == 0)
			import_not_null = defGetBoolean(def);
		else
			ereport(ERROR,
					(errcode(ERRCODE_FDW_INVALID_OPTION_NAME),
					 errmsg("invalid option \"%s\"", def->defname)));
	}

	/*
	 * Get connection to the foreign server.  Connection manager will
	 * establish new connection if necessary.
	 */
	server = GetForeignServer(serverOid);
	mapping = GetUserMapping(GetUserId(), server->serverid);
	conn = GetConnection(mapping, false, NULL);

	/* Don't attempt to import collation if remote server hasn't got it */
	if (PQserverVersion(conn) < 90100)
		import_collate = false;

	/* Create workspace for strings */
	initStringInfo(&buf);

	/* In what follows, do not risk leaking any PGresults. */
	PG_TRY();
	{
		/* Check that the schema really exists */
		appendStringInfoString(&buf, "SELECT 1 FROM pg_catalog.pg_namespace WHERE nspname = ");
		deparseStringLiteral(&buf, stmt->remote_schema);

		res = pgfdw_exec_query(conn, buf.data, NULL);
		if (PQresultStatus(res) != PGRES_TUPLES_OK)
			pgfdw_report_error(ERROR, res, conn, false, buf.data);

		if (PQntuples(res) != 1)
			ereport(ERROR,
					(errcode(ERRCODE_FDW_SCHEMA_NOT_FOUND),
					 errmsg("schema \"%s\" is not present on foreign server \"%s\"",
							stmt->remote_schema, server->servername)));

		PQclear(res);
		res = NULL;
		resetStringInfo(&buf);

		/*
		 * Fetch all table data from this schema, possibly restricted by
		 * EXCEPT or LIMIT TO.  (We don't actually need to pay any attention
		 * to EXCEPT/LIMIT TO here, because the core code will filter the
		 * statements we return according to those lists anyway.  But it
		 * should save a few cycles to not process excluded tables in the
		 * first place.)
		 *
		 * Import table data for partitions only when they are explicitly
		 * specified in LIMIT TO clause. Otherwise ignore them and only
		 * include the definitions of the root partitioned tables to allow
		 * access to the complete remote data set locally in the schema
		 * imported.
		 *
		 * Note: because we run the connection with search_path restricted to
		 * pg_catalog, the format_type() and pg_get_expr() outputs will always
		 * include a schema name for types/functions in other schemas, which
		 * is what we want.
		 */
		appendStringInfoString(&buf,
							   "SELECT relname, "
							   "  attname, "
							   "  format_type(atttypid, atttypmod), "
							   "  attnotnull, ");

		/* Generated columns are supported since Postgres 12 */
		if (PQserverVersion(conn) >= 120000)
			appendStringInfoString(&buf,
								   "  attgenerated, "
								   "  pg_get_expr(adbin, adrelid), ");
		else
			appendStringInfoString(&buf,
								   "  NULL, "
								   "  pg_get_expr(adbin, adrelid), ");

		if (import_collate)
			appendStringInfoString(&buf,
								   "  collname, "
								   "  collnsp.nspname "
								   "FROM pg_class c "
								   "  JOIN pg_namespace n ON "
								   "    relnamespace = n.oid "
								   "  LEFT JOIN pg_attribute a ON "
								   "    attrelid = c.oid AND attnum > 0 "
								   "      AND NOT attisdropped "
								   "  LEFT JOIN pg_attrdef ad ON "
								   "    adrelid = c.oid AND adnum = attnum "
								   "  LEFT JOIN pg_collation coll ON "
								   "    coll.oid = attcollation "
								   "  LEFT JOIN pg_namespace collnsp ON "
								   "    collnsp.oid = collnamespace ");
		else
			appendStringInfoString(&buf,
								   "  NULL, NULL "
								   "FROM pg_class c "
								   "  JOIN pg_namespace n ON "
								   "    relnamespace = n.oid "
								   "  LEFT JOIN pg_attribute a ON "
								   "    attrelid = c.oid AND attnum > 0 "
								   "      AND NOT attisdropped "
								   "  LEFT JOIN pg_attrdef ad ON "
								   "    adrelid = c.oid AND adnum = attnum ");

		appendStringInfoString(&buf,
							   "WHERE c.relkind IN ("
							   CppAsString2(RELKIND_RELATION) ","
							   CppAsString2(RELKIND_VIEW) ","
							   CppAsString2(RELKIND_FOREIGN_TABLE) ","
							   CppAsString2(RELKIND_MATVIEW) ","
							   CppAsString2(RELKIND_PARTITIONED_TABLE) ") "
							   "  AND n.nspname = ");
		deparseStringLiteral(&buf, stmt->remote_schema);

		/* Partitions are supported since Postgres 10 */
		if (PQserverVersion(conn) >= 100000 &&
			stmt->list_type != FDW_IMPORT_SCHEMA_LIMIT_TO)
			appendStringInfoString(&buf, " AND NOT c.relispartition ");

		/* Apply restrictions for LIMIT TO and EXCEPT */
		if (stmt->list_type == FDW_IMPORT_SCHEMA_LIMIT_TO ||
			stmt->list_type == FDW_IMPORT_SCHEMA_EXCEPT)
		{
			bool		first_item = true;

			appendStringInfoString(&buf, " AND c.relname ");
			if (stmt->list_type == FDW_IMPORT_SCHEMA_EXCEPT)
				appendStringInfoString(&buf, "NOT ");
			appendStringInfoString(&buf, "IN (");

			/* Append list of table names within IN clause */
			foreach(lc, stmt->table_list)
			{
				RangeVar   *rv = (RangeVar *) lfirst(lc);

				if (first_item)
					first_item = false;
				else
					appendStringInfoString(&buf, ", ");
				deparseStringLiteral(&buf, rv->relname);
			}
			appendStringInfoChar(&buf, ')');
		}

		/* Append ORDER BY at the end of query to ensure output ordering */
		appendStringInfoString(&buf, " ORDER BY c.relname, a.attnum");

		/* Fetch the data */
		res = pgfdw_exec_query(conn, buf.data, NULL);
		if (PQresultStatus(res) != PGRES_TUPLES_OK)
			pgfdw_report_error(ERROR, res, conn, false, buf.data);

		/* Process results */
		numrows = PQntuples(res);
		/* note: incrementation of i happens in inner loop's while() test */
		for (i = 0; i < numrows;)
		{
			char	   *tablename = PQgetvalue(res, i, 0);
			bool		first_item = true;

			resetStringInfo(&buf);
			appendStringInfo(&buf, "CREATE FOREIGN TABLE %s (\n",
							 quote_identifier(tablename));

			/* Scan all rows for this table */
			do
			{
				char	   *attname;
				char	   *typename;
				char	   *attnotnull;
				char	   *attgenerated;
				char	   *attdefault;
				char	   *collname;
				char	   *collnamespace;

				/* If table has no columns, we'll see nulls here */
				if (PQgetisnull(res, i, 1))
					continue;

				attname = PQgetvalue(res, i, 1);
				typename = PQgetvalue(res, i, 2);
				attnotnull = PQgetvalue(res, i, 3);
				attgenerated = PQgetisnull(res, i, 4) ? (char *) NULL :
					PQgetvalue(res, i, 4);
				attdefault = PQgetisnull(res, i, 5) ? (char *) NULL :
					PQgetvalue(res, i, 5);
				collname = PQgetisnull(res, i, 6) ? (char *) NULL :
					PQgetvalue(res, i, 6);
				collnamespace = PQgetisnull(res, i, 7) ? (char *) NULL :
					PQgetvalue(res, i, 7);

				if (first_item)
					first_item = false;
				else
					appendStringInfoString(&buf, ",\n");

				/* Print column name and type */
				appendStringInfo(&buf, "  %s %s",
								 quote_identifier(attname),
								 typename);

				/*
				 * Add column_name option so that renaming the foreign table's
				 * column doesn't break the association to the underlying
				 * column.
				 */
				appendStringInfoString(&buf, " OPTIONS (column_name ");
				deparseStringLiteral(&buf, attname);
				appendStringInfoChar(&buf, ')');

				/* Add COLLATE if needed */
				if (import_collate && collname != NULL && collnamespace != NULL)
					appendStringInfo(&buf, " COLLATE %s.%s",
									 quote_identifier(collnamespace),
									 quote_identifier(collname));

				/* Add DEFAULT if needed */
				if (import_default && attdefault != NULL &&
					(!attgenerated || !attgenerated[0]))
					appendStringInfo(&buf, " DEFAULT %s", attdefault);

				/* Add GENERATED if needed */
				if (import_generated && attgenerated != NULL &&
					attgenerated[0] == ATTRIBUTE_GENERATED_STORED)
				{
					Assert(attdefault != NULL);
					appendStringInfo(&buf,
									 " GENERATED ALWAYS AS (%s) STORED",
									 attdefault);
				}

				/* Add NOT NULL if needed */
				if (import_not_null && attnotnull[0] == 't')
					appendStringInfoString(&buf, " NOT NULL");
			}
			while (++i < numrows &&
				   strcmp(PQgetvalue(res, i, 0), tablename) == 0);

			/*
			 * Add server name and table-level options.  We specify remote
			 * schema and table name as options (the latter to ensure that
			 * renaming the foreign table doesn't break the association).
			 */
			appendStringInfo(&buf, "\n) SERVER %s\nOPTIONS (",
							 quote_identifier(server->servername));

			appendStringInfoString(&buf, "schema_name ");
			deparseStringLiteral(&buf, stmt->remote_schema);
			appendStringInfoString(&buf, ", table_name ");
			deparseStringLiteral(&buf, tablename);

			appendStringInfoString(&buf, ");");

			commands = lappend(commands, pstrdup(buf.data));
		}
	}
	PG_FINALLY();
	{
		if (res)
			PQclear(res);
	}
	PG_END_TRY();

	ReleaseConnection(conn);

	return commands;
}

/*
 * Assess whether the join between inner and outer relations can be pushed down
 * to the foreign server. As a side effect, save information we obtain in this
 * function to PgFdwRelationInfo passed in.
 */
static bool
foreign_join_ok(PlannerInfo *root, RelOptInfo *joinrel, JoinType jointype,
				RelOptInfo *outerrel, RelOptInfo *innerrel,
				JoinPathExtraData *extra)
{
	PgFdwRelationInfo *fpinfo;
	PgFdwRelationInfo *fpinfo_o;
	PgFdwRelationInfo *fpinfo_i;
	ListCell   *lc;
	List	   *joinclauses;

	/*
	 * We support pushing down INNER, LEFT, RIGHT and FULL OUTER joins.
	 * Constructing queries representing SEMI and ANTI joins is hard, hence
	 * not considered right now.
	 */
	if (jointype != JOIN_INNER && jointype != JOIN_LEFT &&
		jointype != JOIN_RIGHT && jointype != JOIN_FULL)
		return false;

	/*
	 * If either of the joining relations is marked as unsafe to pushdown, the
	 * join can not be pushed down.
	 */
	fpinfo = (PgFdwRelationInfo *) joinrel->fdw_private;
	fpinfo_o = (PgFdwRelationInfo *) outerrel->fdw_private;
	fpinfo_i = (PgFdwRelationInfo *) innerrel->fdw_private;
	if (!fpinfo_o || !fpinfo_o->pushdown_safe ||
		!fpinfo_i || !fpinfo_i->pushdown_safe)
		return false;

	/*
	 * If joining relations have local conditions, those conditions are
	 * required to be applied before joining the relations. Hence the join can
	 * not be pushed down.
	 */
	if (fpinfo_o->local_conds || fpinfo_i->local_conds)
		return false;

	/*
	 * Merge FDW options.  We might be tempted to do this after we have deemed
	 * the foreign join to be OK.  But we must do this beforehand so that we
	 * know which quals can be evaluated on the foreign server, which might
	 * depend on shippable_extensions.
	 */
	fpinfo->server = fpinfo_o->server;
	merge_fdw_options(fpinfo, fpinfo_o, fpinfo_i);

	/*
	 * Separate restrict list into join quals and pushed-down (other) quals.
	 *
	 * Join quals belonging to an outer join must all be shippable, else we
	 * cannot execute the join remotely.  Add such quals to 'joinclauses'.
	 *
	 * Add other quals to fpinfo->remote_conds if they are shippable, else to
	 * fpinfo->local_conds.  In an inner join it's okay to execute conditions
	 * either locally or remotely; the same is true for pushed-down conditions
	 * at an outer join.
	 *
	 * Note we might return failure after having already scribbled on
	 * fpinfo->remote_conds and fpinfo->local_conds.  That's okay because we
	 * won't consult those lists again if we deem the join unshippable.
	 */
	joinclauses = NIL;
	foreach(lc, extra->restrictlist)
	{
		RestrictInfo *rinfo = lfirst_node(RestrictInfo, lc);
		bool		is_remote_clause = is_foreign_expr(root, joinrel,
													   rinfo->clause);

		if (IS_OUTER_JOIN(jointype) &&
			!RINFO_IS_PUSHED_DOWN(rinfo, joinrel->relids))
		{
			if (!is_remote_clause)
				return false;
			joinclauses = lappend(joinclauses, rinfo);
		}
		else
		{
			if (is_remote_clause)
				fpinfo->remote_conds = lappend(fpinfo->remote_conds, rinfo);
			else
				fpinfo->local_conds = lappend(fpinfo->local_conds, rinfo);
		}
	}

	/*
	 * deparseExplicitTargetList() isn't smart enough to handle anything other
	 * than a Var.  In particular, if there's some PlaceHolderVar that would
	 * need to be evaluated within this join tree (because there's an upper
	 * reference to a quantity that may go to NULL as a result of an outer
	 * join), then we can't try to push the join down because we'll fail when
	 * we get to deparseExplicitTargetList().  However, a PlaceHolderVar that
	 * needs to be evaluated *at the top* of this join tree is OK, because we
	 * can do that locally after fetching the results from the remote side.
	 */
	foreach(lc, root->placeholder_list)
	{
		PlaceHolderInfo *phinfo = lfirst(lc);
		Relids		relids;

		/* PlaceHolderInfo refers to parent relids, not child relids. */
		relids = IS_OTHER_REL(joinrel) ?
			joinrel->top_parent_relids : joinrel->relids;

		if (bms_is_subset(phinfo->ph_eval_at, relids) &&
			bms_nonempty_difference(relids, phinfo->ph_eval_at))
			return false;
	}

	/* Save the join clauses, for later use. */
	fpinfo->joinclauses = joinclauses;

	fpinfo->outerrel = outerrel;
	fpinfo->innerrel = innerrel;
	fpinfo->jointype = jointype;

	/*
	 * By default, both the input relations are not required to be deparsed as
	 * subqueries, but there might be some relations covered by the input
	 * relations that are required to be deparsed as subqueries, so save the
	 * relids of those relations for later use by the deparser.
	 */
	fpinfo->make_outerrel_subquery = false;
	fpinfo->make_innerrel_subquery = false;
	Assert(bms_is_subset(fpinfo_o->lower_subquery_rels, outerrel->relids));
	Assert(bms_is_subset(fpinfo_i->lower_subquery_rels, innerrel->relids));
	fpinfo->lower_subquery_rels = bms_union(fpinfo_o->lower_subquery_rels,
											fpinfo_i->lower_subquery_rels);

	/*
	 * Pull the other remote conditions from the joining relations into join
	 * clauses or other remote clauses (remote_conds) of this relation
	 * wherever possible. This avoids building subqueries at every join step.
	 *
	 * For an inner join, clauses from both the relations are added to the
	 * other remote clauses. For LEFT and RIGHT OUTER join, the clauses from
	 * the outer side are added to remote_conds since those can be evaluated
	 * after the join is evaluated. The clauses from inner side are added to
	 * the joinclauses, since they need to be evaluated while constructing the
	 * join.
	 *
	 * For a FULL OUTER JOIN, the other clauses from either relation can not
	 * be added to the joinclauses or remote_conds, since each relation acts
	 * as an outer relation for the other.
	 *
	 * The joining sides can not have local conditions, thus no need to test
	 * shippability of the clauses being pulled up.
	 */
	switch (jointype)
	{
		case JOIN_INNER:
			fpinfo->remote_conds = list_concat(fpinfo->remote_conds,
											   fpinfo_i->remote_conds);
			fpinfo->remote_conds = list_concat(fpinfo->remote_conds,
											   fpinfo_o->remote_conds);
			break;

		case JOIN_LEFT:
			fpinfo->joinclauses = list_concat(fpinfo->joinclauses,
											  fpinfo_i->remote_conds);
			fpinfo->remote_conds = list_concat(fpinfo->remote_conds,
											   fpinfo_o->remote_conds);
			break;

		case JOIN_RIGHT:
			fpinfo->joinclauses = list_concat(fpinfo->joinclauses,
											  fpinfo_o->remote_conds);
			fpinfo->remote_conds = list_concat(fpinfo->remote_conds,
											   fpinfo_i->remote_conds);
			break;

		case JOIN_FULL:

			/*
			 * In this case, if any of the input relations has conditions, we
			 * need to deparse that relation as a subquery so that the
			 * conditions can be evaluated before the join.  Remember it in
			 * the fpinfo of this relation so that the deparser can take
			 * appropriate action.  Also, save the relids of base relations
			 * covered by that relation for later use by the deparser.
			 */
			if (fpinfo_o->remote_conds)
			{
				fpinfo->make_outerrel_subquery = true;
				fpinfo->lower_subquery_rels =
					bms_add_members(fpinfo->lower_subquery_rels,
									outerrel->relids);
			}
			if (fpinfo_i->remote_conds)
			{
				fpinfo->make_innerrel_subquery = true;
				fpinfo->lower_subquery_rels =
					bms_add_members(fpinfo->lower_subquery_rels,
									innerrel->relids);
			}
			break;

		default:
			/* Should not happen, we have just checked this above */
			elog(ERROR, "unsupported join type %d", jointype);
	}

	/*
	 * For an inner join, all restrictions can be treated alike. Treating the
	 * pushed down conditions as join conditions allows a top level full outer
	 * join to be deparsed without requiring subqueries.
	 */
	if (jointype == JOIN_INNER)
	{
		Assert(!fpinfo->joinclauses);
		fpinfo->joinclauses = fpinfo->remote_conds;
		fpinfo->remote_conds = NIL;
	}

	/* Mark that this join can be pushed down safely */
	fpinfo->pushdown_safe = true;

	/* Get user mapping */
	if (fpinfo->use_remote_estimate)
	{
		if (fpinfo_o->use_remote_estimate)
			fpinfo->user = fpinfo_o->user;
		else
			fpinfo->user = fpinfo_i->user;
	}
	else
		fpinfo->user = NULL;

	/*
	 * Set # of retrieved rows and cached relation costs to some negative
	 * value, so that we can detect when they are set to some sensible values,
	 * during one (usually the first) of the calls to estimate_path_cost_size.
	 */
	fpinfo->retrieved_rows = -1;
	fpinfo->rel_startup_cost = -1;
	fpinfo->rel_total_cost = -1;

	/*
	 * Set the string describing this join relation to be used in EXPLAIN
	 * output of corresponding ForeignScan.  Note that the decoration we add
	 * to the base relation names mustn't include any digits, or it'll confuse
	 * postgresExplainForeignScan.
	 */
	fpinfo->relation_name = psprintf("(%s) %s JOIN (%s)",
									 fpinfo_o->relation_name,
									 get_jointype_name(fpinfo->jointype),
									 fpinfo_i->relation_name);

	/*
	 * Set the relation index.  This is defined as the position of this
	 * joinrel in the join_rel_list list plus the length of the rtable list.
	 * Note that since this joinrel is at the end of the join_rel_list list
	 * when we are called, we can get the position by list_length.
	 */
	Assert(fpinfo->relation_index == 0);	/* shouldn't be set yet */
	fpinfo->relation_index =
		list_length(root->parse->rtable) + list_length(root->join_rel_list);

	return true;
}

static void
add_paths_with_pathkeys_for_rel(PlannerInfo *root, RelOptInfo *rel,
								Path *epq_path)
{
	List	   *useful_pathkeys_list = NIL; /* List of all pathkeys */
	ListCell   *lc;

	useful_pathkeys_list = get_useful_pathkeys_for_relation(root, rel);

	/* Create one path for each set of pathkeys we found above. */
	foreach(lc, useful_pathkeys_list)
	{
		double		rows;
		int			width;
		Cost		startup_cost;
		Cost		total_cost;
		List	   *useful_pathkeys = lfirst(lc);
		Path	   *sorted_epq_path;

		estimate_path_cost_size(root, rel, NIL, useful_pathkeys, NULL,
								&rows, &width, &startup_cost, &total_cost);

		/*
		 * The EPQ path must be at least as well sorted as the path itself, in
		 * case it gets used as input to a mergejoin.
		 */
		sorted_epq_path = epq_path;
		if (sorted_epq_path != NULL &&
			!pathkeys_contained_in(useful_pathkeys,
								   sorted_epq_path->pathkeys))
			sorted_epq_path = (Path *)
				create_sort_path(root,
								 rel,
								 sorted_epq_path,
								 useful_pathkeys,
								 -1.0);

		if (IS_SIMPLE_REL(rel))
			add_path(rel, (Path *)
					 create_foreignscan_path(root, rel,
											 NULL,
											 rows,
											 startup_cost,
											 total_cost,
											 useful_pathkeys,
											 rel->lateral_relids,
											 sorted_epq_path,
											 NIL));
		else
			add_path(rel, (Path *)
					 create_foreign_join_path(root, rel,
											  NULL,
											  rows,
											  startup_cost,
											  total_cost,
											  useful_pathkeys,
											  rel->lateral_relids,
											  sorted_epq_path,
											  NIL));
	}
}

/*
 * Parse options from foreign server and apply them to fpinfo.
 *
 * New options might also require tweaking merge_fdw_options().
 */
static void
apply_server_options(PgFdwRelationInfo *fpinfo)
{
	ListCell   *lc;

	foreach(lc, fpinfo->server->options)
	{
		DefElem    *def = (DefElem *) lfirst(lc);

		if (strcmp(def->defname, "use_remote_estimate") == 0)
			fpinfo->use_remote_estimate = defGetBoolean(def);
		else if (strcmp(def->defname, "fdw_startup_cost") == 0)
			(void) parse_real(defGetString(def), &fpinfo->fdw_startup_cost, 0,
							  NULL);
		else if (strcmp(def->defname, "fdw_tuple_cost") == 0)
			(void) parse_real(defGetString(def), &fpinfo->fdw_tuple_cost, 0,
							  NULL);
		else if (strcmp(def->defname, "extensions") == 0)
			fpinfo->shippable_extensions =
				ExtractExtensionList(defGetString(def), false);
		else if (strcmp(def->defname, "fetch_size") == 0)
			(void) parse_int(defGetString(def), &fpinfo->fetch_size, 0, NULL);
		else if (strcmp(def->defname, "async_capable") == 0)
			fpinfo->async_capable = defGetBoolean(def);
	}
}

/*
 * Parse options from foreign table and apply them to fpinfo.
 *
 * New options might also require tweaking merge_fdw_options().
 */
static void
apply_table_options(PgFdwRelationInfo *fpinfo)
{
	ListCell   *lc;

	foreach(lc, fpinfo->table->options)
	{
		DefElem    *def = (DefElem *) lfirst(lc);

		if (strcmp(def->defname, "use_remote_estimate") == 0)
			fpinfo->use_remote_estimate = defGetBoolean(def);
		else if (strcmp(def->defname, "fetch_size") == 0)
			(void) parse_int(defGetString(def), &fpinfo->fetch_size, 0, NULL);
		else if (strcmp(def->defname, "async_capable") == 0)
			fpinfo->async_capable = defGetBoolean(def);
	}
}

/*
 * Merge FDW options from input relations into a new set of options for a join
 * or an upper rel.
 *
 * For a join relation, FDW-specific information about the inner and outer
 * relations is provided using fpinfo_i and fpinfo_o.  For an upper relation,
 * fpinfo_o provides the information for the input relation; fpinfo_i is
 * expected to NULL.
 */
static void
merge_fdw_options(PgFdwRelationInfo *fpinfo,
				  const PgFdwRelationInfo *fpinfo_o,
				  const PgFdwRelationInfo *fpinfo_i)
{
	/* We must always have fpinfo_o. */
	Assert(fpinfo_o);

	/* fpinfo_i may be NULL, but if present the servers must both match. */
	Assert(!fpinfo_i ||
		   fpinfo_i->server->serverid == fpinfo_o->server->serverid);

	/*
	 * Copy the server specific FDW options.  (For a join, both relations come
	 * from the same server, so the server options should have the same value
	 * for both relations.)
	 */
	fpinfo->fdw_startup_cost = fpinfo_o->fdw_startup_cost;
	fpinfo->fdw_tuple_cost = fpinfo_o->fdw_tuple_cost;
	fpinfo->shippable_extensions = fpinfo_o->shippable_extensions;
	fpinfo->use_remote_estimate = fpinfo_o->use_remote_estimate;
	fpinfo->fetch_size = fpinfo_o->fetch_size;
	fpinfo->async_capable = fpinfo_o->async_capable;

	/* Merge the table level options from either side of the join. */
	if (fpinfo_i)
	{
		/*
		 * We'll prefer to use remote estimates for this join if any table
		 * from either side of the join is using remote estimates.  This is
		 * most likely going to be preferred since they're already willing to
		 * pay the price of a round trip to get the remote EXPLAIN.  In any
		 * case it's not entirely clear how we might otherwise handle this
		 * best.
		 */
		fpinfo->use_remote_estimate = fpinfo_o->use_remote_estimate ||
			fpinfo_i->use_remote_estimate;

		/*
		 * Set fetch size to maximum of the joining sides, since we are
		 * expecting the rows returned by the join to be proportional to the
		 * relation sizes.
		 */
		fpinfo->fetch_size = Max(fpinfo_o->fetch_size, fpinfo_i->fetch_size);

		/*
		 * We'll prefer to consider this join async-capable if any table from
		 * either side of the join is considered async-capable.  This would be
		 * reasonable because in that case the foreign server would have its
		 * own resources to scan that table asynchronously, and the join could
		 * also be computed asynchronously using the resources.
		 */
		fpinfo->async_capable = fpinfo_o->async_capable ||
			fpinfo_i->async_capable;
	}
}

/*
 * postgresGetForeignJoinPaths
 *		Add possible ForeignPath to joinrel, if join is safe to push down.
 */
static void
postgresGetForeignJoinPaths(PlannerInfo *root,
							RelOptInfo *joinrel,
							RelOptInfo *outerrel,
							RelOptInfo *innerrel,
							JoinType jointype,
							JoinPathExtraData *extra)
{
	PgFdwRelationInfo *fpinfo;
	ForeignPath *joinpath;
	double		rows;
	int			width;
	Cost		startup_cost;
	Cost		total_cost;
	Path	   *epq_path;		/* Path to create plan to be executed when
								 * EvalPlanQual gets triggered. */

	/*
	 * Skip if this join combination has been considered already.
	 */
	if (joinrel->fdw_private)
		return;

	/*
	 * This code does not work for joins with lateral references, since those
	 * must have parameterized paths, which we don't generate yet.
	 */
	if (!bms_is_empty(joinrel->lateral_relids))
		return;

	/*
	 * Create unfinished PgFdwRelationInfo entry which is used to indicate
	 * that the join relation is already considered, so that we won't waste
	 * time in judging safety of join pushdown and adding the same paths again
	 * if found safe. Once we know that this join can be pushed down, we fill
	 * the entry.
	 */
	fpinfo = (PgFdwRelationInfo *) palloc0(sizeof(PgFdwRelationInfo));
	fpinfo->pushdown_safe = false;
	joinrel->fdw_private = fpinfo;
	/* attrs_used is only for base relations. */
	fpinfo->attrs_used = NULL;

	/*
	 * If there is a possibility that EvalPlanQual will be executed, we need
	 * to be able to reconstruct the row using scans of the base relations.
	 * GetExistingLocalJoinPath will find a suitable path for this purpose in
	 * the path list of the joinrel, if one exists.  We must be careful to
	 * call it before adding any ForeignPath, since the ForeignPath might
	 * dominate the only suitable local path available.  We also do it before
	 * calling foreign_join_ok(), since that function updates fpinfo and marks
	 * it as pushable if the join is found to be pushable.
	 */
	if (root->parse->commandType == CMD_DELETE ||
		root->parse->commandType == CMD_UPDATE ||
		root->rowMarks)
	{
		epq_path = GetExistingLocalJoinPath(joinrel);
		if (!epq_path)
		{
			elog(DEBUG3, "could not push down foreign join because a local path suitable for EPQ checks was not found");
			return;
		}
	}
	else
		epq_path = NULL;

	if (!foreign_join_ok(root, joinrel, jointype, outerrel, innerrel, extra))
	{
		/* Free path required for EPQ if we copied one; we don't need it now */
		if (epq_path)
			pfree(epq_path);
		return;
	}

	/*
	 * Compute the selectivity and cost of the local_conds, so we don't have
	 * to do it over again for each path. The best we can do for these
	 * conditions is to estimate selectivity on the basis of local statistics.
	 * The local conditions are applied after the join has been computed on
	 * the remote side like quals in WHERE clause, so pass jointype as
	 * JOIN_INNER.
	 */
	fpinfo->local_conds_sel = clauselist_selectivity(root,
													 fpinfo->local_conds,
													 0,
													 JOIN_INNER,
													 NULL,
													 false);
	cost_qual_eval(&fpinfo->local_conds_cost, fpinfo->local_conds, root);

	/*
	 * If we are going to estimate costs locally, estimate the join clause
	 * selectivity here while we have special join info.
	 */
	if (!fpinfo->use_remote_estimate)
		fpinfo->joinclause_sel = clauselist_selectivity(root, fpinfo->joinclauses,
														0, fpinfo->jointype,
														extra->sjinfo,
														false);

	/* Estimate costs for bare join relation */
	estimate_path_cost_size(root, joinrel, NIL, NIL, NULL,
							&rows, &width, &startup_cost, &total_cost);
	/* Now update this information in the joinrel */
	joinrel->rows = rows;
	joinrel->reltarget->width = width;
	fpinfo->rows = rows;
	fpinfo->width = width;
	fpinfo->startup_cost = startup_cost;
	fpinfo->total_cost = total_cost;

	/*
	 * Create a new join path and add it to the joinrel which represents a
	 * join between foreign tables.
	 */
	joinpath = create_foreign_join_path(root,
										joinrel,
										NULL,	/* default pathtarget */
										rows,
										startup_cost,
										total_cost,
										NIL,	/* no pathkeys */
										joinrel->lateral_relids,
										epq_path,
										NIL);	/* no fdw_private */

	/* Add generated path into joinrel by add_path(). */
	add_path(joinrel, (Path *) joinpath);

	/* Consider pathkeys for the join relation */
	add_paths_with_pathkeys_for_rel(root, joinrel, epq_path);

	/* XXX Consider parameterized paths for the join relation */
}

/*
 * Assess whether the aggregation, grouping and having operations can be pushed
 * down to the foreign server.  As a side effect, save information we obtain in
 * this function to PgFdwRelationInfo of the input relation.
 */
static bool
foreign_grouping_ok(PlannerInfo *root, RelOptInfo *grouped_rel,
					Node *havingQual)
{
	Query	   *query = root->parse;
	PgFdwRelationInfo *fpinfo = (PgFdwRelationInfo *) grouped_rel->fdw_private;
	PathTarget *grouping_target = grouped_rel->reltarget;
	PgFdwRelationInfo *ofpinfo;
	ListCell   *lc;
	int			i;
	List	   *tlist = NIL;

	/* We currently don't support pushing Grouping Sets. */
	if (query->groupingSets)
		return false;

	/* Get the fpinfo of the underlying scan relation. */
	ofpinfo = (PgFdwRelationInfo *) fpinfo->outerrel->fdw_private;

	/*
	 * If underlying scan relation has any local conditions, those conditions
	 * are required to be applied before performing aggregation.  Hence the
	 * aggregate cannot be pushed down.
	 */
	if (ofpinfo->local_conds)
		return false;

	/*
	 * Examine grouping expressions, as well as other expressions we'd need to
	 * compute, and check whether they are safe to push down to the foreign
	 * server.  All GROUP BY expressions will be part of the grouping target
	 * and thus there is no need to search for them separately.  Add grouping
	 * expressions into target list which will be passed to foreign server.
	 *
	 * A tricky fine point is that we must not put any expression into the
	 * target list that is just a foreign param (that is, something that
	 * deparse.c would conclude has to be sent to the foreign server).  If we
	 * do, the expression will also appear in the fdw_exprs list of the plan
	 * node, and setrefs.c will get confused and decide that the fdw_exprs
	 * entry is actually a reference to the fdw_scan_tlist entry, resulting in
	 * a broken plan.  Somewhat oddly, it's OK if the expression contains such
	 * a node, as long as it's not at top level; then no match is possible.
	 */
	i = 0;
	foreach(lc, grouping_target->exprs)
	{
		Expr	   *expr = (Expr *) lfirst(lc);
		Index		sgref = get_pathtarget_sortgroupref(grouping_target, i);
		ListCell   *l;

		/* Check whether this expression is part of GROUP BY clause */
		if (sgref && get_sortgroupref_clause_noerr(sgref, query->groupClause))
		{
			TargetEntry *tle;

			/*
			 * If any GROUP BY expression is not shippable, then we cannot
			 * push down aggregation to the foreign server.
			 */
			if (!is_foreign_expr(root, grouped_rel, expr))
				return false;

			/*
			 * If it would be a foreign param, we can't put it into the tlist,
			 * so we have to fail.
			 */
			if (is_foreign_param(root, grouped_rel, expr))
				return false;

			/*
			 * Pushable, so add to tlist.  We need to create a TLE for this
			 * expression and apply the sortgroupref to it.  We cannot use
			 * add_to_flat_tlist() here because that avoids making duplicate
			 * entries in the tlist.  If there are duplicate entries with
			 * distinct sortgrouprefs, we have to duplicate that situation in
			 * the output tlist.
			 */
			tle = makeTargetEntry(expr, list_length(tlist) + 1, NULL, false);
			tle->ressortgroupref = sgref;
			tlist = lappend(tlist, tle);
		}
		else
		{
			/*
			 * Non-grouping expression we need to compute.  Can we ship it
			 * as-is to the foreign server?
			 */
			if (is_foreign_expr(root, grouped_rel, expr) &&
				!is_foreign_param(root, grouped_rel, expr))
			{
				/* Yes, so add to tlist as-is; OK to suppress duplicates */
				tlist = add_to_flat_tlist(tlist, list_make1(expr));
			}
			else
			{
				/* Not pushable as a whole; extract its Vars and aggregates */
				List	   *aggvars;

				aggvars = pull_var_clause((Node *) expr,
										  PVC_INCLUDE_AGGREGATES);

				/*
				 * If any aggregate expression is not shippable, then we
				 * cannot push down aggregation to the foreign server.  (We
				 * don't have to check is_foreign_param, since that certainly
				 * won't return true for any such expression.)
				 */
				if (!is_foreign_expr(root, grouped_rel, (Expr *) aggvars))
					return false;

				/*
				 * Add aggregates, if any, into the targetlist.  Plain Vars
				 * outside an aggregate can be ignored, because they should be
				 * either same as some GROUP BY column or part of some GROUP
				 * BY expression.  In either case, they are already part of
				 * the targetlist and thus no need to add them again.  In fact
				 * including plain Vars in the tlist when they do not match a
				 * GROUP BY column would cause the foreign server to complain
				 * that the shipped query is invalid.
				 */
				foreach(l, aggvars)
				{
					Expr	   *expr = (Expr *) lfirst(l);

					if (IsA(expr, Aggref))
						tlist = add_to_flat_tlist(tlist, list_make1(expr));
				}
			}
		}

		i++;
	}

	/*
	 * Classify the pushable and non-pushable HAVING clauses and save them in
	 * remote_conds and local_conds of the grouped rel's fpinfo.
	 */
	if (havingQual)
	{
		ListCell   *lc;

		foreach(lc, (List *) havingQual)
		{
			Expr	   *expr = (Expr *) lfirst(lc);
			RestrictInfo *rinfo;

			/*
			 * Currently, the core code doesn't wrap havingQuals in
			 * RestrictInfos, so we must make our own.
			 */
			Assert(!IsA(expr, RestrictInfo));
			rinfo = make_restrictinfo(root,
									  expr,
									  true,
									  false,
									  false,
									  root->qual_security_level,
									  grouped_rel->relids,
									  NULL,
									  NULL);
			if (is_foreign_expr(root, grouped_rel, expr))
				fpinfo->remote_conds = lappend(fpinfo->remote_conds, rinfo);
			else
				fpinfo->local_conds = lappend(fpinfo->local_conds, rinfo);
		}
	}

	/*
	 * If there are any local conditions, pull Vars and aggregates from it and
	 * check whether they are safe to pushdown or not.
	 */
	if (fpinfo->local_conds)
	{
		List	   *aggvars = NIL;
		ListCell   *lc;

		foreach(lc, fpinfo->local_conds)
		{
			RestrictInfo *rinfo = lfirst_node(RestrictInfo, lc);

			aggvars = list_concat(aggvars,
								  pull_var_clause((Node *) rinfo->clause,
												  PVC_INCLUDE_AGGREGATES));
		}

		foreach(lc, aggvars)
		{
			Expr	   *expr = (Expr *) lfirst(lc);

			/*
			 * If aggregates within local conditions are not safe to push
			 * down, then we cannot push down the query.  Vars are already
			 * part of GROUP BY clause which are checked above, so no need to
			 * access them again here.  Again, we need not check
			 * is_foreign_param for a foreign aggregate.
			 */
			if (IsA(expr, Aggref))
			{
				if (!is_foreign_expr(root, grouped_rel, expr))
					return false;

				tlist = add_to_flat_tlist(tlist, list_make1(expr));
			}
		}
	}

	/* Store generated targetlist */
	fpinfo->grouped_tlist = tlist;

	/* Safe to pushdown */
	fpinfo->pushdown_safe = true;

	/*
	 * Set # of retrieved rows and cached relation costs to some negative
	 * value, so that we can detect when they are set to some sensible values,
	 * during one (usually the first) of the calls to estimate_path_cost_size.
	 */
	fpinfo->retrieved_rows = -1;
	fpinfo->rel_startup_cost = -1;
	fpinfo->rel_total_cost = -1;

	/*
	 * Set the string describing this grouped relation to be used in EXPLAIN
	 * output of corresponding ForeignScan.  Note that the decoration we add
	 * to the base relation name mustn't include any digits, or it'll confuse
	 * postgresExplainForeignScan.
	 */
	fpinfo->relation_name = psprintf("Aggregate on (%s)",
									 ofpinfo->relation_name);

	return true;
}

/*
 * postgresGetForeignUpperPaths
 *		Add paths for post-join operations like aggregation, grouping etc. if
 *		corresponding operations are safe to push down.
 */
static void
postgresGetForeignUpperPaths(PlannerInfo *root, UpperRelationKind stage,
							 RelOptInfo *input_rel, RelOptInfo *output_rel,
							 void *extra)
{
	PgFdwRelationInfo *fpinfo;

	/*
	 * If input rel is not safe to pushdown, then simply return as we cannot
	 * perform any post-join operations on the foreign server.
	 */
	if (!input_rel->fdw_private ||
		!((PgFdwRelationInfo *) input_rel->fdw_private)->pushdown_safe)
		return;

	/* Ignore stages we don't support; and skip any duplicate calls. */
	if ((stage != UPPERREL_GROUP_AGG &&
		 stage != UPPERREL_ORDERED &&
		 stage != UPPERREL_FINAL) ||
		output_rel->fdw_private)
		return;

	fpinfo = (PgFdwRelationInfo *) palloc0(sizeof(PgFdwRelationInfo));
	fpinfo->pushdown_safe = false;
	fpinfo->stage = stage;
	output_rel->fdw_private = fpinfo;

	switch (stage)
	{
		case UPPERREL_GROUP_AGG:
			add_foreign_grouping_paths(root, input_rel, output_rel,
									   (GroupPathExtraData *) extra);
			break;
		case UPPERREL_ORDERED:
			add_foreign_ordered_paths(root, input_rel, output_rel);
			break;
		case UPPERREL_FINAL:
			add_foreign_final_paths(root, input_rel, output_rel,
									(FinalPathExtraData *) extra);
			break;
		default:
			elog(ERROR, "unexpected upper relation: %d", (int) stage);
			break;
	}
}

/*
 * add_foreign_grouping_paths
 *		Add foreign path for grouping and/or aggregation.
 *
 * Given input_rel represents the underlying scan.  The paths are added to the
 * given grouped_rel.
 */
static void
add_foreign_grouping_paths(PlannerInfo *root, RelOptInfo *input_rel,
						   RelOptInfo *grouped_rel,
						   GroupPathExtraData *extra)
{
	Query	   *parse = root->parse;
	PgFdwRelationInfo *ifpinfo = input_rel->fdw_private;
	PgFdwRelationInfo *fpinfo = grouped_rel->fdw_private;
	ForeignPath *grouppath;
	double		rows;
	int			width;
	Cost		startup_cost;
	Cost		total_cost;

	/* Nothing to be done, if there is no grouping or aggregation required. */
	if (!parse->groupClause && !parse->groupingSets && !parse->hasAggs &&
		!root->hasHavingQual)
		return;

	Assert(extra->patype == PARTITIONWISE_AGGREGATE_NONE ||
		   extra->patype == PARTITIONWISE_AGGREGATE_FULL);

	/* save the input_rel as outerrel in fpinfo */
	fpinfo->outerrel = input_rel;

	/*
	 * Copy foreign table, foreign server, user mapping, FDW options etc.
	 * details from the input relation's fpinfo.
	 */
	fpinfo->table = ifpinfo->table;
	fpinfo->server = ifpinfo->server;
	fpinfo->user = ifpinfo->user;
	merge_fdw_options(fpinfo, ifpinfo, NULL);

	/*
	 * Assess if it is safe to push down aggregation and grouping.
	 *
	 * Use HAVING qual from extra. In case of child partition, it will have
	 * translated Vars.
	 */
	if (!foreign_grouping_ok(root, grouped_rel, extra->havingQual))
		return;

	/*
	 * Compute the selectivity and cost of the local_conds, so we don't have
	 * to do it over again for each path.  (Currently we create just a single
	 * path here, but in future it would be possible that we build more paths
	 * such as pre-sorted paths as in postgresGetForeignPaths and
	 * postgresGetForeignJoinPaths.)  The best we can do for these conditions
	 * is to estimate selectivity on the basis of local statistics.
	 */
	fpinfo->local_conds_sel = clauselist_selectivity(root,
													 fpinfo->local_conds,
													 0,
													 JOIN_INNER,
													 NULL,
													 false);

	cost_qual_eval(&fpinfo->local_conds_cost, fpinfo->local_conds, root);

	/* Estimate the cost of push down */
	estimate_path_cost_size(root, grouped_rel, NIL, NIL, NULL,
							&rows, &width, &startup_cost, &total_cost);

	/* Now update this information in the fpinfo */
	fpinfo->rows = rows;
	fpinfo->width = width;
	fpinfo->startup_cost = startup_cost;
	fpinfo->total_cost = total_cost;

	/* Create and add foreign path to the grouping relation. */
	grouppath = create_foreign_upper_path(root,
										  grouped_rel,
										  grouped_rel->reltarget,
										  rows,
										  startup_cost,
										  total_cost,
										  NIL,	/* no pathkeys */
										  NULL,
										  NIL); /* no fdw_private */

	/* Add generated path into grouped_rel by add_path(). */
	add_path(grouped_rel, (Path *) grouppath);
}

/*
 * add_foreign_ordered_paths
 *		Add foreign paths for performing the final sort remotely.
 *
 * Given input_rel contains the source-data Paths.  The paths are added to the
 * given ordered_rel.
 */
static void
add_foreign_ordered_paths(PlannerInfo *root, RelOptInfo *input_rel,
						  RelOptInfo *ordered_rel)
{
	Query	   *parse = root->parse;
	PgFdwRelationInfo *ifpinfo = input_rel->fdw_private;
	PgFdwRelationInfo *fpinfo = ordered_rel->fdw_private;
	PgFdwPathExtraData *fpextra;
	double		rows;
	int			width;
	Cost		startup_cost;
	Cost		total_cost;
	List	   *fdw_private;
	ForeignPath *ordered_path;
	ListCell   *lc;

	/* Shouldn't get here unless the query has ORDER BY */
	Assert(parse->sortClause);

	/* We don't support cases where there are any SRFs in the targetlist */
	if (parse->hasTargetSRFs)
		return;

	/* Save the input_rel as outerrel in fpinfo */
	fpinfo->outerrel = input_rel;

	/*
	 * Copy foreign table, foreign server, user mapping, FDW options etc.
	 * details from the input relation's fpinfo.
	 */
	fpinfo->table = ifpinfo->table;
	fpinfo->server = ifpinfo->server;
	fpinfo->user = ifpinfo->user;
	merge_fdw_options(fpinfo, ifpinfo, NULL);

	/*
	 * If the input_rel is a base or join relation, we would already have
	 * considered pushing down the final sort to the remote server when
	 * creating pre-sorted foreign paths for that relation, because the
	 * query_pathkeys is set to the root->sort_pathkeys in that case (see
	 * standard_qp_callback()).
	 */
	if (input_rel->reloptkind == RELOPT_BASEREL ||
		input_rel->reloptkind == RELOPT_JOINREL)
	{
		Assert(root->query_pathkeys == root->sort_pathkeys);

		/* Safe to push down if the query_pathkeys is safe to push down */
		fpinfo->pushdown_safe = ifpinfo->qp_is_pushdown_safe;

		return;
	}

	/* The input_rel should be a grouping relation */
	Assert(input_rel->reloptkind == RELOPT_UPPER_REL &&
		   ifpinfo->stage == UPPERREL_GROUP_AGG);

	/*
	 * We try to create a path below by extending a simple foreign path for
	 * the underlying grouping relation to perform the final sort remotely,
	 * which is stored into the fdw_private list of the resulting path.
	 */

	/* Assess if it is safe to push down the final sort */
	foreach(lc, root->sort_pathkeys)
	{
		PathKey    *pathkey = (PathKey *) lfirst(lc);
		EquivalenceClass *pathkey_ec = pathkey->pk_eclass;

		/*
		 * is_foreign_expr would detect volatile expressions as well, but
		 * checking ec_has_volatile here saves some cycles.
		 */
		if (pathkey_ec->ec_has_volatile)
			return;

		/*
		 * Can't push down the sort if pathkey's opfamily is not shippable.
		 */
		if (!is_shippable(pathkey->pk_opfamily, OperatorFamilyRelationId,
						  fpinfo))
			return;

		/*
		 * The EC must contain a shippable EM that is computed in input_rel's
		 * reltarget, else we can't push down the sort.
		 */
		if (find_em_for_rel_target(root,
								   pathkey_ec,
								   input_rel) == NULL)
			return;
	}

	/* Safe to push down */
	fpinfo->pushdown_safe = true;

	/* Construct PgFdwPathExtraData */
	fpextra = (PgFdwPathExtraData *) palloc0(sizeof(PgFdwPathExtraData));
	fpextra->target = root->upper_targets[UPPERREL_ORDERED];
	fpextra->has_final_sort = true;

	/* Estimate the costs of performing the final sort remotely */
	estimate_path_cost_size(root, input_rel, NIL, root->sort_pathkeys, fpextra,
							&rows, &width, &startup_cost, &total_cost);

	/*
	 * Build the fdw_private list that will be used by postgresGetForeignPlan.
	 * Items in the list must match order in enum FdwPathPrivateIndex.
	 */
	fdw_private = list_make2(makeInteger(true), makeInteger(false));

	/* Create foreign ordering path */
	ordered_path = create_foreign_upper_path(root,
											 input_rel,
											 root->upper_targets[UPPERREL_ORDERED],
											 rows,
											 startup_cost,
											 total_cost,
											 root->sort_pathkeys,
											 NULL,	/* no extra plan */
											 fdw_private);

	/* and add it to the ordered_rel */
	add_path(ordered_rel, (Path *) ordered_path);
}

/*
 * add_foreign_final_paths
 *		Add foreign paths for performing the final processing remotely.
 *
 * Given input_rel contains the source-data Paths.  The paths are added to the
 * given final_rel.
 */
static void
add_foreign_final_paths(PlannerInfo *root, RelOptInfo *input_rel,
						RelOptInfo *final_rel,
						FinalPathExtraData *extra)
{
	Query	   *parse = root->parse;
	PgFdwRelationInfo *ifpinfo = (PgFdwRelationInfo *) input_rel->fdw_private;
	PgFdwRelationInfo *fpinfo = (PgFdwRelationInfo *) final_rel->fdw_private;
	bool		has_final_sort = false;
	List	   *pathkeys = NIL;
	PgFdwPathExtraData *fpextra;
	bool		save_use_remote_estimate = false;
	double		rows;
	int			width;
	Cost		startup_cost;
	Cost		total_cost;
	List	   *fdw_private;
	ForeignPath *final_path;

	/*
	 * Currently, we only support this for SELECT commands
	 */
	if (parse->commandType != CMD_SELECT)
		return;

	/*
	 * No work if there is no FOR UPDATE/SHARE clause and if there is no need
	 * to add a LIMIT node
	 */
	if (!parse->rowMarks && !extra->limit_needed)
		return;

	/* We don't support cases where there are any SRFs in the targetlist */
	if (parse->hasTargetSRFs)
		return;

	/* Save the input_rel as outerrel in fpinfo */
	fpinfo->outerrel = input_rel;

	/*
	 * Copy foreign table, foreign server, user mapping, FDW options etc.
	 * details from the input relation's fpinfo.
	 */
	fpinfo->table = ifpinfo->table;
	fpinfo->server = ifpinfo->server;
	fpinfo->user = ifpinfo->user;
	merge_fdw_options(fpinfo, ifpinfo, NULL);

	/*
	 * If there is no need to add a LIMIT node, there might be a ForeignPath
	 * in the input_rel's pathlist that implements all behavior of the query.
	 * Note: we would already have accounted for the query's FOR UPDATE/SHARE
	 * (if any) before we get here.
	 */
	if (!extra->limit_needed)
	{
		ListCell   *lc;

		Assert(parse->rowMarks);

		/*
		 * Grouping and aggregation are not supported with FOR UPDATE/SHARE,
		 * so the input_rel should be a base, join, or ordered relation; and
		 * if it's an ordered relation, its input relation should be a base or
		 * join relation.
		 */
		Assert(input_rel->reloptkind == RELOPT_BASEREL ||
			   input_rel->reloptkind == RELOPT_JOINREL ||
			   (input_rel->reloptkind == RELOPT_UPPER_REL &&
				ifpinfo->stage == UPPERREL_ORDERED &&
				(ifpinfo->outerrel->reloptkind == RELOPT_BASEREL ||
				 ifpinfo->outerrel->reloptkind == RELOPT_JOINREL)));

		foreach(lc, input_rel->pathlist)
		{
			Path	   *path = (Path *) lfirst(lc);

			/*
			 * apply_scanjoin_target_to_paths() uses create_projection_path()
			 * to adjust each of its input paths if needed, whereas
			 * create_ordered_paths() uses apply_projection_to_path() to do
			 * that.  So the former might have put a ProjectionPath on top of
			 * the ForeignPath; look through ProjectionPath and see if the
			 * path underneath it is ForeignPath.
			 */
			if (IsA(path, ForeignPath) ||
				(IsA(path, ProjectionPath) &&
				 IsA(((ProjectionPath *) path)->subpath, ForeignPath)))
			{
				/*
				 * Create foreign final path; this gets rid of a
				 * no-longer-needed outer plan (if any), which makes the
				 * EXPLAIN output look cleaner
				 */
				final_path = create_foreign_upper_path(root,
													   path->parent,
													   path->pathtarget,
													   path->rows,
													   path->startup_cost,
													   path->total_cost,
													   path->pathkeys,
													   NULL,	/* no extra plan */
													   NULL);	/* no fdw_private */

				/* and add it to the final_rel */
				add_path(final_rel, (Path *) final_path);

				/* Safe to push down */
				fpinfo->pushdown_safe = true;

				return;
			}
		}

		/*
		 * If we get here it means no ForeignPaths; since we would already
		 * have considered pushing down all operations for the query to the
		 * remote server, give up on it.
		 */
		return;
	}

	Assert(extra->limit_needed);

	/*
	 * If the input_rel is an ordered relation, replace the input_rel with its
	 * input relation
	 */
	if (input_rel->reloptkind == RELOPT_UPPER_REL &&
		ifpinfo->stage == UPPERREL_ORDERED)
	{
		input_rel = ifpinfo->outerrel;
		ifpinfo = (PgFdwRelationInfo *) input_rel->fdw_private;
		has_final_sort = true;
		pathkeys = root->sort_pathkeys;
	}

	/* The input_rel should be a base, join, or grouping relation */
	Assert(input_rel->reloptkind == RELOPT_BASEREL ||
		   input_rel->reloptkind == RELOPT_JOINREL ||
		   (input_rel->reloptkind == RELOPT_UPPER_REL &&
			ifpinfo->stage == UPPERREL_GROUP_AGG));

	/*
	 * We try to create a path below by extending a simple foreign path for
	 * the underlying base, join, or grouping relation to perform the final
	 * sort (if has_final_sort) and the LIMIT restriction remotely, which is
	 * stored into the fdw_private list of the resulting path.  (We
	 * re-estimate the costs of sorting the underlying relation, if
	 * has_final_sort.)
	 */

	/*
	 * Assess if it is safe to push down the LIMIT and OFFSET to the remote
	 * server
	 */

	/*
	 * If the underlying relation has any local conditions, the LIMIT/OFFSET
	 * cannot be pushed down.
	 */
	if (ifpinfo->local_conds)
		return;

	/*
	 * Also, the LIMIT/OFFSET cannot be pushed down, if their expressions are
	 * not safe to remote.
	 */
	if (!is_foreign_expr(root, input_rel, (Expr *) parse->limitOffset) ||
		!is_foreign_expr(root, input_rel, (Expr *) parse->limitCount))
		return;

	/* Safe to push down */
	fpinfo->pushdown_safe = true;

	/* Construct PgFdwPathExtraData */
	fpextra = (PgFdwPathExtraData *) palloc0(sizeof(PgFdwPathExtraData));
	fpextra->target = root->upper_targets[UPPERREL_FINAL];
	fpextra->has_final_sort = has_final_sort;
	fpextra->has_limit = extra->limit_needed;
	fpextra->limit_tuples = extra->limit_tuples;
	fpextra->count_est = extra->count_est;
	fpextra->offset_est = extra->offset_est;

	/*
	 * Estimate the costs of performing the final sort and the LIMIT
	 * restriction remotely.  If has_final_sort is false, we wouldn't need to
	 * execute EXPLAIN anymore if use_remote_estimate, since the costs can be
	 * roughly estimated using the costs we already have for the underlying
	 * relation, in the same way as when use_remote_estimate is false.  Since
	 * it's pretty expensive to execute EXPLAIN, force use_remote_estimate to
	 * false in that case.
	 */
	if (!fpextra->has_final_sort)
	{
		save_use_remote_estimate = ifpinfo->use_remote_estimate;
		ifpinfo->use_remote_estimate = false;
	}
	estimate_path_cost_size(root, input_rel, NIL, pathkeys, fpextra,
							&rows, &width, &startup_cost, &total_cost);
	if (!fpextra->has_final_sort)
		ifpinfo->use_remote_estimate = save_use_remote_estimate;

	/*
	 * Build the fdw_private list that will be used by postgresGetForeignPlan.
	 * Items in the list must match order in enum FdwPathPrivateIndex.
	 */
	fdw_private = list_make2(makeInteger(has_final_sort),
							 makeInteger(extra->limit_needed));

	/*
	 * Create foreign final path; this gets rid of a no-longer-needed outer
	 * plan (if any), which makes the EXPLAIN output look cleaner
	 */
	final_path = create_foreign_upper_path(root,
										   input_rel,
										   root->upper_targets[UPPERREL_FINAL],
										   rows,
										   startup_cost,
										   total_cost,
										   pathkeys,
										   NULL,	/* no extra plan */
										   fdw_private);

	/* and add it to the final_rel */
	add_path(final_rel, (Path *) final_path);
}

/*
 * postgresIsForeignPathAsyncCapable
 *		Check whether a given ForeignPath node is async-capable.
 */
static bool
postgresIsForeignPathAsyncCapable(ForeignPath *path)
{
	RelOptInfo *rel = ((Path *) path)->parent;
	PgFdwRelationInfo *fpinfo = (PgFdwRelationInfo *) rel->fdw_private;

	return fpinfo->async_capable;
}

/*
 * postgresForeignAsyncRequest
 *		Asynchronously request next tuple from a foreign PostgreSQL table.
 */
static void
postgresForeignAsyncRequest(AsyncRequest *areq)
{
	produce_tuple_asynchronously(areq, true);
}

/*
 * postgresForeignAsyncConfigureWait
 *		Configure a file descriptor event for which we wish to wait.
 */
static void
postgresForeignAsyncConfigureWait(AsyncRequest *areq)
{
	ForeignScanState *node = (ForeignScanState *) areq->requestee;
	PgFdwScanState *fsstate = (PgFdwScanState *) node->fdw_state;
	AsyncRequest *pendingAreq = fsstate->conn_state->pendingAreq;
	AppendState *requestor = (AppendState *) areq->requestor;
	WaitEventSet *set = requestor->as_eventset;

	/* This should not be called unless callback_pending */
	Assert(areq->callback_pending);

	/*
	 * If process_pending_request() has been invoked on the given request
	 * before we get here, we might have some tuples already; in which case
	 * complete the request
	 */
	if (fsstate->next_tuple < fsstate->num_tuples)
	{
		complete_pending_request(areq);
		if (areq->request_complete)
			return;
		Assert(areq->callback_pending);
	}

	/* We must have run out of tuples */
	Assert(fsstate->next_tuple >= fsstate->num_tuples);

	/* The core code would have registered postmaster death event */
	Assert(GetNumRegisteredWaitEvents(set) >= 1);

	/* Begin an asynchronous data fetch if not already done */
	if (!pendingAreq)
		fetch_more_data_begin(areq);
	else if (pendingAreq->requestor != areq->requestor)
	{
		/*
		 * This is the case when the in-process request was made by another
		 * Append.  Note that it might be useless to process the request,
		 * because the query might not need tuples from that Append anymore.
		 * If there are any child subplans of the same parent that are ready
		 * for new requests, skip the given request.  Likewise, if there are
		 * any configured events other than the postmaster death event, skip
		 * it.  Otherwise, process the in-process request, then begin a fetch
		 * to configure the event below, because we might otherwise end up
		 * with no configured events other than the postmaster death event.
		 */
		if (!bms_is_empty(requestor->as_needrequest))
			return;
		if (GetNumRegisteredWaitEvents(set) > 1)
			return;
		process_pending_request(pendingAreq);
		fetch_more_data_begin(areq);
	}
	else if (pendingAreq->requestee != areq->requestee)
	{
		/*
		 * This is the case when the in-process request was made by the same
		 * parent but for a different child.  Since we configure only the
		 * event for the request made for that child, skip the given request.
		 */
		return;
	}
	else
		Assert(pendingAreq == areq);

	AddWaitEventToSet(set, WL_SOCKET_READABLE, PQsocket(fsstate->conn),
					  NULL, areq);
}

/*
 * postgresForeignAsyncNotify
 *		Fetch some more tuples from a file descriptor that becomes ready,
 *		requesting next tuple.
 */
static void
postgresForeignAsyncNotify(AsyncRequest *areq)
{
	ForeignScanState *node = (ForeignScanState *) areq->requestee;
	PgFdwScanState *fsstate = (PgFdwScanState *) node->fdw_state;

	/* The core code would have initialized the callback_pending flag */
	Assert(!areq->callback_pending);

	/*
	 * If process_pending_request() has been invoked on the given request
	 * before we get here, we might have some tuples already; in which case
	 * produce the next tuple
	 */
	if (fsstate->next_tuple < fsstate->num_tuples)
	{
		produce_tuple_asynchronously(areq, true);
		return;
	}

	/* We must have run out of tuples */
	Assert(fsstate->next_tuple >= fsstate->num_tuples);

	/* The request should be currently in-process */
	Assert(fsstate->conn_state->pendingAreq == areq);

	/* On error, report the original query, not the FETCH. */
	if (!PQconsumeInput(fsstate->conn))
		pgfdw_report_error(ERROR, NULL, fsstate->conn, false, fsstate->query);

	fetch_more_data(node);

	produce_tuple_asynchronously(areq, true);
}

/*
 * Asynchronously produce next tuple from a foreign PostgreSQL table.
 */
static void
produce_tuple_asynchronously(AsyncRequest *areq, bool fetch)
{
	ForeignScanState *node = (ForeignScanState *) areq->requestee;
	PgFdwScanState *fsstate = (PgFdwScanState *) node->fdw_state;
	AsyncRequest *pendingAreq = fsstate->conn_state->pendingAreq;
	TupleTableSlot *result;

	/* This should not be called if the request is currently in-process */
	Assert(areq != pendingAreq);

	/* Fetch some more tuples, if we've run out */
	if (fsstate->next_tuple >= fsstate->num_tuples)
	{
		/* No point in another fetch if we already detected EOF, though */
		if (!fsstate->eof_reached)
		{
			/* Mark the request as pending for a callback */
			ExecAsyncRequestPending(areq);
			/* Begin another fetch if requested and if no pending request */
			if (fetch && !pendingAreq)
				fetch_more_data_begin(areq);
		}
		else
		{
			/* There's nothing more to do; just return a NULL pointer */
			result = NULL;
			/* Mark the request as complete */
			ExecAsyncRequestDone(areq, result);
		}
		return;
	}

	/* Get a tuple from the ForeignScan node */
	result = areq->requestee->ExecProcNodeReal(areq->requestee);
	if (!TupIsNull(result))
	{
		/* Mark the request as complete */
		ExecAsyncRequestDone(areq, result);
		return;
	}

	/* We must have run out of tuples */
	Assert(fsstate->next_tuple >= fsstate->num_tuples);

	/* Fetch some more tuples, if we've not detected EOF yet */
	if (!fsstate->eof_reached)
	{
		/* Mark the request as pending for a callback */
		ExecAsyncRequestPending(areq);
		/* Begin another fetch if requested and if no pending request */
		if (fetch && !pendingAreq)
			fetch_more_data_begin(areq);
	}
	else
	{
		/* There's nothing more to do; just return a NULL pointer */
		result = NULL;
		/* Mark the request as complete */
		ExecAsyncRequestDone(areq, result);
	}
}

/*
 * Begin an asynchronous data fetch.
 *
 * Note: this function assumes there is no currently-in-progress asynchronous
 * data fetch.
 *
 * Note: fetch_more_data must be called to fetch the result.
 */
static void
fetch_more_data_begin(AsyncRequest *areq)
{
	ForeignScanState *node = (ForeignScanState *) areq->requestee;
	PgFdwScanState *fsstate = (PgFdwScanState *) node->fdw_state;
	char		sql[64];

	Assert(!fsstate->conn_state->pendingAreq);

	/* Create the cursor synchronously. */
	if (!fsstate->cursor_exists)
		create_cursor(node);

	/* We will send this query, but not wait for the response. */
	snprintf(sql, sizeof(sql), "FETCH %d FROM c%u",
			 fsstate->fetch_size, fsstate->cursor_number);

	if (PQsendQuery(fsstate->conn, sql) < 0)
		pgfdw_report_error(ERROR, NULL, fsstate->conn, false, fsstate->query);

	/* Remember that the request is in process */
	fsstate->conn_state->pendingAreq = areq;
}

/*
 * Process a pending asynchronous request.
 */
void
process_pending_request(AsyncRequest *areq)
{
	ForeignScanState *node = (ForeignScanState *) areq->requestee;
	PgFdwScanState *fsstate PG_USED_FOR_ASSERTS_ONLY = (PgFdwScanState *) node->fdw_state;

	/* The request would have been pending for a callback */
	Assert(areq->callback_pending);

	/* The request should be currently in-process */
	Assert(fsstate->conn_state->pendingAreq == areq);

	fetch_more_data(node);

	/*
	 * If we didn't get any tuples, must be end of data; complete the request
	 * now.  Otherwise, we postpone completing the request until we are called
	 * from postgresForeignAsyncConfigureWait()/postgresForeignAsyncNotify().
	 */
	if (fsstate->next_tuple >= fsstate->num_tuples)
	{
		/* Unlike AsyncNotify, we unset callback_pending ourselves */
		areq->callback_pending = false;
		/* Mark the request as complete */
		ExecAsyncRequestDone(areq, NULL);
		/* Unlike AsyncNotify, we call ExecAsyncResponse ourselves */
		ExecAsyncResponse(areq);
	}
}

/*
 * Complete a pending asynchronous request.
 */
static void
complete_pending_request(AsyncRequest *areq)
{
	/* The request would have been pending for a callback */
	Assert(areq->callback_pending);

	/* Unlike AsyncNotify, we unset callback_pending ourselves */
	areq->callback_pending = false;

	/* We begin a fetch afterwards if necessary; don't fetch */
	produce_tuple_asynchronously(areq, false);

	/* Unlike AsyncNotify, we call ExecAsyncResponse ourselves */
	ExecAsyncResponse(areq);

	/* Also, we do instrumentation ourselves, if required */
	if (areq->requestee->instrument)
		InstrUpdateTupleCount(areq->requestee->instrument,
							  TupIsNull(areq->result) ? 0.0 : 1.0);
}

/*
 * Create a tuple from the specified row of the PGresult.
 *
 * rel is the local representation of the foreign table, attinmeta is
 * conversion data for the rel's tupdesc, and retrieved_attrs is an
 * integer list of the table column numbers present in the PGresult.
 * fsstate is the ForeignScan plan node's execution state.
 * temp_context is a working context that can be reset after each tuple.
 *
 * Note: either rel or fsstate, but not both, can be NULL.  rel is NULL
 * if we're processing a remote join, while fsstate is NULL in a non-query
 * context such as ANALYZE, or if we're processing a non-scan query node.
 */
static HeapTuple
make_tuple_from_result_row(PGresult *res,
						   int row,
						   Relation rel,
						   AttInMetadata *attinmeta,
						   List *retrieved_attrs,
						   ForeignScanState *fsstate,
						   MemoryContext temp_context)
{
	HeapTuple	tuple;
	TupleDesc	tupdesc;
	Datum	   *values;
	bool	   *nulls;
	ItemPointer ctid = NULL;
	ConversionLocation errpos;
	ErrorContextCallback errcallback;
	MemoryContext oldcontext;
	ListCell   *lc;
	int			j;

	Assert(row < PQntuples(res));

	/*
	 * Do the following work in a temp context that we reset after each tuple.
	 * This cleans up not only the data we have direct access to, but any
	 * cruft the I/O functions might leak.
	 */
	oldcontext = MemoryContextSwitchTo(temp_context);

	/*
	 * Get the tuple descriptor for the row.  Use the rel's tupdesc if rel is
	 * provided, otherwise look to the scan node's ScanTupleSlot.
	 */
	if (rel)
		tupdesc = RelationGetDescr(rel);
	else
	{
		Assert(fsstate);
		tupdesc = fsstate->ss.ss_ScanTupleSlot->tts_tupleDescriptor;
	}

	values = (Datum *) palloc0(tupdesc->natts * sizeof(Datum));
	nulls = (bool *) palloc(tupdesc->natts * sizeof(bool));
	/* Initialize to nulls for any columns not present in result */
	memset(nulls, true, tupdesc->natts * sizeof(bool));

	/*
	 * Set up and install callback to report where conversion error occurs.
	 */
	errpos.cur_attno = 0;
	errpos.rel = rel;
	errpos.fsstate = fsstate;
	errcallback.callback = conversion_error_callback;
	errcallback.arg = (void *) &errpos;
	errcallback.previous = error_context_stack;
	error_context_stack = &errcallback;

	/*
	 * i indexes columns in the relation, j indexes columns in the PGresult.
	 */
	j = 0;
	foreach(lc, retrieved_attrs)
	{
		int			i = lfirst_int(lc);
		char	   *valstr;

		/* fetch next column's textual value */
		if (PQgetisnull(res, row, j))
			valstr = NULL;
		else
			valstr = PQgetvalue(res, row, j);

		/*
		 * convert value to internal representation
		 *
		 * Note: we ignore system columns other than ctid and oid in result
		 */
		errpos.cur_attno = i;
		if (i > 0)
		{
			/* ordinary column */
			Assert(i <= tupdesc->natts);
			nulls[i - 1] = (valstr == NULL);
			/* Apply the input function even to nulls, to support domains */
			values[i - 1] = InputFunctionCall(&attinmeta->attinfuncs[i - 1],
											  valstr,
											  attinmeta->attioparams[i - 1],
											  attinmeta->atttypmods[i - 1]);
		}
		else if (i == SelfItemPointerAttributeNumber)
		{
			/* ctid */
			if (valstr != NULL)
			{
				Datum		datum;

				datum = DirectFunctionCall1(tidin, CStringGetDatum(valstr));
				ctid = (ItemPointer) DatumGetPointer(datum);
			}
		}
		errpos.cur_attno = 0;

		j++;
	}

	/* Uninstall error context callback. */
	error_context_stack = errcallback.previous;

	/*
	 * Check we got the expected number of columns.  Note: j == 0 and
	 * PQnfields == 1 is expected, since deparse emits a NULL if no columns.
	 */
	if (j > 0 && j != PQnfields(res))
		elog(ERROR, "remote query result does not match the foreign table");

	/*
	 * Build the result tuple in caller's memory context.
	 */
	MemoryContextSwitchTo(oldcontext);

	tuple = heap_form_tuple(tupdesc, values, nulls);

	/*
	 * If we have a CTID to return, install it in both t_self and t_ctid.
	 * t_self is the normal place, but if the tuple is converted to a
	 * composite Datum, t_self will be lost; setting t_ctid allows CTID to be
	 * preserved during EvalPlanQual re-evaluations (see ROW_MARK_COPY code).
	 */
	if (ctid)
		tuple->t_self = tuple->t_data->t_ctid = *ctid;

	/*
	 * Stomp on the xmin, xmax, and cmin fields from the tuple created by
	 * heap_form_tuple.  heap_form_tuple actually creates the tuple with
	 * DatumTupleFields, not HeapTupleFields, but the executor expects
	 * HeapTupleFields and will happily extract system columns on that
	 * assumption.  If we don't do this then, for example, the tuple length
	 * ends up in the xmin field, which isn't what we want.
	 */
	HeapTupleHeaderSetXmax(tuple->t_data, InvalidTransactionId);
	HeapTupleHeaderSetXmin(tuple->t_data, InvalidTransactionId);
	HeapTupleHeaderSetCmin(tuple->t_data, InvalidTransactionId);

	/* Clean up */
	MemoryContextReset(temp_context);

	return tuple;
}

/*
 * Callback function which is called when error occurs during column value
 * conversion.  Print names of column and relation.
 *
 * Note that this function mustn't do any catalog lookups, since we are in
 * an already-failed transaction.  Fortunately, we can get the needed info
 * from the relation or the query's rangetable instead.
 */
static void
conversion_error_callback(void *arg)
{
	ConversionLocation *errpos = (ConversionLocation *) arg;
	Relation	rel = errpos->rel;
	ForeignScanState *fsstate = errpos->fsstate;
	const char *attname = NULL;
	const char *relname = NULL;
	bool		is_wholerow = false;

	/*
	 * If we're in a scan node, always use aliases from the rangetable, for
	 * consistency between the simple-relation and remote-join cases.  Look at
	 * the relation's tupdesc only if we're not in a scan node.
	 */
	if (fsstate)
	{
		/* ForeignScan case */
		ForeignScan *fsplan = castNode(ForeignScan, fsstate->ss.ps.plan);
		int			varno = 0;
		AttrNumber	colno = 0;

		if (fsplan->scan.scanrelid > 0)
		{
			/* error occurred in a scan against a foreign table */
			varno = fsplan->scan.scanrelid;
			colno = errpos->cur_attno;
		}
		else
		{
			/* error occurred in a scan against a foreign join */
			TargetEntry *tle;

			tle = list_nth_node(TargetEntry, fsplan->fdw_scan_tlist,
								errpos->cur_attno - 1);

			/*
			 * Target list can have Vars and expressions.  For Vars, we can
			 * get some information, however for expressions we can't.  Thus
			 * for expressions, just show generic context message.
			 */
			if (IsA(tle->expr, Var))
			{
				Var		   *var = (Var *) tle->expr;

				varno = var->varno;
				colno = var->varattno;
			}
		}

		if (varno > 0)
		{
			EState	   *estate = fsstate->ss.ps.state;
			RangeTblEntry *rte = exec_rt_fetch(varno, estate);

			relname = rte->eref->aliasname;

			if (colno == 0)
				is_wholerow = true;
			else if (colno > 0 && colno <= list_length(rte->eref->colnames))
				attname = strVal(list_nth(rte->eref->colnames, colno - 1));
			else if (colno == SelfItemPointerAttributeNumber)
				attname = "ctid";
		}
	}
	else if (rel)
	{
		/* Non-ForeignScan case (we should always have a rel here) */
		TupleDesc	tupdesc = RelationGetDescr(rel);

		relname = RelationGetRelationName(rel);
		if (errpos->cur_attno > 0 && errpos->cur_attno <= tupdesc->natts)
		{
			Form_pg_attribute attr = TupleDescAttr(tupdesc,
												   errpos->cur_attno - 1);

			attname = NameStr(attr->attname);
		}
		else if (errpos->cur_attno == SelfItemPointerAttributeNumber)
			attname = "ctid";
	}

	if (relname && is_wholerow)
		errcontext("whole-row reference to foreign table \"%s\"", relname);
	else if (relname && attname)
		errcontext("column \"%s\" of foreign table \"%s\"", attname, relname);
	else
		errcontext("processing expression at position %d in select list",
				   errpos->cur_attno);
}

/*
 * Given an EquivalenceClass and a foreign relation, find an EC member
 * that can be used to sort the relation remotely according to a pathkey
 * using this EC.
 *
 * If there is more than one suitable candidate, return an arbitrary
 * one of them.  If there is none, return NULL.
 *
 * This checks that the EC member expression uses only Vars from the given
 * rel and is shippable.  Caller must separately verify that the pathkey's
 * ordering operator is shippable.
 */
EquivalenceMember *
find_em_for_rel(PlannerInfo *root, EquivalenceClass *ec, RelOptInfo *rel)
{
	ListCell   *lc;

	foreach(lc, ec->ec_members)
	{
		EquivalenceMember *em = (EquivalenceMember *) lfirst(lc);

		/*
		 * Note we require !bms_is_empty, else we'd accept constant
		 * expressions which are not suitable for the purpose.
		 */
		if (bms_is_subset(em->em_relids, rel->relids) &&
			!bms_is_empty(em->em_relids) &&
			is_foreign_expr(root, rel, em->em_expr))
			return em;
	}

	return NULL;
}

/*
 * Find an EquivalenceClass member that is to be computed as a sort column
 * in the given rel's reltarget, and is shippable.
 *
 * If there is more than one suitable candidate, return an arbitrary
 * one of them.  If there is none, return NULL.
 *
 * This checks that the EC member expression uses only Vars from the given
 * rel and is shippable.  Caller must separately verify that the pathkey's
 * ordering operator is shippable.
 */
EquivalenceMember *
find_em_for_rel_target(PlannerInfo *root, EquivalenceClass *ec,
					   RelOptInfo *rel)
{
	PathTarget *target = rel->reltarget;
	ListCell   *lc1;
	int			i;

	i = 0;
	foreach(lc1, target->exprs)
	{
		Expr	   *expr = (Expr *) lfirst(lc1);
		Index		sgref = get_pathtarget_sortgroupref(target, i);
		ListCell   *lc2;

		/* Ignore non-sort expressions */
		if (sgref == 0 ||
			get_sortgroupref_clause_noerr(sgref,
										  root->parse->sortClause) == NULL)
		{
			i++;
			continue;
		}

		/* We ignore binary-compatible relabeling on both ends */
		while (expr && IsA(expr, RelabelType))
			expr = ((RelabelType *) expr)->arg;

		/* Locate an EquivalenceClass member matching this expr, if any */
		foreach(lc2, ec->ec_members)
		{
			EquivalenceMember *em = (EquivalenceMember *) lfirst(lc2);
			Expr	   *em_expr;

			/* Don't match constants */
			if (em->em_is_const)
				continue;

			/* Ignore child members */
			if (em->em_is_child)
				continue;

			/* Match if same expression (after stripping relabel) */
			em_expr = em->em_expr;
			while (em_expr && IsA(em_expr, RelabelType))
				em_expr = ((RelabelType *) em_expr)->arg;

			if (!equal(em_expr, expr))
				continue;

			/* Check that expression (including relabels!) is shippable */
			if (is_foreign_expr(root, rel, em->em_expr))
				return em;
		}

		i++;
	}

<<<<<<< HEAD
	elog(ERROR, "could not find pathkey item to sort");
	return NULL;				/* keep compiler quiet */
}

static int
greenplumCheckIsGreenplum(UserMapping *user)
{
	PGconn     *conn;
	PGresult   *res;
	int                     ret;

	char *query =  "SELECT version()";

	conn = GetConnection(user, false);

	res = pgfdw_exec_query(conn, query);
	if (PQresultStatus(res) != PGRES_TUPLES_OK)
		pgfdw_report_error(ERROR, res, conn, true, query);

	if (PQntuples(res) == 0)
		pgfdw_report_error(ERROR, res, conn, true, query);

	ret = strstr(PQgetvalue(res, 0, 0), "Greenplum Database") ? 1 : 0;

	PQclear(res);
	ReleaseConnection(conn);

	return ret;
=======
	return NULL;
}

/*
 * Determine batch size for a given foreign table. The option specified for
 * a table has precedence.
 */
static int
get_batch_size_option(Relation rel)
{
	Oid			foreigntableid = RelationGetRelid(rel);
	ForeignTable *table;
	ForeignServer *server;
	List	   *options;
	ListCell   *lc;

	/* we use 1 by default, which means "no batching" */
	int			batch_size = 1;

	/*
	 * Load options for table and server. We append server options after table
	 * options, because table options take precedence.
	 */
	table = GetForeignTable(foreigntableid);
	server = GetForeignServer(table->serverid);

	options = NIL;
	options = list_concat(options, table->options);
	options = list_concat(options, server->options);

	/* See if either table or server specifies batch_size. */
	foreach(lc, options)
	{
		DefElem    *def = (DefElem *) lfirst(lc);

		if (strcmp(def->defname, "batch_size") == 0)
		{
			(void) parse_int(defGetString(def), &batch_size, 0, NULL);
			break;
		}
	}

	return batch_size;
>>>>>>> d457cb4e
}<|MERGE_RESOLUTION|>--- conflicted
+++ resolved
@@ -415,14 +415,12 @@
 										 RelOptInfo *input_rel,
 										 RelOptInfo *output_rel,
 										 void *extra);
-<<<<<<< HEAD
-static int greenplumCheckIsGreenplum(UserMapping *user);
-=======
 static bool postgresIsForeignPathAsyncCapable(ForeignPath *path);
 static void postgresForeignAsyncRequest(AsyncRequest *areq);
 static void postgresForeignAsyncConfigureWait(AsyncRequest *areq);
 static void postgresForeignAsyncNotify(AsyncRequest *areq);
->>>>>>> d457cb4e
+
+static int greenplumCheckIsCloudberry(UserMapping *user);
 
 /*
  * Helper functions
@@ -1039,7 +1037,7 @@
 								   baserel->lateral_relids,
 								   NULL,	/* no extra plan */
 								   NIL);	/* no fdw_private list */
-	add_path(baserel, (Path *) path);
+	add_path(baserel, (Path *) path, root);
 
 	/* Add paths with pathkeys */
 	add_paths_with_pathkeys_for_rel(root, baserel, NULL);
@@ -1211,7 +1209,7 @@
 									   param_info->ppi_req_outer,
 									   NULL,
 									   NIL);	/* no fdw_private list */
-		add_path(baserel, (Path *) path);
+		add_path(baserel, (Path *) path, root);
 	}
 }
 
@@ -2328,12 +2326,12 @@
 		return 0;
 
 	/*
-	 * Greenplum only supports INSERT, because UPDATE/DELETE SELECT requires
+	 * Cloudberry only supports INSERT, because UPDATE/DELETE SELECT requires
 	 * the hidden column gp_segment_id and the other "ModifyTable mixes
 	 * distributed and entry-only tables" issue.
 	 */
 	UserMapping *user = GetUserMapping(rel->rd_rel->relowner, table->serverid);
-	if (greenplumCheckIsGreenplum(user))
+	if (greenplumCheckIsCloudberry(user))
 		return (1 << CMD_INSERT);
 	else
 		return (1 << CMD_INSERT) | (1 << CMD_UPDATE) | (1 << CMD_DELETE);
@@ -5842,7 +5840,8 @@
 											 useful_pathkeys,
 											 rel->lateral_relids,
 											 sorted_epq_path,
-											 NIL));
+											 NIL),
+					 root);
 		else
 			add_path(rel, (Path *)
 					 create_foreign_join_path(root, rel,
@@ -5853,7 +5852,8 @@
 											  useful_pathkeys,
 											  rel->lateral_relids,
 											  sorted_epq_path,
-											  NIL));
+											  NIL),
+					 root);
 	}
 }
 
@@ -5872,7 +5872,27 @@
 		DefElem    *def = (DefElem *) lfirst(lc);
 
 		if (strcmp(def->defname, "use_remote_estimate") == 0)
-			fpinfo->use_remote_estimate = defGetBoolean(def);
+		{
+			/*
+			 * GPDB_13_MERGE_FIXME: For updable statement, different forked Backends by Master
+			 * (QD and entrydb instances)
+			 * will hold Exclusive lock on the same table, which causes lock hang issue.
+			 * For Postgres, there is only one backend, and connnections have been shared,
+			 * so the issue doesn't exist.
+			 *
+			 * For example, following query will hang:
+			 * SELECT *
+			 * FROM ft1, ft2, ft4, ft5, local_tbl
+			 * WHERE ft1.c1 = ft2.c1 AND
+			 *		 ft1.c2 = ft4.c1 AND
+			 *		 ft1.c2 = ft5.c1 AND
+			 *		 ft1.c2 = local_tbl.c1 AND
+			 *		 ft1.c1 < 100 AND
+			 *		 ft2.c1 < 100 FOR UPDATE;
+			 */
+			elog(WARNING, "fdw option 'use_remote_estimate' is not supported.");
+			fpinfo->use_remote_estimate = false;
+		}
 		else if (strcmp(def->defname, "fdw_startup_cost") == 0)
 			(void) parse_real(defGetString(def), &fpinfo->fdw_startup_cost, 0,
 							  NULL);
@@ -5904,7 +5924,27 @@
 		DefElem    *def = (DefElem *) lfirst(lc);
 
 		if (strcmp(def->defname, "use_remote_estimate") == 0)
-			fpinfo->use_remote_estimate = defGetBoolean(def);
+		{
+			/*
+			 * GPDB_13_MERGE_FIXME: For updable statement, different forked Backends by Master
+			 * (QD and entrydb instances)
+			 * will hold Exclusive lock on the same table, which causes lock hang issue.
+			 * For Postgres, there is only one backend, and connnections have been shared,
+			 * so the issue doesn't exist.
+			 *
+			 * For example, following query will hang:
+			 * SELECT *
+			 * FROM ft1, ft2, ft4, ft5, local_tbl
+			 * WHERE ft1.c1 = ft2.c1 AND
+			 *		 ft1.c2 = ft4.c1 AND
+			 *		 ft1.c2 = ft5.c1 AND
+			 *		 ft1.c2 = local_tbl.c1 AND
+			 *		 ft1.c1 < 100 AND
+			 *		 ft2.c1 < 100 FOR UPDATE;
+			 */
+			elog(WARNING, "fdw option 'use_remote_estimate' is not supported.");
+			fpinfo->use_remote_estimate = false;
+		}
 		else if (strcmp(def->defname, "fetch_size") == 0)
 			(void) parse_int(defGetString(def), &fpinfo->fetch_size, 0, NULL);
 		else if (strcmp(def->defname, "async_capable") == 0)
@@ -6110,7 +6150,7 @@
 										NIL);	/* no fdw_private */
 
 	/* Add generated path into joinrel by add_path(). */
-	add_path(joinrel, (Path *) joinpath);
+	add_path(joinrel, (Path *) joinpath, root);
 
 	/* Consider pathkeys for the join relation */
 	add_paths_with_pathkeys_for_rel(root, joinrel, epq_path);
@@ -6496,7 +6536,7 @@
 										  NIL); /* no fdw_private */
 
 	/* Add generated path into grouped_rel by add_path(). */
-	add_path(grouped_rel, (Path *) grouppath);
+	add_path(grouped_rel, (Path *) grouppath, root);
 }
 
 /*
@@ -6629,7 +6669,7 @@
 											 fdw_private);
 
 	/* and add it to the ordered_rel */
-	add_path(ordered_rel, (Path *) ordered_path);
+	add_path(ordered_rel, (Path *) ordered_path, root);
 }
 
 /*
@@ -6744,7 +6784,7 @@
 													   NULL);	/* no fdw_private */
 
 				/* and add it to the final_rel */
-				add_path(final_rel, (Path *) final_path);
+				add_path(final_rel, (Path *) final_path, root);
 
 				/* Safe to push down */
 				fpinfo->pushdown_safe = true;
@@ -6864,7 +6904,7 @@
 										   fdw_private);
 
 	/* and add it to the final_rel */
-	add_path(final_rel, (Path *) final_path);
+	add_path(final_rel, (Path *) final_path, root);
 }
 
 /*
@@ -7523,36 +7563,6 @@
 		i++;
 	}
 
-<<<<<<< HEAD
-	elog(ERROR, "could not find pathkey item to sort");
-	return NULL;				/* keep compiler quiet */
-}
-
-static int
-greenplumCheckIsGreenplum(UserMapping *user)
-{
-	PGconn     *conn;
-	PGresult   *res;
-	int                     ret;
-
-	char *query =  "SELECT version()";
-
-	conn = GetConnection(user, false);
-
-	res = pgfdw_exec_query(conn, query);
-	if (PQresultStatus(res) != PGRES_TUPLES_OK)
-		pgfdw_report_error(ERROR, res, conn, true, query);
-
-	if (PQntuples(res) == 0)
-		pgfdw_report_error(ERROR, res, conn, true, query);
-
-	ret = strstr(PQgetvalue(res, 0, 0), "Greenplum Database") ? 1 : 0;
-
-	PQclear(res);
-	ReleaseConnection(conn);
-
-	return ret;
-=======
 	return NULL;
 }
 
@@ -7596,5 +7606,30 @@
 	}
 
 	return batch_size;
->>>>>>> d457cb4e
+}
+
+static int
+greenplumCheckIsCloudberry(UserMapping *user)
+{
+	PGconn     *conn;
+	PGresult   *res;
+	int                     ret;
+
+	char *query =  "SELECT version()";
+
+	conn = GetConnection(user, false, NULL);
+
+	res = pgfdw_exec_query(conn, query, NULL);
+	if (PQresultStatus(res) != PGRES_TUPLES_OK)
+		pgfdw_report_error(ERROR, res, conn, true, query);
+
+	if (PQntuples(res) == 0)
+		pgfdw_report_error(ERROR, res, conn, true, query);
+
+	ret = strstr(PQgetvalue(res, 0, 0), "Cloudberry Database") ? 1 : 0;
+
+	PQclear(res);
+	ReleaseConnection(conn);
+
+	return ret;
 }