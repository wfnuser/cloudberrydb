--- conflicted
+++ resolved
@@ -37,11 +37,8 @@
     CALLED ON NULL INPUT | RETURNS NULL ON NULL INPUT | STRICT
     IMMUTABLE | STABLE | VOLATILE | [ NOT ] LEAKPROOF
     [ EXTERNAL ] SECURITY INVOKER | [ EXTERNAL ] SECURITY DEFINER
-<<<<<<< HEAD
-    | EXECUTE ON { ANY | MASTER | ALL SEGMENTS }
-=======
     PARALLEL { UNSAFE | RESTRICTED | SAFE }
->>>>>>> b5bce6c1
+    EXECUTE ON { ANY | MASTER | ALL SEGMENTS }
     COST <replaceable class="parameter">execution_cost</replaceable>
     ROWS <replaceable class="parameter">result_rows</replaceable>
     SET <replaceable class="parameter">configuration_parameter</replaceable> { TO | = } { <replaceable class="parameter">value</replaceable> | DEFAULT }
