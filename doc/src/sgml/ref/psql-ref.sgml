--- conflicted
+++ resolved
@@ -1497,14 +1497,9 @@
         <para>
         In this group of commands, the letters <literal>E</literal>,
         <literal>i</literal>, <literal>m</literal>, <literal>s</literal>,
-<<<<<<< HEAD
-        <literal>t</literal>, <literal>P</literal>, and <literal>v</literal>
-        stand for foreign table, index, materialized view, sequence, table, parent table, and view,
-=======
         <literal>t</literal>, and <literal>v</literal>
         stand for foreign table, index, materialized view,
         sequence, table, and view,
->>>>>>> d457cb4e
         respectively.
         You can specify any or all of
         these letters, in any order, to obtain a listing of objects
