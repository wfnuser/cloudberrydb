#
# PostgreSQL top level makefile
#
# GNUmakefile.in
#

subdir =
top_builddir = .
include $(top_builddir)/src/Makefile.global

$(call recurse,all install,src config)

<<<<<<< HEAD
all:
	$(MAKE) -C contrib/auto_explain all
	$(MAKE) -C contrib/citext all
	$(MAKE) -C contrib/file_fdw all
	$(MAKE) -C contrib/formatter all
	$(MAKE) -C contrib/formatter_fixedwidth all
	$(MAKE) -C contrib/fuzzystrmatch all
	$(MAKE) -C contrib/extprotocol all
	$(MAKE) -C contrib/dblink all
	$(MAKE) -C contrib/indexscan all
	$(MAKE) -C contrib/pageinspect all  # needed by src/test/isolation
	$(MAKE) -C contrib/hstore all
	$(MAKE) -C contrib/pgcrypto all
	$(MAKE) -C contrib/btree_gin all
	$(MAKE) -C contrib/pg_trgm all
ifeq ($(with_openssl), yes)
	$(MAKE) -C contrib/sslinfo all
endif
	$(MAKE) -C gpMgmt all
	$(MAKE) -C gpcontrib all
	+@echo "All of Greenplum Database successfully made. Ready to install."

docs:
	$(MAKE) -C doc all

$(call recurse,world,doc src config contrib gpcontrib,all)
world:
	+@echo "PostgreSQL, contrib, and documentation successfully made. Ready to install."
=======
docs:
	$(MAKE) -C doc all

$(call recurse,world,doc src config contrib,all)
>>>>>>> d457cb4e

# build src/ before contrib/
world-contrib-recurse: world-src-recurse

$(call recurse,world-bin,src config contrib,all)

# build src/ before contrib/
world-bin-contrib-recurse: world-bin-src-recurse

html man:
	$(MAKE) -C doc $@

<<<<<<< HEAD
install:
	$(MAKE) -C contrib/auto_explain $@
	$(MAKE) -C contrib/citext $@
	$(MAKE) -C contrib/file_fdw $@
	$(MAKE) -C contrib/formatter $@
	$(MAKE) -C contrib/formatter_fixedwidth $@
	$(MAKE) -C contrib/fuzzystrmatch $@
	$(MAKE) -C contrib/extprotocol $@
	$(MAKE) -C contrib/dblink $@
	$(MAKE) -C contrib/indexscan $@
	$(MAKE) -C contrib/pageinspect $@  # needed by src/test/isolation
	$(MAKE) -C contrib/hstore $@
	$(MAKE) -C contrib/pgcrypto $@
	$(MAKE) -C contrib/btree_gin $@
	$(MAKE) -C contrib/pg_trgm $@
ifeq ($(with_openssl), yes)
	$(MAKE) -C contrib/sslinfo $@
endif
	$(MAKE) -C gpMgmt $@
	$(MAKE) -C gpcontrib $@
	+@echo "Greenplum Database installation complete."

install-docs:
	$(MAKE) -C doc install

$(call recurse,install-world,doc src config contrib gpcontrib,install)
install-world:
	+@echo "PostgreSQL, contrib, and documentation installation complete."
=======
install-docs:
	$(MAKE) -C doc install

$(call recurse,install-world,doc src config contrib,install)
>>>>>>> d457cb4e

# build src/ before contrib/
install-world-contrib-recurse: install-world-src-recurse

<<<<<<< HEAD
$(call recurse,installdirs uninstall init-po update-po,doc src config gpcontrib)
=======
$(call recurse,install-world-bin,src config contrib,install)

# build src/ before contrib/
install-world-bin-contrib-recurse: install-world-bin-src-recurse

$(call recurse,installdirs uninstall init-po update-po,doc src config)
>>>>>>> d457cb4e

$(call recurse,distprep coverage,doc src config contrib gpcontrib)

# clean, distclean, etc should apply to contrib too, even though
# it's not built by default
$(call recurse,clean,doc contrib gpcontrib src config)
clean:
	rm -rf tmp_install/
# Garbage from autoconf:
	@rm -rf autom4te.cache/
# leap over gpAux/Makefile into subdirectories to avoid circular dependency.
# gpAux/Makefile is the entry point for the enterprise build, which ends up
# calling top-level configure and this Makefile
	$(MAKE) -C gpMgmt $@

# Important: distclean `src' last, otherwise Makefile.global
# will be gone too soon.
distclean maintainer-clean:
#	$(MAKE) -C doc $@
	$(MAKE) -C contrib $@
	$(MAKE) -C gpcontrib $@
	$(MAKE) -C config $@
	$(MAKE) -C gpMgmt $@
	$(MAKE) -C src $@
	rm -rf tmp_install/
# Garbage from autoconf:
	@rm -rf autom4te.cache/
	rm -f config.cache config.log config.status GNUmakefile

<<<<<<< HEAD
installcheck-resgroup:
	$(MAKE) -C src/test/isolation2 $@

# Create or destroy a demo cluster.
create-demo-cluster:
	$(MAKE) -C gpAux/gpdemo create-demo-cluster
=======
check-tests: | temp-install
check check-tests installcheck installcheck-parallel installcheck-tests: CHECKPREP_TOP=src/test/regress
check check-tests installcheck installcheck-parallel installcheck-tests: submake-generated-headers
	$(MAKE) -C src/test/regress $@
>>>>>>> d457cb4e

destroy-demo-cluster:
	$(MAKE) -C gpAux/gpdemo destroy-demo-cluster

check-tests installcheck installcheck-parallel installcheck-tests: CHECKPREP_TOP=src/test/regress
check-tests installcheck installcheck-parallel installcheck-tests: submake-generated-headers
	$(MAKE) -C src/test/regress $@

<<<<<<< HEAD
check:
	if [ ! -f $(prefix)/greenplum_path.sh ]; then \
		$(MAKE) -C $(top_builddir) install; \
	fi
	. $(prefix)/greenplum_path.sh; \
	if pg_isready 1>/dev/null; then \
	  $(MAKE) -C $(top_builddir) installcheck; \
	else \
	  if [ ! -f $(top_builddir)/gpAux/gpdemo/gpdemo-env.sh ]; then \
	    . $(prefix)/greenplum_path.sh && $(MAKE) -C $(top_builddir) create-demo-cluster; \
	  fi; \
	  . $(prefix)/greenplum_path.sh && . $(top_builddir)/gpAux/gpdemo/gpdemo-env.sh && $(MAKE) -C $(top_builddir) installcheck; \
	fi

$(call recurse,check-world,src/test src/pl src/interfaces/ecpg contrib src/bin gpcontrib,check)
$(call recurse,checkprep,  src/test src/pl src/interfaces/ecpg contrib src/bin gpcontrib)

# This is a top-level target that runs "all" regression test suites against
# a running server. This is what the CI pipeline runs.
.PHONY: installcheck-world

# Run all ICW targets in different directories under a recurse call, so
# that make -k works as expected. Order is significant here (for some reason,
# which probably indicates that we're relying on undefined behavior... we should
# probably pull anything order-dependent out of recurse() and back into the
# recipe body).
ICW_TARGETS  = src/test src/pl src/interfaces/gppc
ICW_TARGETS += contrib/auto_explain contrib/citext contrib/btree_gin
ICW_TARGETS += contrib/file_fdw contrib/formatter_fixedwidth
ICW_TARGETS += contrib/extprotocol contrib/dblink contrib/pg_trgm
ICW_TARGETS += contrib/indexscan contrib/hstore contrib/pgcrypto
# sslinfo depends on openssl
ifeq ($(with_openssl), yes)
ICW_TARGETS += contrib/sslinfo
endif
ICW_TARGETS += gpcontrib src/bin gpMgmt/bin

$(call recurse,installcheck-world, $(ICW_TARGETS),installcheck)

# GPDB: Postgres disables the SSL tests during ICW because of the TCP port that
# it opens to other users on the same machine during testing. GPDB makes no such
# security guarantees during tests: currently, it is unsafe to run
# installcheck-world on a machine with untrusted users.
$(call recurse,installcheck-world, \
			   src/test/ssl,check)

.PHONY: installcheck-gpcheckcat
installcheck-world: installcheck-gpcheckcat
installcheck-gpcheckcat:
	gpcheckcat -A
$(call recurse,installcheck-world,gpcontrib/gp_replica_check,installcheck)
$(call recurse,installcheck-world,src/bin/pg_upgrade,check)

# Run mock tests, that don't require a running server. Arguably these should
# be part of [install]check-world, but we treat them more like part of
# compilation than regression testing, in the CI. But they are too heavy-weight
# to put into "make all", either.
.PHONY : unittest-check
unittest-check:
	$(MAKE) CFLAGS=-DUNITTEST -C src/backend unittest-check
	$(MAKE) CFLAGS=-DUNITTEST -C src/bin unittest-check
=======
$(call recurse,installcheck-world,src/test src/pl src/interfaces/ecpg contrib src/bin,installcheck)
$(call recurse,install-tests,src/test/regress,install-tests)
>>>>>>> d457cb4e

GNUmakefile: GNUmakefile.in $(top_builddir)/config.status
	./config.status $@

update-unicode: | submake-generated-headers submake-libpgport
	$(MAKE) -C src/common/unicode $@
	$(MAKE) -C contrib/unaccent $@


##########################################################################

distdir	= postgresql-$(VERSION)
dummy	= =install=

dist: $(distdir).tar.gz $(distdir).tar.bz2
	rm -rf $(distdir)

$(distdir).tar: distdir
	$(TAR) chf $@ $(distdir)

.INTERMEDIATE: $(distdir).tar

distdir-location:
	@echo $(distdir)

distdir:
	rm -rf $(distdir)* $(dummy)
	for x in `cd $(top_srcdir) && find . \( -name CVS -prune \) -o \( -name .git -prune \) -o -print`; do \
	  file=`expr X$$x : 'X\./\(.*\)'`; \
	  if test -d "$(top_srcdir)/$$file" ; then \
	    mkdir "$(distdir)/$$file" && chmod 777 "$(distdir)/$$file";	\
	  else \
	    ln "$(top_srcdir)/$$file" "$(distdir)/$$file" >/dev/null 2>&1 \
	      || cp "$(top_srcdir)/$$file" "$(distdir)/$$file"; \
	  fi || exit; \
	done
	$(MAKE) -C $(distdir) distprep
	#$(MAKE) -C $(distdir)/doc/src/sgml/ INSTALL
	#cp $(distdir)/doc/src/sgml/INSTALL $(distdir)/
	$(MAKE) -C $(distdir) distclean
	#rm -f $(distdir)/README.git

distcheck: dist
	rm -rf $(dummy)
	mkdir $(dummy)
	$(GZIP) -d -c $(distdir).tar.gz | $(TAR) xf -
	install_prefix=`cd $(dummy) && pwd`; \
	cd $(distdir) \
	&& ./configure --prefix="$$install_prefix"
	$(MAKE) -C $(distdir) -q distprep
	$(MAKE) -C $(distdir)
	$(MAKE) -C $(distdir) install
	$(MAKE) -C $(distdir) uninstall
	@echo "checking whether \`$(MAKE) uninstall' works"
	test `find $(dummy) ! -type d | wc -l` -eq 0
	$(MAKE) -C $(distdir) dist
# Room for improvement: Check here whether this distribution tarball
# is sufficiently similar to the original one.
	rm -rf $(distdir) $(dummy)
	@echo "Distribution integrity checks out."

headerscheck: submake-generated-headers
	$(top_srcdir)/src/tools/pginclude/headerscheck $(top_srcdir) $(abs_top_builddir)

cpluspluscheck: submake-generated-headers
	$(top_srcdir)/src/tools/pginclude/cpluspluscheck $(top_srcdir) $(abs_top_builddir)

.PHONY: dist distdir distcheck docs install-docs world check-world install-world installcheck-world headerscheck cpluspluscheck<|MERGE_RESOLUTION|>--- conflicted
+++ resolved
@@ -10,7 +10,6 @@
 
 $(call recurse,all install,src config)
 
-<<<<<<< HEAD
 all:
 	$(MAKE) -C contrib/auto_explain all
 	$(MAKE) -C contrib/citext all
@@ -26,12 +25,14 @@
 	$(MAKE) -C contrib/pgcrypto all
 	$(MAKE) -C contrib/btree_gin all
 	$(MAKE) -C contrib/pg_trgm all
+	$(MAKE) -C contrib/tablefunc all
+	$(MAKE) -C contrib/passwordcheck all
 ifeq ($(with_openssl), yes)
 	$(MAKE) -C contrib/sslinfo all
 endif
 	$(MAKE) -C gpMgmt all
 	$(MAKE) -C gpcontrib all
-	+@echo "All of Greenplum Database successfully made. Ready to install."
+	+@echo "All of Cloudberry Database successfully made. Ready to install."
 
 docs:
 	$(MAKE) -C doc all
@@ -39,12 +40,6 @@
 $(call recurse,world,doc src config contrib gpcontrib,all)
 world:
 	+@echo "PostgreSQL, contrib, and documentation successfully made. Ready to install."
-=======
-docs:
-	$(MAKE) -C doc all
-
-$(call recurse,world,doc src config contrib,all)
->>>>>>> d457cb4e
 
 # build src/ before contrib/
 world-contrib-recurse: world-src-recurse
@@ -57,7 +52,6 @@
 html man:
 	$(MAKE) -C doc $@
 
-<<<<<<< HEAD
 install:
 	$(MAKE) -C contrib/auto_explain $@
 	$(MAKE) -C contrib/citext $@
@@ -73,12 +67,14 @@
 	$(MAKE) -C contrib/pgcrypto $@
 	$(MAKE) -C contrib/btree_gin $@
 	$(MAKE) -C contrib/pg_trgm $@
+	$(MAKE) -C contrib/tablefunc $@
+	$(MAKE) -C contrib/passwordcheck $@
 ifeq ($(with_openssl), yes)
 	$(MAKE) -C contrib/sslinfo $@
 endif
 	$(MAKE) -C gpMgmt $@
 	$(MAKE) -C gpcontrib $@
-	+@echo "Greenplum Database installation complete."
+	+@echo "Cloudberry Database installation complete."
 
 install-docs:
 	$(MAKE) -C doc install
@@ -86,26 +82,16 @@
 $(call recurse,install-world,doc src config contrib gpcontrib,install)
 install-world:
 	+@echo "PostgreSQL, contrib, and documentation installation complete."
-=======
-install-docs:
-	$(MAKE) -C doc install
-
-$(call recurse,install-world,doc src config contrib,install)
->>>>>>> d457cb4e
 
 # build src/ before contrib/
 install-world-contrib-recurse: install-world-src-recurse
 
-<<<<<<< HEAD
-$(call recurse,installdirs uninstall init-po update-po,doc src config gpcontrib)
-=======
-$(call recurse,install-world-bin,src config contrib,install)
+$(call recurse,install-world-bin,src config contrib gpcontrib,install)
 
 # build src/ before contrib/
 install-world-bin-contrib-recurse: install-world-bin-src-recurse
 
-$(call recurse,installdirs uninstall init-po update-po,doc src config)
->>>>>>> d457cb4e
+$(call recurse,installdirs uninstall init-po update-po,doc src config contrib gpcontrib)
 
 $(call recurse,distprep coverage,doc src config contrib gpcontrib)
 
@@ -135,28 +121,21 @@
 	@rm -rf autom4te.cache/
 	rm -f config.cache config.log config.status GNUmakefile
 
-<<<<<<< HEAD
 installcheck-resgroup:
 	$(MAKE) -C src/test/isolation2 $@
 
 # Create or destroy a demo cluster.
 create-demo-cluster:
 	$(MAKE) -C gpAux/gpdemo create-demo-cluster
-=======
-check-tests: | temp-install
-check check-tests installcheck installcheck-parallel installcheck-tests: CHECKPREP_TOP=src/test/regress
-check check-tests installcheck installcheck-parallel installcheck-tests: submake-generated-headers
-	$(MAKE) -C src/test/regress $@
->>>>>>> d457cb4e
 
 destroy-demo-cluster:
 	$(MAKE) -C gpAux/gpdemo destroy-demo-cluster
 
+#check-tests: | temp-install
 check-tests installcheck installcheck-parallel installcheck-tests: CHECKPREP_TOP=src/test/regress
 check-tests installcheck installcheck-parallel installcheck-tests: submake-generated-headers
 	$(MAKE) -C src/test/regress $@
 
-<<<<<<< HEAD
 check:
 	if [ ! -f $(prefix)/greenplum_path.sh ]; then \
 		$(MAKE) -C $(top_builddir) install; \
@@ -183,18 +162,20 @@
 # which probably indicates that we're relying on undefined behavior... we should
 # probably pull anything order-dependent out of recurse() and back into the
 # recipe body).
-ICW_TARGETS  = src/test src/pl src/interfaces/gppc
+ICW_TARGETS  = src/interfaces/gppc
 ICW_TARGETS += contrib/auto_explain contrib/citext contrib/btree_gin
 ICW_TARGETS += contrib/file_fdw contrib/formatter_fixedwidth
 ICW_TARGETS += contrib/extprotocol contrib/dblink contrib/pg_trgm
 ICW_TARGETS += contrib/indexscan contrib/hstore contrib/pgcrypto
+ICW_TARGETS += contrib/tablefunc contrib/passwordcheck
 # sslinfo depends on openssl
 ifeq ($(with_openssl), yes)
 ICW_TARGETS += contrib/sslinfo
 endif
-ICW_TARGETS += gpcontrib src/bin gpMgmt/bin
-
-$(call recurse,installcheck-world, $(ICW_TARGETS),installcheck)
+ICW_TARGETS += gpcontrib gpMgmt/bin
+
+$(call recurse,installcheck-world,src/test src/pl src/interfaces/ecpg $(ICW_TARGETS) src/bin,installcheck)
+$(call recurse,install-tests,src/test/regress,install-tests)
 
 # GPDB: Postgres disables the SSL tests during ICW because of the TCP port that
 # it opens to other users on the same machine during testing. GPDB makes no such
@@ -218,10 +199,6 @@
 unittest-check:
 	$(MAKE) CFLAGS=-DUNITTEST -C src/backend unittest-check
 	$(MAKE) CFLAGS=-DUNITTEST -C src/bin unittest-check
-=======
-$(call recurse,installcheck-world,src/test src/pl src/interfaces/ecpg contrib src/bin,installcheck)
-$(call recurse,install-tests,src/test/regress,install-tests)
->>>>>>> d457cb4e
 
 GNUmakefile: GNUmakefile.in $(top_builddir)/config.status
 	./config.status $@
